--- conflicted
+++ resolved
@@ -2,16 +2,6 @@
 
 This is an experimental managed version of ZLib which follows the same cross-platform vision as .NET while having more consistent performance and compression characteristics. The project includes [Deflate algorithm](https://www.zlib.net/feldspar.html)'s implementation for raw inflate, based on [Deflate64](https://github.com/dotnet/runtime/tree/6387a9eb56098a889021190747d31f07246dd9f2/src/libraries/System.IO.Compression/src/System/IO/Compression/DeflateManaged), and raw deflate, based on [Zlib](https://github.com/madler/zlib), with a test harness for performance and functionality.
 
-<<<<<<< HEAD
-This branch contains an experimental porting and comparison of the C Mark Adler's Zlib library used in System.IO.Compression to a C#. This is an exploration on whether we would benefit from switching our dependencies from madler/zlib to an own managed version. 
-The evaluation of this experiment will be based on performance information using dotnet benchmark and madler/zlib  as baseline,  to see the main areas of opportunity of performance improvement. Because the idea is to implement a managed version, porting madler/zlib, without losing functionality in the way, this experiment covers a set of unit tests. It is necessary to have enough of the design for the information gathered to be reliable. 
-
-## Useful links
-• General expected functionality: [zlib 1.2.13 Manual](https://www.zlib.net/manual.html) 
-• Specifications for the algorithms: [RFC 1951](https://datatracker.ietf.org/doc/html/rfc1951) | [RFC150](https://datatracker.ietf.org/doc/html/rfc1950) | [RFC1952 ](https://datatracker.ietf.org/doc/html/rfc1952)
-                     RFC1951 for Deflate Algorithm in Deflate Stream. 
-                     RFC150 and RFC1952 for ZLibStream and GzipStream that work on top of DeflateStream.
-=======
 Consuming an external dependency like [Zlib](https://github.com/madler/zlib) or [Zlib-intel](https://github.com/intel/zlib) in .NET is a high maintenance task, since it involves shipping different versions for Windows and Unix systems, as well as having to either wait for vulnerabilities to get fixed upstream when they become public, or having to fix them ourselves, causing our code to potentially diverge from the original sources.
 
 This library is being consumed by compression solutions like [DeflateStream](https://learn.microsoft.com/en-us/dotnet/api/system.io.compression.deflatestream?view=net-7.0), [GZipStream](https://learn.microsoft.com/en-us/dotnet/api/system.io.compression.gzipstream?view=net-7.0) , [ZLibStream](https://learn.microsoft.com/en-us/dotnet/api/system.io.compression.zlibstream?view=net-7.0) and [ZipArchive](https://learn.microsoft.com/en-us/dotnet/api/system.io.compression.ziparchive?view=net-7.0), among others.
@@ -23,7 +13,6 @@
 + [Benchmarks](src/Microsoft.ManagedZLib/benchmarks/) - Uses BenchmarkDotNet for comparing the performance of this project, using [Zlib](https://github.com/madler/zlib) or [Zlib-intel](https://github.com/intel/zlib) as baseline.
 + [Profiling](src/Microsoft.ManagedZLib/) - Profiling console app for exploring areas of performance improvement, using VS Profiler.
 
->>>>>>> 03893f93
 
 ## .NET Foundation
 
