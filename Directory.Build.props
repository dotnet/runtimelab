--- conflicted
+++ resolved
@@ -237,14 +237,10 @@
     <IsShippingAssembly Condition="$(IsExperimentalAssembly)">false</IsShippingAssembly>
     <!-- We don't want Private packages to be shipped to NuGet.org -->
     <IsShippingPackage Condition="($(MSBuildProjectName.Contains('Private')) or $(IsExperimentalAssembly)) and '$(MSBuildProjectExtension)' == '.pkgproj'">false</IsShippingPackage>
-<<<<<<< HEAD
-    <!-- A package isn't generated (in traversal builds) if in servicing or in runtimelab. Intended to be overridden at project level. -->
+    <!-- A package isn't generated if in servicing or in runtimelab. Intended to be overridden at project level.
+         Excluding .sfxprojs as they have their own incremental servicing infra. -->
     <!-- Disable building of all packages except Microsoft.DotNet.ILCompiler in this branch -->
     <GeneratePackage Condition="!$(MSBuildProjectName.StartsWith('Microsoft.DotNet.ILCompiler'))">false</GeneratePackage>
-=======
-    <!-- A package isn't generated if in servicing or in runtimelab. Intended to be overridden at project level.
-         Excluding .sfxprojs as they have their own incremental servicing infra. -->
->>>>>>> bc544bd1
     <GeneratePackage Condition="'$(GeneratePackage)' == ''">true</GeneratePackage>
     <GeneratePackage Condition="(('$(PreReleaseVersionLabel)' == 'servicing' or
                                   '$(GitHubRepositoryName)' == 'runtimelab') and
