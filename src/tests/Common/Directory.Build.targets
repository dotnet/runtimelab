<Project>
  <!--
    Common files don't take part in the root tests\src\Directory.Build.targets
    This file prevents them from including it as it gets included in its place
    If they ever need to take part, we can conditionally include them as documented
    here https://docs.microsoft.com/en-us/visualstudio/msbuild/customize-your-build#directorybuildprops-and-directorybuildtargets
  -->
  <Import Project="$(MSBuildThisFileDirectory)/disableversioncheck.targets"
          Condition="'$(DisableVersionCheckImported)' != 'true'" />

  <Import Project="$(RepoRoot)eng/liveBuilds.targets" />

  <PropertyGroup>
    <GCStressDependsOnCoreDisTools>false</GCStressDependsOnCoreDisTools>
    <GCStressDependsOnCoreDisTools Condition="'$(TargetOS)' == 'windows' And ('$(TargetArchitecture)' == 'x64' Or '$(TargetArchitecture)' == 'x86')">true</GCStressDependsOnCoreDisTools>
    <GCStressDependsOnCoreDisTools Condition="'$(TargetOS)' == 'Linux' And '$(TargetArchitecture)' == 'x64'">true</GCStressDependsOnCoreDisTools>
    <CopyCoreDisToolsToCoreRoot>false</CopyCoreDisToolsToCoreRoot>
    <CopyCoreDisToolsToCoreRoot Condition="$(GCStressDependsOnCoreDisTools) And '$(DotNetBuildFromSource)' != 'true'">true</CopyCoreDisToolsToCoreRoot>
    <!-- Non-desktop OS's use a custom dotnet host, instead of corerun -->
    <IsDesktopOS Condition="'$(TargetsBrowser)' != 'true' and '$(TargetsAndroid)' != 'true' and '$(TargetstvOS)' != 'true' and '$(TargetsiOS)' != 'true' and '$(TargetsMacCatalyst)' != 'true'">true</IsDesktopOS>
  </PropertyGroup>

  <Import Project="$(RepositoryEngineeringDir)coredistools.targets" Condition="$(CopyCoreDisToolsToCoreRoot)" />

  <ItemGroup>
    <KnownFrameworkReference Remove="Microsoft.AspNetCore.App" />
    <KnownFrameworkReference Remove="Microsoft.WindowsDesktop.App" />
  </ItemGroup>

  <Target Name="CopyDependencyToCoreRoot"
          DependsOnTargets="ResolveAssemblyReferences;ResolveRuntimeFilesFromLocalBuild">

    <ItemGroup>
      <RunTimeDependencyExclude Include="$(CORE_ROOT)\**\*.*" Exclude="$(CORE_ROOT)\nativeaot\**\*.*" />
      <RunTimeDependencyExcludeFiles Include="@(RunTimeDependencyExclude -> '%(FileName)%(Extension)')" />
      <RunTimeDependencyExcludeFiles Include="@(RunTimeDependencyExclude -> '%(FileName).ni%(Extension)')" />
      <RunTimeDependencyExcludeFiles Include="@(RunTimeDependencyExclude -> '%(FileName).pdb')" />

      <AllResolvedRuntimeDependencies Include="@(RuntimeCopyLocalItems -> '%(FileName)%(Extension)');@(NativeCopyLocalItems -> '%(FileName)%(Extension)')">
        <File>%(Identity)</File>
      </AllResolvedRuntimeDependencies>

      <RunTimeDependencyCopyLocalFile Include="@(AllResolvedRuntimeDependencies)"  Exclude="@(RunTimeDependencyExcludeFiles)"/>
      <RunTimeDependencyCopyLocal Include="@(RunTimeDependencyCopyLocalFile -> '%(File)')"  />
      <RunTimeDependencyCopyLocal Include="$(TargetingPackPath)/*" />
      <RunTimeDependencyCopyLocal Include="$(TargetingPackPath)/xunit.*" TargetDir="xunit/" />
    </ItemGroup>

    <ItemGroup>
      <RunTimeArtifactsExcludeFiles Include="PDB/createdump.pdb" />
      <RunTimeArtifactsExcludeFiles Include="PDB/dbgshim.pdb" />
      <RunTimeArtifactsExcludeFiles Include="PDB/linuxonjit.pdb" />
      <RunTimeArtifactsExcludeFiles Include="PDB/mcs.pdb" />
      <RunTimeArtifactsExcludeFiles Include="PDB/mscordaccore.pdb" />
      <RunTimeArtifactsExcludeFiles Include="PDB/mscordbi.pdb" />
      <RunTimeArtifactsExcludeFiles Include="PDB/mscorrc.pdb" />
      <RunTimeArtifactsExcludeFiles Include="PDB/clrjit_*.pdb" />
      <RunTimeArtifactsExcludeFiles Include="PDB/superpmi.pdb" />
      <RunTimeArtifactsExcludeFiles Include="PDB/superpmi-shim-collector.pdb" />
      <RunTimeArtifactsExcludeFiles Include="PDB/superpmi-shim-counter.pdb" />
      <RunTimeArtifactsExcludeFiles Include="PDB/superpmi-shim-simple.pdb" />
    </ItemGroup>

    <ItemGroup Condition="'$(MinimalCoreRoot)' == 'true'">
      <RunTimeArtifactsExcludeFiles Include="PDB/ilasm.pdb" />
      <RunTimeArtifactsExcludeFiles Include="PDB/ildasm.pdb" />
    </ItemGroup>

    <ItemGroup>
      <RunTimeArtifactsIncludeFolders Include="/" />

      <!-- Experiment -->
      <RunTimeArtifactsIncludeFolders Include="R2RDump/" />

      <!-- Used by the Crossgen comparison job -->
      <RunTimeArtifactsIncludeFolders Include="IL/" />

      <!-- Used for Crossgen2 R2R tests -->
      <RunTimeArtifactsIncludeFolders Include="crossgen2/">
        <IncludeSubFolders>True</IncludeSubFolders>
      </RunTimeArtifactsIncludeFolders>

      <!-- Used for capturing symbolic stack traces using Watson -->
      <RunTimeArtifactsIncludeFolders Include="PDB/" />

      <!-- Used by the coreroot_determinism test -->
      <RunTimeArtifactsIncludeFolders Include="R2RTest/">
        <IncludeSubFolders>True</IncludeSubFolders>
      </RunTimeArtifactsIncludeFolders>

      <!-- XUnit runner harness assemblies that we don't want to mix in with the framework in Core_Root -->
      <RunTimeArtifactsIncludeFolders Include="xunit/" />
    </ItemGroup>

    <ItemGroup>
      <!-- Add binary dependencies to copy-local items -->
      <RunTimeDependencyCopyLocal
          Condition="'%(RuntimeArtifactsIncludeFolders.IncludeSubFolders)' != 'True'"
          Include="$(CoreCLRArtifactsPath)%(RunTimeArtifactsIncludeFolders.Identity)*"
          Exclude="@(RunTimeArtifactsExcludeFiles -> '$(CoreCLRArtifactsPath)%(Identity)')"
          TargetDir="%(RunTimeArtifactsIncludeFolders.Identity)" />

      <RunTimeDependencyCopyLocal
          Condition="'%(RuntimeArtifactsIncludeFolders.IncludeSubFolders)' == 'True'"
          Include="$(CoreCLRArtifactsPath)%(RunTimeArtifactsIncludeFolders.Identity)**/*"
          Exclude="@(RunTimeArtifactsExcludeFiles -> '$(CoreCLRArtifactsPath)%(Identity)')"
          TargetDir="%(RunTimeArtifactsIncludeFolders.Identity)" />

    
    </ItemGroup>

    <PropertyGroup>
      <Crossgen2Dir />
      <Crossgen2Dir Condition="'$(TargetArchitecture)' != 'x64' and '$(BuildArchitecture)' == 'x64'">$(CoreCLRArtifactsPath)x64/crossgen2</Crossgen2Dir>
    </PropertyGroup>

    <ItemGroup Condition="'$(Crossgen2Dir)' != ''">
      <RunTimeDependencyCopyLocal
          Include="
            $(Crossgen2Dir)/clrjit_*;
            $(Crossgen2Dir)/jitinterface_*;
            $(Crossgen2Dir)/Microsoft.DiaSymReader.Native.*.dll"
          TargetDir="crossgen2/" />
    </ItemGroup>

    <ItemGroup Condition="'$(TargetArchitecture)' == 'wasm'">
        <RunTimeDependencyCopyLocal
          Include="@(RuntimeFiles)"
          TargetDir="runtimepack/native/"/>

        <!-- This throws everything in 'native', include many non-native assemblies.
             This is done because LibrariesRuntimeFiles includes some .js files that
             WasmAppBuilder expects in native/-->
        <RunTimeDependencyCopyLocal
          Include="@(LibrariesRuntimeFiles)"
          TargetDir="runtimepack/native/%(LibrariesRuntimeFiles.NativeSubDirectory)/"
          Condition="'%(LibrariesRuntimeFiles.NativeSubDirectory)' != ''" />

        <RunTimeDependencyCopyLocal
          Include="@(LibrariesRuntimeFiles)"
          TargetDir="runtimepack/native/"
          Condition="'%(LibrariesRuntimeFiles.NativeSubDirectory)' == ''" />

        <RunTimeDependencyCopyLocal
          Include="$(ArtifactsDir)\TargetingPack\**"
          TargetDir="TargetingPack/"/>

        <!-- Wasm App Builder always builds in Debug -->
        <RunTimeDependencyCopyLocal
          Include="$(ArtifactsBinDir)\WasmAppBuilder\Debug\$(NetCoreAppToolCurrent)\**"
          TargetDir="WasmAppBuilder/"/>

        <RunTimeDependencyCopyLocal
          Include="$(ArtifactsBinDir)\MonoTargetsTasks\Debug\$(NetCoreAppToolCurrent)\publish\**"
          TargetDir="WasmAppBuilder/"/>

        <RunTimeDependencyCopyLocal
          Include="$(RepoRoot)\src\tests\Common\wasm-test-runner\WasmTestRunner.proj"
          TargetDir="wasm-test-runner/"/>

        <RunTimeDependencyCopyLocal
          Include="$(MonoProjectRoot)\wasm\test-main.js"
          TargetDir="runtime-test/"/>

        <RunTimeDependencyCopyLocal
          Include="$(MonoProjectRoot)\wasm\build\*"
          TargetDir="build/"/>
    </ItemGroup>

    <ItemGroup>
      <RunTimeDependencyCopyLocal Include="$(CoreDisToolsLibrary)" Condition="$(CopyCoreDisToolsToCoreRoot)" />
    </ItemGroup>

<<<<<<< HEAD
    <ItemGroup>
      <RunTimeDependencyCopyLocal Include="$(CoreCLRArtifactsPath)ilc/**/*" TargetDir="nativeaot/tools/" />
      <RunTimeDependencyCopyLocal Include="$(CoreCLRArtifactsPath)aotsdk/**/*" TargetDir="nativeaot/sdk/" />
      <RunTimeDependencyCopyLocal Include="$(CoreCLRArtifactsPath)build/**/*" TargetDir="nativeaot/build/" />
      <RunTimeDependencyCopyLocal Include="$(TargetingPackPath)/*" TargetDir="nativeaot/framework/" />

      <!-- Works around https://github.com/dotnet/runtime/issues/62372 -->
      <_FixedRuntimeCopyLocalItems Include="@(RuntimeCopyLocalItems)" />
      <_FixedRuntimeCopyLocalItems Remove="@(_FixedRuntimeCopyLocalItems)" Condition="'%(Filename)' == 'Microsoft.Interop.DllImportGenerator'" />

      <RunTimeDependencyCopyLocal Include="@(_FixedRuntimeCopyLocalItems)" TargetDir="nativeaot/framework/" />
=======
    <ItemGroup Condition="'$(TestBuildMode)' == 'nativeaot'">
      <AotCompilerCopyLocal Include="$(CoreCLRArtifactsPath)ilc/**/*" TargetDir="nativeaot/tools/" />
      <AotCompilerCopyLocal Include="$(CoreCLRArtifactsPath)aotsdk/**/*" TargetDir="nativeaot/sdk/" />
      <AotCompilerCopyLocal Include="$(CoreCLRArtifactsPath)build/**/*" TargetDir="nativeaot/build/" />
      <AotCompilerCopyLocal Include="$(TargetingPackPath)/*" TargetDir="nativeaot/framework/" />
      <AotCompilerCopyLocal Include="@(RuntimeCopyLocalItems)" TargetDir="nativeaot/framework/" />
>>>>>>> f0c3b864
    </ItemGroup>

    <ItemGroup Condition="'$(RuntimeFlavor)' == 'mono' and '$(IsDesktopOS)' == 'true' " >
      <RuntimeDependencyCopyLocal Include="$(MonoArtifactsPath)/libcoreclr$(LibSuffix)" TargetDir=""  />
      <RuntimeDependencyCopyLocal Include="$(MonoArtifactsPath)/libmono-component-*" TargetDir=""  />
       <RuntimeDependencyCopyLocal Include="$(MonoArtifactsPath)/*.dll" TargetDir="/"  />
    </ItemGroup>

    <Copy
      SourceFiles="@(RunTimeDependencyCopyLocal)"
      DestinationFiles="@(RunTimeDependencyCopyLocal -> '$(CORE_ROOT)/%(TargetDir)%(RecursiveDir)%(Filename)%(Extension)')"
      SkipUnchangedFiles="$(SkipCopyUnchangedFiles)"
      OverwriteReadOnlyFiles="$(OverwriteReadOnlyFiles)"
      Retries="$(CopyRetryCount)"
      RetryDelayMilliseconds="$(CopyRetryDelayMilliseconds)"
      UseHardlinksIfPossible="$(CreateHardLinksForCopyFilesToOutputDirectoryIfPossible)">
      <Output TaskParameter="DestinationFiles" ItemName="FileWrites" />
    </Copy>

    <Copy
      SourceFiles="@(AotCompilerCopyLocal)"
      DestinationFiles="@(AotCompilerCopyLocal -> '$(CORE_ROOT)/%(TargetDir)%(RecursiveDir)%(Filename)%(Extension)')"
      SkipUnchangedFiles="$(SkipCopyUnchangedFiles)"
      OverwriteReadOnlyFiles="$(OverwriteReadOnlyFiles)"
      Retries="$(CopyRetryCount)"
      RetryDelayMilliseconds="$(CopyRetryDelayMilliseconds)"
      UseHardlinksIfPossible="$(CreateHardLinksForCopyFilesToOutputDirectoryIfPossible)">
      <Output TaskParameter="DestinationFiles" ItemName="FileWrites" />
    </Copy>

  </Target>

</Project><|MERGE_RESOLUTION|>--- conflicted
+++ resolved
@@ -171,26 +171,12 @@
       <RunTimeDependencyCopyLocal Include="$(CoreDisToolsLibrary)" Condition="$(CopyCoreDisToolsToCoreRoot)" />
     </ItemGroup>
 
-<<<<<<< HEAD
-    <ItemGroup>
-      <RunTimeDependencyCopyLocal Include="$(CoreCLRArtifactsPath)ilc/**/*" TargetDir="nativeaot/tools/" />
-      <RunTimeDependencyCopyLocal Include="$(CoreCLRArtifactsPath)aotsdk/**/*" TargetDir="nativeaot/sdk/" />
-      <RunTimeDependencyCopyLocal Include="$(CoreCLRArtifactsPath)build/**/*" TargetDir="nativeaot/build/" />
-      <RunTimeDependencyCopyLocal Include="$(TargetingPackPath)/*" TargetDir="nativeaot/framework/" />
-
-      <!-- Works around https://github.com/dotnet/runtime/issues/62372 -->
-      <_FixedRuntimeCopyLocalItems Include="@(RuntimeCopyLocalItems)" />
-      <_FixedRuntimeCopyLocalItems Remove="@(_FixedRuntimeCopyLocalItems)" Condition="'%(Filename)' == 'Microsoft.Interop.DllImportGenerator'" />
-
-      <RunTimeDependencyCopyLocal Include="@(_FixedRuntimeCopyLocalItems)" TargetDir="nativeaot/framework/" />
-=======
     <ItemGroup Condition="'$(TestBuildMode)' == 'nativeaot'">
       <AotCompilerCopyLocal Include="$(CoreCLRArtifactsPath)ilc/**/*" TargetDir="nativeaot/tools/" />
       <AotCompilerCopyLocal Include="$(CoreCLRArtifactsPath)aotsdk/**/*" TargetDir="nativeaot/sdk/" />
       <AotCompilerCopyLocal Include="$(CoreCLRArtifactsPath)build/**/*" TargetDir="nativeaot/build/" />
       <AotCompilerCopyLocal Include="$(TargetingPackPath)/*" TargetDir="nativeaot/framework/" />
       <AotCompilerCopyLocal Include="@(RuntimeCopyLocalItems)" TargetDir="nativeaot/framework/" />
->>>>>>> f0c3b864
     </ItemGroup>
 
     <ItemGroup Condition="'$(RuntimeFlavor)' == 'mono' and '$(IsDesktopOS)' == 'true' " >
