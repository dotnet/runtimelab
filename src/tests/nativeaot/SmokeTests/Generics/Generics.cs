--- conflicted
+++ resolved
@@ -2578,8 +2578,4 @@
             GenericType<object>.GenericMethod<int>();
         }
     }
-<<<<<<< HEAD
-
-=======
->>>>>>> 07e7979a
 }