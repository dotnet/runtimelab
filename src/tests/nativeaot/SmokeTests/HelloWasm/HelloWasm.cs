// Licensed to the .NET Foundation under one or more agreements.
// The .NET Foundation licenses this file to you under the MIT license.

using System;
using System.Threading;
using System.Runtime.InteropServices;
using System.Runtime.CompilerServices;
using System.Collections.Generic;
using System.Collections;
using System.Reflection;
using System.Diagnostics;
using System.Collections.Specialized;

#if TARGET_WINDOWS
using CpObj;
using CkFinite;
#endif
internal static class Program
{
    private static int staticInt;
    [ThreadStatic]
    private static int threadStaticInt;

    internal static bool Success;
    private static unsafe int Main(string[] args)
    {
        var x = new StructWithObjRefs
        {
            C1 = null,
            C2 = null,
        };
        Success = true;
        PrintLine("Starting " + 1);

        TestBox();

        TestSByteExtend();
        TestMetaData();

        TestGC();

        Add(1, 2);
        PrintLine("Hello from C#!");
        int tempInt = 0;
        int tempInt2 = 0;
        StartTest("Address/derefernce test");
        (*(&tempInt)) = 9;
        EndTest(tempInt == 9);

        int* targetAddr = (tempInt > 0) ? (&tempInt2) : (&tempInt);

        StartTest("basic block stack entry Test");
        (*targetAddr) = 1;
        EndTest(tempInt2 == 1 && tempInt == 9);

#if TARGET_WINDOWS
        StartTest("Inline assign byte Test");
        EndTest(ILHelpers.ILHelpersTest.InlineAssignByte() == 100);

        StartTest("dup test");
        int dupTestInt = 9;
        EndTest(ILHelpers.ILHelpersTest.DupTest(ref dupTestInt) == 209 && dupTestInt == 209);
#endif

        TestClass tempObj = new TestDerivedClass(1337);
        tempObj.TestMethod("Hello");
        tempObj.TestVirtualMethod("Hello");
        tempObj.TestVirtualMethod2("Hello");

        TwoByteStr str = new TwoByteStr() { first = 1, second = 2 };
        TwoByteStr str2 = new TwoByteStr() { first = 3, second = 4 };
        *(&str) = str2;
        str2 = *(&str);

        StartTest("value type int field test");
        EndTest(str2.second == 4);

        StartTest("static int field test");
        staticInt = 5;
        EndTest(staticInt == 5);

        StartTest("thread static int initial value field test");
        EndTest(threadStaticInt == 0);

        StartTest("thread static int field test");
        threadStaticInt = 9;
        EndTest(threadStaticInt == 9);

        StaticCtorTest();

        StartTest("box test");
        var boxedInt = (object)tempInt;
        if (((int)boxedInt) == 9)
        {
            PassTest();
        }
        else
        {
            FailTest();
            PrintLine("Value:");
            PrintLine(boxedInt.ToString());
        }

        TestBoxUnboxDifferentSizes();

        var boxedStruct = (object)new BoxStubTest { Value = "Boxed Stub Test: Ok." };
        PrintLine(boxedStruct.ToString());

        StartTest("Subtraction Test");
        int subResult = tempInt - 1;
        EndTest(subResult == 8);

        StartTest("Division Test");
        int divResult = tempInt / 3;
        EndTest(divResult == 3);

        StartTest("Addition of byte and short test");
        byte aByte = 2;
        short aShort = 0x100;
        short byteAndShortResult = (short)(aByte + aShort);
        EndTest(byteAndShortResult == 0x102);

        StartTest("not test");
        var not = Not(0xFFFFFFFF) == 0x00000000;
        EndTest(not);

        StartTest("negInt test");
        var negInt = Neg(42) == -42;
        EndTest(negInt);

        StartTest("shiftLeft test");
        var shiftLeft = ShiftLeft(1, 2) == 4;
        EndTest(shiftLeft);

        StartTest("shiftRight test");
        var shiftRight = ShiftRight(4, 2) == 1;
        EndTest(shiftRight);

        StartTest("unsignedShift test");
        var unsignedShift = UnsignedShift(0xFFFFFFFFu, 4) == 0x0FFFFFFFu;
        EndTest(unsignedShift);

        StartTest("shiftLeft byte to short test");
        byte byteConstant = (byte)0x80;
        ushort shiftedToShort = (ushort)(byteConstant << 1);
        EndTest((int)shiftedToShort == 0x0100);

        StartTest("SwitchOp0 test");
        var switchTest0 = SwitchOp(5, 5, 0);
        EndTest(switchTest0 == 10);

        StartTest("SwitchOp1 test");
        var switchTest1 = SwitchOp(5, 5, 1);
        EndTest(switchTest1 == 25);

        StartTest("SwitchOpDefault test");
        var switchTestDefault = SwitchOp(5, 5, 20);
        EndTest(switchTestDefault == 0);

#if TARGET_WINDOWS
        StartTest("CpObj test");
        var cpObjTestA = new TestValue { Field = 1234 };
        var cpObjTestB = new TestValue { Field = 5678 };
        CpObjTest.CpObj(ref cpObjTestB, ref cpObjTestA);
        EndTest (cpObjTestB.Field == 1234);
#endif

        StartTest("Static delegate test");
        Func<int> staticDelegate = StaticDelegateTarget;
        EndTest(staticDelegate() == 7);

        StartTest("Instance delegate test");
        tempObj.TestInt = 8;
        Func<int> instanceDelegate = tempObj.InstanceDelegateTarget;
        EndTest(instanceDelegate() == 8);

        StartTest("Virtual Delegate Test");
        Action virtualDelegate = tempObj.VirtualDelegateTarget;
        virtualDelegate();

        var arrayTest = new BoxStubTest[] { new BoxStubTest { Value = "Hello" }, new BoxStubTest { Value = "Array" }, new BoxStubTest { Value = "Test" } };
        foreach (var element in arrayTest)
            PrintLine(element.Value);

        arrayTest[1].Value = "Array load/store test: Ok.";
        PrintLine(arrayTest[1].Value);

        int ii = 0;
        arrayTest[ii++].Value = "dup ref test: Ok.";
        PrintLine(arrayTest[0].Value);

        StartTest("Large array load/store test");
        var largeArrayTest = new long[] { Int64.MaxValue, 0, Int64.MinValue, 0 };
        EndTest(largeArrayTest[0] == Int64.MaxValue &&
                largeArrayTest[1] == 0 &&
                largeArrayTest[2] == Int64.MinValue &&
                largeArrayTest[3] == 0);

        StartTest("Small array load/store test");
        var smallArrayTest = new long[] { Int16.MaxValue, 0, Int16.MinValue, 0 };
        EndTest(smallArrayTest[0] == Int16.MaxValue &&
                smallArrayTest[1] == 0 &&
                smallArrayTest[2] == Int16.MinValue &&
                smallArrayTest[3] == 0);

        StartTest("Newobj value type test");
        IntPtr returnedIntPtr = NewobjValueType();
        EndTest(returnedIntPtr.ToInt32() == 3);

        StackallocTest();

        IntToStringTest();

        CastingTestClass castingTest = new DerivedCastingTestClass1();

        PrintLine("interface call test: Ok " + (castingTest as ICastingTest1).GetValue().ToString());

        StartTest("Type casting with isinst & castclass to class test");
        EndTest(((DerivedCastingTestClass1)castingTest).GetValue() == 1 && !(castingTest is DerivedCastingTestClass2));

        StartTest("Type casting with isinst & castclass to interface test");
        // Instead of checking the result of `GetValue`, we use null check by now until interface dispatch is implemented.
        EndTest((ICastingTest1)castingTest != null && !(castingTest is ICastingTest2));

        StartTest("Type casting with isinst & castclass to array test");
        object arrayCastingTest = new BoxStubTest[] { new BoxStubTest { Value = "Array" }, new BoxStubTest { Value = "Cast" }, new BoxStubTest { Value = "Test" } };
        PrintLine(((BoxStubTest[])arrayCastingTest)[0].Value);
        PrintLine(((BoxStubTest[])arrayCastingTest)[1].Value);
        PrintLine(((BoxStubTest[])arrayCastingTest)[2].Value);
        EndTest(!(arrayCastingTest is CastingTestClass[]));

<<<<<<< HEAD
        ConvUTest();
=======
        CastByteForIndex();
>>>>>>> d8523652

        ldindTest();

        InterfaceDispatchTest();

        StartTest("Runtime.Helpers array initialization test");
        var testRuntimeHelpersInitArray = new long[] { 1, 2, 3 };
        EndTest(testRuntimeHelpersInitArray[0] == 1 &&
                testRuntimeHelpersInitArray[1] == 2 &&
                testRuntimeHelpersInitArray[2] == 3);

        StartTest("Multi-dimension array instantiation test");
        var testMdArrayInstantiation = new int[2, 2];
        EndTest(testMdArrayInstantiation != null && testMdArrayInstantiation.GetLength(0) == 2 && testMdArrayInstantiation.GetLength(1) == 2);

        StartTest("Multi-dimension array get/set test");
        testMdArrayInstantiation[0, 0] = 1;
        testMdArrayInstantiation[0, 1] = 2;
        testMdArrayInstantiation[1, 0] = 3;
        testMdArrayInstantiation[1, 1] = 4;
        EndTest(testMdArrayInstantiation[0, 0] == 1
                && testMdArrayInstantiation[0, 1] == 2
                && testMdArrayInstantiation[1, 0] == 3
                && testMdArrayInstantiation[1, 1] == 4);


        FloatDoubleTest();

        StartTest("long comparison");
        long l = 0x1;
        EndTest(l < 0x7FF0000000000000);

        // Create a ByReference<char> through the ReadOnlySpan ctor and call the ByReference.Value via the indexer.
        StartTest("ByReference intrinsics exercise via ReadOnlySpan");
        var span = "123".AsSpan();
        if (span[0] != '1'
            || span[1] != '2'
            || span[2] != '3')
        {
            FailTest();
            PrintLine(span[0].ToString());
            PrintLine(span[1].ToString());
            PrintLine(span[2].ToString());
        }
        else
        {
            PassTest();
        }

        TestConstrainedClassCalls();

        TestConstrainedStructCalls();

        TestValueTypeElementIndexing();

        TestArrayItfDispatch();

        TestTryFinally();


#if TARGET_WINDOWS
        StartTest("RVA static field test");
        int rvaFieldValue = ILHelpers.ILHelpersTest.StaticInitedInt;
        if (rvaFieldValue == 0x78563412)
        {
            PassTest();
        }
        else
        {
            FailTest(rvaFieldValue.ToString());
        }
#endif

        TestNativeCallback();

        TestArgsWithMixedTypesAndExceptionRegions();

        TestThreadStaticsForSingleThread();

        TestDispose();

        TestCallToGenericInterfaceMethod();

        TestInitObjDouble();

        TestTryCatch();

        StartTest("Non/GCStatics field access test");
        if (new FieldStatics().TestGetSet())
        {
            PassTest();
        }
        else
        {
            FailTest();
        }

        TestSByteExtend();

        TestSharedDelegate();

        TestUlongUintMultiply();

        TestBoxSingle();

        TestGvmCallInIf(new GenDerived<string>(), "hello");

        TestStoreFromGenericMethod();

        TestConstrainedValueTypeCallVirt();

        TestBoxToGenericTypeFromDirectMethod();

        TestGenericStructHandling();

        TestGenericCallInFinally();

        TestInitializeArray();

        TestImplicitUShortToUInt();

        TestReverseDelegateInvoke();

        TestInterlockedExchange();

        TestThrowIfNull();

#if TARGET_WINDOWS
        TestCkFinite();
#endif

        TestIntOverflows();

        TestStackTrace();

        TestJavascriptCall();

        TestDefaultConstructorOf();

        TestStructUnboxOverload();

        TestGetSystemArrayEEType();

        TestBoolCompare();

        TestDifferentSizeIntOperator();

        TestStructStoreWithSignificantPadding();

        TestLclVarAddr(new LlvmStruct { i1 = 1, i2 = 2 });

        TestJitUseStruct();

        // This test should remain last to get other results before stopping the debugger
        PrintLine("Debugger.Break() test: Ok if debugger is open and breaks.");
        System.Diagnostics.Debugger.Break();

        PrintLine("Done");
        return Success ? 100 : -1;
    }

    [MethodImpl(MethodImplOptions.NoInlining)]
    private unsafe static StructWithIndex JitUseStructProblem(StructWithStructWithIndex* p, StructWithIndex b)
    {
        b = p->StructWithIndex;
        JitUse(&b);

        return b;
    }

    struct StructWithIndex
    {
        public int Index;
        public int Value;
    }

    struct StructWithStructWithIndex
    {
        public StructWithIndex StructWithIndex;
        public int AnotherIndex;
    }

    [MethodImpl(MethodImplOptions.NoInlining)]
    public unsafe static void JitUse<T>(T* arg) where T : unmanaged { }

    private unsafe static void TestJitUseStruct()
    {
        StartTest("TestJitUseStruct (Jit compilation struct test)");
        StructWithIndex structWithIndex = new StructWithIndex() { Index = 1, Value = 2};
        StructWithStructWithIndex structWithStruct =
            new StructWithStructWithIndex() { StructWithIndex = structWithIndex, AnotherIndex = 3};

        var res = JitUseStructProblem(&structWithStruct, structWithIndex);

        EndTest(res.Index == structWithIndex.Index && res.Value == structWithIndex.Value);
    }

    class ShortAndByte { internal short aShort; internal byte aByte; }
    private static void TestDifferentSizeIntOperator()
    {
        StartTest("Logical and short and int");

        var o = new ShortAndByte
        {
            aShort = 3,
            aByte = 2,
        };

        EndTest((o.aShort & o.aByte) == 2);
    }

    [StructLayout(LayoutKind.Explicit, Size = 8)]
    struct ExplicitStructNoGCPtr
    {
        [FieldOffset(0)]
        public int A;
    }

    [StructLayout(LayoutKind.Sequential, Size = 8)]
    struct SizedStructNoGCPtr
    {
        public int A;
    }

    private static unsafe void TestStructStoreWithSignificantPadding()
    {
        StartTest("Significant padding struct store");

        ExplicitStructNoGCPtr aStruct;
        int* ptrStruct = (int*)&(aStruct);
        ptrStruct = ptrStruct + 1;
        // store something in space not used by any field
        *ptrStruct = 2;

        var copy1 = aStruct;
        int* ptrStruct2 = (int*)&copy1;
        ptrStruct2 = ptrStruct2 + 1;

        if(*ptrStruct2 != 2)
        {
            FailTest("Explicit store failed");
        }

        SizedStructNoGCPtr sizedStruct;
        int* ptrSizedStruct = (int*)&(sizedStruct);
        ptrSizedStruct = ptrSizedStruct + 1;
        // store something in space not used by any field
        *ptrSizedStruct = 2;

        var copySized = sizedStruct;
        int* ptrCopySized = (int*)&copySized;
        ptrCopySized = ptrCopySized + 1;

        EndTest(*ptrCopySized == 2);
    }

    struct LlvmStruct
    {
        internal int i1, i2;
    }

    [MethodImpl(MethodImplOptions.NoInlining)]
    static int FuncWithStructArg(LlvmStruct s)
    {
        return s.i2;
    }

    private static void TestLclVarAddr(LlvmStruct s)
    {
        StartTest("Test passing struct arg");
        
        EndTest(FuncWithStructArg(s) == 2);
    }

    private static void TestGC()
    {
        StartTest("GC");

        var genOfNewObject = GC.GetGeneration(new object());
        PrintLine("Generation of new object " + genOfNewObject.ToString());
        if (genOfNewObject != 0)
        {
            FailTest("Gen of new object was " + genOfNewObject);
            return;
        }
        var weakReference = MethodWithObjectInShadowStack();
        GC.Collect();
        GC.Collect();
        if (weakReference.IsAlive)
        {
            FailTest("object alive when has no references");
            return;
        }
        for (var i = 0; i < 3; i++)
        {
            PrintString("GC Collection Count " + i.ToString() + " ");
            PrintLine(GC.CollectionCount(i).ToString());
        }
        if (!TestCreateDifferentObjects())
        {
            FailTest("Failed test for creating/collecting different objects");
        }
        GC.Collect();
        GC.Collect();
        for (var i = 0; i < 3; i++)
        {
            PrintString("GC Collection Count " + i.ToString() + " ");
            PrintLine(GC.CollectionCount(i).ToString());
        }

        if (!TestObjectRefInUncoveredShadowStackSlot())
        {
            FailTest("struct Child1 alive unexpectedly");
        }

        if (!TestRhpAssignRefWithClassInStructGC())
        {
            FailTest();
            return;
        }

        EndTest(TestGeneration2Rooting());
    }

    struct MiniRandom
    {
        private uint _val;

        public MiniRandom(uint seed)
        {
            _val = seed;
        }

        public uint Next()
        {
            _val ^= (_val << 13);
            _val ^= (_val >> 7);
            _val ^= (_val << 17);
            return _val;
        }
    }

    class F4 { internal int i; }
    class F8 { internal long l; }
    class F2Plus8 { internal short s; internal long l; }
    class CDisp : IDisposable { public void Dispose() { } }
    struct StructF48 { internal int i1; internal long l2; }
    private static bool TestCreateDifferentObjects()
    {
        var mr = new MiniRandom(257);
        var keptObjects = new object[100];
        for (var i = 0; i < 1000000; i++)
        {
            var r = mr.Next();
            object o;
            switch (r % 8)
            {
                case 0:
                    o = new F4 { i = 1, };
                    break;
                case 1:
                    o = new F8 { l = 4 };
                    break;
                case 2:
                    o = new F2Plus8 { l = 5, s = 6 };
                    break;
                case 3:
                    o = i.ToString();
                    break;
                case 4:
                    o = new long[10000];
                    break;
                case 5:
                    o = new int[10000];
                    break;
                case 6:
                    o = new StructF48 { i1 = 7, l2 = 8 };
                    break;
                case 7:
                    o = new CDisp();
                    break;
                default:
                    o = null;
                    break;
            }
            keptObjects[r % 100] = o;
        }
        return true;
    }

    private static Parent aParent;
    private static ParentOfStructWithObjRefs aParentOfStructWithObjRefs;
    private static WeakReference childRef;

    private static unsafe bool TestRhpAssignRefWithClassInStructGC()
    {
        bool result = true;

        var parentRef = CreateParentWithStruct();
        result &= BumpToGen(parentRef, 1);
        result &= BumpToGen(parentRef, 2);

        StoreChildInC1();
        GC.Collect(1);
        PrintLine("GC finished");

        if (!childRef.IsAlive)
        {
            PrintLine("Child died unexpectedly");
            result = false;
        }

        KillParentWithStruct();
        GC.Collect();
        if (childRef.IsAlive)
        {
            PrintLine("Child alive unexpectedly");
            result = false;
        }
        if (parentRef.IsAlive)
        {
            PrintLine("Parent of struct Child1 alive unexpectedly");
            result = false;
        }
        return result;
    }

    [MethodImpl(MethodImplOptions.NoInlining)]
    static bool BumpToGen(WeakReference reference, int expectedGeneration)
    {
        GC.Collect();
        var target = reference.Target;
        if (target == null)
        {
            PrintLine("WeakReference died unexpectedly");
            return false;
        }
        if (GC.GetGeneration(target) is { } actualGeneration && actualGeneration != expectedGeneration)
        {
            PrintLine("WeakReference is in gen " + actualGeneration + " instead of " + expectedGeneration);
            return false;
        }
        return true;
    }

    private static bool TestGeneration2Rooting()
    {
        var parent = CreateParent();
        GC.Collect(); // parent moves to gen1
        GC.Collect(); // parent moves to gen2
        if (!CheckParentGeneration()) return false;

        // store our children in the gen2 object
        var child1 = StoreProperty();
        var child2 = StoreField();

        KillParent(); // even though we kill the parent, it should survive as we do not collect gen2
        GC.Collect(1);

        // the parent should have kept the children alive
        bool parentAlive = parent.IsAlive;
        bool child1Alive = child1.IsAlive;
        bool child2Alive = child2.IsAlive;
        if (!parentAlive)
        {
            PrintLine("Parent died unexpectedly");
            return false;
        }

        if (!child1Alive)
        {
            PrintLine("Child1 died unexpectedly");
            return false;
        }

        if (!child2Alive)
        {
            PrintLine("Child2 died unexpectedly");
            return false;
        }

        // Test struct assignment keeps fields alive
        var parentRef = CreateParentWithStruct();
        GC.Collect(); // move parent to gen1
        GC.Collect(); // move parent to gen2
        StoreChildInC1(); // store ephemeral object in gen 2 object via struct assignment
        KillParentWithStruct();
        GC.Collect(1);

        if (childRef.IsAlive)
        {
            PrintLine("Child1 gen:" + GC.GetGeneration(childRef.Target));
        }

        if (!childRef.IsAlive)
        {
            PrintLine("struct Child1 died unexpectedly");
            return false;
        }
        if (!parentRef.IsAlive)
        {
            PrintLine("parent of struct Child1 died unexpectedly");
            return false;
        }

        return true;
    }

    class ParentOfStructWithObjRefs
    {
        internal StructWithObjRefs StructWithObjRefs;
    }

    struct StructWithObjRefs
    {
        internal Child C1;
        internal Child C2;
    }

    [MethodImpl(MethodImplOptions.NoInlining)]
    static WeakReference CreateParent()
    {
        var parent = new Parent();
        aParent = parent;
        return new WeakReference(parent);
    }

    [MethodImpl(MethodImplOptions.NoInlining)]
    static WeakReference CreateStruct()
    {
        var parent = new Parent();
        aParent = parent;
        return new WeakReference(parent);
    }

    [MethodImpl(MethodImplOptions.NoInlining)]
    static void KillParent()
    {
        aParent = null;
    }

    [MethodImpl(MethodImplOptions.NoInlining)]
    static bool CheckParentGeneration()
    {
        int actualGen = GC.GetGeneration(aParent);
        if (actualGen != 2)
        {
            PrintLine("Parent Object is not in expected generation 2 but in " + actualGen);
            return false;
        }
        return true;
    }

    [MethodImpl(MethodImplOptions.NoInlining)]
    static WeakReference StoreProperty()
    {
        var child = new Child();
        aParent.Child1 = child;
        return new WeakReference(child);
    }

    [MethodImpl(MethodImplOptions.NoInlining)]
    static WeakReference StoreField()
    {
        var child = new Child();
        aParent.Child2 = child;
        return new WeakReference(child);
    }

    [MethodImpl(MethodImplOptions.NoInlining)]
    unsafe static WeakReference CreateParentWithStruct()
    {
        var parent = new ParentOfStructWithObjRefs();
        aParentOfStructWithObjRefs = parent;
        return new WeakReference(parent);
    }

    [MethodImpl(MethodImplOptions.NoInlining)]
    static void KillParentWithStruct()
    {
        aParentOfStructWithObjRefs = null;
    }

    [MethodImpl(MethodImplOptions.NoInlining)]
    static unsafe void StoreChildInC1()
    {
        var child = new Child();
        aParentOfStructWithObjRefs.StructWithObjRefs = new StructWithObjRefs
        {
            C1 = child,
        };
        childRef = new WeakReference(child);
    }

    public class Parent
    {
        public Child Child1 { get; set; }
        public Child Child2;
    }

    public class Child
    {
    }

    // This test is to catch where slots are allocated on the shadow stack uncovering object references that were there previously.
    // If this happens in the call to GC.Collect, which at the time of writing allocate 12 bytes in the call, 3 slots, then any objects that were in those 
    // 3 slots will not be collected as they will now be (back) in the range of bottom of stack -> top of stack.
    private static unsafe bool TestObjectRefInUncoveredShadowStackSlot()
    {
        CreateObjectRefsInShadowStack();
        GC.Collect();
        return !childRef.IsAlive;
    }

    [MethodImpl(MethodImplOptions.NoInlining)]
    static unsafe void CreateObjectRefsInShadowStack()
    {
        var child = new Child();
        Child c1, c2, c3;  // 3 more locals to cover give a bit more resiliency to the test, in case of slots being added or removed in the RhCollect calls
        c1 = c2 = c3 = child;
        childRef = new WeakReference(child);
    }

    private static unsafe void TestBoxUnboxDifferentSizes()
    {
        StartTest("Box/Unbox different sizes");
        var pass = true;
        long longValue = Convert.ToInt64((object)11111111L);
        if (longValue != 11111111L)
        {
            FailTest("Int64");
            pass = false;
        }

        int intValue = Convert.ToInt32((object)11111111);
        if (intValue != 11111111)
        {
            FailTest("Int32");
            pass = false;
        }

        float singleValue = Convert.ToSingle((object)1f);
        if (singleValue != 1f)
        {
            FailTest("Single");
            pass = false;
        }

        double doubleValue = Convert.ToDouble((object)1D);
        if (doubleValue != 1D)
        {
            FailTest("Double");
            pass = false;
        }

        short s1 = 1;
        short shortValue = Convert.ToInt16((object)s1);
        if (shortValue != 1)
        {
            FailTest("Int16");
            pass = false;
        }

        byte b1 = 1;
        byte byteValue = Convert.ToByte((object)b1);
        if (byteValue != 1)
        {
            FailTest("Byte");
            pass = false;
        }

        var s = new StructWintIntf();
        s.IntField = 11111111;
        s.LongField = 222222222L;
        IHasTwoFields hasTwoFields = (IHasTwoFields)s;

        if (hasTwoFields.GetIntField() != 11111111)
        {
            FailTest("GetIntField");
            pass = false;
        }
        if (hasTwoFields.GetLongField() != 222222222L)
        {
            FailTest("GetLongField");
            pass = false;
        }

        EndTest(pass);
    }

    private static WeakReference MethodWithObjectInShadowStack()
    {
        var o = new object();
        var wr = new WeakReference(o);
        if (!wr.IsAlive)
        {
            FailTest("object not alive when still referenced and not collected");
            return wr;
        }
        GC.Collect();
        GC.Collect();
        if (!wr.IsAlive)
        {
            FailTest("object not alive when still referenced");
            return wr;
        }
        o = null;
        if (!wr.IsAlive)
        {
            FailTest("object not alive when not collected");
            return wr;
        }
        return wr;
    }

    private static void StartTest(string testDescription)
    {
        PrintString(testDescription + ": ");
    }

    private static void EndTest(bool result, string failMessage = null)
    {
        if (result)
        {
            PassTest();
        }
        else
        {
            FailTest(failMessage);
        }
    }

    internal static void PassTest()
    {
        PrintLine("Ok.");
    }

    internal static void FailTest(string failMessage = null)
    {
        Success = false;
        PrintLine("Failed.");
        if (failMessage != null) PrintLine(failMessage + "-");
    }

    private static void TestBox()
    {
        StartTest("Box int test");
        object o = (Int32)1;
        string virtCallRes = o.ToString();
        PrintLine(virtCallRes);
        var i = (int)o;
        PrintLine("i");
        PrintLine(i.ToString());
        EndTest(virtCallRes == "1");
    }

    private static int StaticDelegateTarget()
    {
        return 7;
    }

    private static unsafe void PrintString(string s)
    {
        int length = s.Length;
        fixed (char* curChar = s)
        {
            for (int i = 0; i < length; i++)
            {
                TwoByteStr curCharStr = new TwoByteStr();
                curCharStr.first = (byte)(*(curChar + i));
                printf((byte*)&curCharStr, null);
            }
        }
    }

    public static void PrintLine(string s)
    {
        PrintString(s);
        PrintString("\n");
    }

    private static int Add(int a, int b)
    {
        return a + b;
    }

    private static uint Not(uint a)
    {
        return ~a;
    }

    private static int Neg(int a)
    {
        return -a;
    }

    private static int ShiftLeft(int a, int b)
    {
        return a << b;
    }

    private static int ShiftRight(int a, int b)
    {
        return a >> b;
    }

    private static uint UnsignedShift(uint a, int b)
    {
        return a >> b;
    }

    private static int SwitchOp(int a, int b, int mode)
    {
        switch (mode)
        {
            case 0:
                return a + b;
            case 1:
                return a * b;
            case 2:
                return a / b;
            case 3:
                return a - b;
            default:
                return 0;
        }
    }

    private static IntPtr NewobjValueType()
    {
        return new IntPtr(3);
    }

    private unsafe static void StackallocTest()
    {
        StartTest("Stackalloc test");
        int* intSpan = stackalloc int[2];
        intSpan[0] = 3;
        intSpan[1] = 7;

        EndTest(intSpan[0] == 3 && intSpan[1] == 7);
    }

    private static void IntToStringTest()
    {
        StartTest("Int to String Test: Ok if says 42");
        string intString = 42.ToString();
        PrintLine(intString);
        EndTest(intString == "42");
    }

<<<<<<< HEAD
    private static void ConvUTest()
    {
        StartTest("Implicit casting using ConvU");
        byte alpha = 0xFF;
        float f = alpha / 255f;
        if (f != 1f)
        {
            FailTest("Expected 1f but didn't get it"); // TODO: float.ToString() is failing in DiyFP
        }

        byte msbByte = 0xff;
        nuint nativeUnsigned = msbByte;
        EndTest(nativeUnsigned == 0xff, $"Expected 0xff but got {nativeUnsigned}");
=======
    private static void CastByteForIndex()
    {
        StartTest("Implicit casting of byte for an index");
        int[] someInts = new int[0xff];
        byte byteIndex = 0xFF;
        someInts[byteIndex] = 123;
        EndTest(someInts[0xff] == 123, "Expected 123 at index 0xff but didn't get it");
>>>>>>> d8523652
    }

    private unsafe static void ldindTest()
    {
        StartTest("ldind test");
        var ldindTarget = new TwoByteStr { first = byte.MaxValue, second = byte.MinValue };
        var ldindField = &ldindTarget.first;
        if ((*ldindField) == byte.MaxValue)
        {
            ldindTarget.second = byte.MaxValue;
            *ldindField = byte.MinValue;
            //ensure there isnt any overwrite of nearby fields
            if (ldindTarget.first == byte.MinValue && ldindTarget.second == byte.MaxValue)
            {
                PassTest();
            }
            else if (ldindTarget.first != byte.MinValue)
            {
                FailTest("didnt update target.");
            }
            else
            {
                FailTest("overwrote data");
            }
        }
        else
        {
            uint ldindFieldValue = *ldindField;
            FailTest(ldindFieldValue.ToString());
        }
    }

    private static void InterfaceDispatchTest()
    {
        StartTest("Struct interface test");
        ItfStruct itfStruct = new ItfStruct();
        EndTest(ItfCaller(itfStruct) == 4);

        ClassWithSealedVTable classWithSealedVTable = new ClassWithSealedVTable();
        StartTest("Interface dispatch with sealed vtable test");
        EndTest(CallItf(classWithSealedVTable) == 37);
    }

    // Calls the ITestItf interface via a generic to ensure the concrete type is known and
    // an interface call is generated instead of a virtual or direct call
    private static int ItfCaller<T>(T obj) where T : ITestItf
    {
        return obj.GetValue();
    }

    private static int CallItf(ISomeItf asItf)
    {
        return asItf.GetValue();
    }

    private static void StaticCtorTest()
    {
        BeforeFieldInitTest.Nop();
        if (StaticsInited.BeforeFieldInitInited)
        {
            PrintLine("BeforeFieldInitType inited too early");
        }
        else
        {
            StartTest("BeforeFieldInit test");
            int x = BeforeFieldInitTest.TestField;
            EndTest(StaticsInited.BeforeFieldInitInited, "cctor not run");
        }

        StartTest("NonBeforeFieldInit test");
        NonBeforeFieldInitTest.Nop();
        EndTest(StaticsInited.NonBeforeFieldInitInited, "cctor not run");
    }

    private static void TestConstrainedClassCalls()
    {
        string s = "utf-8";

        StartTest("Direct ToString test");
        string stringDirectToString = s.ToString();
        if (s.Equals(stringDirectToString))
        {
            PassTest();
        }
        else
        {
            FailTest();
            PrintString("Returned string:\"");
            PrintString(stringDirectToString);
            PrintLine("\"");
        }

        // Generic calls on methods not defined on object
        uint dataFromBase = GenericGetData<MyBase>(new MyBase(11));
        StartTest("Generic call to base class test");
        EndTest(dataFromBase == 11);

        uint dataFromUnsealed = GenericGetData<UnsealedDerived>(new UnsealedDerived(13));
        StartTest("Generic call to unsealed derived class test");
        EndTest(dataFromUnsealed == 26);

        uint dataFromSealed = GenericGetData<SealedDerived>(new SealedDerived(15));
        StartTest("Generic call to sealed derived class test");
        EndTest(dataFromSealed == 45);

        uint dataFromUnsealedAsBase = GenericGetData<MyBase>(new UnsealedDerived(17));
        StartTest("Generic call to unsealed derived class as base test");
        EndTest(dataFromUnsealedAsBase == 34);

        uint dataFromSealedAsBase = GenericGetData<MyBase>(new SealedDerived(19));
        StartTest("Generic call to sealed derived class as base test");
        EndTest(dataFromSealedAsBase == 57);

        // Generic calls to methods defined on object
        uint hashCodeOfSealedViaGeneric = (uint)GenericGetHashCode<MySealedClass>(new MySealedClass(37));
        StartTest("Generic GetHashCode for sealed class test");
        EndTest(hashCodeOfSealedViaGeneric == 74);

        uint hashCodeOfUnsealedViaGeneric = (uint)GenericGetHashCode<MyUnsealedClass>(new MyUnsealedClass(41));
        StartTest("Generic GetHashCode for unsealed class test");
        EndTest(hashCodeOfUnsealedViaGeneric == 82);
    }

    static void TestConstrainedStructCalls()
    {
        StartTest("Constrained struct callvirt test");
        EndTest("Program+ConstrainedStructTest" == new ConstrainedStructTest().ThisToString());
    }

    struct ConstrainedStructTest
    {
        internal string ThisToString()
        {
            return this.ToString();
        }
    }


    static uint GenericGetData<T>(T obj) where T : MyBase
    {
        return obj.GetData();
    }

    static int GenericGetHashCode<T>(T obj)
    {
        return obj.GetHashCode();
    }

    private static void TestArrayItfDispatch()
    {
        ICollection<int> arrayItfDispatchTest = new int[37];
        StartTest("Array interface dispatch test");
        EndTest(arrayItfDispatchTest.Count == 37,
            "Failed.  asm.js (WASM=1) known to fail due to alignment problem, although this problem sometimes means we don't even get this far and fails with an invalid function pointer.");
    }

    private static void TestValueTypeElementIndexing()
    {
        var chars = new[] { 'i', 'p', 's', 'u', 'm' };
        StartTest("Value type element indexing: ");
        EndTest(chars[0] == 'i' && chars[1] == 'p' && chars[2] == 's' && chars[3] == 'u' && chars[4] == 'm');
    }

    private static void FloatDoubleTest()
    {
        StartTest("(double) cast test");
        int intToCast = 1;
        double castedDouble = (double)intToCast;
        if (castedDouble == 1d)
        {
            PassTest();
        }
        else
        {
            var toInt = (int)castedDouble;
            //            PrintLine("expected 1m, but was " + castedDouble.ToString());  // double.ToString is not compiling at the time of writing, but this would be better output
            FailTest("Back to int on next line");
            PrintLine(toInt.ToString());
        }

        StartTest("different width float comparisons");
        EndTest(1f < 2d && 1d < 2f && 1f == 1d);

        StartTest("double precision comparison");
        // floats are 7 digits precision, so check some double more precise to make sure there is no loss occurring through some inadvertent cast to float
        EndTest(10.23456789d != 10.234567891d);

        StartTest("float comparison");
        EndTest(12.34567f == 12.34567f && 12.34567f != 12.34568f);

        StartTest("Test comparison of float constant");
        var maxFloat = Single.MaxValue;
        EndTest(maxFloat == Single.MaxValue);

        StartTest("Test comparison of double constant");
        var maxDouble = Double.MaxValue;
        EndTest(maxDouble == Double.MaxValue);
    }

    private static bool callbackResult;
    private static unsafe void TestNativeCallback()
    {
        StartTest("Native callback test");
        CallMe(123);
        EndTest(callbackResult);
    }

    [System.Runtime.InteropServices.UnmanagedCallersOnly(EntryPoint = "CallMe")]
    private static void _CallMe(int x)
    {
        if (x == 123)
        {
            callbackResult = true;
        }
    }

    [System.Runtime.InteropServices.DllImport("*")]
    private static extern void CallMe(int x);

    private static void TestMetaData()
    {
        StartTest("type == null.  Simple class metadata test");
        var typeGetType = Type.GetType("System.Char, System.Private.CoreLib");
        if (typeGetType == null)
        {
            FailTest("type == null.  Simple class metadata test");
        }
        else
        {
            if (typeGetType.FullName != "System.Char")
            {
                FailTest("type != System.Char.  Simple class metadata test");
            }
            else PassTest();
        }

        StartTest("Simple struct metadata test (typeof(Char))");
        var typeofChar = typeof(Char);
        if (typeofChar == null)
        {
            FailTest("type == null.  Simple struct metadata test");
        }
        else
        {
            if (typeofChar.FullName != "System.Char")
            {
                FailTest("type != System.Char.  Simple struct metadata test");
            }
            else PassTest();
        }

        var gentT = new Gen<int>();
        var genParamType = gentT.TestTypeOf();
        StartTest("type of generic parameter");
        if (genParamType.FullName != "System.Int32")
        {
            FailTest("expected System.Int32 but was " + genParamType.FullName);
        }
        else
        {
            PassTest();
        }

        var arrayType = typeof(object[]);
        StartTest("type of array");
        if (arrayType.FullName != "System.Object[]")
        {
            FailTest("expected System.Object[] but was " + arrayType.FullName);
        }
        else
        {
            PassTest();
        }

        var genericType = typeof(List<object>);
        StartTest("type of generic");
        if (genericType.FullName.Substring(0, genericType.FullName.LastIndexOf(",")) != "System.Collections.Generic.List`1[[System.Object, System.Private.CoreLib, Version=6.0.0.0, Culture=neutral")
        {
            FailTest("expected System.Collections.Generic.List`1[[System.Object, System.Private.CoreLib, Version=6.0.0.0, Culture=neutral... but was " + genericType.FullName);
        }
        else
        {
            PassTest();
        }

        StartTest("Type GetFields length");
        var x = new ClassForMetaTests();
        var s = x.StringField;
        var i = x.IntField;
        var classForMetaTestsType = typeof(ClassForMetaTests);
        FieldInfo[] fields = classForMetaTestsType.GetFields();
        PrintLine("Fields Length");
        PrintLine(fields.Length.ToString());
        EndTest(fields.Length == 4);

        StartTest("Type get string field via reflection");
        var stringFieldInfo = classForMetaTestsType.GetField("StringField");
        EndTest((string)stringFieldInfo.GetValue(x) == s);

        StartTest("Type get int field via reflection");
        var intFieldInfo = classForMetaTestsType.GetField("IntField");
        EndTest((int)intFieldInfo.GetValue(x) == i);

        StartTest("Type get static int field via reflection");
        var staticIntFieldInfo = classForMetaTestsType.GetField("StaticIntField");
        EndTest((int)staticIntFieldInfo.GetValue(x) == 23);

        StartTest("Type set string field via reflection");
        stringFieldInfo.SetValue(x, "bcd");
        EndTest(x.StringField == "bcd");

        StartTest("Type set int field via reflection");
        intFieldInfo.SetValue(x, 456);
        EndTest(x.IntField == 456);

        StartTest("Type set static int field via reflection");
        staticIntFieldInfo.SetValue(x, 987);
        EndTest(ClassForMetaTests.StaticIntField == 987);

        StartTest("Type set static long field via reflection");
        var staticLongFieldInfo = classForMetaTestsType.GetField("StaticLongField");
        staticLongFieldInfo.SetValue(x, 0x11111111);
        EndTest(ClassForMetaTests.StaticLongField == 0x11111111L);

        var st = new StructForMetaTests();
        st.StringField = "xyz";
        var fieldStructType = typeof(StructForMetaTests);
        var structStringFieldInfo = fieldStructType.GetField("StringField");
        StartTest("Struct get string field via reflection");
        EndTest((string)structStringFieldInfo.GetValue(st) == "xyz");

        StartTest("Class get+invoke ctor via reflection");
        var ctor = classForMetaTestsType.GetConstructor(new Type[0]);
        ClassForMetaTests instance = (ClassForMetaTests)ctor.Invoke(null);
        EndTest(instance.IntField == 12);

        instance.ReturnTrueIf1(0); // force method output
        instance.ReturnTrueIf1AndThis(0, null); // force method output
        ClassForMetaTests.ReturnsParam(null); // force method output

        NewMethod(classForMetaTestsType, instance);

        StartTest("Class get+invoke static method with ref param via reflection");
        var staticMtd = classForMetaTestsType.GetMethod("ReturnsParam");
        var retVal = (ClassForMetaTests)staticMtd.Invoke(null, new object[] { instance });
        EndTest(Object.ReferenceEquals(retVal, instance));
    }

    private static void NewMethod(Type classForMetaTestsType, ClassForMetaTests instance)
    {
        StartTest("Class get+invoke simple method via reflection");
        var mtd = classForMetaTestsType.GetMethod("ReturnTrueIf1");
        bool shouldBeTrue = (bool)mtd.Invoke(instance, new object[] { 1 });
        bool shouldBeFalse = (bool)mtd.Invoke(instance, new object[] { 2 });
        EndTest(shouldBeTrue && !shouldBeFalse);

        StartTest("Class get+invoke method with ref param via reflection");
        var mtdWith2Params = classForMetaTestsType.GetMethod("ReturnTrueIf1AndThis");
        shouldBeTrue = (bool)mtdWith2Params.Invoke(instance, new object[] { 1, instance });
        shouldBeFalse = (bool)mtdWith2Params.Invoke(instance, new object[] { 1, new ClassForMetaTests() });
        EndTest(shouldBeTrue && !shouldBeFalse);

    }

    public class ClassForMetaTests
    {
        // used via reflection
#pragma warning disable 0169
        public int IntField;
        public string StringField;
#pragma warning restore 0169
        public static int StaticIntField;
        public static long StaticLongField;

        public ClassForMetaTests()
        {
            StringField = "ab";
            IntField = 12;
            StaticIntField = 23;
            StaticLongField = 0x22222222;
        }

        public bool ReturnTrueIf1(int i)
        {
            return i == 1;
        }

        public bool ReturnTrueIf1AndThis(int i, object anInstance)
        {
            return i == 1 && object.ReferenceEquals(this, anInstance);
        }

        public static object ReturnsParam(object p1)
        {
            return p1;
        }
    }

    public struct StructForMetaTests
    {
        public string StringField;
    }

    public interface IHasTwoFields
    {
        int GetIntField();
        long GetLongField();
    }

    public struct StructWintIntf : IHasTwoFields
    {
        public int IntField;
        public long LongField;

        public int GetIntField()
        {
            return IntField;
        }

        public long GetLongField()
        {
            return LongField;
        }
    }


    /// <summary>
    /// Ensures all of the blocks of a try/finally function are hit when there aren't exceptions
    /// </summary>
    private static void TestTryFinally()
    {
        StartTest("Try/Finally test");
        uint result = TryFinallyInner();
        if (result == 1111)
        {
            PassTest();
        }
        else
        {
            FailTest("Result: " + result.ToString());
        }
    }

    private static uint TryFinallyInner()
    {
        uint result = 1;
        try
        {
            result += 10;
        }
        finally
        {
            result += 100;
        }
        result += 1000;

        return result;
    }

    class GenBase<A>
    {
        public virtual string GMethod1<T>(T t1, T t2) { return "GenBase<" + typeof(A) + ">.GMethod1<" + typeof(T) + ">(" + t1 + "," + t2 + ")"; }
    }
    class GenDerived<A> : GenBase<A>
    {
        public override string GMethod1<T>(T t1, T t2) { return "GenDerived<" + typeof(A) + ">.GMethod1<" + typeof(T) + ">(" + t1 + "," + t2 + ")"; }
    }

    private static void TestGvmCallInIf<T>(GenBase<T> g, T p)
    {
        var i = 1;
        if (i == 1)
        {
            g.GMethod1(p, p);
        }
    }

    private static void TestStoreFromGenericMethod()
    {
        StartTest("TestStoreFromGenericMethod");
        var values = new string[1];
        // testing that the generic return value type from the function can be stored in a concrete type
        values = values.AsSpan(0, 1).ToArray();
        EndTest(values.Length == 1);
    }

    private static void TestCallToGenericInterfaceMethod()
    {
        StartTest("Call generic method on interface test");

        TestGenItf implInt = new TestGenItf();
        implInt.Log<object>(new object());
        EndTest(true);
    }

    private static void TestConstrainedValueTypeCallVirt()
    {
        StartTest("Call constrained callvirt");
        //TODO: create simpler test that doesn't need Dictionary<>/KVP<>/Span
        var dict = new Dictionary<KeyValuePair<string, string>, string>();
        var notContainsKey = dict.ContainsKey(new KeyValuePair<string, string>());

        EndTest(!notContainsKey);
    }

    private static void TestBoxToGenericTypeFromDirectMethod()
    {
        StartTest("Callvirt on generic struct boxing to looked up generic type");

        new GetHashCodeCaller<GenStruct<string>, string>().CallValueTypeGetHashCodeFromGeneric(new GenStruct<string>(""));

        PassTest();
    }

    public struct GenStruct<TKey>
    {
        private TKey key;

        public GenStruct(TKey key)
        {
            this.key = key;
        }
    }

    public struct GenStruct2<TKey, T2>
    {
        private TKey key;
        T2 field2;

        public GenStruct2(TKey key, T2 v)
        {
            this.key = key;
            this.field2 = v;
        }
    }

    private static void TestGenericStructHandling()
    {
        StartTest("Casting of generic structs on return and in call params");

        // test return  type is cast
        ActualStructCallParam(new string[0]);

        // test call param is cast
        GenStructCallParam(new GenStructWithImplicitOp<string>());

        // replicate compilation error with https://github.com/dotnet/corert/blob/66fbcd492fbc08db4f472e7e8fa368cb523b38d4/src/System.Private.CoreLib/shared/System/Array.cs#L1482
        GenStructCallParam(CreateGenStructWithImplicitOp<string>(new[] { "" }));

        // replicate compilation error with https://github.com/dotnet/corefx/blob/e99ec129cfd594d53f4390bf97d1d736cff6f860/src/System.Collections.Immutable/src/System/Collections/Immutable/SortedInt32KeyNode.cs#L561
        new GenClassUsingFieldOfInnerStruct<GenClassWithInnerStruct<string>.GenInterfaceOverGenStructStruct>(
            new GenClassWithInnerStruct<string>.GenInterfaceOverGenStructStruct(), null).Create();

        // replicate compilation error with https://github.com/dotnet/runtime/blob/b57a099c1773eeb52d3c663211e275131b4b7938/src/libraries/System.Net.Primitives/src/System/Net/CredentialCache.cs#L328
        new GenClassWithInnerStruct<string>().SetField("");

        PassTest();
    }

    private static GenStructWithImplicitOp<T> CreateGenStructWithImplicitOp<T>(T[] v)
    {
        return new GenStructWithImplicitOp<T>(v);
    }

    private static GenStruct2<T, T2> CreateGenStruct2<T, T2>(T k, T2 v)
    {
        return new GenStruct2<T, T2>(k, v);
    }

    public class GenClassWithInnerStruct<TKey>
    {
        private GenStruct2<TKey, string> structField;

        public void SetField(TKey v)
        {
            structField = Program.CreateGenStruct2(v, "");
        }

        internal readonly struct GenInterfaceOverGenStructStruct
        {
            // 2 fields to avoid struct collapsing to an i32
            private readonly TKey _firstValue;
            private readonly TKey _otherValue;

            private GenInterfaceOverGenStructStruct(TKey firstElement)
            {
                _firstValue = firstElement;
                _otherValue = firstElement;
            }
        }
    }

    public class GenClassUsingFieldOfInnerStruct<T>
    {
        private readonly T _value;
        private GenClassUsingFieldOfInnerStruct<T> _left;

        public GenClassUsingFieldOfInnerStruct(T v, GenClassUsingFieldOfInnerStruct<T> left)
        {
            _value = v;
            _left = left;
        }

        public GenClassUsingFieldOfInnerStruct<T> Create(GenClassUsingFieldOfInnerStruct<T> left = null)
        {
            // some logic to get _value in a temp 
            return new GenClassUsingFieldOfInnerStruct<T>(_value, left ?? _left);
        }
    }

    private static void TestGenericCallInFinally()
    {
        StartTest("calling generic method requiring context from finally block");
        if (GenRequiresContext<string>.Called)
        {
            FailTest("static bool defaulted to true");
        }
        EndTest(CallGenericInFinally<string>());
    }

    private static bool CallGenericInFinally<T>()
    {
        try
        {
            // do nothing
        }
        finally
        {
            GenRequiresContext<T>.Dispose();
        }
        return GenRequiresContext<T>.Called;
    }

    public class GenRequiresContext<T>
    {
        internal static bool Called;

        public static void Dispose()
        {
            Called = true;
        }
    }

    private static void ActualStructCallParam(GenStructWithImplicitOp<string> gs)
    {
    }

    private static void GenStructCallParam<T>(GenStructWithImplicitOp<T> gs)
    {
    }

    public ref struct GenStructWithImplicitOp<TKey>
    {
        private int length;
        private int length2; // just one int field will not create an LLVM struct type, so put another field

        public GenStructWithImplicitOp(TKey[] key)
        {
            length = key.Length;
            length2 = length;
        }

        public static implicit operator GenStructWithImplicitOp<TKey>(TKey[] array) => new GenStructWithImplicitOp<TKey>(array);
    }

    public class GetHashCodeCaller<TKey, TValue>
    {
        public void CallValueTypeGetHashCodeFromGeneric(TKey k)
        {
            k.GetHashCode();
        }
    }

    public interface ITestGenItf
    {
        bool Log<TState>(TState state);
    }

    public class TestGenItf : ITestGenItf
    {
        public bool Log<TState>(TState state)
        {
            return true;
        }
    }

    private static void TestArgsWithMixedTypesAndExceptionRegions()
    {
        new MixedArgFuncClass().MixedArgFunc(1, null, 2, null);
    }

    class MixedArgFuncClass
    {
        public void MixedArgFunc(int firstInt, object shadowStackArg, int secondInt, object secondShadowStackArg)
        {
            Program.StartTest("MixedParamFuncWithExceptionRegions does not overwrite args");
            bool ok = true;
            int p1 = firstInt;
            try // add a try/catch to get _exceptionRegions.Length > 0 and copy stack args to shadow stack
            {
                if (shadowStackArg != null)
                {
                    FailTest("shadowStackArg != null");
                    ok = false;
                }
            }
            catch (Exception)
            {
                throw;
            }
            if (p1 != 1)
            {
                FailTest("p1 not 1, was ");
                PrintLine(p1.ToString());
                ok = false;
            }

            if (secondInt != 2)
            {
                FailTest("secondInt not 2, was ");
                PrintLine(secondInt.ToString());
                ok = false;
            }
            if (secondShadowStackArg != null)
            {
                FailTest("secondShadowStackArg != null");
                ok = false;
            }
            if (ok)
            {
                PassTest();
            }
        }
    }

    private static void TestTryCatch()
    {
        // break out the individual tests to their own methods to make looking at the funclets easier
        TestTryCatchNoException();

        TestTryCatchThrowException(new Exception());

        TestTryCatchExceptionFromCall();

        TestCatchExceptionType();

        TestTryFinallyThrowException();

        TestTryFinallyCatchException();

        TestInnerTryFinallyOrder();

        TestTryCatchWithCallInIf();

        TestThrowInCatch();

        TestExceptionInGvmCall();

        TestCatchHandlerNeedsGenericContext();

        TestFilterHandlerNeedsGenericContext();

        TestFilter();

        TestFilterNested();

        TestCatchAndThrow();

        TestRethrow();
    }

    private static void TestTryCatchNoException()
    {
        bool caught = false;
        StartTest("Catch not called when no exception test");
        try
        {
            new Exception();
        }
        catch (Exception)
        {
            caught = true;
        }
        EndTest(!caught);
    }

    // pass the exception to avoid a call/invoke for that ctor in this function
    private static void TestTryCatchThrowException(Exception e)
    {
        bool caught = false;
        StartTest("Catch called when exception thrown test");
        try
        {
            throw e;
        }
        catch (Exception)
        {
            PrintLine("caught");
            caught = true;
        }
        EndTest(caught);
    }

    static string clauseExceution;
    private static void TestTryFinallyThrowException()
    {
        clauseExceution = "";
        StartTest("Try/Finally calls finally when exception thrown test");
        try
        {
            TryFinally();
        }
        catch (Exception)
        {
            clauseExceution += "COuter";
        }

        if (clauseExceution != "CInnerFCOuter")
        {
            FailTest("Expected CInnerFCOuter, but was " + clauseExceution);
        }
        else
        {
            PassTest();
        }
    }

    private static void TryFinally()
    {
        try
        {
            throw new Exception();
        }
        catch
        {
            clauseExceution += "CInner";
            throw;
        }
        finally
        {
            clauseExceution += "F";
        }
    }


    private static void TestTryFinallyCatchException()
    {
        clauseExceution = "";
        StartTest("Try/Finally calls finally once when exception thrown and caught test");

        TryFinallyWithCatch();

        if (clauseExceution != "CF")
        {
            FailTest("Expected CF, but was " + clauseExceution);
        }
        else
        {
            PassTest();
        }
    }

    private static void TryFinallyWithCatch()
    {
        try
        {
            throw new Exception();
        }
        catch
        {
            clauseExceution += "C";
        }
        finally
        {
            clauseExceution += "F";
        }
    }

    private static void TestInnerTryFinallyOrder()
    {
        clauseExceution = "";
        StartTest("Inner try finally called before outer catch");

        try
        {
            try
            {
                try
                {
                    throw new Exception();
                }
                finally
                {
                    clauseExceution += "F1";
                }
            }
            finally
            {
                clauseExceution += "F2";
            }

            // not reached
            try
            {
            }
            finally
            {
                clauseExceution += "F3";
            }
        }
        catch
        {
            clauseExceution += "C";
        }

        if (clauseExceution != "F1F2C")
        {
            FailTest("Expected F1F2C, but was " + clauseExceution);
        }
        else
        {
            PassTest();
        }
    }

    private static void TestTryCatchExceptionFromCall()
    {
        bool caught = false;
        StartTest("Catch called when exception thrown from call");
        try
        {
            ThrowException(new Exception());
        }
        catch (Exception)
        {
            caught = true;
        }
        EndTest(caught);
    }

    private static void TestCatchExceptionType()
    {
        int i = 1;
        StartTest("Catch called for exception type and order");
        try
        {
            throw new NullReferenceException("test"); // the parameterless ctor is causing some unexplained memory corruption with the EHInfo pointers...
        }
        catch (ArgumentException)
        {
            i += 10;
        }
        catch (NullReferenceException e)
        {
            if (e.Message == "test")
            {
                i += 100;
            }
        }
        catch (Exception)
        {
            i += 1000;
        }
        EndTest(i == 101);
    }

    private static void TestTryCatchWithCallInIf()
    {
        int i = 1;
        bool caught = false;
        StartTest("Test invoke when last instruction in if block");
        try
        {
            if (i == 1)
            {
                PrintString("");
            }
        }
        catch
        {
            caught = true;
        }
        EndTest(!caught);
    }

    private static void TestThrowInCatch()
    {
        int i = 0;
        StartTest("Throw exception in catch");
        Exception outer = new Exception();
        Exception inner = new Exception();
        try
        {
            ThrowException(outer);
        }
        catch
        {
            i += 1;
            try
            {
                ThrowException(inner);
            }
            catch (Exception e)
            {
                if (object.ReferenceEquals(e, inner)) i += 10;
            }
        }
        EndTest(i == 11);
    }

    private static void TestExceptionInGvmCall()
    {
        StartTest("TestExceptionInGvmCall");

        var shouldBeFalse = CatchGvmThrownException(new GenBase<string>(), (string)null);
        var shouldBeTrue = CatchGvmThrownException(new DerivedThrows<string>(), (string)null);

        EndTest(shouldBeTrue && !shouldBeFalse);
    }

    private static unsafe void TestFilter()
    {
        StartTest("TestFilter");

        int counter = 0;
        try
        {
            counter++;
            throw new Exception("Testing filter");
        }
        catch (Exception e) when (e.Message == "Testing filter" && counter++ > 0)
        {
            if (e.Message == "Testing filter")
            {
                counter++;
            }
            counter++;
        }
        EndTest(counter == 4);
    }

    static string exceptionFlowSequence = "";
    private static void TestFilterNested()
    {
        StartTest("TestFilterNested");
        foreach (var exception in new Exception[]
            {new ArgumentException(), new Exception(), new NullReferenceException()})
        {
            try
            {
                try
                {
                    try
                    {
                        throw exception;
                    }
                    catch (NullReferenceException) when (Print("inner"))
                    {
                        exceptionFlowSequence += "In inner catch";
                    }
                }
                catch (ArgumentException)
                {
                    exceptionFlowSequence += "In middle catch";
                }
            }
            catch (Exception) when (Print("outer"))
            {
                exceptionFlowSequence += "In outer catch";
            }
        }
        PrintLine(exceptionFlowSequence);
        EndTest(exceptionFlowSequence == @"In middle catchRunning outer filterIn outer catchRunning inner filterIn inner catch");
    }

    private static void TestRethrow()
    {
        StartTest("Test rethrow");
        int caught = 0;
        try
        {
            try
            {
                throw new Exception("first");
            }
            catch
            {
                caught++;
                throw;
            }
        }
        catch (Exception e)
        {
            if (e.Message == "first")
            {
                caught++;
            }
        }
        EndTest(caught == 2);
    }

    private static void TestCatchAndThrow()
    {
        StartTest("Test catch and throw different exception");
        int caught = 0;
        try
        {
            try
            {
                throw new Exception("first");
            }
            catch
            {
                caught += 1;
                throw new Exception("second");
            }
        }
        catch (Exception e)
        {
            if (e.Message == "second")
            {
                caught += 10;
            }
        }
        EndTest(caught == 11);
    }

    static bool Print(string s)
    {
        exceptionFlowSequence += $"Running {s} filter";
        return true;
    }

    class DerivedThrows<A> : GenBase<A>
    {
        public override string GMethod1<T>(T t1, T t2) { throw new Exception("ToStringThrows"); }
    }

    private static bool CatchGvmThrownException<T>(GenBase<T> g, T p)
    {
        try
        {
            var i = 1;
            if (i == 1)
            {
                g.GMethod1(p, p);
            }
        }
        catch (Exception e)
        {
            return e.Message == "ToStringThrows"; // also testing here that we can return a value out of a catch
        }
        return false;
    }

    private static void TestCatchHandlerNeedsGenericContext()
    {
        StartTest("Catch handler can access generic context");
        DerivedCatches<object> c = new DerivedCatches<object>();
        EndTest(c.GvmInCatch<string>("a", "b") == "GenBase<System.Object>.GMethod1<System.String>(a,b)");
    }

    private static void TestFilterHandlerNeedsGenericContext()
    {
        StartTest("Filter funclet can access generic context");
        DerivedCatches<object> c = new DerivedCatches<object>();
        EndTest(c.GvmInFilter<string>("a", "b"));
    }

    class DerivedCatches<A> : GenBase<A>
    {
        public string GvmInCatch<T>(T t1, T t2)
        {
            try
            {
                throw new Exception();
            }
            catch (Exception)
            {
                return GMethod1(t1, t2);
            }
        }

        public bool GvmInFilter<T>(T t1, T t2)
        {
            try
            {
                throw new Exception();
            }
            catch when (GMethod1(t1, t2) == "GenBase<System.Object>.GMethod1<System.String>(a,b)")
            {
                return true;
            }
            catch
            {
                return false;
            }
        }
    }

    private static void ThrowException(Exception e)
    {
        throw e;
    }

    private static void TestThreadStaticsForSingleThread()
    {
        var firstClass = new ClassWithFourThreadStatics();
        int firstClassStatic = firstClass.GetStatic();
        StartTest("Static should be initialised");
        if (firstClassStatic == 2)
        {
            PassTest();
        }
        else
        {
            FailTest();
            PrintLine("Was: " + firstClassStatic.ToString());
        }
        StartTest("Second class with same statics should be initialised");
        int secondClassStatic = new AnotherClassWithFourThreadStatics().GetStatic();
        if (secondClassStatic == 13)
        {
            PassTest();
        }
        else
        {
            FailTest();
            PrintLine("Was: " + secondClassStatic.ToString());
        }

        StartTest("First class increment statics");
        firstClass.IncrementStatics();
        firstClassStatic = firstClass.GetStatic();
        if (firstClassStatic == 3)
        {
            PassTest();
        }
        else
        {
            FailTest();
            PrintLine("Was: " + firstClassStatic.ToString());
        }

        StartTest("Second class should not be overwritten"); // catches a type of bug where beacuse the 2 types share the same number and types of ThreadStatics, the first class can end up overwriting the second
        secondClassStatic = new AnotherClassWithFourThreadStatics().GetStatic();
        if (secondClassStatic == 13)
        {
            PassTest();
        }
        else
        {
            FailTest();
            PrintLine("Was: " + secondClassStatic.ToString());
        }

        StartTest("First class 2nd instance should share static");
        int secondInstanceOfFirstClassStatic = new ClassWithFourThreadStatics().GetStatic();
        if (secondInstanceOfFirstClassStatic == 3)
        {
            PassTest();
        }
        else
        {
            FailTest();
            PrintLine("Was: " + secondInstanceOfFirstClassStatic.ToString());
        }
        Thread.Sleep(10);
    }

    private static void TestDispose()
    {
        StartTest("using calls Dispose");
        var disposable = new DisposableTest();
        using (disposable)
        {
        }
        EndTest(disposable.Count == 1);
    }

    private static void TestInitObjDouble()
    {
        StartTest("Init struct with double field test");
        StructWithDouble strt = new StructWithDouble();
        EndTest(strt.DoubleField == 0d);
    }

    private static unsafe void TestSByteExtend()
    {
        StartTest("SByte extend");
        sbyte s = -1;
        int x = (int)s;
        sbyte s2 = 1;
        int x2 = (int)s2;
        if (x == -1 && x2 == 1)
        {
            PassTest();
        }
        else
        {
            FailTest("Expected -1 and 1 but got " + x.ToString() + " and " + x2.ToString());
        }

        StartTest("SByte left shift");
        x = (int)(s << 1);
        if (x == -2)
        {
            PassTest();
        }
        else
        {
            FailTest("Expected -2 but got " + x.ToString());
        }

        sbyte minus1 = -1;
        StartTest("Negative SByte op");
        if ((s & minus1) == -1)
        {
            PassTest();
        }
        else
        {
            FailTest();
        }

        StartTest("Negative SByte br");
        if (s == -1) // this only creates the bne opcode, which it is testing, in Release mode.
        {
            PassTest();
        }
        else
        {
            FailTest();
        }
    }

    public static void TestSharedDelegate()
    {
        StartTest("Shared Delegate");
        var shouldBeFalse = SampleClassWithGenericDelegate.CallDelegate(new object[0]);
        var shouldBeTrue = SampleClassWithGenericDelegate.CallDelegate(new object[1]);
        EndTest(!shouldBeFalse && shouldBeTrue);
    }

    internal static void TestUlongUintMultiply()
    {
        StartTest("Test ulong/int multiplication");
        uint a = 0x80000000;
        uint b = 2;
        ulong f = ((ulong)a * b);
        EndTest(f == 0x100000000);
    }

    internal static void TestBoxSingle()
    {
        StartTest("Test box single");
        var fi = typeof(ClassWithFloat).GetField("F");
        fi.SetValue(null, 1.1f);
        EndTest(1.1f == ClassWithFloat.F);
    }

    static void TestInitializeArray()
    {
        StartTest("Test InitializeArray");

        bool[,] bools = new bool[2, 2] {
            {  true,                        true},
            {  false,                       true},
        };

        if (!(bools[0, 0] && bools[0, 1]
            && !bools[1, 0] && bools[0, 1]))
        {
            FailTest("bool initialisation failed");
        }

        double[,] doubles = new double[2, 3]
        {
            {1.0, 1.1, 1.2 },
            {2.0, 2.1, 2.2 },
        };

        if (!(doubles[0, 0] == 1.0 && doubles[0, 1] == 1.1 && doubles[0, 2] == 1.2
            && doubles[1, 0] == 2.0 && doubles[1, 1] == 2.1 && doubles[1, 2] == 2.2
            ))
        {
            FailTest("double initialisation failed");
        }

        PassTest();
    }

    static void TestImplicitUShortToUInt()
    {
        StartTest("test extend of shorts with MSB set");
        uint start;
        start = ReadUInt16();
        EndTest(start == 0x0000828f);
    }

    unsafe static void TestReverseDelegateInvoke()
    {
        // tests the try catch LLVM for reverse delegate invokes
        DelegateToCallFromUnmanaged del = (char* charPtr) =>
        {
            return true;
        };
        int i = 1;
        if (i == 0) // dont actually call it as it doesnt exist, just want the reverse delegate created & compiled
        {
            SomeExternalUmanagedFunction(del);
        }
    }

    static void TestInterlockedExchange()
    {
        StartTest("InterlockedExchange");
        int exInt1 = 1;
        Interlocked.Exchange(ref exInt1, 2);

        long exLong1 = 1;
        Interlocked.Exchange(ref exLong1, 3);
        EndTest(exInt1 == 2 && exLong1 == 3);
    }

    static void TestThrowIfNull()
    {
        StartTest("TestThrowIfNull");
        ClassForNre c = null;
        var success = true;
        try
        {
            var f = c.F; //field access
            PrintLine("NRE Field load access failed");
            success = false;
        }
        catch (NullReferenceException)
        {
        }
        catch (Exception)
        {
            success = false;
        }
        try
        {
            c.F = 1;
            PrintLine("NRE Field store access failed");
            success = false;
        }
        catch (NullReferenceException)
        {
        }
        catch (Exception)
        {
            success = false;
        }
        try
        {
            var f = c.ToString(); //virtual method access
            PrintLine("NRE virtual method access failed");
            success = false;
        }
        catch (NullReferenceException)
        {
        }
        catch (Exception)
        {
            success = false;
        }

        try
        {
            c.NonVirtual(); //method access
            PrintLine("NRE non virtual method access failed");
            success = false;
        }
        catch (NullReferenceException)
        {
        }
        catch (Exception)
        {
            success = false;
        }

        EndTest(success);
    }

#if TARGET_WINDOWS
    private static void TestCkFinite()
    {
        // includes tests from https://github.com/dotnet/coreclr/blob/9b0a9fd623/tests/src/JIT/IL_Conformance/Old/Base/ckfinite.il4
        StartTest("CkFiniteTests");
        if (!CkFiniteTest.CkFinite32(0) || !CkFiniteTest.CkFinite32(1) ||
            !CkFiniteTest.CkFinite32(100) || !CkFiniteTest.CkFinite32(-100) ||
            !CkFinite32(0x7F7FFFC0) || CkFinite32(0xFF800000) ||  // use converter function to get the float equivalent of this bits
            CkFinite32(0x7FC00000) && !CkFinite32(0xFF7FFFFF) ||
            CkFinite32(0x7F800000))
        {
            FailTest("one or more 32 bit tests failed");
            return;
        }

        if (!CkFiniteTest.CkFinite64(0) || !CkFiniteTest.CkFinite64(1) ||
            !CkFiniteTest.CkFinite64(100) || !CkFiniteTest.CkFinite64(-100) ||
            CkFinite64(0x7FF0000000000000) || CkFinite64(0xFFF0000000000000) ||
            CkFinite64(0x7FF8000000000000) || !CkFinite64(0xFFEFFFFFFFFFFFFF))
        {
            FailTest("one or more 64 bit tests failed.");
            return;
        }
        PassTest();
    }

    private static unsafe bool CkFinite32(uint value)
    {
        return CkFiniteTest.CkFinite32 (* (float*)(&value));
    }

    private static unsafe bool CkFinite64(ulong value)
    {
        return CkFiniteTest.CkFinite64(*(double*)(&value));
    }
#endif

    static void TestIntOverflows()
    {
        TestCharInOvf();

        TestSignedIntAddOvf();

        TestSignedLongAddOvf();

        TestUnsignedIntAddOvf();

        TestUnsignedLongAddOvf();

        TestSignedIntSubOvf();

        TestSignedLongSubOvf();

        TestUnsignedIntSubOvf();

        TestUnsignedLongSubOvf();

        TestUnsignedIntMulOvf();

        TestUnsignedLongMulOvf();

        TestSignedIntMulOvf();

        TestSignedLongMulOvf();

        TestSignedToSignedNativeIntConvOvf();

        TestUnsignedToSignedNativeIntConvOvf();

        TestSignedToUnsignedNativeIntConvOvf();

        TestI1ConvOvf();

        TestUnsignedI1ConvOvf();

        TestI2ConvOvf();

        TestUnsignedI2ConvOvf();

        TestI4ConvOvf();

        TestUnsignedI4ConvOvf();

        TestI8ConvOvf();

        TestUnsignedI8ConvOvf();
    }

    private static void TestSignedToSignedNativeIntConvOvf()
    {
        // TODO: when use of nint is available
    }

    private static void TestUnsignedToSignedNativeIntConvOvf()
    {
        // TODO: when use of nuint is available
    }

    private static unsafe void TestSignedToUnsignedNativeIntConvOvf()
    {
        StartTest("Test unsigned native int Conv_Ovf"); // TODO : wasm64
        int thrown = 0;
        long i = 1;
        void* converted;
        checked { converted = (void*)i; }
        if (converted != new IntPtr(1).ToPointer()) FailTest("Test unsigned native int Conv_Ovf conversion failed");
        try
        {
            i = uint.MaxValue + 1L;
            checked { converted = (void*)i; }
        }
        catch (OverflowException)
        {
            thrown++;
        }
        try
        {
            i = -1;
            checked { converted = (void*)i; }
        }
        catch (OverflowException)
        {
            thrown++;
        }
        if (thrown != 2) FailTest("Test unsigned native int Conv_Ovf not all cases were thrown  " + thrown.ToString()); ;
        EndTest(true);

    }

    private static void TestI1ConvOvf()
    {
        StartTest("Test I1 Conv_Ovf");
        int thrown = 0;
        int i = 1;
        float f = 127.9F;
        sbyte converted;
        checked { converted = (sbyte)i; }
        if (converted != 1) FailTest("Test I1 Conv_Ovf conversion failed" + converted.ToString());
        checked { converted = (sbyte)(-1); }
        checked { converted = (sbyte)f; }
        checked { converted = (sbyte)((float)-128.5F); }
        try
        {
            i = sbyte.MaxValue + 1;
            checked { converted = (sbyte)i; }
        }
        catch (OverflowException)
        {
            thrown++;
        }
        try
        {
            i = sbyte.MinValue - 1;
            checked { converted = (sbyte)i; }
        }
        catch (OverflowException)
        {
            thrown++;
        }
        try
        {
            f = (float)(sbyte.MaxValue + 1);
            checked { converted = (sbyte)f; }
        }
        catch (OverflowException)
        {
            thrown++;
        }
        try
        {
            f = (float)(sbyte.MinValue - 1);
            checked { converted = (sbyte)f; }
        }
        catch (OverflowException)
        {
            thrown++;
        }
        if (thrown != 4) FailTest("Test I1 Conv_Ovf not all cases were thrown  " + thrown.ToString()); ;
        EndTest(true);
    }

    private static void TestUnsignedI1ConvOvf()
    {
        StartTest("Test unsigned I1 Conv_Ovf");
        int thrown = 0;
        int i = 1;
        float f = 255.9F;
        byte converted;
        checked { converted = (byte)i; }
        if (converted != 1) FailTest("Test unsigned I1 Conv_Ovf conversion failed" + converted.ToString());
        checked { converted = (byte)f; }
        try
        {
            i = byte.MaxValue + 1;
            checked { converted = (byte)i; }
        }
        catch (OverflowException)
        {
            thrown++;
        }
        try
        {
            i = -1;
            checked { converted = (byte)i; }
        }
        catch (OverflowException)
        {
            thrown++;
        }
        try
        {
            f = (float)(byte.MaxValue + 1);
            checked { converted = (byte)f; }
        }
        catch (OverflowException)
        {
            thrown++;
        }
        try
        {
            f = -1f;
            checked { converted = (byte)f; }
        }
        catch (OverflowException)
        {
            thrown++;
        }
        if (thrown != 4) FailTest("Test unsigned I1 Conv_Ovf not all cases were thrown  " + thrown.ToString()); ;
        EndTest(true);
    }

    private static void TestI2ConvOvf()
    {
        StartTest("Test I2 Conv_Ovf");
        int thrown = 0;
        int i = 1;
        float f = 32767.9F;
        Int16 converted;
        checked { converted = (Int16)i; }
        if (converted != 1) FailTest("Test I2 Conv_Ovf conversion failed" + converted.ToString());
        checked { converted = (Int16)(-1); }
        checked { converted = (Int16)f; }
        checked { converted = (Int16)((float)-32768.5F); }
        try
        {
            i = Int16.MaxValue + 1;
            checked { converted = (Int16)i; }
        }
        catch (OverflowException)
        {
            thrown++;
        }
        try
        {
            i = Int16.MinValue - 1;
            checked { converted = (Int16)i; }
        }
        catch (OverflowException)
        {
            thrown++;
        }
        try
        {
            f = (float)(Int16.MaxValue + 1);
            checked { converted = (Int16)f; }
        }
        catch (OverflowException)
        {
            thrown++;
        }
        try
        {
            f = (float)(Int16.MinValue - 1);
            checked { converted = (Int16)f; }
        }
        catch (OverflowException)
        {
            thrown++;
        }
        if (thrown != 4) FailTest("Test I2 Conv_Ovf not all cases were thrown  " + thrown.ToString()); ;
        EndTest(true);
    }

    private static void TestUnsignedI2ConvOvf()
    {
        StartTest("Test unsigned I2 Conv_Ovf");
        int thrown = 0;
        int i = 1;
        float f = 65535.9F;
        UInt16 converted;
        checked { converted = (UInt16)i; }
        if (converted != 1) FailTest("Test unsigned I2 Conv_Ovf conversion failed" + converted.ToString());
        checked { converted = (UInt16)f; }
        try
        {
            i = UInt16.MaxValue + 1;
            checked { converted = (UInt16)i; }
        }
        catch (OverflowException)
        {
            thrown++;
        }
        try
        {
            i = -1;
            checked { converted = (UInt16)i; }
        }
        catch (OverflowException)
        {
            thrown++;
        }
        try
        {
            short s = -1; // test overflow check is not reliant on different widths
            checked { converted = (UInt16)s; }
        }
        catch (OverflowException)
        {
            thrown++;
        }
        try
        {
            f = (float)(UInt16.MaxValue + 1);
            checked { converted = (UInt16)f; }
        }
        catch (OverflowException)
        {
            thrown++;
        }
        try
        {
            f = -1f;
            checked { converted = (UInt16)f; }
        }
        catch (OverflowException)
        {
            thrown++;
        }
        if (thrown != 5) FailTest("Test unsigned I2 Conv_Ovf not all cases were thrown  " + thrown.ToString()); ;
        EndTest(true);
    }

    private static void TestI4ConvOvf()
    {
        StartTest("Test I4 Conv_Ovf");
        int thrown = 0;
        long i = 1;
        double f = 2147483647.9d;
        int converted;
        checked { converted = (int)i; }
        if (converted != 1) FailTest("Test I4 Conv_Ovf conversion failed" + converted.ToString());
        checked { converted = (int)(-1); }
        checked { converted = (int)f; }
        checked { converted = (int)((double)-2147483648.9d); }
        try
        {
            i = int.MaxValue + 1L;
            checked { converted = (int)i; }
        }
        catch (OverflowException)
        {
            thrown++;
        }
        try
        {
            i = int.MinValue - 1L;
            checked { converted = (int)i; }
        }
        catch (OverflowException)
        {
            thrown++;
        }
        try
        {
            f = (double)(int.MaxValue + 1L);
            checked { converted = (int)f; }
        }
        catch (OverflowException)
        {
            thrown++;
        }
        try
        {
            f = (double)(int.MinValue - 1L);
            checked { converted = (int)f; }
        }
        catch (OverflowException)
        {
            thrown++;
        }
        if (thrown != 4) FailTest("Test I4 Conv_Ovf not all cases were thrown  " + thrown.ToString()); ;
        EndTest(true);
    }

    private static void TestUnsignedI4ConvOvf()
    {
        StartTest("Test unsigned I4 Conv_Ovf");
        int thrown = 0;
        long i = 1;
        double f = 4294967294.9d;
        uint converted;
        checked { converted = (uint)i; }
        if (converted != 1) FailTest("Test unsigned I4 Conv_Ovf conversion failed" + converted.ToString());
        checked { converted = (uint)f; }
        try
        {
            i = uint.MaxValue + 1L;
            checked { converted = (uint)i; }
        }
        catch (OverflowException)
        {
            thrown++;
        }
        try
        {
            i = -1;
            checked { converted = (uint)i; }
        }
        catch (OverflowException)
        {
            thrown++;
        }
        try
        {
            f = (double)(uint.MaxValue + 1L);
            checked { converted = (uint)f; }
        }
        catch (OverflowException)
        {
            thrown++;
        }
        try
        {
            f = -1d;
            checked { converted = (uint)f; }
        }
        catch (OverflowException)
        {
            thrown++;
        }
        if (thrown != 4) FailTest("Test unsigned I4 Conv_Ovf not all cases were thrown  " + thrown.ToString()); ;
        EndTest(true);
    }

    private static void TestI8ConvOvf()
    {
        StartTest("Test I8 Conv_Ovf");
        int thrown = 0;
        long i = 1;
        double f = 9223372036854774507.9d; /// not a precise check
        long converted;
        checked { converted = (long)i; }
        if (converted != 1) FailTest("Test I8 Conv_Ovf conversion failed" + converted.ToString());
        checked { converted = (long)(-1); }
        checked { converted = (long)f; }
        checked { converted = (long)((double)-9223372036854776508d); } // not a precise check
        try
        {
            ulong ul = long.MaxValue + (ulong)1;
            checked { converted = (int)ul; }
        }
        catch (OverflowException)
        {
            thrown++;
        }
        try
        {
            f = (double)(long.MaxValue) + 1000d; // need to get into the next representable double
            checked { converted = (int)f; }
        }
        catch (OverflowException)
        {
            thrown++;
        }
        try
        {
            f = (double)(long.MinValue) - 2000d; // need to get into the next representable double
            checked { converted = (long)f; }
        }
        catch (OverflowException)
        {
            thrown++;
        }
        try
        {
            byte[] bytes = new byte[1];
            var b = bytes[i];
        }
        catch (OverflowException)
        {
            EndTest(false, "implicit convertion of long to int should not throw when long has value == 1");
        }
        if (thrown != 3) FailTest("Test I8 Conv_Ovf not all cases were thrown  " + thrown.ToString()); ;
        EndTest(true);
    }

    private static void TestUnsignedI8ConvOvf()
    {
        StartTest("Test unsigned I8 Conv_Ovf");
        int thrown = 0;
        long i = 1;
        double f = 18446744073709540015.9d; // not a precise check
        ulong converted;
        checked { converted = (ulong)i; }
        if (converted != 1) FailTest("Test unsigned I8 Conv_Ovf conversion failed" + converted.ToString());
        checked { converted = (ulong)f; }
        try
        {
            i = -1;
            checked { converted = (ulong)i; }
        }
        catch (OverflowException)
        {
            thrown++;
        }
        try
        {
            f = (double)(ulong.MaxValue) + 2000d; // need to get into the next representable double
            checked { converted = (ulong)f; }
        }
        catch (OverflowException)
        {
            thrown++;
        }
        try
        {
            f = -1d;
            checked { converted = (ulong)f; }
        }
        catch (OverflowException)
        {
            thrown++;
        }
        if (thrown != 3) FailTest("Test unsigned I8 Conv_Ovf not all cases were thrown  " + thrown.ToString()); ;
        EndTest(true);
    }

    private static void TestSignedLongAddOvf()
    {
        StartTest("Test long add overflows");
        bool thrown;
        long op64l = 1;
        long op64r = long.MaxValue;
        thrown = false;
        try
        {
            long res = checked(op64l + op64r);
        }
        catch (OverflowException)
        {
            thrown = true;
        }
        if (!thrown)
        {
            FailTest("exception not thrown for signed i64 addition of positive number");
            return;
        }
        thrown = false;
        op64l = long.MinValue; // add negative to overflow below the MinValue
        op64r = -1;
        try
        {
            long res = checked(op64l + op64r);
        }
        catch (OverflowException)
        {
            thrown = true;
        }
        if (!thrown)
        {
            FailTest("exception not thrown for signed i64 addition of negative number");
            return;
        }
        EndTest(true);
    }

    private static void TestCharInOvf()
    {
        // Just checks the compiler can handle the char type
        // This was failing for https://github.com/dotnet/corert/blob/f542d97f26e87f633310e67497fb01dad29987a5/src/System.Private.CoreLib/shared/System/Environment.Unix.cs#L111
        StartTest("Test char add overflows");
        char opChar = '1';
        int op32r = 2;
        if (checked(opChar + op32r) != 51)
        {
            FailTest("No overflow for char failed"); // check not always throwing an exception
            return;
        }
        PassTest();
    }

    private static void TestSignedIntAddOvf()
    {
        StartTest("Test int add overflows");
        bool thrown;
        int op32l = 1;
        int op32r = 2;
        if (checked(op32l + op32r) != 3)
        {
            FailTest("No overflow failed"); // check not always throwing an exception
            return;
        }
        op32l = 1;
        op32r = int.MaxValue;
        thrown = false;
        try
        {
            int res = checked(op32l + op32r);
        }
        catch (OverflowException)
        {
            thrown = true;
        }
        if (!thrown)
        {
            FailTest("exception not thrown for signed i32 addition of positive number");
            return;
        }

        thrown = false;
        op32l = int.MinValue; // add negative to overflow below the MinValue
        op32r = -1;
        try
        {
            int res = checked(op32l + op32r);
        }
        catch (OverflowException)
        {
            thrown = true;
        }
        if (!thrown)
        {
            FailTest("exception not thrown for signed i32 addition of negative number");
            return;
        }
        PassTest();
    }

    private static void TestUnsignedIntAddOvf()
    {
        StartTest("Test uint add overflows");
        bool thrown;
        uint op32l = 1;
        uint op32r = 2;
        if (checked(op32l + op32r) != 3)
        {
            FailTest("No overflow failed"); // check not always throwing an exception
            return;
        }
        op32l = 1;
        op32r = uint.MaxValue;
        thrown = false;
        try
        {
            uint res = checked(op32l + op32r);
        }
        catch (OverflowException)
        {
            thrown = true;
        }
        if (!thrown)
        {
            FailTest("exception not thrown for unsigned i32 addition of positive number");
            return;
        }
        PassTest();
    }

    private static void TestUnsignedLongAddOvf()
    {
        StartTest("Test ulong add overflows");
        bool thrown;
        ulong op64l = 1;
        ulong op64r = 2;
        if (checked(op64l + op64r) != 3)
        {
            FailTest("No overflow failed"); // check not always throwing an exception
            return;
        }
        op64l = 1;
        op64r = ulong.MaxValue;
        thrown = false;
        try
        {
            ulong res = checked(op64l + op64r);
        }
        catch (OverflowException)
        {
            thrown = true;
        }
        if (!thrown)
        {
            FailTest("exception not thrown for unsigned i64 addition of positive number");
            return;
        }
        PassTest();
    }

    private static void TestSignedLongSubOvf()
    {
        StartTest("Test long sub overflows");
        bool thrown;
        long op64l = -2;
        long op64r = long.MaxValue;
        thrown = false;
        try
        {
            long res = checked(op64l - op64r);
        }
        catch (OverflowException)
        {
            thrown = true;
        }
        if (!thrown)
        {
            FailTest("exception not thrown for signed i64 substraction of positive number");
            return;
        }
        thrown = false;
        op64l = long.MaxValue; // subtract negative to overflow above the MaxValue
        op64r = -1;
        try
        {
            long res = checked(op64l - op64r);
        }
        catch (OverflowException)
        {
            thrown = true;
        }
        if (!thrown)
        {
            FailTest("exception not thrown for signed i64 addition of negative number");
            return;
        }
        EndTest(true);
    }

    private static void TestSignedIntSubOvf()
    {
        StartTest("Test int sub overflows");
        bool thrown;
        int op32l = 5;
        int op32r = 2;
        if (checked(op32l - op32r) != 3)
        {
            FailTest("No overflow failed"); // check not always throwing an exception
            return;
        }
        op32l = -2;
        op32r = int.MaxValue;
        thrown = false;
        try
        {
            int res = checked(op32l - op32r);
        }
        catch (OverflowException)
        {
            thrown = true;
        }
        if (!thrown)
        {
            FailTest("exception not thrown for signed i32 subtraction of positive number");
            return;
        }

        thrown = false;
        op32l = int.MaxValue; // subtract negative to overflow above the MaxValue
        op32r = -1;
        try
        {
            int res = checked(op32l - op32r);
        }
        catch (OverflowException)
        {
            thrown = true;
        }
        if (!thrown)
        {
            FailTest("exception not thrown for signed i32 subtraction of negative number");
            return;
        }
        PassTest();
    }

    private static void TestUnsignedIntSubOvf()
    {
        StartTest("Test uint sub overflows");
        bool thrown;
        uint op32l = 5;
        uint op32r = 2;
        if (checked(op32l - op32r) != 3)
        {
            FailTest("No overflow failed"); // check not always throwing an exception
            return;
        }
        op32l = 0;
        op32r = 1;
        thrown = false;
        try
        {
            uint res = checked(op32l - op32r);
        }
        catch (OverflowException)
        {
            thrown = true;
        }
        if (!thrown)
        {
            FailTest("exception not thrown for unsigned i32 subtraction of positive number");
            return;
        }
        PassTest();
    }

    private static void TestUnsignedLongSubOvf()
    {
        StartTest("Test ulong sub overflows");
        bool thrown;
        ulong op64l = 5;
        ulong op64r = 2;
        if (checked(op64l - op64r) != 3)
        {
            FailTest("No overflow failed"); // check not always throwing an exception
            return;
        }
        op64l = 0;
        op64r = 1;
        thrown = false;
        try
        {
            ulong res = checked(op64l - op64r);
        }
        catch (OverflowException)
        {
            thrown = true;
        }
        if (!thrown)
        {
            FailTest("exception not thrown for unsigned i64 addition of positive number");
            return;
        }
        PassTest();
    }

    private static void TestUnsignedIntMulOvf()
    {
        StartTest("Test uint multiply overflows");
        bool thrown;
        uint op32l = 10;
        uint op32r = 20;
        if (checked(op32l * op32r) != 200)
        {
            FailTest("No overflow failed"); // check not always throwing an exception
            return;
        }
        op32l = 2;
        op32r = (uint.MaxValue >> 1) + 1;
        thrown = false;
        try
        {
            uint res = checked(op32l * op32r);
        }
        catch (OverflowException)
        {
            thrown = true;
        }
        if (!thrown)
        {
            FailTest("exception not thrown for unsigned i32 multiply of numbers");
            return;
        }
        op32l = 0;
        op32r = 0; // check does a division so make sure this case is handled
        thrown = false;
        try
        {
            uint res = checked(op32l * op32r);
        }
        catch (OverflowException)
        {
            thrown = true;
        }
        if (thrown)
        {
            FailTest("exception not thrown for unsigned i32 multiply of zeros");
            return;
        }
        PassTest();
    }

    private static void TestUnsignedLongMulOvf()
    {
        StartTest("Test ulong multiply overflows");
        bool thrown;
        ulong op64l = 10;
        ulong op64r = 20;
        if (checked(op64l * op64r) != 200L)
        {
            FailTest("No overflow failed"); // check not always throwing an exception
            return;
        }
        op64l = 2;
        op64r = (ulong.MaxValue >> 1) + 1;
        thrown = false;
        try
        {
            ulong res = checked(op64l * op64r);
        }
        catch (OverflowException)
        {
            thrown = true;
        }
        if (!thrown)
        {
            FailTest("exception not thrown for unsigned i64 multiply of numbers");
            return;
        }
        op64l = 0;
        op64r = 0; // check does a division so make sure this case is handled
        thrown = false;
        try
        {
            ulong res = checked(op64l * op64r);
        }
        catch (OverflowException)
        {
            thrown = true;
        }
        if (thrown)
        {
            FailTest("exception not thrown for unsigned i64 multiply of zeros");
            return;
        }
        PassTest();
    }

    private static void TestSignedIntMulOvf()
    {
        StartTest("Test int multiply overflows");
        bool thrown;
        int op32l = 10;
        int op32r = -20;
        if (checked(op32l * op32r) != -200)
        {
            FailTest("No overflow failed"); // check not always throwing an exception
            return;
        }
        op32l = 2;
        op32r = (int.MaxValue >> 1) + 1;
        thrown = false;
        try
        {
            int res = checked(op32l * op32r);
            PrintLine("should have overflow but was " + res.ToString());
        }
        catch (OverflowException)
        {
            thrown = true;
        }
        if (!thrown)
        {
            FailTest("exception not thrown for signed i32 multiply overflow");
            return;
        }
        op32l = 2;
        op32r = (int.MinValue >> 1) - 1;
        thrown = false;
        try
        {
            int res = checked(op32l * op32r);
        }
        catch (OverflowException)
        {
            thrown = true;
        }
        if (!thrown)
        {
            FailTest("exception not thrown for signed i32 multiply underflow");
            return;
        }
        op32l = 0;
        op32r = 0; // check does a division so make sure this case is handled
        thrown = false;
        try
        {
            int res = checked(op32l * op32r);
        }
        catch (OverflowException)
        {
            thrown = true;
        }
        if (thrown)
        {
            FailTest("exception not thrown for signed i32 multiply of zeros");
            return;
        }

        PassTest();
    }

    private static void TestSignedLongMulOvf()
    {
        StartTest("Test long multiply overflows");
        bool thrown;
        long op64l = 10;
        long op64r = -20;
        if (checked(op64l * op64r) != -200)
        {
            FailTest("No overflow failed"); // check not always throwing an exception
            return;
        }
        op64l = 2;
        op64r = (long.MaxValue >> 1) + 1;
        thrown = false;
        try
        {
            long res = checked(op64l * op64r);
        }
        catch (OverflowException)
        {
            thrown = true;
        }
        if (!thrown)
        {
            FailTest("exception not thrown for signed i64 multiply overflow");
            return;
        }
        op64l = 2;
        op64r = (long.MinValue >> 1) - 1;
        thrown = false;
        try
        {
            long res = checked(op64l * op64r);
        }
        catch (OverflowException)
        {
            thrown = true;
        }
        if (!thrown)
        {
            FailTest("exception not thrown for signed i64 multiply underflow");
            return;
        }
        op64l = 0;
        op64r = 0; // check does a division so make sure this case is handled
        thrown = false;
        try
        {
            long res = checked(op64l * op64r);
        }
        catch (OverflowException)
        {
            thrown = true;
        }
        if (thrown)
        {
            FailTest("exception not thrown for signed i64 multiply of zeros");
            return;
        }
        PassTest();
    }

    private static unsafe void TestStackTrace()
    {
        StartTest("Test StackTrace");
#if DEBUG
        EndTest(new StackTrace().ToString().Contains("TestStackTrace"));
#else
        EndTest(new StackTrace().ToString().Contains("wasm-function"));
#endif
    }

    static void TestJavascriptCall()
    {
        StartTest("Test Javascript call");

        IntPtr resultPtr = JSInterop.InternalCalls.InvokeJSUnmarshalled(out string exception, "Answer", IntPtr.Zero, IntPtr.Zero, IntPtr.Zero);

        EndTest(resultPtr.ToInt32() == 42);
    }

    static void TestDefaultConstructorOf()
    {
        StartTest("Test DefaultConstructorOf");
        var c = Activator.CreateInstance<ClassForNre>();
        EndTest(c != null);
    }

    internal struct LargeArrayBuilder<T>
    {
        private readonly int _maxCapacity;

        public LargeArrayBuilder(bool initialize)
            : this(maxCapacity: int.MaxValue)
        {
        }

        public LargeArrayBuilder(int maxCapacity)
            : this()
        {
            _maxCapacity = maxCapacity;
        }
    }

    static void TestStructUnboxOverload()
    {
        StartTest("Test DefaultConstructorOf");
        var s = new LargeArrayBuilder<string>(true);
        var s2 = new LargeArrayBuilder<string>(1);
        EndTest(true); // testing compilation 
    }

    static void TestGetSystemArrayEEType()
    {
        StartTest("Test can call GetSystemArrayEEType through CalliIntrinsic");
        IList e = new string[] { "1" };
        foreach (string s in e)
        {
        }
        EndTest(true); // testing compilation 
    }

    static void TestBoolCompare()
    {
        StartTest("Test Bool.Equals");
        bool expected = true;
        bool actual = true;
        EndTest(expected.Equals(actual));
    }

    static ushort ReadUInt16()
    {
        // something with MSB set
        return 0x828f;
    }

    // there's no actual implementation for this we just want the reverse delegate created
    [DllImport("*")]
    internal static extern bool SomeExternalUmanagedFunction(DelegateToCallFromUnmanaged callback);

    unsafe internal delegate bool DelegateToCallFromUnmanaged(char* charPtr);

    [DllImport("*")]
    private static unsafe extern int printf(byte* str, byte* unused);
}

namespace JSInterop
{
    internal static class InternalCalls
    {
        [DllImport("*", EntryPoint = "corert_wasm_invoke_js_unmarshalled")]
        private static extern IntPtr InvokeJSUnmarshalledInternal(string js, int length, IntPtr p1, IntPtr p2, IntPtr p3, out string exception);

        public static IntPtr InvokeJSUnmarshalled(out string exception, string js, IntPtr p1, IntPtr p2, IntPtr p3)
        {
            return InvokeJSUnmarshalledInternal(js, js.Length, p1, p2, p3, out exception);
        }
    }
}

public class ClassForNre
{
    public int F;
    public void NonVirtual() { }
}


public class ClassWithFloat
{
    public static float F;
}

public class SampleClassWithGenericDelegate
{
    public static bool CallDelegate<T>(T[] items)
    {
        return new Stack<T>(items).CallDelegate(DoWork);
    }

    public static bool DoWork<T>(T[] items)
    {
        Program.PrintLine("DoWork");
        return items.Length > 0;
    }
}

public class Stack<T>
{
    T[] items;

    public Stack(T[] items)
    {
        this.items = items;
    }

    public bool CallDelegate(StackDelegate d)
    {
        Program.PrintLine("CallDelegate");
        Program.PrintLine(items.Length.ToString());
        return d(items);
    }

    public delegate bool StackDelegate(T[] items);
}

public struct TwoByteStr
{
    public byte first;
    public byte second;
}

public struct BoxStubTest
{
    public string Value;
    public override string ToString()
    {
        return Value;
    }

    public string GetValue()
    {
        Program.PrintLine("BoxStubTest.GetValue called");
        Program.PrintLine(Value);
        return Value;
    }
}

public class TestClass
{
    public string TestString { get; set; }
    public int TestInt { get; set; }

    public TestClass(int number)
    {
        if (number != 1337)
            throw new Exception();
    }

    public void TestMethod(string str)
    {
        TestString = str;
        if (TestString == str)
            Program.PrintLine("Instance method call test: Ok.");
    }
    public virtual void TestVirtualMethod(string str)
    {
        Program.PrintLine("Virtual Slot Test: Ok If second");
    }

    public virtual void TestVirtualMethod2(string str)
    {
        Program.PrintLine("Virtual Slot Test 2: Ok");
    }

    public int InstanceDelegateTarget()
    {
        return TestInt;
    }

    public virtual void VirtualDelegateTarget()
    {
        Program.FailTest("Virtual delegate incorrectly dispatched to base.");
    }
}

public class TestDerivedClass : TestClass
{
    public TestDerivedClass(int number) : base(number)
    {

    }
    public override void TestVirtualMethod(string str)
    {
        Program.PrintLine("Virtual Slot Test: Ok");
        base.TestVirtualMethod(str);
    }

    public override string ToString()
    {
        throw new Exception();
    }

    public override void VirtualDelegateTarget()
    {
        Program.PassTest();
        Program.PrintLine("Virtual Delegate Test: Ok");
    }
}

public class StaticsInited
{
    public static bool BeforeFieldInitInited;
    public static bool NonBeforeFieldInitInited;
}

public class BeforeFieldInitTest
{
    public static int TestField = BeforeFieldInit();

    public static void Nop() { }

    static int BeforeFieldInit()
    {
        StaticsInited.BeforeFieldInitInited = true;
        return 3;
    }
}

public class NonBeforeFieldInitTest
{
    public static int TestField;

    public static void Nop() { }

    static NonBeforeFieldInitTest()
    {
        TestField = 4;
        StaticsInited.NonBeforeFieldInitInited = true;
    }
}

public interface ICastingTest1
{
    int GetValue();
}

public interface ICastingTest2
{
    int GetValue();
}

public abstract class CastingTestClass
{
    public abstract int GetValue();
}

public class DerivedCastingTestClass1 : CastingTestClass, ICastingTest1
{
    public override int GetValue() => 1;
}

public class DerivedCastingTestClass2 : CastingTestClass, ICastingTest2
{
    public override int GetValue() => 2;
}

public interface ITestItf
{
    int GetValue();
}

public struct ItfStruct : ITestItf
{
    public int GetValue()
    {
        return 4;
    }
}

public sealed class MySealedClass
{
    uint _data;

    public MySealedClass()
    {
        _data = 104;
    }

    public MySealedClass(uint data)
    {
        _data = data;
    }

    public uint GetData()
    {
        return _data;
    }

    public override int GetHashCode()
    {
        return (int)_data * 2;
    }

    public override string ToString()
    {
        Program.PrintLine("MySealedClass.ToString called. Data:");
        Program.PrintLine(_data.ToString());
        return _data.ToString();
    }
}

public struct StructWithDouble
{
    public double DoubleField;
}

public class Gen<T>
{
    internal Type TestTypeOf()
    {
        return typeof(T);
    }
}

public class MyUnsealedClass
{
    uint _data;

    public MyUnsealedClass()
    {
        _data = 24;
    }

    public MyUnsealedClass(uint data)
    {
        _data = data;
    }

    public uint GetData()
    {
        return _data;
    }

    public override int GetHashCode()
    {
        return (int)_data * 2;
    }

    public override string ToString()
    {
        return _data.ToString();
    }
}

public class MyBase
{
    protected uint _data;
    public MyBase(uint data)
    {
        _data = data;
    }

    public virtual uint GetData()
    {
        return _data;
    }
}

public class UnsealedDerived : MyBase
{
    public UnsealedDerived(uint data) : base(data) { }
    public override uint GetData()
    {
        return _data * 2;
    }
}

public sealed class SealedDerived : MyBase
{
    public SealedDerived(uint data) : base(data) { }
    public override uint GetData()
    {
        return _data * 3;
    }
}

class ClassWithSealedVTable : ISomeItf
{
    public int GetValue()
    {
        return 37;
    }
}

interface ISomeItf
{
    int GetValue();
}

class ClassWithFourThreadStatics
{
    [ThreadStatic] static int classStatic;
    [ThreadStatic] static int classStatic2 = 2;
    [ThreadStatic] static int classStatic3;
    [ThreadStatic] static int classStatic4;
    [ThreadStatic] static int classStatic5;

    public int GetStatic()
    {
        return classStatic2;
    }

    public void IncrementStatics()
    {
        classStatic++;
        classStatic2++;
        classStatic3++;
        classStatic4++;
        classStatic5++;
    }
}

class AnotherClassWithFourThreadStatics
{
    [ThreadStatic] static int classStatic = 13;
    [ThreadStatic] static int classStatic2;
    [ThreadStatic] static int classStatic3;
    [ThreadStatic] static int classStatic4;
    [ThreadStatic] static int classStatic5;

    public int GetStatic()
    {
        return classStatic;
    }

    /// <summary>
    /// stops field unused compiler error, but never called
    /// </summary>
    public void IncrementStatics()
    {
        classStatic2++;
        classStatic3++;
        classStatic4++;
        classStatic5++;
    }
}

class DisposableTest : IDisposable
{
    public int Count = 0;

    public void Dispose()
    {
        Count++;
    }
}

class FieldStatics
{
    static int X;
    static int Y;
    static string S1;
    static string S2;

    public bool TestGetSet()
    {
        if (!(X == 0 && Y == 0 && S1 == null && S2 == null)) return false;

        X = 17;
        Y = 347;
        S1 = "first string";
        S2 = "a different string";

        return X == 17 && Y == 347 && S1 == "first string" && S2 == "a different string";
    }
}

namespace System.Runtime.InteropServices
{

    [AttributeUsage((System.AttributeTargets.Method | System.AttributeTargets.Class))]
    internal class McgIntrinsicsAttribute : Attribute
    {
    }
}<|MERGE_RESOLUTION|>--- conflicted
+++ resolved
@@ -229,11 +229,9 @@
         PrintLine(((BoxStubTest[])arrayCastingTest)[2].Value);
         EndTest(!(arrayCastingTest is CastingTestClass[]));
 
-<<<<<<< HEAD
         ConvUTest();
-=======
+
         CastByteForIndex();
->>>>>>> d8523652
 
         ldindTest();
 
@@ -1085,7 +1083,6 @@
         EndTest(intString == "42");
     }
 
-<<<<<<< HEAD
     private static void ConvUTest()
     {
         StartTest("Implicit casting using ConvU");
@@ -1099,7 +1096,8 @@
         byte msbByte = 0xff;
         nuint nativeUnsigned = msbByte;
         EndTest(nativeUnsigned == 0xff, $"Expected 0xff but got {nativeUnsigned}");
-=======
+    }
+
     private static void CastByteForIndex()
     {
         StartTest("Implicit casting of byte for an index");
@@ -1107,7 +1105,6 @@
         byte byteIndex = 0xFF;
         someInts[byteIndex] = 123;
         EndTest(someInts[0xff] == 123, "Expected 123 at index 0xff but didn't get it");
->>>>>>> d8523652
     }
 
     private unsafe static void ldindTest()
