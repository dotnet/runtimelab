--- conflicted
+++ resolved
@@ -1143,10 +1143,6 @@
                     throw new Exception();
             }
 
-<<<<<<< HEAD
-#if !CODEGEN_WASM // Fails at runtime. Method receives a corrupt type context.
-=======
->>>>>>> 4238ad33
             {
                 var mi = t.GetMethod("CallIndirect");
                 int result = (int)mi.Invoke(null, Array.Empty<object>());
@@ -1213,10 +1209,6 @@
                     throw new Exception();
             }
 
-<<<<<<< HEAD
-#if !CODEGEN_WASM // Fails at runtime. Method receives a corrupt type context.
-=======
->>>>>>> 4238ad33
             {
                 var mi = t.GetMethod("CallIndirect");
                 var result = ((int, Type))mi.Invoke(null, Array.Empty<object>());
@@ -1282,10 +1274,6 @@
                     throw new Exception();
             }
 
-<<<<<<< HEAD
-#if !CODEGEN_WASM // Fails at runtime. Method receives a corrupt type context.
-=======
->>>>>>> 4238ad33
             {
                 var mi = t.GetMethod("CallIndirect");
                 var result = ((int, Type))mi.Invoke(null, Array.Empty<object>());
