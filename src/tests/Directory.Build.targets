<?xml version="1.0" encoding="utf-8"?>
<Project ToolsVersion="12.0" DefaultTargets="Build" xmlns="http://schemas.microsoft.com/developer/msbuild/2003">
  <!--
    Common files don't take part in the root src\tests\Directory.Build.targets
    This file prevents them from including it as it gets included in its place
    If they ever need to take part, we can conditionally include them as documented
    here https://docs.microsoft.com/en-us/visualstudio/msbuild/customize-your-build#directorybuildprops-and-directorybuildtargets
  -->
  <Import Project="$(MSBuildThisFileDirectory)/Common/disableversioncheck.targets"
          Condition="'$(DisableVersionCheckImported)' != 'true'" />

  <!-- Default priority building values. -->
  <PropertyGroup>
    <DisableProjectBuild Condition="'$(IsMergedTestRunnerAssembly)' == 'true' and $(BuildAsStandalone)">true</DisableProjectBuild>
    <OutputType Condition="('$(IsMergedTestRunnerAssembly)' == 'true' and !$(BuildAsStandalone)) or '$(RequiresProcessIsolation)' == 'true'">Exe</OutputType>

    <CLRTestKind Condition="'$(CLRTestKind)' == '' and '$(OutputType)' == 'Exe'">BuildAndRun</CLRTestKind>
    <CLRTestKind Condition="'$(CLRTestKind)' == ''">BuildOnly</CLRTestKind>
    <CLRTestPriority Condition="'$(CLRTestPriority)' == ''">0</CLRTestPriority>

    <!-- Merged test runner assemblies might not have any non-generated sources, and that's okay -->
    <NoWarn Condition="'$(IsMergedTestRunnerAssembly)' == 'true'">$(NoWarn);CS2008</NoWarn>
  </PropertyGroup>

  <!-- All CLRTests need to be of a certain "kind". These kinds are enumerated below.
  By default all tests are BuildAndRun. This means that the build system will Build them
  and construct a run-batch-script for them. -->
  <Choose>
    <When Condition=" '$(CLRTestKind)'=='SharedLibrary'">
      <PropertyGroup>
        <_CLRTestCompilesSource>true</_CLRTestCompilesSource>
        <_CLRTestNeedsToRun>false</_CLRTestNeedsToRun>
        <GenerateRunScript>false</GenerateRunScript>
        <_CLRTestBuildsExecutable>false</_CLRTestBuildsExecutable>
      </PropertyGroup>
    </When>
    <When Condition=" '$(CLRTestKind)'=='BuildAndRun' ">
      <PropertyGroup>
        <GenerateRunScript>true</GenerateRunScript>
        <_CLRTestNeedsToRun>true</_CLRTestNeedsToRun>
        <_CLRTestCompilesSource>true</_CLRTestCompilesSource>
        <_CLRTestBuildsExecutable>true</_CLRTestBuildsExecutable>
      </PropertyGroup>
    </When>
    <When Condition=" '$(CLRTestKind)'=='BuildOnly'">
      <PropertyGroup>
        <_CLRTestNeedsToRun>false</_CLRTestNeedsToRun>
        <GenerateRunScript>false</GenerateRunScript>
        <_CLRTestCompilesSource>true</_CLRTestCompilesSource>
        <_CLRTestBuildsExecutable>true</_CLRTestBuildsExecutable>
      </PropertyGroup>
    </When>
    <When Condition=" '$(CLRTestKind)'=='RunOnly' ">
      <PropertyGroup>
        <GenerateRunScript>true</GenerateRunScript>
        <SkipSigning>true</SkipSigning>
        <_CLRTestBuildsExecutable>false</_CLRTestBuildsExecutable>
        <_CLRTestNeedsToRun>true</_CLRTestNeedsToRun>
        <_CLRTestCompilesSource>false</_CLRTestCompilesSource>
      </PropertyGroup>
    </When>
  </Choose>

  <PropertyGroup>
    <_CLRTestNeedsProjectToRun>false</_CLRTestNeedsProjectToRun>
    <_CLRTestNeedsProjectToRun Condition=" '$(_CLRTestNeedsToRun)' and '!$(_CLRTestBuildsExecutable)' ">true</_CLRTestNeedsProjectToRun>
  </PropertyGroup>

  <PropertyGroup>
    <!-- Since bug in Roslyn for Linux empty DebugType property leads to build failure. See issue Roslyn@20343 -->
    <DebugType Condition=" '$(DebugType)' == '' and '$(RunningOnUnix)' == 'true' ">None</DebugType>
    <TestLibraryProjectPath>$(RepoRoot)\src\tests\Common\CoreCLRTestLibrary\CoreCLRTestLibrary.csproj</TestLibraryProjectPath>
  </PropertyGroup>

  <ItemGroup>
    <ProjectReference Include="$(TestLibraryProjectPath)" Condition="'$(IsMergedTestRunnerAssembly)' == 'true'" />
  </ItemGroup>

  <!--
  If it needs ProjectToRun, turn the project into a ProjectReference so it gets built
  -->
  <ItemGroup Condition=" $(_CLRTestNeedsProjectToRun) ">
    <ProjectReference Include="$(CLRTestProjectToRun)">
      <Private>false</Private>
    </ProjectReference>
  </ItemGroup>

  <PropertyGroup Condition="'$(RequiresCodeFlowEnforcement)' == 'true'">
    <CLRTestTargetUnsupported Condition="'$(UseCodeFlowEnforcement)' != 'true'">true</CLRTestTargetUnsupported>
  </PropertyGroup>

  <!-- Determine if this project should be built or not -->
  <PropertyGroup>
    <BuildAllProjects Condition="'$(BuildAllProjects)' == ''">false</BuildAllProjects>
    <_WillCLRTestProjectBuild Condition="'$(_WillCLRTestProjectBuild)' == ''">false</_WillCLRTestProjectBuild>
    <_WillCLRTestProjectBuild Condition="'$(BuildAllProjects)' != 'true'">true</_WillCLRTestProjectBuild>
    <_WillCLRTestProjectBuild Condition="'$(BuildAllProjects)' == 'true' And '$(CLRTestPriority)' &lt;= '$(CLRTestPriorityToBuild)'">true</_WillCLRTestProjectBuild>
    <_WillCLRTestProjectBuild Condition="'$(CLRTestBuildAllTargets)' != 'allTargets' And '$(CLRTestTargetUnsupported)' == 'true'">false</_WillCLRTestProjectBuild>
    <_WillCLRTestProjectBuild Condition="'$(DisableProjectBuild)' == 'true'">false</_WillCLRTestProjectBuild>
    <_WillCLRTestProjectBuild Condition="'$(NativeAotIncompatible)' == 'true' and '$(TestBuildMode)' == 'nativeaot'">false</_WillCLRTestProjectBuild>
    <_WillCLRTestProjectBuild Condition="'$(RuntimeFlavor)' == 'mono' And '$(AlwaysUseCrossgen2)' == 'true'">false</_WillCLRTestProjectBuild>
  </PropertyGroup>
  <PropertyGroup>
    <_CopyNativeProjectBinaries Condition="'$(__CopyNativeTestBinaries)' != '1'">$(__CopyNativeProjectsAfterCombinedTestBuild)</_CopyNativeProjectBinaries>
    <_CopyNativeProjectBinaries Condition="'$(_WillCLRTestProjectBuild)' != 'true'">false</_CopyNativeProjectBinaries>
    <_CopyNativeProjectBinaries Condition="'$(_CopyNativeProjectBinaries)' == ''">true</_CopyNativeProjectBinaries>
  </PropertyGroup>

  <!-- We enable auto-unification of assembly references after importing the common targets.  Binding redirects are not needed
       for coreclr since it auto-unifies, so the warnings we get without this setting are just noise -->
  <PropertyGroup>
    <AutoUnifyAssemblyReferences>true</AutoUnifyAssemblyReferences>
  </PropertyGroup>

  <!-- Project language -->
  <!-- TODO: This might just be the Language property -->
  <PropertyGroup Condition="'$(ProjectLanguage)' == ''">
    <ProjectLanguage Condition="'$(MSBuildProjectExtension)' == '.ilproj' OR '$(Language)' == 'IL'">IL</ProjectLanguage>
    <ProjectLanguage Condition="'$(MSBuildProjectExtension)' == '.csproj' OR '$(Language)' == 'C#' OR '$(ProjectLanguage)'==''">CSharp</ProjectLanguage>

    <SkipImportILTargets Condition="'$(CLRTestPriority)' &gt; '$(CLRTestPriorityToBuild)'">true</SkipImportILTargets>
    <SkipImportILTargets Condition="'$(CLRTestBuildAllTargets)' != '' And '$(CLRTestNeedTarget)' != '$(CLRTestBuildAllTargets)'">true</SkipImportILTargets>
  </PropertyGroup>

  <!-- If a test in a merged test directory (e.g., under JIT\Directed where Directed_1.csproj and siblings -->
  <!-- represent the groups) has OutputType==Exe set, then it will end up being skipped because the merged -->
  <!-- groups are supposed to cover all of the tests. The merged groups themselves should be Exes, as      -->
  <!-- should any test marked RequiresProcessIsolation or BuildAsStandalone. -->
  <Target Name="CheckForTestOutsideOfGroup" BeforeTargets="Build">
    <Error Condition="'$(InMergedTestDirectory)' == 'true'
      and '$(OutputType)' == 'Exe'
      and '$(RequiresProcessIsolation)' != 'true'
      and '$(BuildAsStandalone)' != 'true'
      and '$(IsMergedTestRunnerAssembly)' != 'true'"
      Text="Tests in merged test directories should not set OutputType to Exe unless they are RequiresProcessIsolation, BuildAsStandalone, or IsMergedTestRunnerAssembly." />
  </Target>

  <Target Name="CopyNativeProjectBinaries" Condition="'$(_CopyNativeProjectBinaries)' == 'true'">
    <ItemGroup Condition="'$(UseVisualStudioNativeBinariesLayout)' == 'true'">
      <NativeProjectBinaries Include="$(NativeProjectOutputFolder)\*.*" />
    </ItemGroup>
    <ItemGroup Condition="'$(UseVisualStudioNativeBinariesLayout)' != 'true'">
      <!-- ############################################################### -->
      <!-- The following is required because the single configuration      -->
      <!-- generators, unlike multi-configuration generators,              -->
      <!-- do not place the binaries built into a separate                 -->
      <!-- Debug/Checked/Release directory. Therefore we must filter       -->
      <!-- the folder to only include dynamic libraries, static libraries  -->
      <!--  and executables.                                               -->
      <!--                                                                 -->
      <!-- Please take care when modifying the following lines of code.    -->
      <!-- ############################################################### -->

      <!-- Include everything and then filter. -->
      <NativeProjectBinariesMatched Include="$(NativeProjectOutputFolder)\**\*.*" />

      <!-- Filter executables on unix -->
      <NativeProjectBinariesExeFilter Condition="'%(Extension)' == ''" Include="@(NativeProjectBinariesMatched)" />

      <!-- Filter executables on Windows -->
      <NativeProjectBinariesExeFilter Condition="'%(Extension)' == '.exe'" Include="@(NativeProjectBinariesMatched)" />

      <!-- Filter manifest/data files on Windows -->
      <NativeProjectBinariesManifestFilter Condition="'%(Extension)' == '.manifest'" Include="@(NativeProjectBinariesMatched)" />
      <NativeProjectBinariesManifestFilter Condition="'%(Extension)' == '.tlb'" Include="@(NativeProjectBinariesMatched)" />

      <!-- Filter out the *Make* files -->
      <NativeProjectBinariesExeFilterRemovedMakeFile Condition="'%(FileName)' != 'Makefile'" Include="@(NativeProjectBinariesExeFilter)" />

      <!-- Filter .dylib files for OSX -->
      <NativeProjectBinariesDyLibFilter Condition="'%(Extension)' == '.dylib'" Include="@(NativeProjectBinariesMatched)" />

      <!-- Filter .so files for Linux -->
      <NativeProjectBinariesDyLibFilter Condition="'%(Extension)' == '.so'" Include="@(NativeProjectBinariesMatched)" />

      <!-- Filter static lib files for Unix -->
      <NativeProjectBinariesStaticLibFilter Condition="'%(Extension)' == '.a'" Include="@(NativeProjectBinariesMatched)" />

      <!-- Filter dynamic lib files for Windows -->
      <NativeProjectBinariesDyLibFilter Condition="'%(Extension)' == '.dll'" Include="@(NativeProjectBinariesMatched)" />

      <!-- Filter symbol files for Windows -->
      <NativeProjectsBinariesSymbolsFilter Condition="'%(Extension)' == '.pdb'" Include="@(NativeProjectBinariesMatched)" />

      <!-- Filter static lib files for Windows -->
      <NativeProjectBinariesStaticLibFilter Condition="'%(Extension)' == '.lib'" Include="@(NativeProjectBinariesMatched)" />

      <!-- Filter .dex and .jar files for Android -->
      <NativeProjectBinariesJavaLibFilter Condition="'%(Extension)' == '.dex'" Include="@(NativeProjectBinariesMatched)" />
      <NativeProjectBinariesJavaLibFilter Condition="'%(Extension)' == '.jar'" Include="@(NativeProjectBinariesMatched)" />

      <!-- Merge the filtered lists -->
      <NativeProjectBinaries Include="@(NativeProjectBinariesExeFilterRemovedMakeFile)" />
      <NativeProjectBinaries Include="@(NativeProjectBinariesDyLibFilter)" />
      <NativeProjectBinaries Include="@(NativeProjectBinariesStaticLibFilter)" />
      <NativeProjectBinaries Include="@(NativeProjectsBinariesSymbolsFilter)" />
      <NativeProjectBinaries Include="@(NativeProjectBinariesManifestFilter)" />
      <NativeProjectBinaries Include="@(NativeProjectBinariesJavaLibFilter)" />
    </ItemGroup>

     <!-- There are currently no native project binaries on wasm or Android -->
     <Error  Text="The native project files are missing in $(NativeProjectOutputFolder) please run build from the root of the repo at least once"
             Condition="'@(NativeProjectBinaries)' == '' And '$(TargetOS)' != 'android' And '$(TargetOS)' != 'ios' And '$(TargetOS)' != 'iossimulator'"/>

     <Copy
        SourceFiles="@(NativeProjectBinaries)"
        DestinationFiles="@(NativeProjectBinaries -> '$(OutDir)%(Filename)%(Extension)')"
        SkipUnchangedFiles="$(SkipCopyUnchangedFiles)"
        OverwriteReadOnlyFiles="$(OverwriteReadOnlyFiles)"
        Retries="$(CopyRetryCount)"
        RetryDelayMilliseconds="$(CopyRetryDelayMilliseconds)"
        UseHardlinksIfPossible="$(CreateHardLinksForCopyFilesToOutputDirectoryIfPossible)">
        <Output TaskParameter="DestinationFiles" ItemName="FileWrites" />
     </Copy>
  </Target>

  <Target Name="ResolveCMakeNativeProjectReference"
          Condition="'@(CMakeProjectReference)' != ''"
          BeforeTargets="ConsolidateNativeProjectReference;BeforeResolveReferences;BeforeClean" >
     <ItemGroup>
        <NativeProjectReference Include="%(CMakeProjectReference.Identity)" Condition="$([System.String]::Copy(%(CMakeProjectReference.FileName)).ToUpper()) == 'CMAKELISTS'" />
        <NativeProjectReferenceNormalized Include="@(NativeProjectReference -> '%(FullPath)')" />
     </ItemGroup>
  </Target>

  <Target Name="ConsolidateNativeProjectReference"
          Condition="'$(_CopyNativeProjectBinaries)' == 'true'"
          BeforeTargets="Build" >
     <ItemGroup Condition="'@(NativeProjectReferenceNormalized)' != ''">
        <NativeProjectOutputFoldersToCopy Include="$([System.String]::Copy('%(NativeProjectReferenceNormalized.RelativeDir)').Replace($(TestSourceDir),$(__NativeTestIntermediatesDir)\))" Condition="'$(UseVisualStudioNativeBinariesLayout)' != 'true'" />
        <NativeProjectOutputFoldersToCopy Include="$([System.String]::Copy('%(NativeProjectReferenceNormalized.RelativeDir)').Replace($(TestSourceDir),$(__NativeTestIntermediatesDir)\))$(Configuration)\" Condition="'$(UseVisualStudioNativeBinariesLayout)' == 'true'" />
     </ItemGroup>

    <Message Text= "Full native project references are :%(NativeProjectReferenceNormalized.Identity)" />
    <Message Text= "Native binaries will be copied from :%(NativeProjectOutputFoldersToCopy.Identity)" />

    <MSBuild Projects="$(MSBuildProjectFile)" Targets="CopyNativeProjectBinaries" Properties="NativeProjectOutputFolder=%(NativeProjectOutputFoldersToCopy.Identity)" Condition="'@(NativeProjectReference)' != ''" />

    <MSBuild Projects="@(ProjectReference)"
        Targets="CopyAllNativeProjectReferenceBinaries"
        Condition="'$(IsMergedTestRunnerAssembly)' == 'true'"
        BuildInParallel="true" />
  </Target>

  <Target Name="CopyAllNativeProjectReferenceBinaries"
          DependsOnTargets="ResolveCMakeNativeProjectReference;ConsolidateNativeProjectReference"
          BeforeTargets="Build">

    <ItemGroup Condition="'$(IsMergedTestRunnerAssembly)' == 'true'">
      <OutOfProcessTestMarkers Include="$(OutDir)/../**/*.OutOfProcessTest" />
      <OutOfProcessTestFolders Include="$([MSBuild]::NormalizePath('$([System.IO.Path]::GetDirectoryName('%(OutOfProcessTestMarkers.FullPath)'))'))" Condition="'@(OutOfProcessTestMarkers)' != ''" />
      <MergedWrapperReferenceFolders Include="@(ProjectReference->'$([MSBuild]::NormalizePath('$([System.IO.Path]::GetFullPath('%(ProjectReference.Identity)/..', '$(OutDir)/..'))/%(ProjectReference.FileName)'))')" />
      <!-- Don't copy out-of-process test components to the merged wrapper output folder -->
      <MergedWrapperReferenceFolders Remove="@(OutOfProcessTestFolders)" />
      <!-- For merged project wrappers, include native libraries in all project references -->
      <MergedWrapperReferenceFiles Include="%(MergedWrapperReferenceFolders.Identity)/*$(LibSuffix)" Condition="'@(MergedWrapperReferenceFolders)' != ''" />
    </ItemGroup>
    <Copy SourceFiles="@(MergedWrapperReferenceFiles)"
        DestinationFiles="@(MergedWrapperReferenceFiles->'$(OutDir)/%(FileName)%(Extension)')"
        SkipUnchangedFiles="true"
        Condition="'@(MergedWrapperReferenceFiles)' != ''"
        />
  </Target>

  <!-- Build shell or command scripts whenever we copy native binaries -->
  <Import Project="$(MSBuildThisFileDirectory)Common\CLRTest.Execute.targets" />
  <Target Name="CreateExecuteScript"
          BeforeTargets="Build;CopyAllNativeProjectReferenceBinaries"
          Condition="'$(CLRTestBuildAllTargets)' != 'allTargets' And '$(GenerateRunScript)' != 'false' And ('$(_WillCLRTestProjectBuild)' == 'true')"
          DependsOnTargets="GenerateExecutionScriptsInternal" />

  <Target Name="UpdateReferenceItems"
          BeforeTargets="BeforeResolveReferences"
  >
   <MSBuild Projects="$(MSBuildProjectFullPath)"
            Targets="GetLiveRefAssemblies">
    <Output TaskParameter="TargetOutputs" ItemName="Reference" />
   </MSBuild>

    <ItemGroup>
      <Reference Include="$(TargetingPackPath)/*.dll" >
        <Private>false</Private>
      </Reference>
    </ItemGroup>

  </Target>

  <Target Name="GetLiveRefAssemblies" Returns="@(LibrariesRefAssembliesDlls)"
          DependsOnTargets="ResolveLibrariesRefAssembliesFromLocalBuild">
    <ItemGroup>
      <LibrariesRefAssembliesDlls Include="@(LibrariesRefAssemblies)" Condition="'%(Extension)' == '.dll'" Private="false" />
    </ItemGroup>
  </Target>

  <Target Name="ConvertCountOfStressMarkersToListPhase1" BeforeTargets="ConvertCountOfStressMarkersToListPhase1">
    <PropertyGroup>
      <SequenceOfSemicolons>$([System.String]::new(';',10))</SequenceOfSemicolons>
    </PropertyGroup>
  </Target>

  <Target Name="GenerateMarkerFiles" BeforeTargets="AssignTargetPaths">
    <PropertyGroup Condition="'$(NumberOfStripesToUseInStress)' == '' and '$(IsMergedTestRunnerAssembly)' == 'true'">
      <NumberOfStripesToUseInStress>1</NumberOfStripesToUseInStress> <!-- Set a custom number of stripes in stress to allow very large merged groups to function in the presence of GCStress -->
    </PropertyGroup>

    <!-- Generate a set of stress marker files to be used in stress scenarios in CI runs -->
    <ItemGroup Condition="'$(NumberOfStripesToUseInStress)' != '' and '$(IsMergedTestRunnerAssembly)' == 'true'">
      <SequenceOfIntegers Include="0"/>
      <SequenceOfIntegers Include="1"/>
      <SequenceOfIntegers Include="2"/>
      <SequenceOfIntegers Include="3"/>
      <SequenceOfIntegers Include="4"/>
      <SequenceOfIntegers Include="5"/>
      <SequenceOfIntegers Include="6"/>
      <SequenceOfIntegers Include="7"/>
      <SequenceOfIntegers Include="8"/>
      <SequenceOfIntegers Include="9"/>
      <SequenceOfIntegers Include="10"/>
      <SequenceOfIntegers Include="11"/>
      <SequenceOfIntegers Include="12"/>
      <SequenceOfIntegers Include="13"/>
      <SequenceOfIntegers Include="14"/>
      <SequenceOfIntegers Include="15"/>
      <SequenceOfIntegers Include="16"/>
      <SequenceOfIntegers Include="17"/>
      <SequenceOfIntegers Include="18"/>
      <SequenceOfIntegers Include="19"/>
      <SequenceOfIntegers Include="20"/>
      <SequenceOfIntegers Include="21"/>
      <SequenceOfIntegers Include="22"/>
      <SequenceOfIntegers Include="23"/>
      <SequenceOfIntegers Include="24"/>
      <SequenceOfIntegers Include="25"/>
      <SequenceOfIntegers Include="26"/>
      <SequenceOfIntegers Include="27"/>
      <SequenceOfIntegers Include="28"/>
      <SequenceOfIntegers Include="29"/>
      <SequenceOfIntegers Include="20"/>
      <SequenceOfIntegers Include="31"/>
      <SequenceOfIntegers Include="32"/>
      <SequenceOfIntegers Include="33"/>
      <SequenceOfIntegers Include="34"/>
      <SequenceOfIntegers Include="35"/>
      <SequenceOfIntegers Include="36"/>
      <SequenceOfIntegers Include="37"/>
      <SequenceOfIntegers Include="38"/>
      <SequenceOfIntegers Include="39"/>
      <SequenceOfIntegers Include="40"/>
      <SequenceOfIntegers Include="41"/>
      <SequenceOfIntegers Include="42"/>
      <SequenceOfIntegers Include="43"/>
      <SequenceOfIntegers Include="44"/>
      <SequenceOfIntegers Include="45"/>
      <SequenceOfIntegers Include="46"/>
      <SequenceOfIntegers Include="47"/>
      <SequenceOfIntegers Include="48"/>
      <SequenceOfIntegers Include="49"/>
      <SequenceOfIntegers Include="50"/>
      <SequenceOfIntegers Include="51"/>
      <SequenceOfIntegers Include="52"/>
      <SequenceOfIntegers Include="53"/>
      <SequenceOfIntegers Include="54"/>
      <SequenceOfIntegers Include="55"/>
      <SequenceOfIntegers Include="56"/>
      <SequenceOfIntegers Include="57"/>
      <SequenceOfIntegers Include="58"/>
      <SequenceOfIntegers Include="59"/>
      <SequenceOfIntegers Include="60"/>
      <SequenceOfIntegers Include="61"/>
      <SequenceOfIntegers Include="62"/>
      <SequenceOfIntegers Include="63"/>
      <SequenceOfIntegers Include="64"/>
      <SequenceOfIntegers Include="65"/>
      <SequenceOfIntegers Include="66"/>
      <SequenceOfIntegers Include="67"/>
      <SequenceOfIntegers Include="68"/>
      <SequenceOfIntegers Include="69"/>
      <SequenceOfIntegers Include="70"/>
      <SequenceOfIntegers Include="71"/>
      <SequenceOfIntegers Include="72"/>
      <SequenceOfIntegers Include="73"/>
      <SequenceOfIntegers Include="74"/>
      <SequenceOfIntegers Include="75"/>
      <SequenceOfIntegers Include="76"/>
      <SequenceOfIntegers Include="77"/>
      <SequenceOfIntegers Include="78"/>
      <SequenceOfIntegers Include="79"/>
      <SequenceOfIntegers Include="80"/>
      <SequenceOfIntegers Include="81"/>
      <SequenceOfIntegers Include="82"/>
      <SequenceOfIntegers Include="83"/>
      <SequenceOfIntegers Include="84"/>
      <SequenceOfIntegers Include="85"/>
      <SequenceOfIntegers Include="86"/>
      <SequenceOfIntegers Include="87"/>
      <SequenceOfIntegers Include="88"/>
      <SequenceOfIntegers Include="89"/>
      <SequenceOfIntegers Include="90"/>
      <SequenceOfIntegers Include="91"/>
      <SequenceOfIntegers Include="92"/>
      <SequenceOfIntegers Include="93"/>
      <SequenceOfIntegers Include="94"/>
      <SequenceOfIntegers Include="95"/>
      <SequenceOfIntegers Include="96"/>
      <SequenceOfIntegers Include="97"/>
      <SequenceOfIntegers Include="98"/>
      <SequenceOfIntegers Include="99"/>

      <MarkerFileIntegerSequence Include="@(SequenceOfIntegers)" Condition="%(Identity)&lt;$(NumberOfStripesToUseInStress)" />
      <MarkerFile Include="@(MarkerFileIntegerSequence->'$(IntermediateOutputPath)\$(MSBuildProjectName).MergedTestAssembly.%(Identity).$(NumberOfStripesToUseInStress).MergedTestAssemblyForStress')">
        <Type>MergedStressTestAssembly</Type>
      </MarkerFile>
    </ItemGroup>
    <Error Condition="'$(NumberOfStripesToUseInStress)' != '' and $(NumberOfStripesToUseInStress)&gt;99" Text="Attempt to split into too many stripes. Either reduce stripe count, or add more entries to SequenceOfIntegers" />

    <ItemGroup>
      <Content Include="$(AssemblyName).reflect.xml" Condition="Exists('$(AssemblyName).reflect.xml')" CopyToOutputDirectory="PreserveNewest" />
      <MarkerFile Include="$(IntermediateOutputPath)\$(MSBuildProjectName).MergedTestAssembly" Condition="'$(IsMergedTestRunnerAssembly)' == 'true'">
        <Type>MergedTestAssembly</Type>
      </MarkerFile>
      <MarkerFile Include="$(IntermediateOutputPath)\$(AssemblyName).NoMonoAot" Condition="'$(MonoAotIncompatible)' == 'true'">
        <Type>NoMonoAot</Type>
      </MarkerFile>
      <Content Include="@(MarkerFile)" CopyToOutputDirectory="PreserveNewest" />
    </ItemGroup>

     <Copy SourceFiles="$(AssemblyName).reflect.xml"
           DestinationFolder="$(OutputPath)"
       Condition="Exists('$(AssemblyName).reflect.xml')"/>

    <WriteLinesToFile
        Condition="'@(MarkerFile)' != ''"
        File="%(Identity)"
        Lines="%(Type)"
        Overwrite="true"
        WriteOnlyWhenDifferent="true" />

    <!-- We don't want the out-of-process test marker file to be included in referencing projects, so we don't include it as content. -->
    <WriteLinesToFile
        Condition="'$(RequiresProcessIsolation)' == 'true' and '$(BuildAsStandalone)' != 'true'"
        File="$(OutputPath)\$(AssemblyName).OutOfProcessTest"
        Lines="OutOfProcessTest"
        Overwrite="true"
        WriteOnlyWhenDifferent="true" />
  </Target>

  <PropertyGroup>
    <ProjectAssetsFile>$(BaseOutputPath)\packages\Common\test_dependencies\test_dependencies\project.assets.json</ProjectAssetsFile>
  </PropertyGroup>
  <Import Project="$(BaseOutputPath)\packages\Common\test_dependencies\test_dependencies\test_dependencies.*.targets" />


  <PropertyGroup>
    <DisableImplicitFrameworkReferences>true</DisableImplicitFrameworkReferences>
  </PropertyGroup>

  <PropertyGroup>
    <IncludeOOBLibraries>true</IncludeOOBLibraries>
  </PropertyGroup>

  <ItemGroup>
    <KnownFrameworkReference Remove="Microsoft.AspNetCore.App" />
    <KnownFrameworkReference Remove="Microsoft.WindowsDesktop.App" />
  </ItemGroup>

  <Target Name="GetProjectsWithDisabledBuild" Returns="@(ProjectWithDisabledBuild)">
    <ItemGroup Condition="'$(_WillCLRTestProjectBuild)' != 'true'">
      <ProjectWithDisabledBuild Include="$(MSBuildProjectFullPath)" />
    </ItemGroup>
  </Target>

  <Target Name="GetRequiresProcessIsolation" Returns="@(ProjectRequiringProcessIsolation)">
    <ItemGroup Condition="'$(RequiresProcessIsolation)' == 'true'">
      <ProjectRequiringProcessIsolation Include="$(MSBuildProjectFullPath)" />
    </ItemGroup>
  </Target>

  <Target Name="DiscoverProcessIsolatedTestProjectReferences" BeforeTargets="AssignProjectConfiguration" Condition="'$(IsMergedTestRunnerAssembly)' == 'true'">
    <MSBuild Projects="@(ProjectReference)" Targets="GetRequiresProcessIsolation" SkipNonexistentTargets="true">
      <Output TaskParameter="TargetOutputs" ItemName="ReferencedProjectRequiringProcessIsolation" />
    </MSBuild>

    <ItemGroup>
      <ProjectReference Remove="@(ReferencedProjectRequiringProcessIsolation->'%(OriginalItemSpec)')" />
      <ProjectReference Include="@(ReferencedProjectRequiringProcessIsolation->'%(OriginalItemSpec)')" OutputItemType="OutOfProcessTests" BuildReference="true" ReferenceOutputAssembly="false" />
    </ItemGroup>
  </Target>

  <PropertyGroup Condition="'$(Language)' == 'C#' and ('$(BuildAsStandalone)' == 'true' or '$(RequiresProcessIsolation)' == 'true' or '$(IsMergedTestRunnerAssembly)' == 'true')">
    <ReferenceXUnitWrapperGenerator Condition="'$(ReferenceXUnitWrapperGenerator)' == ''">true</ReferenceXUnitWrapperGenerator>
  </PropertyGroup>

  <ItemGroup Condition="'$(ReferenceXUnitWrapperGenerator)' == 'true'">
    <ProjectReference Include="$(RepoRoot)/src/tests/Common/XUnitWrapperGenerator/XUnitWrapperGenerator.csproj" OutputItemType="Analyzer" ReferenceOutputAssembly="false" />
  </ItemGroup>

  <ItemGroup Condition="'$(IsMergedTestRunnerAssembly)' == 'true'">
    <ProjectReference Include="$(RepoRoot)/src/tests/Common/XUnitWrapperLibrary/XUnitWrapperLibrary.csproj" />
  </ItemGroup>

  <Import Project="$(RepoRoot)/src/tests/Common/XUnitWrapperGenerator/XUnitWrapperGenerator.props" />
  <Import Project="$(RepoRoot)eng/liveBuilds.targets" />
  <Import Project="$(MSBuildProjectFullPath).targets" Condition="Exists('$(MSBuildProjectFullPath).targets')"/>
  <Import Project="$(RepoRoot)/src/tests/Common/mergedrunner.targets" Condition="'$(IsMergedTestRunnerAssembly)' == 'true'" />

  <Target Name="GetBinPlaceTargetFramework" />

  <Import Project="$(RepoRoot)src\coreclr\clr.featuredefines.props" />

  <!-- if we have determined that there is nothing to build, overwrite the build targets so that nothing happens -->
  <Import Project="$(MSBuildThisFileDirectory)Common\nobuild.targets" Condition="'$(_WillCLRTestProjectBuild)' == 'false'" />

  <!-- RunOnly projects have a special build for dependent projects -->
  <Import Project="$(MSBuildThisFileDirectory)Common\runonly.targets" Condition="'$(CLRTestKind)' == 'RunOnly'" />

  <PropertyGroup Condition="'$(TestBuildMode)' == 'nativeaot'">
    <!-- NativeAOT compiled output is placed into a 'native' subdirectory: we need to tweak
         rpath so that the test can load its native library dependencies if there's any -->
    <IlcRPath Condition="'$(TargetOS)' == 'osx' or '$(TargetsAppleMobile)' == 'true'">@executable_path/..</IlcRPath>
    <IlcRPath Condition="'$(IlcRPath)' == ''">$ORIGIN/..</IlcRPath>

    <!-- Works around "Error: Native compilation can run on x64 and arm64 hosts only" -->
    <DisableUnsupportedError>true</DisableUnsupportedError>

    <!-- The default TrimMode in the SDK is full. But trimming most of the tests would just make them fail,
         so the default for the test tree is partial. -->
    <TrimMode Condition="'$(EnableAggressiveTrimming)' != 'true'">partial</TrimMode>

    <IlcToolsPath>$(CoreCLRILCompilerDir)</IlcToolsPath>
    <IlcToolsPath Condition="'$(TargetArchitecture)' != '$(BuildArchitecture)'">$(CoreCLRCrossILCompilerDir)</IlcToolsPath>
    <IlcBuildTasksPath>$(CoreCLRILCompilerDir)netstandard/ILCompiler.Build.Tasks.dll</IlcBuildTasksPath>
    <IlcSdkPath>$(CoreCLRAotSdkDir)</IlcSdkPath>
    <IlcFrameworkPath>$(MicrosoftNetCoreAppRuntimePackRidLibTfmDir)</IlcFrameworkPath>
    <IlcFrameworkNativePath>$(MicrosoftNetCoreAppRuntimePackNativeDir)</IlcFrameworkNativePath>
    <RuntimeIdentifier>$(OutputRID)</RuntimeIdentifier>

    <SysRoot Condition="'$(CrossBuild)' == 'true' and '$(HostOS)' != 'windows'">$(ROOTFS_DIR)</SysRoot>
    <BuildNativeAotFrameworkObjects Condition="'$(IlcMultiModule)' == 'true'">true</BuildNativeAotFrameworkObjects>
    <DisableFrameworkLibGeneration Condition="'$(BuildNativeAotFrameworkObjects)' == 'true'">true</DisableFrameworkLibGeneration>
    <FrameworkLibPath Condition="'$(BuildNativeAotFrameworkObjects)' == 'true'">$(IlcSdkPath)</FrameworkLibPath>
  </PropertyGroup>

  <ItemGroup Condition="'$(TestBuildMode)' == 'nativeaot'">
    <CustomLinkerArg Condition="'$(CrossBuild)' == 'true' and '$(_hostArchitecture)' == '$(_targetArchitecture)' and '$(_hostOS)' != 'windows'" Include="--gcc-toolchain=$(ROOTFS_DIR)/usr" />
    <IlcReference Include="$(TargetingPackPath)/*.dll" />

    <!-- xunit calls MakeGenericType to check if something is IEquatable -->
    <IlcArg Condition="'$(EagerlyValidateTypeConstruction)' != 'false'" Include="--feature:System.Reflection.IsTypeConstructionEagerlyValidated=false" />

    <!-- Bump the generic cycle tolerance. There's at least one test with a cycle that is reachable at runtime to depth 6 -->
    <IlcArg Include="--maxgenericcycle:7" />

    <!-- We set TrimMode to partial so that we don't trim parts of the tests,
         but don't make this apply to xunit cruft -->
    <IlcArg Include="--trim:Microsoft.DotNet.XUnitExtensions" />
    <IlcArg Include="--trim:xunit.abstractions" />
    <IlcArg Include="--trim:xunit.assert" />
    <IlcArg Include="--trim:xunit.console" />
    <IlcArg Include="--trim:xunit.core" />
    <IlcArg Include="--trim:xunit.execution.dotnet" />
    <IlcArg Include="--trim:xunit.abstractions" />
  </ItemGroup>

  <Import Project="$(CoreCLRBuildIntegrationDir)Microsoft.DotNet.ILCompiler.SingleEntry.targets" Condition="'$(TestBuildMode)' == 'nativeaot'" />

  <Target Name="BuildNativeAot"
          DependsOnTargets="Build;LinkNativeIfBuildAndRun" />

  <Target Name="LinkNativeIfBuildAndRun"
          Condition="'$(_WillCLRTestProjectBuild)' == 'true' and '$(CLRTestKind)' == 'BuildAndRun'"
          DependsOnTargets="ComputeResolvedFilesToPublishList;LinkNative" />

<<<<<<< HEAD
<<<<<<< HEAD
=======
>>>>>>> 85977c09
  <!-- TODO-LLVM: investigate refactoring in light of ILC project supporting cross-targeting. -->
  <Target Name="SetIlcToolsPathForCrossTargeting" BeforeTargets="IlcCompile" Condition="'$(TestBuildMode)' == 'nativeaot' and '$(TargetArchitecture)' == 'wasm'">

    <!-- Set IlcToolsPath for cross compilation -->
    <PropertyGroup>
      <IlcConfig Condition="'$(IlcConfig)' == ''">$(CoreCLRConfiguration)</IlcConfig>
      <IlcToolsPath>$([MSBuild]::NormalizeDirectory('$(RepoRoot)', 'artifacts', 'bin', 'coreclr', '$(HostOS).$(BuildArchitecture).$(IlcConfig)\ilc'))</IlcToolsPath>
    </PropertyGroup>

    <Error Condition="!Exists('$(IlcToolsPath)')"
           Text="'$(IlcToolsPath)' does not exist. Subsets clr.jit, clr.wasmjit and clr.tools for $(HostOS) $(BuildArchitecture) in $(IlcConfig) configuration must be built before building this project." />
  </Target>
<<<<<<< HEAD

=======
>>>>>>> 85977c09
  <Target Name="AddNativeStaticTestLibrariesForNativeAotLinking"
          AfterTargets="CopyAllNativeProjectReferenceBinaries"
          BeforeTargets="Build"
          Condition="'$(TestBuildMode)' == 'nativeaot'">
    <ItemGroup>
      <NativeLibrary Include="$(OutDir)/*$(StaticLibSuffix)" />
    </ItemGroup>
  </Target>
<<<<<<< HEAD
=======
=======
>>>>>>> 85977c09
  <Target Name="LocateNativeCompiler"
          Condition="'$(TestBuildMode)' == 'nativeaot' and '$(HostOS)' != 'windows'"
          BeforeTargets="SetupOSSpecificProps">
    <PropertyGroup>
      <CppCompilerAndLinker Condition="'$(CppCompilerAndLinker)' == ''">clang</CppCompilerAndLinker>
    </PropertyGroup>

    <Exec Command="sh -c 'build_arch=&quot;$(TargetArchitecture)&quot; compiler=&quot;$(CppCompilerAndLinker)&quot; . &quot;$(RepositoryEngineeringDir)/common/native/init-compiler.sh&quot; &amp;&amp; echo &quot;$CC;$LDFLAGS&quot;' 2>/dev/null"
          EchoOff="true"
          ConsoleToMsBuild="true"
          StandardOutputImportance="Low">
      <Output TaskParameter="ConsoleOutput" PropertyName="_CC_LDFLAGS" />
    </Exec>

    <PropertyGroup>
      <CppLinker>$(_CC_LDFLAGS.SubString(0, $(_CC_LDFLAGS.IndexOf(';'))))</CppLinker>
      <_LDFLAGS>$(_CC_LDFLAGS.SubString($([MSBuild]::Add($(_CC_LDFLAGS.IndexOf(';')), 1))))</_LDFLAGS>
      <LinkerFlavor Condition="$(_LDFLAGS.Contains('lld'))">lld</LinkerFlavor>
    </PropertyGroup>
  </Target>

>>>>>>> 83f71b53d7f08700fd059191859f7931cf5712f4
</Project><|MERGE_RESOLUTION|>--- conflicted
+++ resolved
@@ -570,10 +570,6 @@
           Condition="'$(_WillCLRTestProjectBuild)' == 'true' and '$(CLRTestKind)' == 'BuildAndRun'"
           DependsOnTargets="ComputeResolvedFilesToPublishList;LinkNative" />
 
-<<<<<<< HEAD
-<<<<<<< HEAD
-=======
->>>>>>> 85977c09
   <!-- TODO-LLVM: investigate refactoring in light of ILC project supporting cross-targeting. -->
   <Target Name="SetIlcToolsPathForCrossTargeting" BeforeTargets="IlcCompile" Condition="'$(TestBuildMode)' == 'nativeaot' and '$(TargetArchitecture)' == 'wasm'">
 
@@ -586,10 +582,6 @@
     <Error Condition="!Exists('$(IlcToolsPath)')"
            Text="'$(IlcToolsPath)' does not exist. Subsets clr.jit, clr.wasmjit and clr.tools for $(HostOS) $(BuildArchitecture) in $(IlcConfig) configuration must be built before building this project." />
   </Target>
-<<<<<<< HEAD
-
-=======
->>>>>>> 85977c09
   <Target Name="AddNativeStaticTestLibrariesForNativeAotLinking"
           AfterTargets="CopyAllNativeProjectReferenceBinaries"
           BeforeTargets="Build"
@@ -598,10 +590,6 @@
       <NativeLibrary Include="$(OutDir)/*$(StaticLibSuffix)" />
     </ItemGroup>
   </Target>
-<<<<<<< HEAD
-=======
-=======
->>>>>>> 85977c09
   <Target Name="LocateNativeCompiler"
           Condition="'$(TestBuildMode)' == 'nativeaot' and '$(HostOS)' != 'windows'"
           BeforeTargets="SetupOSSpecificProps">
@@ -623,5 +611,4 @@
     </PropertyGroup>
   </Target>
 
->>>>>>> 83f71b53d7f08700fd059191859f7931cf5712f4
 </Project>