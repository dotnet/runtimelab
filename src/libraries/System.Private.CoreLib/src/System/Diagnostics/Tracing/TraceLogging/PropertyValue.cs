--- conflicted
+++ resolved
@@ -231,18 +231,12 @@
             }
         }
 
-<<<<<<< HEAD
 #if CORERT
         public // On CoreRT, this must be public to prevent it from getting reflection blocked.
 #else
         private
 #endif
-        sealed class ReferenceTypeHelper<TContainer> : TypeHelper where TContainer : class?
-        {
-            private static Func<TContainer, TProperty> GetGetMethod<TProperty>(PropertyInfo property) =>
-                property.GetMethod!.CreateDelegate<Func<TContainer, TProperty>>();
-=======
-        private sealed class ReferenceTypeHelper<TContainer> : TypeHelper where TContainer : class
+        sealed class ReferenceTypeHelper<TContainer> : TypeHelper where TContainer : class
         {
             private static Func<TContainer, TProperty> GetGetMethod<TProperty>(PropertyInfo property) where TProperty : struct =>
 #if ES_BUILD_STANDALONE
@@ -250,7 +244,6 @@
 #else
                 property.GetMethod!.CreateDelegate<Func<TContainer, TProperty>>();
 #endif
->>>>>>> d2ca8e14
 
             public override Func<PropertyValue, PropertyValue> GetPropertyGetter(PropertyInfo property)
             {
