--- conflicted
+++ resolved
@@ -332,11 +332,7 @@
             }
         }
 
-<<<<<<< HEAD
-#if CORERT
-=======
 #if CORERT // TODO: https://github.com/dotnet/corert/issues/3251
->>>>>>> d2ca8e14
         private bool HasOverriddenBeginEndRead() => true;
 
         private bool HasOverriddenBeginEndWrite() => true;
