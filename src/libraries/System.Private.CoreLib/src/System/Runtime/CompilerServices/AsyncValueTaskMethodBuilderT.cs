--- conflicted
+++ resolved
@@ -17,15 +17,7 @@
         /// is valid for the mode in which we're operating.  As such, it's cached on the generic builder per TResult
         /// rather than having one sentinel instance for all types.
         /// </remarks>
-<<<<<<< HEAD
-        internal static readonly object s_syncSuccessSentinel =
-#if FEATURE_POOLASYNCVALUETASKS
-            AsyncValueTaskMethodBuilder.s_valueTaskPoolingEnabled ? (object)new SyncSuccessSentinelStateMachineBox() :
-#endif
-            new Task<TResult>(default(TResult)!);
-=======
         internal static readonly Task<TResult> s_syncSuccessSentinel = new Task<TResult>(default(TResult)!);
->>>>>>> 00d4dd86
 
         /// <summary>The wrapped task.  If the operation completed synchronously and successfully, this will be a sentinel object compared by reference identity.</summary>
         private Task<TResult>? m_task; // Debugger depends on the exact name of this field.
@@ -57,15 +49,6 @@
                 _result = result;
                 m_task = s_syncSuccessSentinel;
             }
-<<<<<<< HEAD
-#if FEATURE_POOLASYNCVALUETASKS
-            else if (AsyncValueTaskMethodBuilder.s_valueTaskPoolingEnabled)
-            {
-                Unsafe.As<StateMachineBox>(m_task).SetResult(result);
-            }
-#endif
-=======
->>>>>>> 00d4dd86
             else
             {
                 AsyncTaskMethodBuilder<TResult>.SetExistingTaskResult(m_task, result);
@@ -74,36 +57,8 @@
 
         /// <summary>Marks the value task as failed and binds the specified exception to the value task.</summary>
         /// <param name="exception">The exception to bind to the value task.</param>
-<<<<<<< HEAD
-        public void SetException(Exception exception)
-        {
-#if FEATURE_POOLASYNCVALUETASKS
-            if (AsyncValueTaskMethodBuilder.s_valueTaskPoolingEnabled)
-            {
-                SetException(exception, ref Unsafe.As<object?, StateMachineBox?>(ref m_task));
-            }
-            else
-#endif
-            {
-                AsyncTaskMethodBuilder<TResult>.SetException(exception, ref Unsafe.As<object?, Task<TResult>?>(ref m_task));
-            }
-        }
-
-#if FEATURE_POOLASYNCVALUETASKS
-        internal static void SetException(Exception exception, [NotNull] ref StateMachineBox? boxFieldRef)
-        {
-            if (exception is null)
-            {
-                ThrowHelper.ThrowArgumentNullException(ExceptionArgument.exception);
-            }
-
-            (boxFieldRef ??= CreateWeaklyTypedStateMachineBox()).SetException(exception);
-        }
-#endif
-=======
         public void SetException(Exception exception) =>
             AsyncTaskMethodBuilder<TResult>.SetException(exception, ref m_task);
->>>>>>> 00d4dd86
 
         /// <summary>Gets the value task for this builder.</summary>
         public ValueTask<TResult> Task
@@ -123,31 +78,8 @@
                 // "work" but in a degraded mode, as we don't know the TStateMachine type here, and thus we use a
                 // normal task object instead.
 
-<<<<<<< HEAD
-#if FEATURE_POOLASYNCVALUETASKS
-                if (AsyncValueTaskMethodBuilder.s_valueTaskPoolingEnabled)
-                {
-                    var box = Unsafe.As<StateMachineBox?>(m_task);
-                    if (box is null)
-                    {
-                        m_task = box = CreateWeaklyTypedStateMachineBox();
-                    }
-                    return new ValueTask<TResult>(box, box.Version);
-                }
-                else
-#endif
-                {
-                    var task = Unsafe.As<Task<TResult>?>(m_task);
-                    if (task is null)
-                    {
-                        m_task = task = new Task<TResult>(); // base task used rather than box to minimize size when used as manual promise
-                    }
-                    return new ValueTask<TResult>(task);
-                }
-=======
                 Task<TResult>? task = m_task ??= new Task<TResult>(); // base task used rather than box to minimize size when used as manual promise
                 return new ValueTask<TResult>(task);
->>>>>>> 00d4dd86
             }
         }
 
@@ -158,41 +90,8 @@
         /// <param name="stateMachine">The state machine.</param>
         public void AwaitOnCompleted<TAwaiter, TStateMachine>(ref TAwaiter awaiter, ref TStateMachine stateMachine)
             where TAwaiter : INotifyCompletion
-<<<<<<< HEAD
-            where TStateMachine : IAsyncStateMachine
-        {
-#if FEATURE_POOLASYNCVALUETASKS
-            if (AsyncValueTaskMethodBuilder.s_valueTaskPoolingEnabled)
-            {
-                AwaitOnCompleted(ref awaiter, ref stateMachine, ref Unsafe.As<object?, StateMachineBox?>(ref m_task));
-            }
-            else
-#endif
-            {
-                AsyncTaskMethodBuilder<TResult>.AwaitOnCompleted(ref awaiter, ref stateMachine, ref Unsafe.As<object?, Task<TResult>?>(ref m_task));
-            }
-        }
-
-#if FEATURE_POOLASYNCVALUETASKS
-        internal static void AwaitOnCompleted<TAwaiter, TStateMachine>(
-            ref TAwaiter awaiter, ref TStateMachine stateMachine, ref StateMachineBox? box)
-            where TAwaiter : INotifyCompletion
-            where TStateMachine : IAsyncStateMachine
-        {
-            try
-            {
-                awaiter.OnCompleted(GetStateMachineBox(ref stateMachine, ref box).MoveNextAction);
-            }
-            catch (Exception e)
-            {
-                System.Threading.Tasks.Task.ThrowAsync(e, targetContext: null);
-            }
-        }
-#endif
-=======
             where TStateMachine : IAsyncStateMachine =>
             AsyncTaskMethodBuilder<TResult>.AwaitOnCompleted(ref awaiter, ref stateMachine, ref m_task);
->>>>>>> 00d4dd86
 
         /// <summary>Schedules the state machine to proceed to the next action when the specified awaiter completes.</summary>
         /// <typeparam name="TAwaiter">The type of the awaiter.</typeparam>
@@ -202,117 +101,8 @@
         [MethodImpl(MethodImplOptions.AggressiveInlining)]
         public void AwaitUnsafeOnCompleted<TAwaiter, TStateMachine>(ref TAwaiter awaiter, ref TStateMachine stateMachine)
             where TAwaiter : ICriticalNotifyCompletion
-<<<<<<< HEAD
-            where TStateMachine : IAsyncStateMachine
-        {
-#if FEATURE_POOLASYNCVALUETASKS
-            if (AsyncValueTaskMethodBuilder.s_valueTaskPoolingEnabled)
-            {
-                AwaitUnsafeOnCompleted(ref awaiter, ref stateMachine, ref Unsafe.As<object?, StateMachineBox?>(ref m_task));
-            }
-            else
-#endif
-            {
-                AsyncTaskMethodBuilder<TResult>.AwaitUnsafeOnCompleted(ref awaiter, ref stateMachine, ref Unsafe.As<object?, Task<TResult>?>(ref m_task));
-            }
-        }
-
-#if FEATURE_POOLASYNCVALUETASKS
-        [MethodImpl(MethodImplOptions.AggressiveInlining)]
-        internal static void AwaitUnsafeOnCompleted<TAwaiter, TStateMachine>(
-            ref TAwaiter awaiter, ref TStateMachine stateMachine, [NotNull] ref StateMachineBox? boxRef)
-            where TAwaiter : ICriticalNotifyCompletion
-            where TStateMachine : IAsyncStateMachine
-        {
-            IAsyncStateMachineBox box = GetStateMachineBox(ref stateMachine, ref boxRef);
-            AsyncTaskMethodBuilder<VoidTaskResult>.AwaitUnsafeOnCompleted(ref awaiter, box);
-        }
-#endif
-
-#if FEATURE_POOLASYNCVALUETASKS
-        /// <summary>Gets the "boxed" state machine object.</summary>
-        /// <typeparam name="TStateMachine">Specifies the type of the async state machine.</typeparam>
-        /// <param name="stateMachine">The state machine.</param>
-        /// <param name="boxFieldRef">A reference to the field containing the initialized state machine box.</param>
-        /// <returns>The "boxed" state machine.</returns>
-        private static IAsyncStateMachineBox GetStateMachineBox<TStateMachine>(
-            ref TStateMachine stateMachine,
-            [NotNull] ref StateMachineBox? boxFieldRef)
-            where TStateMachine : IAsyncStateMachine
-        {
-            ExecutionContext? currentContext = ExecutionContext.Capture();
-
-            // Check first for the most common case: not the first yield in an async method.
-            // In this case, the first yield will have already "boxed" the state machine in
-            // a strongly-typed manner into an AsyncStateMachineBox.  It will already contain
-            // the state machine as well as a MoveNextDelegate and a context.  The only thing
-            // we might need to do is update the context if that's changed since it was stored.
-            if (boxFieldRef is StateMachineBox<TStateMachine> stronglyTypedBox)
-            {
-                if (stronglyTypedBox.Context != currentContext)
-                {
-                    stronglyTypedBox.Context = currentContext;
-                }
-
-                return stronglyTypedBox;
-            }
-
-            // The least common case: we have a weakly-typed boxed.  This results if the debugger
-            // or some other use of reflection accesses a property like ObjectIdForDebugger.  In
-            // such situations, we need to get an object to represent the builder, but we don't yet
-            // know the type of the state machine, and thus can't use TStateMachine.  Instead, we
-            // use the IAsyncStateMachine interface, which all TStateMachines implement.  This will
-            // result in a boxing allocation when storing the TStateMachine if it's a struct, but
-            // this only happens in active debugging scenarios where such performance impact doesn't
-            // matter.
-            if (boxFieldRef is StateMachineBox<IAsyncStateMachine> weaklyTypedBox)
-            {
-                // If this is the first await, we won't yet have a state machine, so store it.
-                if (weaklyTypedBox.StateMachine is null)
-                {
-                    Debugger.NotifyOfCrossThreadDependency(); // same explanation as with usage below
-                    weaklyTypedBox.StateMachine = stateMachine;
-                }
-
-                // Update the context.  This only happens with a debugger, so no need to spend
-                // extra IL checking for equality before doing the assignment.
-                weaklyTypedBox.Context = currentContext;
-                return weaklyTypedBox;
-            }
-
-            // Alert a listening debugger that we can't make forward progress unless it slips threads.
-            // If we don't do this, and a method that uses "await foo;" is invoked through funceval,
-            // we could end up hooking up a callback to push forward the async method's state machine,
-            // the debugger would then abort the funceval after it takes too long, and then continuing
-            // execution could result in another callback being hooked up.  At that point we have
-            // multiple callbacks registered to push the state machine, which could result in bad behavior.
-            Debugger.NotifyOfCrossThreadDependency();
-
-            // At this point, m_task should really be null, in which case we want to create the box.
-            // However, in a variety of debugger-related (erroneous) situations, it might be non-null,
-            // e.g. if the Task property is examined in a Watch window, forcing it to be lazily-intialized
-            // as a Task<TResult> rather than as an ValueTaskStateMachineBox.  The worst that happens in such
-            // cases is we lose the ability to properly step in the debugger, as the debugger uses that
-            // object's identity to track this specific builder/state machine.  As such, we proceed to
-            // overwrite whatever's there anyway, even if it's non-null.
-            var box = StateMachineBox<TStateMachine>.GetOrCreateBox();
-            boxFieldRef = box; // important: this must be done before storing stateMachine into box.StateMachine!
-            box.StateMachine = stateMachine;
-            box.Context = currentContext;
-
-            return box;
-        }
-
-        /// <summary>
-        /// Creates a box object for use when a non-standard access pattern is employed, e.g. when Task
-        /// is evaluated in the debugger prior to the async method yielding for the first time.
-        /// </summary>
-        internal static StateMachineBox CreateWeaklyTypedStateMachineBox() => new StateMachineBox<IAsyncStateMachine>();
-#endif // FEATURE_POOLASYNCVALUETASKS
-=======
             where TStateMachine : IAsyncStateMachine =>
             AsyncTaskMethodBuilder<TResult>.AwaitUnsafeOnCompleted(ref awaiter, ref stateMachine, ref m_task);
->>>>>>> 00d4dd86
 
         /// <summary>
         /// Gets an object that may be used to uniquely identify this builder to the debugger.
@@ -322,251 +112,6 @@
         /// It must only be used by the debugger and tracing purposes, and only in a single-threaded manner
         /// when no other threads are in the middle of accessing this or other members that lazily initialize the box.
         /// </remarks>
-<<<<<<< HEAD
-        internal object ObjectIdForDebugger
-        {
-            get
-            {
-                if (m_task is null)
-                {
-                    m_task =
-#if FEATURE_POOLASYNCVALUETASKS
-                        AsyncValueTaskMethodBuilder.s_valueTaskPoolingEnabled ? (object)CreateWeaklyTypedStateMachineBox() :
-#endif
-                        AsyncTaskMethodBuilder<TResult>.CreateWeaklyTypedStateMachineBox();
-                }
-
-                return m_task;
-            }
-        }
-
-#if FEATURE_POOLASYNCVALUETASKS
-        /// <summary>The base type for all value task box reusable box objects, regardless of state machine type.</summary>
-        internal abstract class StateMachineBox :
-            IValueTaskSource<TResult>, IValueTaskSource
-        {
-            /// <summary>A delegate to the MoveNext method.</summary>
-            protected Action? _moveNextAction;
-            /// <summary>Captured ExecutionContext with which to invoke MoveNext.</summary>
-            public ExecutionContext? Context;
-            /// <summary>Implementation for IValueTaskSource interfaces.</summary>
-            protected ManualResetValueTaskSourceCore<TResult> _valueTaskSource;
-
-            /// <summary>Completes the box with a result.</summary>
-            /// <param name="result">The result.</param>
-            public void SetResult(TResult result) =>
-                _valueTaskSource.SetResult(result);
-
-            /// <summary>Completes the box with an error.</summary>
-            /// <param name="error">The exception.</param>
-            public void SetException(Exception error) =>
-                _valueTaskSource.SetException(error);
-
-            /// <summary>Gets the status of the box.</summary>
-            public ValueTaskSourceStatus GetStatus(short token) => _valueTaskSource.GetStatus(token);
-
-            /// <summary>Schedules the continuation action for this box.</summary>
-            public void OnCompleted(Action<object?> continuation, object? state, short token, ValueTaskSourceOnCompletedFlags flags) =>
-                _valueTaskSource.OnCompleted(continuation, state, token, flags);
-
-            /// <summary>Gets the current version number of the box.</summary>
-            public short Version => _valueTaskSource.Version;
-
-            /// <summary>Implemented by derived type.</summary>
-            TResult IValueTaskSource<TResult>.GetResult(short token) => throw NotImplemented.ByDesign;
-
-            /// <summary>Implemented by derived type.</summary>
-            void IValueTaskSource.GetResult(short token) => throw NotImplemented.ByDesign;
-        }
-
-        private sealed class SyncSuccessSentinelStateMachineBox : StateMachineBox
-        {
-            public SyncSuccessSentinelStateMachineBox() => SetResult(default!);
-        }
-
-        /// <summary>Provides a strongly-typed box object based on the specific state machine type in use.</summary>
-        private sealed class StateMachineBox<TStateMachine> :
-            StateMachineBox,
-            IValueTaskSource<TResult>, IValueTaskSource, IAsyncStateMachineBox, IThreadPoolWorkItem
-            where TStateMachine : IAsyncStateMachine
-        {
-            /// <summary>Delegate used to invoke on an ExecutionContext when passed an instance of this box type.</summary>
-            private static readonly ContextCallback s_callback = ExecutionContextCallback;
-
-            /// <summary>Lock used to protected the shared cache of boxes.</summary>
-            /// <remarks>The code that uses this assumes a runtime without thread aborts.</remarks>
-            private static int s_cacheLock;
-            /// <summary>Singly-linked list cache of boxes.</summary>
-            private static StateMachineBox<TStateMachine>? s_cache;
-            /// <summary>The number of items stored in <see cref="s_cache"/>.</summary>
-            private static int s_cacheSize;
-
-            // TODO:
-            // AsyncTaskMethodBuilder logs about the state machine box lifecycle; AsyncValueTaskMethodBuilder currently
-            // does not when it employs these pooled boxes.  That logging is based on Task IDs, which we lack here.
-            // We could use the box's Version, but that is very likely to conflict with the IDs of other tasks in the system.
-            // For now, we don't log, but should we choose to we'll probably want to store an int ID on the state machine box,
-            // and initialize it an ID from Task's generator.
-
-            /// <summary>If this box is stored in the cache, the next box in the cache.</summary>
-            private StateMachineBox<TStateMachine>? _next;
-
-            /// <summary>The state machine itself.</summary>
-            public TStateMachine? StateMachine;
-
-            /// <summary>Gets a box object to use for an operation.  This may be a reused, pooled object, or it may be new.</summary>
-            [MethodImpl(MethodImplOptions.AggressiveInlining)] // only one caller
-            internal static StateMachineBox<TStateMachine> GetOrCreateBox()
-            {
-                // Try to acquire the lock to access the cache.  If there's any contention, don't use the cache.
-                if (Interlocked.CompareExchange(ref s_cacheLock, 1, 0) == 0)
-                {
-                    // If there are any instances cached, take one from the cache stack and use it.
-                    StateMachineBox<TStateMachine>? box = s_cache;
-                    if (!(box is null))
-                    {
-                        s_cache = box._next;
-                        box._next = null;
-                        s_cacheSize--;
-                        Debug.Assert(s_cacheSize >= 0, "Expected the cache size to be non-negative.");
-
-                        // Release the lock and return the box.
-                        Volatile.Write(ref s_cacheLock, 0);
-                        return box;
-                    }
-
-                    // No objects were cached.  We'll just create a new instance.
-                    Debug.Assert(s_cacheSize == 0, "Expected cache size to be 0.");
-
-                    // Release the lock.
-                    Volatile.Write(ref s_cacheLock, 0);
-                }
-
-                // Couldn't quickly get a cached instance, so create a new instance.
-                return new StateMachineBox<TStateMachine>();
-            }
-
-            private void ReturnOrDropBox()
-            {
-                Debug.Assert(_next is null, "Expected box to not be part of cached list.");
-
-                // Clear out the state machine and associated context to avoid keeping arbitrary state referenced by
-                // lifted locals.  We want to do this regardless of whether we end up caching the box or not, in case
-                // the caller keeps the box alive for an arbitrary period of time.
-                ClearStateUponCompletion();
-
-                // Reset the MRVTSC.  We can either do this here, in which case we may be paying the (small) overhead
-                // to reset the box even if we're going to drop it, or we could do it while holding the lock, in which
-                // case we'll only reset it if necessary but causing the lock to be held for longer, thereby causing
-                // more contention.  For now at least, we do it outside of the lock. (This must not be done after
-                // the lock is released, since at that point the instance could already be in use elsewhere.)
-                // We also want to increment the version number even if we're going to drop it, to maximize the chances
-                // that incorrectly double-awaiting a ValueTask will produce an error.
-                _valueTaskSource.Reset();
-
-                // If reusing the object would result in potentially wrapping around its version number, just throw it away.
-                // This provides a modicum of additional safety when ValueTasks are misused (helping to avoid the case where
-                // a ValueTask is illegally re-awaited and happens to do so at exactly 2^16 uses later on this exact same instance),
-                // at the expense of potentially incurring an additional allocation every 65K uses.
-                if ((ushort)_valueTaskSource.Version == ushort.MaxValue)
-                {
-                    return;
-                }
-
-                // Try to acquire the cache lock.  If there's any contention, or if the cache is full, we just throw away the object.
-                if (Interlocked.CompareExchange(ref s_cacheLock, 1, 0) == 0)
-                {
-                    if (s_cacheSize < AsyncValueTaskMethodBuilder.s_valueTaskPoolingCacheSize)
-                    {
-                        // Push the box onto the cache stack for subsequent reuse.
-                        _next = s_cache;
-                        s_cache = this;
-                        s_cacheSize++;
-                        Debug.Assert(s_cacheSize > 0 && s_cacheSize <= AsyncValueTaskMethodBuilder.s_valueTaskPoolingCacheSize, "Expected cache size to be within bounds.");
-                    }
-
-                    // Release the lock.
-                    Volatile.Write(ref s_cacheLock, 0);
-                }
-            }
-
-            /// <summary>
-            /// Clear out the state machine and associated context to avoid keeping arbitrary state referenced by lifted locals.
-            /// </summary>
-            [MethodImpl(MethodImplOptions.AggressiveInlining)]
-            public void ClearStateUponCompletion()
-            {
-                StateMachine = default;
-                Context = default;
-            }
-
-            /// <summary>
-            /// Used to initialize s_callback above. We don't use a lambda for this on purpose: a lambda would
-            /// introduce a new generic type behind the scenes that comes with a hefty size penalty in AOT builds.
-            /// </summary>
-            private static void ExecutionContextCallback(object? s)
-            {
-                // Only used privately to pass directly to EC.Run
-                Debug.Assert(s is StateMachineBox<TStateMachine>);
-                Unsafe.As<StateMachineBox<TStateMachine>>(s).StateMachine!.MoveNext();
-            }
-
-            /// <summary>A delegate to the <see cref="MoveNext()"/> method.</summary>
-            public Action MoveNextAction => _moveNextAction ??= new Action(MoveNext);
-
-            /// <summary>Invoked to run MoveNext when this instance is executed from the thread pool.</summary>
-            void IThreadPoolWorkItem.Execute() => MoveNext();
-
-            /// <summary>Calls MoveNext on <see cref="StateMachine"/></summary>
-            public void MoveNext()
-            {
-                ExecutionContext? context = Context;
-
-                if (context is null)
-                {
-                    Debug.Assert(!(StateMachine is null));
-                    StateMachine.MoveNext();
-                }
-                else
-                {
-                    ExecutionContext.RunInternal(context, s_callback, this);
-                }
-            }
-
-            /// <summary>Get the result of the operation.</summary>
-            TResult IValueTaskSource<TResult>.GetResult(short token)
-            {
-                try
-                {
-                    return _valueTaskSource.GetResult(token);
-                }
-                finally
-                {
-                    // Reuse this instance if possible, otherwise clear and drop it.
-                    ReturnOrDropBox();
-                }
-            }
-
-            /// <summary>Get the result of the operation.</summary>
-            void IValueTaskSource.GetResult(short token)
-            {
-                try
-                {
-                    _valueTaskSource.GetResult(token);
-                }
-                finally
-                {
-                    // Reuse this instance if possible, otherwise clear and drop it.
-                    ReturnOrDropBox();
-                }
-            }
-
-            /// <summary>Gets the state machine as a boxed object.  This should only be used for debugging purposes.</summary>
-            IAsyncStateMachine IAsyncStateMachineBox.GetStateMachineObject() => StateMachine!; // likely boxes, only use for debugging
-        }
-#endif // FEATURE_POOLASYNCVALUETASKS
-=======
         internal object ObjectIdForDebugger => m_task ??= AsyncTaskMethodBuilder<TResult>.CreateWeaklyTypedStateMachineBox();
->>>>>>> 00d4dd86
     }
 }