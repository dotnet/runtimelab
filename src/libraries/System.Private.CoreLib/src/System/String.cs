// Licensed to the .NET Foundation under one or more agreements.
// The .NET Foundation licenses this file to you under the MIT license.

using System.Buffers;
using System.Collections;
using System.Collections.Generic;
using System.Diagnostics;
using System.Diagnostics.CodeAnalysis;
using System.Globalization;
using System.Runtime.CompilerServices;
using System.Runtime.InteropServices;
using System.Runtime.Versioning;
using System.Text;
using Internal.Runtime.CompilerServices;

namespace System
{
    // The String class represents a static string of characters.  Many of
    // the string methods perform some type of transformation on the current
    // instance and return the result as a new string.  As with arrays, character
    // positions (indices) are zero-based.

    [Serializable]
    [System.Runtime.CompilerServices.TypeForwardedFrom("mscorlib, Version=4.0.0.0, Culture=neutral, PublicKeyToken=b77a5c561934e089")]
    public sealed partial class String : IComparable, IEnumerable, IConvertible, IEnumerable<char>, IComparable<string?>, IEquatable<string?>, ICloneable
    {
        /// <summary>Maximum length allowed for a string.</summary>
        /// <remarks>Keep in sync with AllocateString in gchelpers.cpp.</remarks>
        internal const int MaxLength = 0x3FFFFFDF;

#if !CORERT
        // The Empty constant holds the empty string value. It is initialized by the EE during startup.
        // It is treated as intrinsic by the JIT as so the static constructor would never run.
        // Leaving it uninitialized would confuse debuggers.
<<<<<<< HEAD
        //
        // We need to call the String constructor so that the compiler doesn't mark this as a literal.
        // Marking this as a literal would mean that it doesn't show up as a field which we can access
        // from native.
#if !CORERT
=======
>>>>>>> aa78fd87
#pragma warning disable CS8618 // compiler sees this non-nullable static string as uninitialized
        [Intrinsic]
        public static readonly string Empty;
#pragma warning restore CS8618
#endif

        //
        // These fields map directly onto the fields in an EE StringObject.  See object.h for the layout.
        //
        [NonSerialized]
        private readonly int _stringLength;

        // For empty strings, _firstChar will be '\0', since strings are both null-terminated and length-prefixed.
        // The field is also read-only, however String uses .ctors that C# doesn't recognise as .ctors,
        // so trying to mark the field as 'readonly' causes the compiler to complain.
        [NonSerialized]
        private char _firstChar;

        /*
         * CONSTRUCTORS
         *
         * Defining a new constructor for string-like types (like String) requires changes both
         * to the managed code below and to the native VM code. See the comment at the top of
         * src/vm/ecall.cpp for instructions on how to add new overloads.
         */

        [MethodImpl(MethodImplOptions.InternalCall)]
        [DynamicDependency("Ctor(System.Char[])")]
        public extern String(char[]? value);

#pragma warning disable CA1822 // Mark members as static

        private
#if !CORECLR
        static
#endif
        string Ctor(char[]? value)
        {
            if (value == null || value.Length == 0)
                return Empty;

            string result = FastAllocateString(value.Length);

            Buffer.Memmove(
                elementCount: (uint)result.Length, // derefing Length now allows JIT to prove 'result' not null below
                destination: ref result._firstChar,
                source: ref MemoryMarshal.GetArrayDataReference(value));

            return result;
        }

        [MethodImpl(MethodImplOptions.InternalCall)]
        [DynamicDependency("Ctor(System.Char[],System.Int32,System.Int32)")]
        public extern String(char[] value, int startIndex, int length);

        private
#if !CORECLR
        static
#endif
        string Ctor(char[] value, int startIndex, int length)
        {
            if (value == null)
                throw new ArgumentNullException(nameof(value));

            if (startIndex < 0)
                throw new ArgumentOutOfRangeException(nameof(startIndex), SR.ArgumentOutOfRange_StartIndex);

            if (length < 0)
                throw new ArgumentOutOfRangeException(nameof(length), SR.ArgumentOutOfRange_NegativeLength);

            if (startIndex > value.Length - length)
                throw new ArgumentOutOfRangeException(nameof(startIndex), SR.ArgumentOutOfRange_Index);

            if (length == 0)
                return Empty;

            string result = FastAllocateString(length);

            Buffer.Memmove(
                elementCount: (uint)result.Length, // derefing Length now allows JIT to prove 'result' not null below
                destination: ref result._firstChar,
                source: ref Unsafe.Add(ref MemoryMarshal.GetArrayDataReference(value), startIndex));

            return result;
        }

        [CLSCompliant(false)]
        [MethodImpl(MethodImplOptions.InternalCall)]
        [DynamicDependency("Ctor(System.Char*)")]
        public extern unsafe String(char* value);

        private
#if !CORECLR
        static
#endif
        unsafe string Ctor(char* ptr)
        {
            if (ptr == null)
                return Empty;

            int count = wcslen(ptr);
            if (count == 0)
                return Empty;

            string result = FastAllocateString(count);

            Buffer.Memmove(
                elementCount: (uint)result.Length, // derefing Length now allows JIT to prove 'result' not null below
                destination: ref result._firstChar,
                source: ref *ptr);

            return result;
        }

        [CLSCompliant(false)]
        [MethodImpl(MethodImplOptions.InternalCall)]
        [DynamicDependency("Ctor(System.Char*,System.Int32,System.Int32)")]
        public extern unsafe String(char* value, int startIndex, int length);

        private
#if !CORECLR
        static
#endif
        unsafe string Ctor(char* ptr, int startIndex, int length)
        {
            if (length < 0)
                throw new ArgumentOutOfRangeException(nameof(length), SR.ArgumentOutOfRange_NegativeLength);

            if (startIndex < 0)
                throw new ArgumentOutOfRangeException(nameof(startIndex), SR.ArgumentOutOfRange_StartIndex);

            char* pStart = ptr + startIndex;

            // overflow check
            if (pStart < ptr)
                throw new ArgumentOutOfRangeException(nameof(startIndex), SR.ArgumentOutOfRange_PartialWCHAR);

            if (length == 0)
                return Empty;

            if (ptr == null)
                throw new ArgumentOutOfRangeException(nameof(ptr), SR.ArgumentOutOfRange_PartialWCHAR);

            string result = FastAllocateString(length);

            Buffer.Memmove(
               elementCount: (uint)result.Length, // derefing Length now allows JIT to prove 'result' not null below
               destination: ref result._firstChar,
               source: ref *pStart);

            return result;
        }

        [CLSCompliant(false)]
        [MethodImpl(MethodImplOptions.InternalCall)]
        [DynamicDependency("Ctor(System.SByte*)")]
        public extern unsafe String(sbyte* value);

        private
#if !CORECLR
        static
#endif
        unsafe string Ctor(sbyte* value)
        {
            byte* pb = (byte*)value;
            if (pb == null)
                return Empty;

            int numBytes = strlen((byte*)value);

            return CreateStringForSByteConstructor(pb, numBytes);
        }

        [CLSCompliant(false)]
        [MethodImpl(MethodImplOptions.InternalCall)]
        [DynamicDependency("Ctor(System.SByte*,System.Int32,System.Int32)")]
        public extern unsafe String(sbyte* value, int startIndex, int length);

        private
#if !CORECLR
        static
#endif
        unsafe string Ctor(sbyte* value, int startIndex, int length)
        {
            if (startIndex < 0)
                throw new ArgumentOutOfRangeException(nameof(startIndex), SR.ArgumentOutOfRange_StartIndex);

            if (length < 0)
                throw new ArgumentOutOfRangeException(nameof(length), SR.ArgumentOutOfRange_NegativeLength);

            if (value == null)
            {
                if (length == 0)
                    return Empty;

                throw new ArgumentNullException(nameof(value));
            }

            byte* pStart = (byte*)(value + startIndex);

            // overflow check
            if (pStart < value)
                throw new ArgumentOutOfRangeException(nameof(value), SR.ArgumentOutOfRange_PartialWCHAR);

            return CreateStringForSByteConstructor(pStart, length);
        }

        // Encoder for String..ctor(sbyte*) and String..ctor(sbyte*, int, int)
        private static unsafe string CreateStringForSByteConstructor(byte* pb, int numBytes)
        {
            Debug.Assert(numBytes >= 0);
            Debug.Assert(pb <= (pb + numBytes));

            if (numBytes == 0)
                return Empty;

#if TARGET_WINDOWS
            int numCharsRequired = Interop.Kernel32.MultiByteToWideChar(Interop.Kernel32.CP_ACP, Interop.Kernel32.MB_PRECOMPOSED, pb, numBytes, (char*)null, 0);
            if (numCharsRequired == 0)
                throw new ArgumentException(SR.Arg_InvalidANSIString);

            string newString = FastAllocateString(numCharsRequired);
            fixed (char* pFirstChar = &newString._firstChar)
            {
                numCharsRequired = Interop.Kernel32.MultiByteToWideChar(Interop.Kernel32.CP_ACP, Interop.Kernel32.MB_PRECOMPOSED, pb, numBytes, pFirstChar, numCharsRequired);
            }
            if (numCharsRequired == 0)
                throw new ArgumentException(SR.Arg_InvalidANSIString);
            return newString;
#else
            return Encoding.UTF8.GetString(pb, numBytes);
#endif
        }

        [CLSCompliant(false)]
        [MethodImpl(MethodImplOptions.InternalCall)]
        [DynamicDependency("Ctor(System.SByte*,System.Int32,System.Int32,System.Text.Encoding)")]
        public extern unsafe String(sbyte* value, int startIndex, int length, Encoding enc);

        private
#if !CORECLR
        static
#endif
        unsafe string Ctor(sbyte* value, int startIndex, int length, Encoding? enc)
        {
            if (enc == null)
                return new string(value, startIndex, length);

            if (length < 0)
                throw new ArgumentOutOfRangeException(nameof(length), SR.ArgumentOutOfRange_NeedNonNegNum);

            if (startIndex < 0)
                throw new ArgumentOutOfRangeException(nameof(startIndex), SR.ArgumentOutOfRange_StartIndex);

            if (value == null)
            {
                if (length == 0)
                    return Empty;

                throw new ArgumentNullException(nameof(value));
            }

            byte* pStart = (byte*)(value + startIndex);

            // overflow check
            if (pStart < value)
                throw new ArgumentOutOfRangeException(nameof(startIndex), SR.ArgumentOutOfRange_PartialWCHAR);

            return enc.GetString(new ReadOnlySpan<byte>(pStart, length));
        }

        [MethodImpl(MethodImplOptions.InternalCall)]
        [DynamicDependency("Ctor(System.Char,System.Int32)")]
        public extern String(char c, int count);

        private
#if !CORECLR
        static
#endif
        string Ctor(char c, int count)
        {
            if (count <= 0)
            {
                if (count == 0)
                    return Empty;
                throw new ArgumentOutOfRangeException(nameof(count), SR.ArgumentOutOfRange_NegativeCount);
            }

            string result = FastAllocateString(count);

            if (c != '\0') // Fast path null char string
            {
                unsafe
                {
                    fixed (char* dest = &result._firstChar)
                    {
                        uint cc = (uint)((c << 16) | c);
                        uint* dmem = (uint*)dest;
                        if (count >= 4)
                        {
                            count -= 4;
                            do
                            {
                                dmem[0] = cc;
                                dmem[1] = cc;
                                dmem += 2;
                                count -= 4;
                            } while (count >= 0);
                        }
                        if ((count & 2) != 0)
                        {
                            *dmem = cc;
                            dmem++;
                        }
                        if ((count & 1) != 0)
                            ((char*)dmem)[0] = c;
                    }
                }
            }
            return result;
        }

        [MethodImpl(MethodImplOptions.InternalCall)]
        [DynamicDependency("Ctor(System.ReadOnlySpan{System.Char})")]
        public extern String(ReadOnlySpan<char> value);

        private
#if !CORECLR
        static
#endif
        unsafe string Ctor(ReadOnlySpan<char> value)
        {
            if (value.Length == 0)
                return Empty;

            string result = FastAllocateString(value.Length);
            Buffer.Memmove(ref result._firstChar, ref MemoryMarshal.GetReference(value), (uint)value.Length);
            return result;
        }

#pragma warning restore CA1822

        public static string Create<TState>(int length, TState state, SpanAction<char, TState> action)
        {
            if (action == null)
                throw new ArgumentNullException(nameof(action));

            if (length <= 0)
            {
                if (length == 0)
                    return Empty;
                throw new ArgumentOutOfRangeException(nameof(length));
            }

            string result = FastAllocateString(length);
            action(new Span<char>(ref result.GetRawStringData(), length), state);
            return result;
        }

        [MethodImpl(MethodImplOptions.AggressiveInlining)]
        public static implicit operator ReadOnlySpan<char>(string? value) =>
            value != null ? new ReadOnlySpan<char>(ref value.GetRawStringData(), value.Length) : default;

        [MethodImpl(MethodImplOptions.AggressiveInlining)]
        internal bool TryGetSpan(int startIndex, int count, out ReadOnlySpan<char> slice)
        {
#if TARGET_64BIT
            // See comment in Span<T>.Slice for how this works.
            if ((ulong)(uint)startIndex + (ulong)(uint)count > (ulong)(uint)Length)
            {
                slice = default;
                return false;
            }
#else
            if ((uint)startIndex > (uint)Length || (uint)count > (uint)(Length - startIndex))
            {
                slice = default;
                return false;
            }
#endif

            slice = new ReadOnlySpan<char>(ref Unsafe.Add(ref _firstChar, (nint)(uint)startIndex /* force zero-extension */), count);
            return true;
        }

        public object Clone()
        {
            return this;
        }

        public static unsafe string Copy(string str)
        {
            if (str == null)
                throw new ArgumentNullException(nameof(str));

            string result = FastAllocateString(str.Length);

            Buffer.Memmove(
                elementCount: (uint)result.Length, // derefing Length now allows JIT to prove 'result' not null below
                destination: ref result._firstChar,
                source: ref str._firstChar);

            return result;
        }

        // Converts a substring of this string to an array of characters.  Copies the
        // characters of this string beginning at position sourceIndex and ending at
        // sourceIndex + count - 1 to the character array buffer, beginning
        // at destinationIndex.
        //
        public unsafe void CopyTo(int sourceIndex, char[] destination, int destinationIndex, int count)
        {
            if (destination == null)
                throw new ArgumentNullException(nameof(destination));
            if (count < 0)
                throw new ArgumentOutOfRangeException(nameof(count), SR.ArgumentOutOfRange_NegativeCount);
            if (sourceIndex < 0)
                throw new ArgumentOutOfRangeException(nameof(sourceIndex), SR.ArgumentOutOfRange_Index);
            if (count > Length - sourceIndex)
                throw new ArgumentOutOfRangeException(nameof(sourceIndex), SR.ArgumentOutOfRange_IndexCount);
            if (destinationIndex > destination.Length - count || destinationIndex < 0)
                throw new ArgumentOutOfRangeException(nameof(destinationIndex), SR.ArgumentOutOfRange_IndexCount);

            Buffer.Memmove(
                destination: ref Unsafe.Add(ref MemoryMarshal.GetArrayDataReference(destination), destinationIndex),
                source: ref Unsafe.Add(ref _firstChar, sourceIndex),
                elementCount: (uint)count);
        }

        // TODO: https://github.com/dotnet/runtime/issues/51061
        // Make these {Try}CopyTo methods public and use throughout dotnet/runtime.

        /// <summary>Copies the contents of this string into the destination span.</summary>
        /// <param name="destination">The span into which to copy this string's contents.</param>
        /// <exception cref="System.ArgumentException">The destination span is shorter than the source string.</exception>
        [MethodImpl(MethodImplOptions.AggressiveInlining)]
        internal void CopyTo(Span<char> destination)
        {
            if ((uint)Length <= (uint)destination.Length)
            {
                Buffer.Memmove(ref destination._pointer.Value, ref _firstChar, (uint)Length);
            }
            else
            {
                ThrowHelper.ThrowArgumentException_DestinationTooShort();
            }
        }

        /// <summary>Copies the contents of this string into the destination span.</summary>
        /// <param name="destination">The span into which to copy this string's contents.</param>
        /// <returns>true if the data was copied; false if the destination was too short to fit the contents of the string.</returns>
        [MethodImpl(MethodImplOptions.AggressiveInlining)]
        internal bool TryCopyTo(Span<char> destination)
        {
            bool retVal = false;
            if ((uint)Length <= (uint)destination.Length)
            {
                Buffer.Memmove(ref destination._pointer.Value, ref _firstChar, (uint)Length);
                retVal = true;
            }
            return retVal;
        }

        // Returns the entire string as an array of characters.
        public char[] ToCharArray()
        {
            if (Length == 0)
                return Array.Empty<char>();

            char[] chars = new char[Length];

            Buffer.Memmove(
                destination: ref MemoryMarshal.GetArrayDataReference(chars),
                source: ref _firstChar,
                elementCount: (uint)Length);

            return chars;
        }

        // Returns a substring of this string as an array of characters.
        //
        public char[] ToCharArray(int startIndex, int length)
        {
            // Range check everything.
            if (startIndex < 0 || startIndex > Length || startIndex > Length - length)
                throw new ArgumentOutOfRangeException(nameof(startIndex), SR.ArgumentOutOfRange_Index);

            if (length <= 0)
            {
                if (length == 0)
                    return Array.Empty<char>();
                throw new ArgumentOutOfRangeException(nameof(length), SR.ArgumentOutOfRange_Index);
            }

            char[] chars = new char[length];

            Buffer.Memmove(
               destination: ref MemoryMarshal.GetArrayDataReference(chars),
               source: ref Unsafe.Add(ref _firstChar, startIndex),
               elementCount: (uint)length);

            return chars;
        }

        [NonVersionable]
        public static bool IsNullOrEmpty([NotNullWhen(false)] string? value)
        {
            // Ternary operator returning true/false prevents redundant asm generation:
            // https://github.com/dotnet/runtime/issues/4207
            return (value == null || 0 == value.Length) ? true : false;
        }

        public static bool IsNullOrWhiteSpace([NotNullWhen(false)] string? value)
        {
            if (value == null) return true;

            for (int i = 0; i < value.Length; i++)
            {
                if (!char.IsWhiteSpace(value[i])) return false;
            }

            return true;
        }

        /// <summary>
        /// Returns a reference to the first element of the String. If the string is null, an access will throw a NullReferenceException.
        /// </summary>
        [System.ComponentModel.EditorBrowsable(System.ComponentModel.EditorBrowsableState.Never)]
        [NonVersionable]
        public ref readonly char GetPinnableReference() => ref _firstChar;

        internal ref char GetRawStringData() => ref _firstChar;

        // Helper for encodings so they can talk to our buffer directly
        // stringLength must be the exact size we'll expect
        internal static unsafe string CreateStringFromEncoding(
            byte* bytes, int byteLength, Encoding encoding)
        {
            Debug.Assert(bytes != null);
            Debug.Assert(byteLength >= 0);

            // Get our string length
            int stringLength = encoding.GetCharCount(bytes, byteLength);
            Debug.Assert(stringLength >= 0, "stringLength >= 0");

            // They gave us an empty string if they needed one
            // 0 bytelength might be possible if there's something in an encoder
            if (stringLength == 0)
                return Empty;

            string s = FastAllocateString(stringLength);
            fixed (char* pTempChars = &s._firstChar)
            {
                int doubleCheck = encoding.GetChars(bytes, byteLength, pTempChars, stringLength);
                Debug.Assert(stringLength == doubleCheck,
                    "Expected encoding.GetChars to return same length as encoding.GetCharCount");
            }

            return s;
        }

        // This is only intended to be used by char.ToString.
        // It is necessary to put the code in this class instead of Char, since _firstChar is a private member.
        // Making _firstChar internal would be dangerous since it would make it much easier to break String's immutability.
        internal static string CreateFromChar(char c)
        {
            string result = FastAllocateString(1);
            result._firstChar = c;
            return result;
        }

        internal static string CreateFromChar(char c1, char c2)
        {
            string result = FastAllocateString(2);
            result._firstChar = c1;
            Unsafe.Add(ref result._firstChar, 1) = c2;
            return result;
        }

        // Returns this string.
        public override string ToString()
        {
            return this;
        }

        // Returns this string.
        public string ToString(IFormatProvider? provider)
        {
            return this;
        }

        public CharEnumerator GetEnumerator()
        {
            return new CharEnumerator(this);
        }

        IEnumerator<char> IEnumerable<char>.GetEnumerator()
        {
            return new CharEnumerator(this);
        }

        IEnumerator IEnumerable.GetEnumerator()
        {
            return new CharEnumerator(this);
        }

        /// <summary>
        /// Returns an enumeration of <see cref="Rune"/> from this string.
        /// </summary>
        /// <remarks>
        /// Invalid sequences will be represented in the enumeration by <see cref="Rune.ReplacementChar"/>.
        /// </remarks>
        public StringRuneEnumerator EnumerateRunes()
        {
            return new StringRuneEnumerator(this);
        }

        [MethodImpl(MethodImplOptions.AggressiveInlining)]
        internal static unsafe int wcslen(char* ptr)
        {
            // IndexOf processes memory in aligned chunks, and thus it won't crash even if it accesses memory beyond the null terminator.
            // This IndexOf behavior is an implementation detail of the runtime and callers outside System.Private.CoreLib must not depend on it.
            int length = SpanHelpers.IndexOf(ref *ptr, '\0', int.MaxValue);
            if (length < 0)
            {
                ThrowMustBeNullTerminatedString();
            }

            return length;
        }

        [MethodImpl(MethodImplOptions.AggressiveInlining)]
        internal static unsafe int strlen(byte* ptr)
        {
            // IndexOf processes memory in aligned chunks, and thus it won't crash even if it accesses memory beyond the null terminator.
            // This IndexOf behavior is an implementation detail of the runtime and callers outside System.Private.CoreLib must not depend on it.
            int length = SpanHelpers.IndexOf(ref *ptr, (byte)'\0', int.MaxValue);
            if (length < 0)
            {
                ThrowMustBeNullTerminatedString();
            }

            return length;
        }

        [DoesNotReturn]
        private static void ThrowMustBeNullTerminatedString()
        {
            throw new ArgumentException(SR.Arg_MustBeNullTerminatedString);
        }

        //
        // IConvertible implementation
        //

        public TypeCode GetTypeCode()
        {
            return TypeCode.String;
        }

        bool IConvertible.ToBoolean(IFormatProvider? provider)
        {
            return Convert.ToBoolean(this, provider);
        }

        char IConvertible.ToChar(IFormatProvider? provider)
        {
            return Convert.ToChar(this, provider);
        }

        sbyte IConvertible.ToSByte(IFormatProvider? provider)
        {
            return Convert.ToSByte(this, provider);
        }

        byte IConvertible.ToByte(IFormatProvider? provider)
        {
            return Convert.ToByte(this, provider);
        }

        short IConvertible.ToInt16(IFormatProvider? provider)
        {
            return Convert.ToInt16(this, provider);
        }

        ushort IConvertible.ToUInt16(IFormatProvider? provider)
        {
            return Convert.ToUInt16(this, provider);
        }

        int IConvertible.ToInt32(IFormatProvider? provider)
        {
            return Convert.ToInt32(this, provider);
        }

        uint IConvertible.ToUInt32(IFormatProvider? provider)
        {
            return Convert.ToUInt32(this, provider);
        }

        long IConvertible.ToInt64(IFormatProvider? provider)
        {
            return Convert.ToInt64(this, provider);
        }

        ulong IConvertible.ToUInt64(IFormatProvider? provider)
        {
            return Convert.ToUInt64(this, provider);
        }

        float IConvertible.ToSingle(IFormatProvider? provider)
        {
            return Convert.ToSingle(this, provider);
        }

        double IConvertible.ToDouble(IFormatProvider? provider)
        {
            return Convert.ToDouble(this, provider);
        }

        decimal IConvertible.ToDecimal(IFormatProvider? provider)
        {
            return Convert.ToDecimal(this, provider);
        }

        DateTime IConvertible.ToDateTime(IFormatProvider? provider)
        {
            return Convert.ToDateTime(this, provider);
        }

        object IConvertible.ToType(Type type, IFormatProvider? provider)
        {
            return Convert.DefaultToType((IConvertible)this, type, provider);
        }

        // Normalization Methods
        // These just wrap calls to Normalization class
        public bool IsNormalized()
        {
            return IsNormalized(NormalizationForm.FormC);
        }

        public bool IsNormalized(NormalizationForm normalizationForm)
        {
            if (this.IsAscii())
            {
                // If its ASCII && one of the 4 main forms, then its already normalized
                if (normalizationForm == NormalizationForm.FormC ||
                    normalizationForm == NormalizationForm.FormKC ||
                    normalizationForm == NormalizationForm.FormD ||
                    normalizationForm == NormalizationForm.FormKD)
                    return true;
            }
            return Normalization.IsNormalized(this, normalizationForm);
        }

        public string Normalize()
        {
            return Normalize(NormalizationForm.FormC);
        }

        public string Normalize(NormalizationForm normalizationForm)
        {
            if (this.IsAscii())
            {
                // If its ASCII && one of the 4 main forms, then its already normalized
                if (normalizationForm == NormalizationForm.FormC ||
                    normalizationForm == NormalizationForm.FormKC ||
                    normalizationForm == NormalizationForm.FormD ||
                    normalizationForm == NormalizationForm.FormKD)
                    return this;
            }
            return Normalization.Normalize(this, normalizationForm);
        }

        private unsafe bool IsAscii()
        {
            fixed (char* str = &_firstChar)
            {
                return ASCIIUtility.GetIndexOfFirstNonAsciiChar(str, (uint)Length) == (uint)Length;
            }
        }

        // Gets the character at a specified position.
        //
        [IndexerName("Chars")]
        public char this[int index]
        {
            [Intrinsic]
            get
            {
                if ((uint)index >= (uint)_stringLength)
                    ThrowHelper.ThrowIndexOutOfRangeException();
                return Unsafe.Add(ref _firstChar, (nint)(uint)index /* force zero-extension */);
            }
        }

        // Gets the length of this string
        //
        // This is an intrinsic function so that the JIT can recognise it specially
        // and eliminate checks on character fetches in a loop like:
        //        for(int i = 0; i < str.Length; i++) str[i]
        // The actual code generated for this will be one instruction and will be inlined.
        //
        public int Length
        {
            [Intrinsic]
            get => _stringLength;
        }
    }
}<|MERGE_RESOLUTION|>--- conflicted
+++ resolved
@@ -32,14 +32,6 @@
         // The Empty constant holds the empty string value. It is initialized by the EE during startup.
         // It is treated as intrinsic by the JIT as so the static constructor would never run.
         // Leaving it uninitialized would confuse debuggers.
-<<<<<<< HEAD
-        //
-        // We need to call the String constructor so that the compiler doesn't mark this as a literal.
-        // Marking this as a literal would mean that it doesn't show up as a field which we can access
-        // from native.
-#if !CORERT
-=======
->>>>>>> aa78fd87
 #pragma warning disable CS8618 // compiler sees this non-nullable static string as uninitialized
         [Intrinsic]
         public static readonly string Empty;
