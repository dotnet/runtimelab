// Licensed to the .NET Foundation under one or more agreements.
// The .NET Foundation licenses this file to you under the MIT license.

using System.Buffers.Binary;
using System.Diagnostics;
using System.Diagnostics.CodeAnalysis;
using System.Globalization;
using System.Reflection;
using System.Runtime.CompilerServices;
using System.Runtime.InteropServices;
using Internal.Runtime.CompilerServices;

// The code below includes partial support for float/double and
// pointer sized enums.
//
// The type loader does not prohibit such enums, and older versions of
// the ECMA spec include them as possible enum types.
//
// However there are many things broken throughout the stack for
// float/double/intptr/uintptr enums. There was a conscious decision
// made to not fix the whole stack to work well for them because of
// the right behavior is often unclear, and it is hard to test and
// very low value because of such enums cannot be expressed in C#.

namespace System
{
    [Serializable]
    [System.Runtime.CompilerServices.TypeForwardedFrom("mscorlib, Version=4.0.0.0, Culture=neutral, PublicKeyToken=b77a5c561934e089")]
    public abstract partial class Enum : ValueType, IComparable, IFormattable, IConvertible
    {
        #region Private Constants
        private const char EnumSeparatorChar = ',';
        #endregion

        #region Private Static Methods

        private string ValueToString()
        {
            ref byte data = ref this.GetRawData();
            return (InternalGetCorElementType()) switch
            {
                CorElementType.ELEMENT_TYPE_I1 => Unsafe.As<byte, sbyte>(ref data).ToString(),
                CorElementType.ELEMENT_TYPE_U1 => data.ToString(),
                CorElementType.ELEMENT_TYPE_BOOLEAN => Unsafe.As<byte, bool>(ref data).ToString(),
                CorElementType.ELEMENT_TYPE_I2 => Unsafe.As<byte, short>(ref data).ToString(),
                CorElementType.ELEMENT_TYPE_U2 => Unsafe.As<byte, ushort>(ref data).ToString(),
                CorElementType.ELEMENT_TYPE_CHAR => Unsafe.As<byte, char>(ref data).ToString(),
                CorElementType.ELEMENT_TYPE_I4 => Unsafe.As<byte, int>(ref data).ToString(),
                CorElementType.ELEMENT_TYPE_U4 => Unsafe.As<byte, uint>(ref data).ToString(),
                CorElementType.ELEMENT_TYPE_R4 => Unsafe.As<byte, float>(ref data).ToString(),
                CorElementType.ELEMENT_TYPE_I8 => Unsafe.As<byte, long>(ref data).ToString(),
                CorElementType.ELEMENT_TYPE_U8 => Unsafe.As<byte, ulong>(ref data).ToString(),
                CorElementType.ELEMENT_TYPE_R8 => Unsafe.As<byte, double>(ref data).ToString(),
                CorElementType.ELEMENT_TYPE_I => Unsafe.As<byte, IntPtr>(ref data).ToString(),
                CorElementType.ELEMENT_TYPE_U => Unsafe.As<byte, UIntPtr>(ref data).ToString(),
                _ => throw new InvalidOperationException(SR.InvalidOperation_UnknownEnumType),
            };
        }

        private string ValueToHexString()
        {
            ref byte data = ref this.GetRawData();
            Span<byte> bytes = stackalloc byte[8];
            int length;
            switch (InternalGetCorElementType())
            {
                case CorElementType.ELEMENT_TYPE_I1:
                case CorElementType.ELEMENT_TYPE_U1:
                    bytes[0] = data;
                    length = 1;
                    break;
                case CorElementType.ELEMENT_TYPE_BOOLEAN:
                    return data != 0 ? "01" : "00";
                case CorElementType.ELEMENT_TYPE_I2:
                case CorElementType.ELEMENT_TYPE_U2:
                case CorElementType.ELEMENT_TYPE_CHAR:
                    BinaryPrimitives.WriteUInt16BigEndian(bytes, Unsafe.As<byte, ushort>(ref data));
                    length = 2;
                    break;
                case CorElementType.ELEMENT_TYPE_I4:
                case CorElementType.ELEMENT_TYPE_U4:
                    BinaryPrimitives.WriteUInt32BigEndian(bytes, Unsafe.As<byte, uint>(ref data));
                    length = 4;
                    break;
                case CorElementType.ELEMENT_TYPE_I8:
                case CorElementType.ELEMENT_TYPE_U8:
                    BinaryPrimitives.WriteUInt64BigEndian(bytes, Unsafe.As<byte, ulong>(ref data));
                    length = 8;
                    break;
                default:
                    throw new InvalidOperationException(SR.InvalidOperation_UnknownEnumType);
            }

            return HexConverter.ToString(bytes.Slice(0, length), HexConverter.Casing.Upper);
        }

        private static string ValueToHexString(object value)
        {
            return (Convert.GetTypeCode(value)) switch
            {
                TypeCode.SByte => ((byte)(sbyte)value).ToString("X2", null),
                TypeCode.Byte => ((byte)value).ToString("X2", null),
                TypeCode.Boolean => ((bool)value) ? "01" : "00",
                TypeCode.Int16 => ((ushort)(short)value).ToString("X4", null),
                TypeCode.UInt16 => ((ushort)value).ToString("X4", null),
                TypeCode.Char => ((ushort)(char)value).ToString("X4", null),
                TypeCode.UInt32 => ((uint)value).ToString("X8", null),
                TypeCode.Int32 => ((uint)(int)value).ToString("X8", null),
                TypeCode.UInt64 => ((ulong)value).ToString("X16", null),
                TypeCode.Int64 => ((ulong)(long)value).ToString("X16", null),
                _ => throw new InvalidOperationException(SR.InvalidOperation_UnknownEnumType),
            };
        }

        internal static string? GetEnumName(RuntimeType enumType, ulong ulValue)
        {
            return GetEnumName(GetEnumInfo(enumType), ulValue);
        }

        private static string? GetEnumName(EnumInfo enumInfo, ulong ulValue)
        {
            int index = FindDefinedIndex(enumInfo.Values, ulValue);
            if (index >= 0)
            {
                return enumInfo.Names[index];
            }

            return null; // return null so the caller knows to .ToString() the input
        }

        private static string? InternalFormat(RuntimeType enumType, ulong value)
        {
            EnumInfo enumInfo = GetEnumInfo(enumType);

            if (!enumInfo.HasFlagsAttribute)
            {
                return GetEnumName(enumInfo, value);
            }
            else // These are flags OR'ed together (We treat everything as unsigned types)
            {
                return InternalFlagsFormat(enumInfo, value);
            }
        }

        private static string? InternalFlagsFormat(RuntimeType enumType, ulong result)
        {
            return InternalFlagsFormat(GetEnumInfo(enumType), result);
        }

        private static string? InternalFlagsFormat(EnumInfo enumInfo, ulong resultValue)
        {
            string[] names = enumInfo.Names;
            ulong[] values = enumInfo.Values;
            Debug.Assert(names.Length == values.Length);

            // Values are sorted, so if the incoming value is 0, we can check to see whether
            // the first entry matches it, in which case we can return its name; otherwise,
            // we can just return "0".
            if (resultValue == 0)
            {
                return values.Length > 0 && values[0] == 0 ?
                    names[0] :
                    "0";
            }

            // With a ulong result value, regardless of the enum's base type, the maximum
            // possible number of consistent name/values we could have is 64, since every
            // value is made up of one or more bits, and when we see values and incorporate
            // their names, we effectively switch off those bits.
            Span<int> foundItems = stackalloc int[64];

            // Walk from largest to smallest. It's common to have a flags enum with a single
            // value that matches a single entry, in which case we can just return the existing
            // name string.
            int index = values.Length - 1;
            while (index >= 0)
            {
                if (values[index] == resultValue)
                {
                    return names[index];
                }

                if (values[index] < resultValue)
                {
                    break;
                }

                index--;
            }

            // Now look for multiple matches, storing the indices of the values
            // into our span.
            int resultLength = 0, foundItemsCount = 0;
            while (index >= 0)
            {
                ulong currentValue = values[index];
                if (index == 0 && currentValue == 0)
                {
                    break;
                }

                if ((resultValue & currentValue) == currentValue)
                {
                    resultValue -= currentValue;
                    foundItems[foundItemsCount++] = index;
                    resultLength = checked(resultLength + names[index].Length);
                }

                index--;
            }

            // If we exhausted looking through all the values and we still have
            // a non-zero result, we couldn't match the result to only named values.
            // In that case, we return null and let the call site just generate
            // a string for the integral value.
            if (resultValue != 0)
            {
                return null;
            }

            // We know what strings to concatenate.  Do so.

            Debug.Assert(foundItemsCount > 0);
            const int SeparatorStringLength = 2; // ", "
            string result = string.FastAllocateString(checked(resultLength + (SeparatorStringLength * (foundItemsCount - 1))));

            Span<char> resultSpan = new Span<char>(ref result.GetRawStringData(), result.Length);
            string name = names[foundItems[--foundItemsCount]];
            name.CopyTo(resultSpan);
            resultSpan = resultSpan.Slice(name.Length);
            while (--foundItemsCount >= 0)
            {
                resultSpan[0] = EnumSeparatorChar;
                resultSpan[1] = ' ';
                resultSpan = resultSpan.Slice(2);

                name = names[foundItems[foundItemsCount]];
                name.CopyTo(resultSpan);
                resultSpan = resultSpan.Slice(name.Length);
            }
            Debug.Assert(resultSpan.IsEmpty);

            return result;
        }

        internal static ulong ToUInt64(object value)
        {
            // Helper function to silently convert the value to UInt64 from the other base types for enum without throwing an exception.
            // This is need since the Convert functions do overflow checks.
            TypeCode typeCode = Convert.GetTypeCode(value);
            ulong result = typeCode switch
            {
                TypeCode.SByte => (ulong)(sbyte)value,
                TypeCode.Byte => (byte)value,
                TypeCode.Boolean => (bool)value ? 1UL : 0UL,
                TypeCode.Int16 => (ulong)(short)value,
                TypeCode.UInt16 => (ushort)value,
                TypeCode.Char => (char)value,
                TypeCode.UInt32 => (uint)value,
                TypeCode.Int32 => (ulong)(int)value,
                TypeCode.UInt64 => (ulong)value,
                TypeCode.Int64 => (ulong)(long)value,
                _ => throw new InvalidOperationException(SR.InvalidOperation_UnknownEnumType),
            };
            return result;
        }

        private static ulong ToUInt64<TEnum>(TEnum value) where TEnum : struct, Enum =>
            Type.GetTypeCode(typeof(TEnum)) switch
            {
                TypeCode.SByte => (ulong)Unsafe.As<TEnum, sbyte>(ref value),
                TypeCode.Byte => Unsafe.As<TEnum, byte>(ref value),
                TypeCode.Boolean => Unsafe.As<TEnum, bool>(ref value) ? 1UL : 0UL,
                TypeCode.Int16 => (ulong)Unsafe.As<TEnum, short>(ref value),
                TypeCode.UInt16 => Unsafe.As<TEnum, ushort>(ref value),
                TypeCode.Char => Unsafe.As<TEnum, char>(ref value),
                TypeCode.UInt32 => Unsafe.As<TEnum, uint>(ref value),
                TypeCode.Int32 => (ulong)Unsafe.As<TEnum, int>(ref value),
                TypeCode.UInt64 => Unsafe.As<TEnum, ulong>(ref value),
                TypeCode.Int64 => (ulong)Unsafe.As<TEnum, long>(ref value),
                _ => throw new InvalidOperationException(SR.InvalidOperation_UnknownEnumType),
            };
        #endregion

        #region Public Static Methods
        public static string? GetName<TEnum>(TEnum value) where TEnum : struct, Enum
            => GetEnumName((RuntimeType)typeof(TEnum), ToUInt64(value));

        public static string? GetName(Type enumType, object value)
        {
            if (enumType is null)
                throw new ArgumentNullException(nameof(enumType));

            return enumType.GetEnumName(value);
        }

        public static string[] GetNames<TEnum>() where TEnum : struct, Enum
            => new ReadOnlySpan<string>(InternalGetNames((RuntimeType)typeof(TEnum))).ToArray();

        public static string[] GetNames(Type enumType)
        {
            if (enumType is null)
                throw new ArgumentNullException(nameof(enumType));

            return enumType.GetEnumNames();
        }

        internal static string[] InternalGetNames(RuntimeType enumType)
        {
            // Get all of the names
            return GetEnumInfo(enumType, true).Names;
        }

        public static Type GetUnderlyingType(Type enumType)
        {
            if (enumType == null)
                throw new ArgumentNullException(nameof(enumType));

            return enumType.GetEnumUnderlyingType();
        }

#if !CORERT
        public static TEnum[] GetValues<TEnum>() where TEnum : struct, Enum
            => (TEnum[])GetValues(typeof(TEnum));
#endif

        [RequiresDynamicCode("It might not be possible to create an array of the enum type at runtime. Use the GetValues<TEnum> overload instead.")]
        public static Array GetValues(Type enumType)
        {
            if (enumType is null)
                throw new ArgumentNullException(nameof(enumType));

            return enumType.GetEnumValues();
        }

#if !CORERT
        [Intrinsic]
        public bool HasFlag(Enum flag)
        {
            if (flag is null)
                throw new ArgumentNullException(nameof(flag));
            if (GetType() != flag.GetType() && !GetType().IsEquivalentTo(flag.GetType()))
                throw new ArgumentException(SR.Format(SR.Argument_EnumTypeDoesNotMatch, flag.GetType(), GetType()));

            ref byte pThisValue = ref this.GetRawData();
            ref byte pFlagsValue = ref flag.GetRawData();

            switch (InternalGetCorElementType())
            {
                case CorElementType.ELEMENT_TYPE_I1:
                case CorElementType.ELEMENT_TYPE_U1:
                case CorElementType.ELEMENT_TYPE_BOOLEAN:
                    {
                        byte flagsValue = pFlagsValue;
                        return (pThisValue & flagsValue) == flagsValue;
                    }
                case CorElementType.ELEMENT_TYPE_I2:
                case CorElementType.ELEMENT_TYPE_U2:
                case CorElementType.ELEMENT_TYPE_CHAR:
                    {
                        ushort flagsValue = Unsafe.As<byte, ushort>(ref pFlagsValue);
                        return (Unsafe.As<byte, ushort>(ref pThisValue) & flagsValue) == flagsValue;
                    }
                case CorElementType.ELEMENT_TYPE_I4:
                case CorElementType.ELEMENT_TYPE_U4:
#if TARGET_32BIT
                case CorElementType.ELEMENT_TYPE_I:
                case CorElementType.ELEMENT_TYPE_U:
#endif
                case CorElementType.ELEMENT_TYPE_R4:
                    {
                        uint flagsValue = Unsafe.As<byte, uint>(ref pFlagsValue);
                        return (Unsafe.As<byte, uint>(ref pThisValue) & flagsValue) == flagsValue;
                    }
                case CorElementType.ELEMENT_TYPE_I8:
                case CorElementType.ELEMENT_TYPE_U8:
#if TARGET_64BIT
                case CorElementType.ELEMENT_TYPE_I:
                case CorElementType.ELEMENT_TYPE_U:
#endif
                case CorElementType.ELEMENT_TYPE_R8:
                    {
                        ulong flagsValue = Unsafe.As<byte, ulong>(ref pFlagsValue);
                        return (Unsafe.As<byte, ulong>(ref pThisValue) & flagsValue) == flagsValue;
                    }
                default:
                    Debug.Fail("Unknown enum underlying type");
                    return false;
            }
        }
#endif

        internal static ulong[] InternalGetValues(RuntimeType enumType)
        {
            // Get all of the values
            return GetEnumInfo(enumType, false).Values;
        }

        public static bool IsDefined<TEnum>(TEnum value) where TEnum : struct, Enum
        {
            RuntimeType enumType = (RuntimeType)typeof(TEnum);
            ulong[] ulValues = Enum.InternalGetValues(enumType);
            ulong ulValue = Enum.ToUInt64(value);

            return FindDefinedIndex(ulValues, ulValue) >= 0;
        }

        [MethodImpl(MethodImplOptions.AggressiveInlining)]
        private static int FindDefinedIndex(ulong[] ulValues, ulong ulValue)
        {
            // Binary searching has a higher constant overhead than linear.
            // For smaller enums, use IndexOf.  For larger enums, use BinarySearch.
            // This threshold can be tweaked over time as optimizations evolve.
            const int NumberOfValuesThreshold = 32;

            int ulValuesLength = ulValues.Length;
            ref ulong start = ref MemoryMarshal.GetArrayDataReference(ulValues);
            return ulValuesLength <= NumberOfValuesThreshold ?
                SpanHelpers.IndexOf(ref start, ulValue, ulValuesLength) :
                SpanHelpers.BinarySearch(ref start, ulValuesLength, ulValue);
        }

        public static bool IsDefined(Type enumType, object value)
        {
            if (enumType is null)
                throw new ArgumentNullException(nameof(enumType));

            return enumType.IsEnumDefined(value);
        }

        public static object Parse(Type enumType, string value) =>
            Parse(enumType, value, ignoreCase: false);

        /// <summary>
        /// Converts the span of chars representation of the name or numeric value of one or more enumerated constants to an equivalent enumerated object.
        /// </summary>
        /// <param name="enumType">An enumeration type.</param>
        /// <param name="value">A span containing the name or value to convert.</param>
        /// <returns>
        /// An object of type <paramref name="enumType"/> whose value is represented by <paramref name="value"/>.
        /// </returns>
        /// <exception cref="ArgumentNullException"><paramref name="enumType"/> is <see langword="null"/>.</exception>
        /// <exception cref="ArgumentException"><paramref name="enumType"/> is not an <see cref="Enum"/>.</exception>
        /// <exception cref="ArgumentException"><paramref name="value"/> is either an empty string or only contains white space.</exception>
        /// <exception cref="ArgumentException"><paramref name="value"/> is a name, but not one of the named constants defined for the enumeration.</exception>
        /// <exception cref="OverflowException"><paramref name="value"/> is outside the range of the underlying type of <paramref name="enumType"/></exception>
        public static object Parse(Type enumType, ReadOnlySpan<char> value) =>
            Parse(enumType, value, ignoreCase: false);

        public static object Parse(Type enumType, string value, bool ignoreCase)
        {
            bool success = TryParse(enumType, value, ignoreCase, throwOnFailure: true, out object? result);
            Debug.Assert(success);
            return result!;
        }

        /// <summary>
        /// Converts the span of chars representation of the name or numeric value of one or more enumerated constants to an equivalent enumerated object. A parameter specifies whether the operation is case-insensitive.
        /// </summary>
        /// <param name="enumType">An enumeration type.</param>
        /// <param name="value">A span containing the name or value to convert.</param>
        /// <param name="ignoreCase"><see langword="true"/> to ignore case; <see langword="false"/> to regard case.</param>
        /// <returns>
        /// An object of type <paramref name="enumType"/> whose value is represented by <paramref name="value"/>.
        /// </returns>
        /// <exception cref="ArgumentNullException"><paramref name="enumType"/> is <see langword="null"/>.</exception>
        /// <exception cref="ArgumentException"><paramref name="enumType"/> is not an <see cref="Enum"/>.</exception>
        /// <exception cref="ArgumentException"><paramref name="value"/> is either an empty string or only contains white space.</exception>
        /// <exception cref="ArgumentException"><paramref name="value"/> is a name, but not one of the named constants defined for the enumeration.</exception>
        /// <exception cref="OverflowException"><paramref name="value"/> is outside the range of the underlying type of <paramref name="enumType"/></exception>
        public static object Parse(Type enumType, ReadOnlySpan<char> value, bool ignoreCase)
        {
            bool success = TryParse(enumType, value, ignoreCase, throwOnFailure: true, out object? result);
            Debug.Assert(success);
            return result!;
        }

        public static TEnum Parse<TEnum>(string value) where TEnum : struct =>
            Parse<TEnum>(value, ignoreCase: false);

        /// <summary>
        /// Converts the span of chars representation of the name or numeric value of one or more enumerated constants specified by <typeparamref name="TEnum"/> to an equivalent enumerated object.
        /// </summary>
        /// <typeparam name="TEnum">An enumeration type.</typeparam>
        /// <param name="value">A span containing the name or value to convert.</param>
        /// <returns><typeparamref name="TEnum"/> An object of type <typeparamref name="TEnum"/> whose value is represented by <paramref name="value"/>.</returns>
        /// <exception cref="ArgumentException"><typeparamref name="TEnum"/> is not an <see cref="Enum"/> type</exception>
        /// <exception cref="ArgumentException"><paramref name="value"/> does not contain enumeration information</exception>
        public static TEnum Parse<TEnum>(ReadOnlySpan<char> value) where TEnum : struct =>
           Parse<TEnum>(value, ignoreCase: false);

        public static TEnum Parse<TEnum>(string value, bool ignoreCase) where TEnum : struct
        {
            bool success = TryParse<TEnum>(value, ignoreCase, throwOnFailure: true, out TEnum result);
            Debug.Assert(success);
            return result;
        }

        /// <summary>
        /// Converts the span of chars representation of the name or numeric value of one or more enumerated constants specified by <typeparamref name="TEnum"/> to an equivalent enumerated object. A parameter specifies whether the operation is case-insensitive.
        /// </summary>
        /// <typeparam name="TEnum">An enumeration type.</typeparam>
        /// <param name="value">A span containing the name or value to convert.</param>
        /// <param name="ignoreCase"><see langword="true"/> to ignore case; <see langword="false"/> to regard case.</param>
        /// <returns><typeparamref name="TEnum"/> An object of type <typeparamref name="TEnum"/> whose value is represented by <paramref name="value"/>.</returns>
        /// <exception cref="ArgumentException"><typeparamref name="TEnum"/> is not an <see cref="Enum"/> type</exception>
        /// <exception cref="ArgumentException"><paramref name="value"/> does not contain enumeration information</exception>
        public static TEnum Parse<TEnum>(ReadOnlySpan<char> value, bool ignoreCase) where TEnum : struct
        {
            bool success = TryParse<TEnum>(value, ignoreCase, throwOnFailure: true, out TEnum result);
            Debug.Assert(success);
            return result;
        }

        public static bool TryParse(Type enumType, string? value, out object? result) =>
            TryParse(enumType, value, ignoreCase: false, out result);

        /// <summary>
        /// Converts the span of chars representation of the name or numeric value of one or more enumerated constants to an equivalent enumerated object.
        /// </summary>
        /// <param name="enumType">The enum type to use for parsing.</param>
        /// <param name="value">The span representation of the name or numeric value of one or more enumerated constants.</param>
        /// <param name="result">When this method returns <see langword="true"/>, an object containing an enumeration constant representing the parsed value.</param>
        /// <returns><see langword="true"/> if the conversion succeeded; <see langword="false"/> otherwise.</returns>
        public static bool TryParse(Type enumType, ReadOnlySpan<char> value, out object? result) =>
          TryParse(enumType, value, ignoreCase: false, out result);

        public static bool TryParse(Type enumType, string? value, bool ignoreCase, out object? result) =>
            TryParse(enumType, value, ignoreCase, throwOnFailure: false, out result);

        /// <summary>
        /// Converts the span of chars representation of the name or numeric value of one or more enumerated constants to an equivalent enumerated object. A parameter specifies whether the operation is case-insensitive.
        /// </summary>
        /// <param name="enumType">The enum type to use for parsing.</param>
        /// <param name="value">The span representation of the name or numeric value of one or more enumerated constants.</param>
        /// <param name="ignoreCase"><see langword="true"/> to read <paramref name="enumType"/> in case insensitive mode; <see langword="false"/> to read <paramref name="enumType"/> in case sensitive mode.</param>
        /// <param name="result">When this method returns <see langword="true"/>, an object containing an enumeration constant representing the parsed value.</param>
        /// <returns><see langword="true"/> if the conversion succeeded; <see langword="false"/> otherwise.</returns>
        public static bool TryParse(Type enumType, ReadOnlySpan<char> value, bool ignoreCase, out object? result) =>
            TryParse(enumType, value, ignoreCase, throwOnFailure: false, out result);

        private static bool TryParse(Type enumType, string? value, bool ignoreCase, bool throwOnFailure, out object? result)
        {
            if (value == null)
            {
                if (throwOnFailure)
                {
                    throw new ArgumentNullException(nameof(value));
                }
                result = null;
                return false;
            }

            return TryParse(enumType, value.AsSpan(), ignoreCase, throwOnFailure, out result);
        }

        private static bool TryParse(Type enumType, ReadOnlySpan<char> value, bool ignoreCase, bool throwOnFailure, out object? result)
        {
            // Validation on the enum type itself.  Failures here are considered non-parsing failures
            // and thus always throw rather than returning false.
            RuntimeType rt = ValidateRuntimeType(enumType);
            value = value.TrimStart();
            if (value.Length == 0)
            {
                if (throwOnFailure)
                {
                    throw new ArgumentException(SR.Arg_MustContainEnumInfo, nameof(value));
                }
                result = null;
                return false;
            }

            int intResult;
            uint uintResult;
            bool parsed;

            switch (Type.GetTypeCode(rt))
            {
                case TypeCode.SByte:
                    parsed = TryParseInt32Enum(rt, value, sbyte.MinValue, sbyte.MaxValue, ignoreCase, throwOnFailure, TypeCode.SByte, out intResult);
                    result = parsed ? InternalBoxEnum(rt, intResult) : null;
                    return parsed;

                case TypeCode.Int16:
                    parsed = TryParseInt32Enum(rt, value, short.MinValue, short.MaxValue, ignoreCase, throwOnFailure, TypeCode.Int16, out intResult);
                    result = parsed ? InternalBoxEnum(rt, intResult) : null;
                    return parsed;

                case TypeCode.Int32:
                    parsed = TryParseInt32Enum(rt, value, int.MinValue, int.MaxValue, ignoreCase, throwOnFailure, TypeCode.Int32, out intResult);
                    result = parsed ? InternalBoxEnum(rt, intResult) : null;
                    return parsed;

                case TypeCode.Byte:
                    parsed = TryParseUInt32Enum(rt, value, byte.MaxValue, ignoreCase, throwOnFailure, TypeCode.Byte, out uintResult);
                    result = parsed ? InternalBoxEnum(rt, uintResult) : null;
                    return parsed;

                case TypeCode.UInt16:
                    parsed = TryParseUInt32Enum(rt, value, ushort.MaxValue, ignoreCase, throwOnFailure, TypeCode.UInt16, out uintResult);
                    result = parsed ? InternalBoxEnum(rt, uintResult) : null;
                    return parsed;

                case TypeCode.UInt32:
                    parsed = TryParseUInt32Enum(rt, value, uint.MaxValue, ignoreCase, throwOnFailure, TypeCode.UInt32, out uintResult);
                    result = parsed ? InternalBoxEnum(rt, uintResult) : null;
                    return parsed;

                case TypeCode.Int64:
                    parsed = TryParseInt64Enum(rt, value, ignoreCase, throwOnFailure, out long longResult);
                    result = parsed ? InternalBoxEnum(rt, longResult) : null;
                    return parsed;

                case TypeCode.UInt64:
                    parsed = TryParseUInt64Enum(rt, value, ignoreCase, throwOnFailure, out ulong ulongResult);
                    result = parsed ? InternalBoxEnum(rt, (long)ulongResult) : null;
                    return parsed;

                default:
                    return TryParseRareEnum(rt, value, ignoreCase, throwOnFailure, out result);
            }
        }

        public static bool TryParse<TEnum>([NotNullWhen(true)] string? value, out TEnum result) where TEnum : struct =>
            TryParse<TEnum>(value, ignoreCase: false, out result);

        /// <summary>
        /// Converts the string representation of the name or numeric value of one or more enumerated constants to an equivalent enumerated object.
        /// </summary>
        /// <typeparam name="TEnum"></typeparam>
        /// <param name="value">The span representation of the name or numeric value of one or more enumerated constants.</param>
        /// <param name="result">When this method returns <see langword="true"/>, an object containing an enumeration constant representing the parsed value.</param>
        /// <returns><see langword="true"/> if the conversion succeeded; <see langword="false"/> otherwise.</returns>
        /// <exception cref="ArgumentException"><typeparamref name="TEnum"/> is not an enumeration type</exception>
        public static bool TryParse<TEnum>(ReadOnlySpan<char> value, out TEnum result) where TEnum : struct =>
            TryParse<TEnum>(value, ignoreCase: false, out result);

        public static bool TryParse<TEnum>([NotNullWhen(true)] string? value, bool ignoreCase, out TEnum result) where TEnum : struct =>
            TryParse<TEnum>(value, ignoreCase, throwOnFailure: false, out result);

        /// <summary>
        /// Converts the string representation of the name or numeric value of one or more enumerated constants to an equivalent enumerated object. A parameter specifies whether the operation is case-sensitive. The return value indicates whether the conversion succeeded.
        /// </summary>
        /// <typeparam name="TEnum"></typeparam>
        /// <param name="value">The span representation of the name or numeric value of one or more enumerated constants.</param>
        /// <param name="ignoreCase"><see langword="true"/> to ignore case; <see langword="false"/> to consider case.</param>
        /// <param name="result">When this method returns <see langword="true"/>, an object containing an enumeration constant representing the parsed value.</param>
        /// <returns><see langword="true"/> if the conversion succeeded; <see langword="false"/> otherwise.</returns>
        /// <exception cref="ArgumentException"><typeparamref name="TEnum"/> is not an enumeration type</exception>
        public static bool TryParse<TEnum>(ReadOnlySpan<char> value, bool ignoreCase, out TEnum result) where TEnum : struct =>
            TryParse<TEnum>(value, ignoreCase, throwOnFailure: false, out result);

        private static bool TryParse<TEnum>(string? value, bool ignoreCase, bool throwOnFailure, out TEnum result) where TEnum : struct
        {
            if (value == null)
            {
                if (throwOnFailure)
                {
                    throw new ArgumentNullException(nameof(value));
                }
                result = default;
                return false;
            }

            return TryParse(value.AsSpan(), ignoreCase, throwOnFailure, out result);
        }

        private static bool TryParse<TEnum>(ReadOnlySpan<char> value, bool ignoreCase, bool throwOnFailure, out TEnum result) where TEnum : struct
        {
            // Validation on the enum type itself.  Failures here are considered non-parsing failures
            // and thus always throw rather than returning false.
            if (!typeof(TEnum).IsEnum)
            {
                throw new ArgumentException(SR.Arg_MustBeEnum, nameof(TEnum));
            }

            value = value.TrimStart();
            if (value.Length == 0)
            {
                if (throwOnFailure)
                {
                    throw new ArgumentException(SR.Arg_MustContainEnumInfo, nameof(value));
                }
                result = default;
                return false;
            }

            int intResult;
            uint uintResult;
            bool parsed;
            RuntimeType rt = (RuntimeType)typeof(TEnum);

            switch (Type.GetTypeCode(typeof(TEnum)))
            {
                case TypeCode.SByte:
                    parsed = TryParseInt32Enum(rt, value, sbyte.MinValue, sbyte.MaxValue, ignoreCase, throwOnFailure, TypeCode.SByte, out intResult);
                    sbyte sbyteResult = (sbyte)intResult;
                    result = Unsafe.As<sbyte, TEnum>(ref sbyteResult);
                    return parsed;

                case TypeCode.Int16:
                    parsed = TryParseInt32Enum(rt, value, short.MinValue, short.MaxValue, ignoreCase, throwOnFailure, TypeCode.Int16, out intResult);
                    short shortResult = (short)intResult;
                    result = Unsafe.As<short, TEnum>(ref shortResult);
                    return parsed;

                case TypeCode.Int32:
                    parsed = TryParseInt32Enum(rt, value, int.MinValue, int.MaxValue, ignoreCase, throwOnFailure, TypeCode.Int32, out intResult);
                    result = Unsafe.As<int, TEnum>(ref intResult);
                    return parsed;

                case TypeCode.Byte:
                    parsed = TryParseUInt32Enum(rt, value, byte.MaxValue, ignoreCase, throwOnFailure, TypeCode.Byte, out uintResult);
                    byte byteResult = (byte)uintResult;
                    result = Unsafe.As<byte, TEnum>(ref byteResult);
                    return parsed;

                case TypeCode.UInt16:
                    parsed = TryParseUInt32Enum(rt, value, ushort.MaxValue, ignoreCase, throwOnFailure, TypeCode.UInt16, out uintResult);
                    ushort ushortResult = (ushort)uintResult;
                    result = Unsafe.As<ushort, TEnum>(ref ushortResult);
                    return parsed;

                case TypeCode.UInt32:
                    parsed = TryParseUInt32Enum(rt, value, uint.MaxValue, ignoreCase, throwOnFailure, TypeCode.UInt32, out uintResult);
                    result = Unsafe.As<uint, TEnum>(ref uintResult);
                    return parsed;

                case TypeCode.Int64:
                    parsed = TryParseInt64Enum(rt, value, ignoreCase, throwOnFailure, out long longResult);
                    result = Unsafe.As<long, TEnum>(ref longResult);
                    return parsed;

                case TypeCode.UInt64:
                    parsed = TryParseUInt64Enum(rt, value, ignoreCase, throwOnFailure, out ulong ulongResult);
                    result = Unsafe.As<ulong, TEnum>(ref ulongResult);
                    return parsed;

                default:
                    parsed = TryParseRareEnum(rt, value, ignoreCase, throwOnFailure, out object? objectResult);
                    result = parsed ? (TEnum)objectResult! : default;
                    return parsed;
            }
        }

        /// <summary>Tries to parse the value of an enum with known underlying types that fit in an Int32 (Int32, Int16, and SByte).</summary>
        private static bool TryParseInt32Enum(
            RuntimeType enumType, ReadOnlySpan<char> value, int minInclusive, int maxInclusive, bool ignoreCase, bool throwOnFailure, TypeCode type, out int result)
        {
            Debug.Assert(
                enumType.GetEnumUnderlyingType() == typeof(sbyte) ||
                enumType.GetEnumUnderlyingType() == typeof(short) ||
                enumType.GetEnumUnderlyingType() == typeof(int));

            Number.ParsingStatus status = default;
            if (StartsNumber(value[0]))
            {
                status = Number.TryParseInt32IntegerStyle(value, NumberStyles.AllowLeadingSign | NumberStyles.AllowTrailingWhite, CultureInfo.InvariantCulture.NumberFormat, out result);
                if (status == Number.ParsingStatus.OK)
                {
                    if ((uint)(result - minInclusive) <= (uint)(maxInclusive - minInclusive))
                    {
                        return true;
                    }

                    status = Number.ParsingStatus.Overflow;
                }
            }

            if (status == Number.ParsingStatus.Overflow)
            {
                if (throwOnFailure)
                {
                    Number.ThrowOverflowException(type);
                }
            }
            else if (TryParseByName(enumType, value, ignoreCase, throwOnFailure, out ulong ulongResult))
            {
                result = (int)ulongResult;
                Debug.Assert(result >= minInclusive && result <= maxInclusive);
                return true;
            }

            result = 0;
            return false;
        }

        /// <summary>Tries to parse the value of an enum with known underlying types that fit in a UInt32 (UInt32, UInt16, and Byte).</summary>
        private static bool TryParseUInt32Enum(RuntimeType enumType, ReadOnlySpan<char> value, uint maxInclusive, bool ignoreCase, bool throwOnFailure, TypeCode type, out uint result)
        {
            Debug.Assert(
                enumType.GetEnumUnderlyingType() == typeof(byte) ||
                enumType.GetEnumUnderlyingType() == typeof(ushort) ||
                enumType.GetEnumUnderlyingType() == typeof(uint));

            Number.ParsingStatus status = default;
            if (StartsNumber(value[0]))
            {
                status = Number.TryParseUInt32IntegerStyle(value, NumberStyles.AllowLeadingSign | NumberStyles.AllowTrailingWhite, CultureInfo.InvariantCulture.NumberFormat, out result);
                if (status == Number.ParsingStatus.OK)
                {
                    if (result <= maxInclusive)
                    {
                        return true;
                    }

                    status = Number.ParsingStatus.Overflow;
                }
            }

            if (status == Number.ParsingStatus.Overflow)
            {
                if (throwOnFailure)
                {
                    Number.ThrowOverflowException(type);
                }
            }
            else if (TryParseByName(enumType, value, ignoreCase, throwOnFailure, out ulong ulongResult))
            {
                result = (uint)ulongResult;
                Debug.Assert(result <= maxInclusive);
                return true;
            }

            result = 0;
            return false;
        }

        /// <summary>Tries to parse the value of an enum with Int64 as the underlying type.</summary>
        private static bool TryParseInt64Enum(RuntimeType enumType, ReadOnlySpan<char> value, bool ignoreCase, bool throwOnFailure, out long result)
        {
            Debug.Assert(enumType.GetEnumUnderlyingType() == typeof(long));

            Number.ParsingStatus status = default;
            if (StartsNumber(value[0]))
            {
                status = Number.TryParseInt64IntegerStyle(value, NumberStyles.AllowLeadingSign | NumberStyles.AllowTrailingWhite, CultureInfo.InvariantCulture.NumberFormat, out result);
                if (status == Number.ParsingStatus.OK)
                {
                    return true;
                }
            }

            if (status == Number.ParsingStatus.Overflow)
            {
                if (throwOnFailure)
                {
                    Number.ThrowOverflowException(TypeCode.Int64);
                }
            }
            else if (TryParseByName(enumType, value, ignoreCase, throwOnFailure, out ulong ulongResult))
            {
                result = (long)ulongResult;
                return true;
            }

            result = 0;
            return false;
        }

        /// <summary>Tries to parse the value of an enum with UInt64 as the underlying type.</summary>
        private static bool TryParseUInt64Enum(RuntimeType enumType, ReadOnlySpan<char> value, bool ignoreCase, bool throwOnFailure, out ulong result)
        {
            Debug.Assert(enumType.GetEnumUnderlyingType() == typeof(ulong));

            Number.ParsingStatus status = default;
            if (StartsNumber(value[0]))
            {
                status = Number.TryParseUInt64IntegerStyle(value, NumberStyles.AllowLeadingSign | NumberStyles.AllowTrailingWhite, CultureInfo.InvariantCulture.NumberFormat, out result);
                if (status == Number.ParsingStatus.OK)
                {
                    return true;
                }
            }

            if (status == Number.ParsingStatus.Overflow)
            {
                if (throwOnFailure)
                {
                    Number.ThrowOverflowException(TypeCode.UInt64);
                }
            }
            else if (TryParseByName(enumType, value, ignoreCase, throwOnFailure, out result))
            {
                return true;
            }

            result = 0;
            return false;
        }

        /// <summary>Tries to parse the value of an enum with an underlying type that can't be expressed in C# (e.g. char, bool, double, etc.)</summary>
        private static bool TryParseRareEnum(RuntimeType enumType, ReadOnlySpan<char> value, bool ignoreCase, bool throwOnFailure, [NotNullWhen(true)] out object? result)
        {
            Debug.Assert(
                enumType.GetEnumUnderlyingType() != typeof(sbyte) &&
                enumType.GetEnumUnderlyingType() != typeof(byte) &&
                enumType.GetEnumUnderlyingType() != typeof(short) &&
                enumType.GetEnumUnderlyingType() != typeof(ushort) &&
                enumType.GetEnumUnderlyingType() != typeof(int) &&
                enumType.GetEnumUnderlyingType() != typeof(uint) &&
                enumType.GetEnumUnderlyingType() != typeof(long) &&
                enumType.GetEnumUnderlyingType() != typeof(ulong),
                "Should only be used when parsing enums with rare underlying types, those that can't be expressed in C#.");

            if (StartsNumber(value[0]))
            {
                Type underlyingType = GetUnderlyingType(enumType);
                try
                {
                    result = ToObject(enumType, Convert.ChangeType(value.ToString(), underlyingType, CultureInfo.InvariantCulture)!);
                    return true;
                }
                catch (FormatException)
                {
                    // We need to Parse this as a String instead. There are cases
                    // when you tlbimp enums that can have values of the form "3D".
                }
                catch when (!throwOnFailure)
                {
                    result = null;
                    return false;
                }
            }

            if (TryParseByName(enumType, value, ignoreCase, throwOnFailure, out ulong ulongResult))
            {
                try
                {
                    result = ToObject(enumType, ulongResult);
                    return true;
                }
                catch when (!throwOnFailure) { }
            }

            result = null;
            return false;
        }

        private static bool TryParseByName(RuntimeType enumType, ReadOnlySpan<char> value, bool ignoreCase, bool throwOnFailure, out ulong result)
        {
            ReadOnlySpan<char> originalValue = value;

            // Find the field. Let's assume that these are always static classes because the class is an enum.
            EnumInfo enumInfo = GetEnumInfo(enumType);
            string[] enumNames = enumInfo.Names;
            ulong[] enumValues = enumInfo.Values;

            bool parsed = true;
            ulong localResult = 0;
            while (value.Length > 0)
            {
                // Find the next separator.
                ReadOnlySpan<char> subvalue;
                int endIndex = value.IndexOf(EnumSeparatorChar);
                if (endIndex == -1)
                {
                    // No next separator; use the remainder as the next value.
                    subvalue = value.Trim();
                    value = default;
                }
                else if (endIndex != value.Length - 1)
                {
                    // Found a separator before the last char.
                    subvalue = value.Slice(0, endIndex).Trim();
                    value = value.Slice(endIndex + 1);
                }
                else
                {
                    // Last char was a separator, which is invalid.
                    parsed = false;
                    break;
                }

                // Try to match this substring against each enum name
                bool success = false;
                if (ignoreCase)
                {
                    for (int i = 0; i < enumNames.Length; i++)
                    {
                        if (subvalue.EqualsOrdinalIgnoreCase(enumNames[i]))
                        {
                            localResult |= enumValues[i];
                            success = true;
                            break;
                        }
                    }
                }
                else
                {
                    for (int i = 0; i < enumNames.Length; i++)
                    {
                        if (subvalue.EqualsOrdinal(enumNames[i]))
                        {
                            localResult |= enumValues[i];
                            success = true;
                            break;
                        }
                    }
                }

                if (!success)
                {
                    parsed = false;
                    break;
                }
            }

            if (parsed)
            {
                result = localResult;
                return true;
            }

            if (throwOnFailure)
            {
                throw new ArgumentException(SR.Format(SR.Arg_EnumValueNotFound, originalValue.ToString()));
            }

            result = 0;
            return false;
        }

        [MethodImpl(MethodImplOptions.AggressiveInlining)]
        private static bool StartsNumber(char c) => char.IsInRange(c, '0', '9') || c == '-' || c == '+';

        public static object ToObject(Type enumType, object value)
        {
            if (value == null)
                throw new ArgumentNullException(nameof(value));

            // Delegate rest of error checking to the other functions
            TypeCode typeCode = Convert.GetTypeCode(value);

            return typeCode switch
            {
                TypeCode.Int32 => ToObject(enumType, (int)value),
                TypeCode.SByte => ToObject(enumType, (sbyte)value),
                TypeCode.Int16 => ToObject(enumType, (short)value),
                TypeCode.Int64 => ToObject(enumType, (long)value),
                TypeCode.UInt32 => ToObject(enumType, (uint)value),
                TypeCode.Byte => ToObject(enumType, (byte)value),
                TypeCode.UInt16 => ToObject(enumType, (ushort)value),
                TypeCode.UInt64 => ToObject(enumType, (ulong)value),
                TypeCode.Char => ToObject(enumType, (char)value),
                TypeCode.Boolean => ToObject(enumType, (bool)value),
                _ => throw new ArgumentException(SR.Arg_MustBeEnumBaseTypeOrEnum, nameof(value)),
            };
        }

        public static string Format(Type enumType, object value, string format)
        {
            RuntimeType rtType = ValidateRuntimeType(enumType);

            if (value == null)
                throw new ArgumentNullException(nameof(value));

            if (format == null)
                throw new ArgumentNullException(nameof(format));

            // If the value is an Enum then we need to extract the underlying value from it
            Type valueType = value.GetType();
            if (valueType.IsEnum)
            {
                if (!valueType.IsEquivalentTo(enumType))
                    throw new ArgumentException(SR.Format(SR.Arg_EnumAndObjectMustBeSameType, valueType, enumType));

                if (format.Length != 1)
                {
                    // all acceptable format string are of length 1
                    throw new FormatException(SR.Format_InvalidEnumFormatSpecification);
                }
                return ((Enum)value).ToString(format);
            }

            // The value must be of the same type as the Underlying type of the Enum
            Type underlyingType = GetUnderlyingType(enumType);
            if (valueType != underlyingType)
            {
                throw new ArgumentException(SR.Format(SR.Arg_EnumFormatUnderlyingTypeAndObjectMustBeSameType, valueType, underlyingType));
            }

            if (format.Length == 1)
            {
                switch (format[0])
                {
                    case 'G':
                    case 'g':
                        return InternalFormat(rtType, ToUInt64(value)) ?? value.ToString()!;

                    case 'D':
                    case 'd':
                        return value.ToString()!;

                    case 'X':
                    case 'x':
                        return ValueToHexString(value);

                    case 'F':
                    case 'f':
                        return InternalFlagsFormat(rtType, ToUInt64(value)) ?? value.ToString()!;
                }
            }

            throw new FormatException(SR.Format_InvalidEnumFormatSpecification);
        }
        #endregion

        #region Private Methods
        internal object GetValue()
        {
            ref byte data = ref this.GetRawData();
            return (InternalGetCorElementType()) switch
            {
                CorElementType.ELEMENT_TYPE_I1 => Unsafe.As<byte, sbyte>(ref data),
                CorElementType.ELEMENT_TYPE_U1 => data,
                CorElementType.ELEMENT_TYPE_BOOLEAN => Unsafe.As<byte, bool>(ref data),
                CorElementType.ELEMENT_TYPE_I2 => Unsafe.As<byte, short>(ref data),
                CorElementType.ELEMENT_TYPE_U2 => Unsafe.As<byte, ushort>(ref data),
                CorElementType.ELEMENT_TYPE_CHAR => Unsafe.As<byte, char>(ref data),
                CorElementType.ELEMENT_TYPE_I4 => Unsafe.As<byte, int>(ref data),
                CorElementType.ELEMENT_TYPE_U4 => Unsafe.As<byte, uint>(ref data),
                CorElementType.ELEMENT_TYPE_R4 => Unsafe.As<byte, float>(ref data),
                CorElementType.ELEMENT_TYPE_I8 => Unsafe.As<byte, long>(ref data),
                CorElementType.ELEMENT_TYPE_U8 => Unsafe.As<byte, ulong>(ref data),
                CorElementType.ELEMENT_TYPE_R8 => Unsafe.As<byte, double>(ref data),
                CorElementType.ELEMENT_TYPE_I => Unsafe.As<byte, IntPtr>(ref data),
                CorElementType.ELEMENT_TYPE_U => Unsafe.As<byte, UIntPtr>(ref data),
                _ => throw new InvalidOperationException(SR.InvalidOperation_UnknownEnumType),
            };
        }

        private ulong ToUInt64()
        {
            ref byte data = ref this.GetRawData();
            switch (InternalGetCorElementType())
            {
                case CorElementType.ELEMENT_TYPE_I1:
                    return (ulong)Unsafe.As<byte, sbyte>(ref data);
                case CorElementType.ELEMENT_TYPE_U1:
                    return data;
                case CorElementType.ELEMENT_TYPE_BOOLEAN:
                    return data != 0 ? 1UL : 0UL;
                case CorElementType.ELEMENT_TYPE_I2:
                    return (ulong)Unsafe.As<byte, short>(ref data);
                case CorElementType.ELEMENT_TYPE_U2:
                case CorElementType.ELEMENT_TYPE_CHAR:
                    return Unsafe.As<byte, ushort>(ref data);
                case CorElementType.ELEMENT_TYPE_I4:
#if TARGET_32BIT
                case CorElementType.ELEMENT_TYPE_I:
#endif
                    return (ulong)Unsafe.As<byte, int>(ref data);
                case CorElementType.ELEMENT_TYPE_U4:
#if TARGET_32BIT
                case CorElementType.ELEMENT_TYPE_U:
#endif
                case CorElementType.ELEMENT_TYPE_R4:
                    return Unsafe.As<byte, uint>(ref data);
                case CorElementType.ELEMENT_TYPE_I8:
#if TARGET_64BIT
                case CorElementType.ELEMENT_TYPE_I:
#endif
                    return (ulong)Unsafe.As<byte, long>(ref data);
                case CorElementType.ELEMENT_TYPE_U8:
#if TARGET_64BIT
                case CorElementType.ELEMENT_TYPE_U:
#endif
                case CorElementType.ELEMENT_TYPE_R8:
                    return Unsafe.As<byte, ulong>(ref data);
                default:
                    Debug.Fail("Unknown enum underlying type");
                    return 0;
            }
        }

        #endregion

        #region Object Overrides

        public override bool Equals([NotNullWhen(true)] object? obj)
        {
            if (obj is null)
                return false;

            if (this == obj)
                return true;

            if (this.GetType() != obj.GetType())
                return false;

            ref byte pThisValue = ref this.GetRawData();
            ref byte pOtherValue = ref obj.GetRawData();

            switch (InternalGetCorElementType())
            {
                case CorElementType.ELEMENT_TYPE_I1:
                case CorElementType.ELEMENT_TYPE_U1:
                case CorElementType.ELEMENT_TYPE_BOOLEAN:
                    return pThisValue == pOtherValue;
                case CorElementType.ELEMENT_TYPE_I2:
                case CorElementType.ELEMENT_TYPE_U2:
                case CorElementType.ELEMENT_TYPE_CHAR:
                    return Unsafe.As<byte, ushort>(ref pThisValue) == Unsafe.As<byte, ushort>(ref pOtherValue);
                case CorElementType.ELEMENT_TYPE_I4:
                case CorElementType.ELEMENT_TYPE_U4:
#if TARGET_32BIT
                case CorElementType.ELEMENT_TYPE_I:
                case CorElementType.ELEMENT_TYPE_U:
#endif
                case CorElementType.ELEMENT_TYPE_R4:
                    return Unsafe.As<byte, uint>(ref pThisValue) == Unsafe.As<byte, uint>(ref pOtherValue);
                case CorElementType.ELEMENT_TYPE_I8:
                case CorElementType.ELEMENT_TYPE_U8:
#if TARGET_64BIT
                case CorElementType.ELEMENT_TYPE_I:
                case CorElementType.ELEMENT_TYPE_U:
#endif
                case CorElementType.ELEMENT_TYPE_R8:
                    return Unsafe.As<byte, ulong>(ref pThisValue) == Unsafe.As<byte, ulong>(ref pOtherValue);
                default:
                    Debug.Fail("Unknown enum underlying type");
                    return false;
            }
        }

        public override int GetHashCode()
        {
            // CONTRACT with the runtime: GetHashCode of enum types is implemented as GetHashCode of the underlying type.
            // The runtime can bypass calls to Enum::GetHashCode and call the underlying type's GetHashCode directly
            // to avoid boxing the enum.
            ref byte data = ref this.GetRawData();
            return (InternalGetCorElementType()) switch
            {
                CorElementType.ELEMENT_TYPE_I1 => Unsafe.As<byte, sbyte>(ref data).GetHashCode(),
                CorElementType.ELEMENT_TYPE_U1 => data.GetHashCode(),
                CorElementType.ELEMENT_TYPE_BOOLEAN => Unsafe.As<byte, bool>(ref data).GetHashCode(),
                CorElementType.ELEMENT_TYPE_I2 => Unsafe.As<byte, short>(ref data).GetHashCode(),
                CorElementType.ELEMENT_TYPE_U2 => Unsafe.As<byte, ushort>(ref data).GetHashCode(),
                CorElementType.ELEMENT_TYPE_CHAR => Unsafe.As<byte, char>(ref data).GetHashCode(),
                CorElementType.ELEMENT_TYPE_I4 => Unsafe.As<byte, int>(ref data).GetHashCode(),
                CorElementType.ELEMENT_TYPE_U4 => Unsafe.As<byte, uint>(ref data).GetHashCode(),
                CorElementType.ELEMENT_TYPE_R4 => Unsafe.As<byte, float>(ref data).GetHashCode(),
                CorElementType.ELEMENT_TYPE_I8 => Unsafe.As<byte, long>(ref data).GetHashCode(),
                CorElementType.ELEMENT_TYPE_U8 => Unsafe.As<byte, ulong>(ref data).GetHashCode(),
                CorElementType.ELEMENT_TYPE_R8 => Unsafe.As<byte, double>(ref data).GetHashCode(),
                CorElementType.ELEMENT_TYPE_I => Unsafe.As<byte, IntPtr>(ref data).GetHashCode(),
                CorElementType.ELEMENT_TYPE_U => Unsafe.As<byte, UIntPtr>(ref data).GetHashCode(),
                _ => throw new InvalidOperationException(SR.InvalidOperation_UnknownEnumType),
            };
        }

        public override string ToString()
        {
            // Returns the value in a human readable format.  For PASCAL style enums who's value maps directly the name of the field is returned.
            // For PASCAL style enums who's values do not map directly the decimal value of the field is returned.
            // For BitFlags (indicated by the Flags custom attribute): If for each bit that is set in the value there is a corresponding constant
            // (a pure power of 2), then the OR string (ie "Red, Yellow") is returned. Otherwise, if the value is zero or if you can't create a string that consists of
            // pure powers of 2 OR-ed together, you return a hex value

            // Try to see if its one of the enum values, then we return a String back else the value
            return InternalFormat((RuntimeType)GetType(), ToUInt64()) ?? ValueToString();
        }

        public int CompareTo(object? target)
        {
            if (target == this)
                return 0;

            if (target == null)
                return 1; // all values are greater than null

            if (GetType() != target.GetType())
                throw new ArgumentException(SR.Format(SR.Arg_EnumAndObjectMustBeSameType, target.GetType(), GetType()));

            ref byte pThisValue = ref this.GetRawData();
            ref byte pTargetValue = ref target.GetRawData();

            switch (InternalGetCorElementType())
            {
                case CorElementType.ELEMENT_TYPE_I1:
                    return Unsafe.As<byte, sbyte>(ref pThisValue).CompareTo(Unsafe.As<byte, sbyte>(ref pTargetValue));
                case CorElementType.ELEMENT_TYPE_U1:
                case CorElementType.ELEMENT_TYPE_BOOLEAN:
                    return pThisValue.CompareTo(pTargetValue);
                case CorElementType.ELEMENT_TYPE_I2:
                    return Unsafe.As<byte, short>(ref pThisValue).CompareTo(Unsafe.As<byte, short>(ref pTargetValue));
                case CorElementType.ELEMENT_TYPE_U2:
                case CorElementType.ELEMENT_TYPE_CHAR:
                    return Unsafe.As<byte, ushort>(ref pThisValue).CompareTo(Unsafe.As<byte, ushort>(ref pTargetValue));
                case CorElementType.ELEMENT_TYPE_I4:
#if TARGET_32BIT
                case CorElementType.ELEMENT_TYPE_I:
#endif
                    return Unsafe.As<byte, int>(ref pThisValue).CompareTo(Unsafe.As<byte, int>(ref pTargetValue));
                case CorElementType.ELEMENT_TYPE_U4:
#if TARGET_32BIT
                case CorElementType.ELEMENT_TYPE_U:
#endif
                    return Unsafe.As<byte, uint>(ref pThisValue).CompareTo(Unsafe.As<byte, uint>(ref pTargetValue));
                case CorElementType.ELEMENT_TYPE_I8:
#if TARGET_64BIT
                case CorElementType.ELEMENT_TYPE_I:
#endif
                    return Unsafe.As<byte, long>(ref pThisValue).CompareTo(Unsafe.As<byte, long>(ref pTargetValue));
                case CorElementType.ELEMENT_TYPE_U8:
#if TARGET_64BIT
                case CorElementType.ELEMENT_TYPE_U:
#endif
                    return Unsafe.As<byte, ulong>(ref pThisValue).CompareTo(Unsafe.As<byte, ulong>(ref pTargetValue));
                case CorElementType.ELEMENT_TYPE_R4:
                    return Unsafe.As<byte, float>(ref pThisValue).CompareTo(Unsafe.As<byte, float>(ref pTargetValue));
                case CorElementType.ELEMENT_TYPE_R8:
                    return Unsafe.As<byte, double>(ref pThisValue).CompareTo(Unsafe.As<byte, double>(ref pTargetValue));
                default:
                    Debug.Fail("Unknown enum underlying type");
                    return 0;
            }
        }
        #endregion

        #region IFormattable
        [Obsolete("The provider argument is not used. Use ToString(String) instead.")]
        public string ToString(string? format, IFormatProvider? provider)
        {
            return ToString(format);
        }
        #endregion

        #region Public Methods
        public string ToString(string? format)
        {
            if (string.IsNullOrEmpty(format))
            {
                return ToString();
            }

            if (format.Length == 1)
            {
                switch (format[0])
                {
                    case 'G':
                    case 'g':
                        return ToString();

                    case 'D':
                    case 'd':
                        return ValueToString();

                    case 'X':
                    case 'x':
                        return ValueToHexString();

                    case 'F':
                    case 'f':
                        return InternalFlagsFormat((RuntimeType)GetType(), ToUInt64()) ?? ValueToString();
                }
            }

            throw new FormatException(SR.Format_InvalidEnumFormatSpecification);
        }

        [Obsolete("The provider argument is not used. Use ToString() instead.")]
        public string ToString(IFormatProvider? provider)
        {
            return ToString();
        }

        #endregion

        #region IConvertible
        public TypeCode GetTypeCode()
        {
            return (InternalGetCorElementType()) switch
            {
                CorElementType.ELEMENT_TYPE_I1 => TypeCode.SByte,
                CorElementType.ELEMENT_TYPE_U1 => TypeCode.Byte,
                CorElementType.ELEMENT_TYPE_BOOLEAN => TypeCode.Boolean,
                CorElementType.ELEMENT_TYPE_I2 => TypeCode.Int16,
                CorElementType.ELEMENT_TYPE_U2 => TypeCode.UInt16,
                CorElementType.ELEMENT_TYPE_CHAR => TypeCode.Char,
                CorElementType.ELEMENT_TYPE_I4 => TypeCode.Int32,
                CorElementType.ELEMENT_TYPE_U4 => TypeCode.UInt32,
                CorElementType.ELEMENT_TYPE_I8 => TypeCode.Int64,
                CorElementType.ELEMENT_TYPE_U8 => TypeCode.UInt64,
                _ => throw new InvalidOperationException(SR.InvalidOperation_UnknownEnumType),
            };
        }

        bool IConvertible.ToBoolean(IFormatProvider? provider)
        {
            return Convert.ToBoolean(GetValue());
        }

        char IConvertible.ToChar(IFormatProvider? provider)
        {
            return Convert.ToChar(GetValue());
        }

        sbyte IConvertible.ToSByte(IFormatProvider? provider)
        {
            return Convert.ToSByte(GetValue());
        }

        byte IConvertible.ToByte(IFormatProvider? provider)
        {
            return Convert.ToByte(GetValue());
        }

        short IConvertible.ToInt16(IFormatProvider? provider)
        {
            return Convert.ToInt16(GetValue());
        }

        ushort IConvertible.ToUInt16(IFormatProvider? provider)
        {
            return Convert.ToUInt16(GetValue());
        }

        int IConvertible.ToInt32(IFormatProvider? provider)
        {
            return Convert.ToInt32(GetValue());
        }

        uint IConvertible.ToUInt32(IFormatProvider? provider)
        {
            return Convert.ToUInt32(GetValue());
        }

        long IConvertible.ToInt64(IFormatProvider? provider)
        {
            return Convert.ToInt64(GetValue());
        }

        ulong IConvertible.ToUInt64(IFormatProvider? provider)
        {
            return Convert.ToUInt64(GetValue());
        }

        float IConvertible.ToSingle(IFormatProvider? provider)
        {
            return Convert.ToSingle(GetValue());
        }

        double IConvertible.ToDouble(IFormatProvider? provider)
        {
            return Convert.ToDouble(GetValue());
        }

        decimal IConvertible.ToDecimal(IFormatProvider? provider)
        {
            return Convert.ToDecimal(GetValue());
        }

        DateTime IConvertible.ToDateTime(IFormatProvider? provider)
        {
            throw new InvalidCastException(SR.Format(SR.InvalidCast_FromTo, "Enum", "DateTime"));
        }

        object IConvertible.ToType(Type type, IFormatProvider? provider)
        {
            return Convert.DefaultToType(this, type, provider);
        }
        #endregion

        #region ToObject
        [CLSCompliant(false)]
        public static object ToObject(Type enumType, sbyte value) =>
            InternalBoxEnum(ValidateRuntimeType(enumType), value);

        public static object ToObject(Type enumType, short value) =>
            InternalBoxEnum(ValidateRuntimeType(enumType), value);

        public static object ToObject(Type enumType, int value) =>
            InternalBoxEnum(ValidateRuntimeType(enumType), value);

        public static object ToObject(Type enumType, byte value) =>
            InternalBoxEnum(ValidateRuntimeType(enumType), value);

        [CLSCompliant(false)]
        public static object ToObject(Type enumType, ushort value) =>
            InternalBoxEnum(ValidateRuntimeType(enumType), value);

        [CLSCompliant(false)]
        public static object ToObject(Type enumType, uint value) =>
            InternalBoxEnum(ValidateRuntimeType(enumType), value);

        public static object ToObject(Type enumType, long value) =>
            InternalBoxEnum(ValidateRuntimeType(enumType), value);

        [CLSCompliant(false)]
        public static object ToObject(Type enumType, ulong value) =>
            InternalBoxEnum(ValidateRuntimeType(enumType), unchecked((long)value));

        private static object ToObject(Type enumType, char value) =>
            InternalBoxEnum(ValidateRuntimeType(enumType), value);

        private static object ToObject(Type enumType, bool value) =>
            InternalBoxEnum(ValidateRuntimeType(enumType), value ? 1L : 0L);

        #endregion

        private static RuntimeType ValidateRuntimeType(Type enumType)
        {
            if (enumType == null)
                throw new ArgumentNullException(nameof(enumType));
            if (!enumType.IsEnum)
                throw new ArgumentException(SR.Arg_MustBeEnum, nameof(enumType));
            if (enumType is not RuntimeType rtType)
                throw new ArgumentException(SR.Arg_MustBeType, nameof(enumType));
#if CORERT
<<<<<<< HEAD
            // Check for the unfortunate "typeof(Outer<>.InnerEnum)" corner case.
=======
            // Check for the unfortunate "typeof(Outer<>).InnerEnum" corner case.
>>>>>>> 4bc13cfb
            // https://github.com/dotnet/runtime/issues/7976
            if (enumType.ContainsGenericParameters)
                throw new InvalidOperationException(SR.Format(SR.Arg_OpenType, enumType.ToString()));
#endif
            return rtType;
        }
    }
}<|MERGE_RESOLUTION|>--- conflicted
+++ resolved
@@ -333,7 +333,6 @@
             return enumType.GetEnumValues();
         }
 
-#if !CORERT
         [Intrinsic]
         public bool HasFlag(Enum flag)
         {
@@ -388,7 +387,6 @@
                     return false;
             }
         }
-#endif
 
         internal static ulong[] InternalGetValues(RuntimeType enumType)
         {
@@ -1509,11 +1507,7 @@
             if (enumType is not RuntimeType rtType)
                 throw new ArgumentException(SR.Arg_MustBeType, nameof(enumType));
 #if CORERT
-<<<<<<< HEAD
             // Check for the unfortunate "typeof(Outer<>.InnerEnum)" corner case.
-=======
-            // Check for the unfortunate "typeof(Outer<>).InnerEnum" corner case.
->>>>>>> 4bc13cfb
             // https://github.com/dotnet/runtime/issues/7976
             if (enumType.ContainsGenericParameters)
                 throw new InvalidOperationException(SR.Format(SR.Arg_OpenType, enumType.ToString()));
