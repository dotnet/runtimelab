--- conflicted
+++ resolved
@@ -168,13 +168,7 @@
             int iByte = 0;
             int iChar = 0;
 
-<<<<<<< HEAD
-            char* pChar = pChars;
-            byte* pByte = pBytes;
-            while (pChar < pCharsEndPos && pByte < pBytesEndPos)
-=======
             for (; iChar < chars.Length; iChar++)
->>>>>>> 1c1757c0
             {
                 if ((uint)iByte >= (uint)bytes.Length)
                 {
