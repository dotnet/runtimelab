// Licensed to the .NET Foundation under one or more agreements.
// The .NET Foundation licenses this file to you under the MIT license.

using System;
using System.Collections;
using System.Collections.Generic;
using System.Diagnostics;
using System.Linq;
using System.Reflection;
using System.Text;
using System.Threading.Tasks;
using System.Xml.Schema;
using System.Xml;

namespace System.Xml.Serialization
{
    internal class ReflectionXmlSerializationWriter : XmlSerializationWriter
    {
        private readonly XmlMapping _mapping;

        internal static TypeDesc StringTypeDesc { get; private set; } = (new TypeScope()).GetTypeDesc(typeof(string));
        internal static TypeDesc QnameTypeDesc { get; private set; } = (new TypeScope()).GetTypeDesc(typeof(XmlQualifiedName));

        public ReflectionXmlSerializationWriter(XmlMapping xmlMapping, XmlWriter xmlWriter, XmlSerializerNamespaces namespaces, string? encodingStyle, string? id)
        {
            Init(xmlWriter, namespaces, encodingStyle, id, null);

            if (!xmlMapping.IsWriteable || !xmlMapping.GenerateSerializer)
            {
                throw new ArgumentException(SR.Format(SR.XmlInternalError, nameof(xmlMapping)));
            }

            if (xmlMapping is XmlTypeMapping || xmlMapping is XmlMembersMapping)
            {
                _mapping = xmlMapping;
            }
            else
            {
                throw new ArgumentException(SR.Format(SR.XmlInternalError, nameof(xmlMapping)));
            }
        }

        protected override void InitCallbacks()
        {
            TypeScope scope = _mapping.Scope!;
            foreach (TypeMapping mapping in scope.TypeMappings)
            {
                if (mapping.IsSoap &&
                    (mapping is StructMapping || mapping is EnumMapping) &&
                    !mapping.TypeDesc!.IsRoot)
                {
                    AddWriteCallback(
                        mapping.TypeDesc.Type!,
                        mapping.TypeName!,
                        mapping.Namespace,
                        CreateXmlSerializationWriteCallback(mapping, mapping.TypeName!, mapping.Namespace, mapping.TypeDesc.IsNullable)
                    );
                }
            }
        }

        public void WriteObject(object? o)
        {
            XmlMapping xmlMapping = _mapping;
            if (xmlMapping is XmlTypeMapping xmlTypeMapping)
            {
                WriteObjectOfTypeElement(o, xmlTypeMapping);
            }
            else if (xmlMapping is XmlMembersMapping xmlMembersMapping)
            {
                GenerateMembersElement(o!, xmlMembersMapping);
            }
        }

        private void WriteObjectOfTypeElement(object? o, XmlTypeMapping mapping)
        {
            GenerateTypeElement(o, mapping);
        }

        private void GenerateTypeElement(object? o, XmlTypeMapping xmlMapping)
        {
            ElementAccessor element = xmlMapping.Accessor;
            TypeMapping mapping = element.Mapping!;

            WriteStartDocument();
            if (o == null)
            {
                string? ns = (element.Form == XmlSchemaForm.Qualified ? element.Namespace : string.Empty);
                if (element.IsNullable)
                {
                    if (mapping.IsSoap)
                    {
                        WriteNullTagEncoded(element.Name, ns);
                    }
                    else
                    {
                        WriteNullTagLiteral(element.Name, ns);
                    }
                }
                else
                {
                    WriteEmptyTag(element.Name, ns);
                }

                return;
            }

            if (!mapping.TypeDesc!.IsValueType && !mapping.TypeDesc.Type!.IsPrimitive)
            {
                TopLevelElement();
            }

            WriteMember(o, null, new ElementAccessor[] { element }, null, null, mapping.TypeDesc, !element.IsSoap);
            if (mapping.IsSoap)
            {
                WriteReferencedElements();
            }
        }

        private void WriteMember(object? o, object? choiceSource, ElementAccessor[] elements, TextAccessor? text, ChoiceIdentifierAccessor? choice, TypeDesc memberTypeDesc, bool writeAccessors)
        {
            if (memberTypeDesc.IsArrayLike &&
                !(elements.Length == 1 && elements[0].Mapping is ArrayMapping))
            {
                WriteArray(o!, choiceSource, elements, text, choice, memberTypeDesc);
            }
            else
            {
                WriteElements(o, choiceSource, elements, text, choice, writeAccessors, memberTypeDesc.IsNullable);
            }
        }

        private void WriteArray(object o, object? choiceSource, ElementAccessor[] elements, TextAccessor? text, ChoiceIdentifierAccessor? choice, TypeDesc arrayTypeDesc)
        {
            if (elements.Length == 0 && text == null)
            {
                return;
            }

            if (arrayTypeDesc.IsNullable && o == null)
            {
                return;
            }

            if (choice != null)
            {
                if (choiceSource == null || ((Array)choiceSource).Length < ((Array)o).Length)
                {
                    throw CreateInvalidChoiceIdentifierValueException(choice.Mapping!.TypeDesc!.FullName, choice.MemberName!);
                }
            }

            WriteArrayItems(elements, text, choice, arrayTypeDesc, o);
        }

        private void WriteArrayItems(ElementAccessor[] elements, TextAccessor? text, ChoiceIdentifierAccessor? choice, TypeDesc? arrayTypeDesc, object o)
        {
            var arr = o as IList;

            if (arr != null)
            {
                for (int i = 0; i < arr.Count; i++)
                {
                    object? ai = arr[i];
                    WriteElements(ai, null/*choiceName + "i"*/, elements, text, choice, true, true);
                }
            }
            else
            {
                var a = o as IEnumerable;
                Debug.Assert(a != null);

                IEnumerator e = a.GetEnumerator();
                if (e != null)
                {
                    while (e.MoveNext())
                    {
                        object ai = e.Current;
                        WriteElements(ai, null/*choiceName + "i"*/, elements, text, choice, true, true);
                    }
                }
            }
        }

        private void WriteElements(object? o, object? enumSource, ElementAccessor[] elements, TextAccessor? text, ChoiceIdentifierAccessor? choice, bool writeAccessors, bool isNullable)
        {
            if (elements.Length == 0 && text == null)
                return;

            if (elements.Length == 1 && text == null)
            {
                WriteElement(o, elements[0], writeAccessors);
            }
            else
            {
                if (isNullable && choice == null && o == null)
                {
                    return;
                }

                int anyCount = 0;
                var namedAnys = new List<ElementAccessor>();
                ElementAccessor? unnamedAny = null; // can only have one

                for (int i = 0; i < elements.Length; i++)
                {
                    ElementAccessor element = elements[i];

                    if (element.Any)
                    {
                        anyCount++;
                        if (element.Name != null && element.Name.Length > 0)
                            namedAnys.Add(element);
                        else if (unnamedAny == null)
                            unnamedAny = element;
                    }
                    else if (choice != null)
                    {
                        if (o != null && o.GetType() == element.Mapping!.TypeDesc!.Type)
                        {
                            WriteElement(o, element, writeAccessors);
                            return;
                        }
                    }
                    else
                    {
                        TypeDesc td = element.IsUnbounded ? element.Mapping!.TypeDesc!.CreateArrayTypeDesc() : element.Mapping!.TypeDesc!;
                        if (o!.GetType() == td.Type)
                        {
                            WriteElement(o, element, writeAccessors);
                            return;
                        }
                    }
                }

                if (anyCount > 0)
                {
                    if (o is XmlElement elem)
                    {
                        foreach (ElementAccessor element in namedAnys)
                        {
                            if (element.Name == elem.Name && element.Namespace == elem.NamespaceURI)
                            {
                                WriteElement(elem, element, writeAccessors);
                                return;
                            }
                        }

                        if (choice != null)
                        {
                            throw CreateChoiceIdentifierValueException(choice.Mapping!.TypeDesc!.FullName, choice.MemberName!, elem.Name, elem.NamespaceURI);
                        }

                        if (unnamedAny != null)
                        {
                            WriteElement(elem, unnamedAny, writeAccessors);
                            return;
                        }

                        throw CreateUnknownAnyElementException(elem.Name, elem.NamespaceURI);
                    }
                }

                if (text != null)
                {
                    WriteText(o!, text);
                    return;
                }

                if (elements.Length > 0 && o != null)
                {
                    throw CreateUnknownTypeException(o);
                }
            }
        }

        private void WriteText(object o, TextAccessor text)
        {
            if (text.Mapping is PrimitiveMapping primitiveMapping)
            {
                string? stringValue;
                if (text.Mapping is EnumMapping enumMapping)
                {
                    stringValue = WriteEnumMethod(enumMapping, o);
                }
                else
                {
                    if (!WritePrimitiveValue(primitiveMapping.TypeDesc!, o, false, out stringValue))
                    {
                        Debug.Assert(o is byte[]);
                    }
                }

                if (o is byte[] byteArray)
                {
                    WriteValue(byteArray);
                }
                else
                {
                    WriteValue(stringValue);
                }
            }
            else if (text.Mapping is SpecialMapping specialMapping)
            {
                switch (specialMapping.TypeDesc!.Kind)
                {
                    case TypeKind.Node:
                        ((XmlNode)o).WriteTo(Writer);
                        break;
                    default:
                        throw new InvalidOperationException(SR.XmlInternalError);
                }
            }
        }

        private void WriteElement(object? o, ElementAccessor element, bool writeAccessor)
        {
            string name = writeAccessor ? element.Name : element.Mapping!.TypeName!;
            string? ns = element.Any && element.Name.Length == 0 ? null : (element.Form == XmlSchemaForm.Qualified ? (writeAccessor ? element.Namespace : element.Mapping!.Namespace) : string.Empty);

            if (element.Mapping is NullableMapping nullableMapping)
            {
                if (o != null)
                {
                    ElementAccessor e = element.Clone();
                    e.Mapping = nullableMapping.BaseMapping;
                    WriteElement(o, e, writeAccessor);
                }
                else if (element.IsNullable)
                {
                    WriteNullTagLiteral(element.Name, ns);
                }
            }
            else if (element.Mapping is ArrayMapping)
            {
                var mapping = element.Mapping as ArrayMapping;
                if (element.IsNullable && o == null)
                {
                    WriteNullTagLiteral(element.Name, element.Form == XmlSchemaForm.Qualified ? element.Namespace : string.Empty);
                }
                else if (mapping!.IsSoap)
                {
                    if (mapping.Elements == null || mapping.Elements.Length != 1)
                    {
                        throw new InvalidOperationException(SR.XmlInternalError);
                    }

                    if (!writeAccessor)
                    {
                        WritePotentiallyReferencingElement(name, ns, o, mapping.TypeDesc!.Type, true, element.IsNullable);
                    }
                    else
                    {
                        WritePotentiallyReferencingElement(name, ns, o, null, false, element.IsNullable);
                    }
                }
                else if (element.IsUnbounded)
                {
                    var enumerable = (IEnumerable)o!;
                    foreach (var e in enumerable)
                    {
                        element.IsUnbounded = false;
                        WriteElement(e, element, writeAccessor);
                        element.IsUnbounded = true;
                    }
                }
                else
                {
                    if (o != null)
                    {
                        WriteStartElement(name, ns, false);
                        WriteArrayItems(mapping.ElementsSortedByDerivation!, null, null, mapping.TypeDesc, o);
                        WriteEndElement();
                    }
                }
            }
            else if (element.Mapping is EnumMapping)
            {
                if (element.Mapping.IsSoap)
                {
                    Writer.WriteStartElement(name, ns);
                    WriteEnumMethod((EnumMapping)element.Mapping, o!);
                    WriteEndElement();
                }
                else
                {
                    WritePrimitive(WritePrimitiveMethodRequirement.WriteElementString, name, ns!, element.Default, o!, element.Mapping, false, true, element.IsNullable);
                }
            }
            else if (element.Mapping is PrimitiveMapping)
            {
                var mapping = element.Mapping as PrimitiveMapping;
                if (mapping!.TypeDesc == QnameTypeDesc)
                {
                    WriteQualifiedNameElement(name, ns!, element.Default, (XmlQualifiedName)o!, element.IsNullable, mapping.IsSoap, mapping);
                }
                else
                {
                    WritePrimitiveMethodRequirement suffixNullable = mapping.IsSoap ? WritePrimitiveMethodRequirement.Encoded : WritePrimitiveMethodRequirement.None;
                    WritePrimitiveMethodRequirement suffixRaw = mapping.TypeDesc!.XmlEncodingNotRequired ? WritePrimitiveMethodRequirement.Raw : WritePrimitiveMethodRequirement.None;
                    WritePrimitive(element.IsNullable
                        ? WritePrimitiveMethodRequirement.WriteNullableStringLiteral | suffixNullable | suffixRaw
                        : WritePrimitiveMethodRequirement.WriteElementString | suffixRaw,
                        name, ns!, element.Default, o!, mapping, mapping.IsSoap, true, element.IsNullable);
                }
            }
            else if (element.Mapping is StructMapping)
            {
                var mapping = element.Mapping as StructMapping;
                if (mapping!.IsSoap)
                {
                    WritePotentiallyReferencingElement(name, ns, o, !writeAccessor ? mapping.TypeDesc!.Type : null, !writeAccessor, element.IsNullable);
                }
                else
                {
                    WriteStructMethod(mapping, name, ns, o, element.IsNullable, needType: false);
                }
            }
            else if (element.Mapping is SpecialMapping)
            {
                if (element.Mapping is SerializableMapping)
                {
                    WriteSerializable((IXmlSerializable)o!, name, ns, element.IsNullable, !element.Any);
                }
                else
                {
                    // XmlNode, XmlElement
                    if (o is XmlNode node)
                    {
                        WriteElementLiteral(node, name, ns, element.IsNullable, element.Any);
                    }
                    else
                    {
                        throw CreateInvalidAnyTypeException(o!);
                    }
                }
            }
            else
            {
                throw new InvalidOperationException(SR.XmlInternalError);
            }
        }

        private XmlSerializationWriteCallback CreateXmlSerializationWriteCallback(TypeMapping mapping, string name, string? ns, bool isNullable)
        {
            if (mapping is StructMapping structMapping)
            {
                return (o) =>
                {
                    WriteStructMethod(structMapping, name, ns, o, isNullable, needType: false);
                };
            }
            else if (mapping is EnumMapping enumMapping)
            {
                return (o) =>
                {
                    WriteEnumMethod(enumMapping, o);
                };
            }
            else
            {
                throw new InvalidOperationException(SR.XmlInternalError);
            }
        }

        private void WriteQualifiedNameElement(string name, string ns, object? defaultValue, XmlQualifiedName o, bool nullable, bool isSoap, PrimitiveMapping mapping)
        {
            bool hasDefault = defaultValue != null && defaultValue != DBNull.Value && mapping.TypeDesc!.HasDefaultSupport;
            if (hasDefault && IsDefaultValue(mapping, o, defaultValue!, nullable))
                return;

            if (isSoap)
            {
                if (nullable)
                {
                    WriteNullableQualifiedNameEncoded(name, ns, o, new XmlQualifiedName(mapping.TypeName, mapping.Namespace));
                }
                else
                {
                    WriteElementQualifiedName(name, ns, o, new XmlQualifiedName(mapping.TypeName, mapping.Namespace));
                }
            }
            else
            {
                if (nullable)
                {
                    WriteNullableQualifiedNameLiteral(name, ns, o);
                }
                else
                {
                    WriteElementQualifiedName(name, ns, o);
                }
            }
        }

        private void WriteStructMethod(StructMapping mapping, string n, string? ns, object? o, bool isNullable, bool needType)
        {
            if (mapping.IsSoap && mapping.TypeDesc!.IsRoot) return;

            if (!mapping.IsSoap)
            {
                if (o == null)
                {
                    if (isNullable) WriteNullTagLiteral(n, ns);
                    return;
                }

                if (!needType
                 && o.GetType() != mapping.TypeDesc!.Type)
                {
                    if (WriteDerivedTypes(mapping, n, ns, o, isNullable))
                    {
                        return;
                    }

                    if (mapping.TypeDesc.IsRoot)
                    {
                        if (WriteEnumAndArrayTypes(mapping, o, n!, ns))
                        {
                            return;
                        }

                        WriteTypedPrimitive(n, ns, o, true);
                        return;
                    }

                    throw CreateUnknownTypeException(o);
                }
            }

            if (!mapping.TypeDesc!.IsAbstract)
            {
                if (mapping.TypeDesc.Type != null && typeof(XmlSchemaObject).IsAssignableFrom(mapping.TypeDesc.Type))
                {
                    EscapeName = false;
                }

                XmlSerializerNamespaces? xmlnsSource = null;
                MemberMapping[] members = TypeScope.GetAllMembers(mapping);
                int xmlnsMember = FindXmlnsIndex(members);
                if (xmlnsMember >= 0)
                {
                    MemberMapping member = members[xmlnsMember];
                    xmlnsSource = (XmlSerializerNamespaces?)GetMemberValue(o!, member.Name);
                }

                if (!mapping.IsSoap)
                {
                    WriteStartElement(n, ns, o, false, xmlnsSource);

                    if (!mapping.TypeDesc.IsRoot)
                    {
                        if (needType)
                        {
                            WriteXsiType(mapping.TypeName!, mapping.Namespace);
                        }
                    }
                }
                else if (xmlnsSource != null)
                {
                    WriteNamespaceDeclarations(xmlnsSource);
                }

                for (int i = 0; i < members.Length; i++)
                {
                    MemberMapping m = members[i];

                    bool isSpecified = true;
                    bool shouldPersist = true;
                    if (m.CheckSpecified != SpecifiedAccessor.None)
                    {
                        string specifiedMemberName = m.Name + "Specified";
                        isSpecified = (bool)GetMemberValue(o!, specifiedMemberName)!;
                    }

                    if (m.CheckShouldPersist)
                    {
                        string methodInvoke = "ShouldSerialize" + m.Name;
<<<<<<< HEAD
                        MethodInfo method = o!.GetType().GetTypeInfo().GetDeclaredMethod(methodInvoke)!;
=======
                        MethodInfo method = o!.GetType().GetMethod(methodInvoke, BindingFlags.Public | BindingFlags.NonPublic | BindingFlags.Instance | BindingFlags.Static | BindingFlags.DeclaredOnly)!;
>>>>>>> 1c1757c0
                        shouldPersist = (bool)method.Invoke(o, Array.Empty<object>())!;
                    }

                    if (m.Attribute != null)
                    {
                        if (isSpecified && shouldPersist)
                        {
                            object? memberValue = GetMemberValue(o!, m.Name);
                            WriteMember(memberValue, m.Attribute, m.TypeDesc!, o);
                        }
                    }
                }

                for (int i = 0; i < members.Length; i++)
                {
                    MemberMapping m = members[i];

                    if (m.Xmlns != null)
                        continue;

                    bool isSpecified = true;
                    bool shouldPersist = true;
                    if (m.CheckSpecified != SpecifiedAccessor.None)
                    {
                        string specifiedMemberName = m.Name + "Specified";
                        isSpecified = (bool)GetMemberValue(o!, specifiedMemberName)!;
                    }

                    if (m.CheckShouldPersist)
                    {
                        string methodInvoke = "ShouldSerialize" + m.Name;
<<<<<<< HEAD
                        MethodInfo method = o!.GetType().GetTypeInfo().GetDeclaredMethod(methodInvoke)!;
=======
                        MethodInfo method = o!.GetType().GetMethod(methodInvoke, BindingFlags.Public | BindingFlags.NonPublic | BindingFlags.Instance | BindingFlags.Static | BindingFlags.DeclaredOnly)!;
>>>>>>> 1c1757c0
                        shouldPersist = (bool)method.Invoke(o, Array.Empty<object>())!;
                    }

                    bool checkShouldPersist = m.CheckShouldPersist && (m.Elements!.Length > 0 || m.Text != null);

                    if (!checkShouldPersist)
                    {
                        shouldPersist = true;
                    }

                    if (isSpecified && shouldPersist)
                    {
                        object? choiceSource = null;
                        if (m.ChoiceIdentifier != null)
                        {
                            choiceSource = GetMemberValue(o!, m.ChoiceIdentifier.MemberName!);
                        }

                        object? memberValue = GetMemberValue(o!, m.Name);
                        WriteMember(memberValue, choiceSource, m.ElementsSortedByDerivation!, m.Text, m.ChoiceIdentifier, m.TypeDesc!, true);
                    }
                }

                if (!mapping.IsSoap)
                {
                    WriteEndElement(o);
                }
            }
        }

        private object? GetMemberValue(object o, string memberName)
        {
            MemberInfo memberInfo = ReflectionXmlSerializationHelper.GetMember(o.GetType(), memberName);
            object? memberValue = GetMemberValue(o, memberInfo);
            return memberValue;
        }

        private bool WriteEnumAndArrayTypes(StructMapping structMapping, object o, string n, string? ns)
        {
            if (o is Enum)
            {
                Writer.WriteStartElement(n, ns);

                EnumMapping? enumMapping = null;
                Type enumType = o.GetType();
                foreach (var m in _mapping.Scope!.TypeMappings)
                {
                    if (m is EnumMapping em && em.TypeDesc!.Type == enumType)
                    {
                        enumMapping = em;
                        break;
                    }
                }

                if (enumMapping == null)
                    throw new InvalidOperationException(SR.XmlInternalError);

                WriteXsiType(enumMapping.TypeName!, ns);
                Writer.WriteString(WriteEnumMethod(enumMapping, o));
                Writer.WriteEndElement();
                return true;
            }

            if (o is Array)
            {
                Writer.WriteStartElement(n, ns);
                ArrayMapping? arrayMapping = null;
                Type arrayType = o.GetType();
                foreach (var m in _mapping.Scope!.TypeMappings)
                {
                    if (m is ArrayMapping am && am.TypeDesc!.Type == arrayType)
                    {
                        arrayMapping = am;
                        break;
                    }
                }

                if (arrayMapping == null)
                    throw new InvalidOperationException(SR.XmlInternalError);

                WriteXsiType(arrayMapping.TypeName!, ns);
                WriteMember(o, null, arrayMapping.ElementsSortedByDerivation!, null, null, arrayMapping.TypeDesc!, true);
                Writer.WriteEndElement();

                return true;
            }

            return false;
        }

        private string? WriteEnumMethod(EnumMapping mapping, object v)
        {
            string? returnString = null;
            if (mapping != null)
            {
                ConstantMapping[] constants = mapping.Constants!;
                if (constants.Length > 0)
                {
                    bool foundValue = false;
                    var enumValue = Convert.ToInt64(v);
                    for (int i = 0; i < constants.Length; i++)
                    {
                        ConstantMapping c = constants[i];
                        if (enumValue == c.Value)
                        {
                            returnString = c.XmlName;
                            foundValue = true;
                            break;
                        }
                    }

                    if (!foundValue)
                    {
                        if (mapping.IsFlags)
                        {
                            string[] xmlNames = new string[constants.Length];
                            long[] valueIds = new long[constants.Length];

                            for (int i = 0; i < constants.Length; i++)
                            {
                                xmlNames[i] = constants[i].XmlName;
                                valueIds[i] = constants[i].Value;
                            }

                            returnString = FromEnum(enumValue, xmlNames, valueIds);
                        }
                        else
                        {
                            throw CreateInvalidEnumValueException(v, mapping.TypeDesc!.FullName);
                        }
                    }
                }
            }
            else
            {
                returnString = v.ToString();
            }

            if (mapping!.IsSoap)
            {
                WriteXsiType(mapping.TypeName!, mapping.Namespace);
                Writer.WriteString(returnString);
                return null;
            }
            else
            {
                return returnString;
            }
        }

        private object? GetMemberValue(object? o, MemberInfo memberInfo)
        {
            if (memberInfo is PropertyInfo memberProperty)
            {
                return memberProperty.GetValue(o);
            }
            else if (memberInfo is FieldInfo memberField)
            {
                return memberField.GetValue(o);
            }

            throw new InvalidOperationException(SR.XmlInternalError);
        }

        private void WriteMember(object? memberValue, AttributeAccessor attribute, TypeDesc memberTypeDesc, object? container)
        {
            if (memberTypeDesc.IsAbstract) return;
            if (memberTypeDesc.IsArrayLike)
            {
                var sb = new StringBuilder();
                TypeDesc? arrayElementTypeDesc = memberTypeDesc.ArrayElementTypeDesc;
                bool canOptimizeWriteListSequence = CanOptimizeWriteListSequence(arrayElementTypeDesc);
                if (attribute.IsList)
                {
                    if (canOptimizeWriteListSequence)
                    {
                        Writer.WriteStartAttribute(null, attribute.Name, attribute.Form == XmlSchemaForm.Qualified ? attribute.Namespace : string.Empty);
                    }
                }

                if (memberValue != null)
                {
                    var a = (IEnumerable)memberValue;
                    IEnumerator e = a.GetEnumerator();
                    bool shouldAppendWhitespace = false;
                    if (e != null)
                    {
                        while (e.MoveNext())
                        {
                            object ai = e.Current;

                            if (attribute.IsList)
                            {
                                string? stringValue;
                                if (attribute.Mapping is EnumMapping enumMapping)
                                {
                                    stringValue = WriteEnumMethod(enumMapping, ai);
                                }
                                else
                                {
                                    if (!WritePrimitiveValue(arrayElementTypeDesc!, ai, true, out stringValue))
                                    {
                                        Debug.Assert(ai is byte[]);
                                    }
                                }

                                // check to see if we can write values of the attribute sequentially
                                if (canOptimizeWriteListSequence)
                                {
                                    if (shouldAppendWhitespace)
                                    {
                                        Writer.WriteString(" ");
                                    }

                                    if (ai is byte[])
                                    {
                                        WriteValue((byte[])ai);
                                    }
                                    else
                                    {
                                        WriteValue(stringValue);
                                    }
                                }
                                else
                                {
                                    if (shouldAppendWhitespace)
                                    {
                                        sb.Append(' ');
                                    }

                                    sb.Append(stringValue);
                                }
                            }
                            else
                            {
                                WriteAttribute(ai, attribute, container);
                            }

                            shouldAppendWhitespace = true;
                        }

                        if (attribute.IsList)
                        {
                            // check to see if we can write values of the attribute sequentially
                            if (canOptimizeWriteListSequence)
                            {
                                Writer.WriteEndAttribute();
                            }
                            else
                            {
                                if (sb.Length != 0)
                                {
                                    string? ns = attribute.Form == XmlSchemaForm.Qualified ? attribute.Namespace : string.Empty;
                                    WriteAttribute(attribute.Name, ns, sb.ToString());
                                }
                            }
                        }
                    }
                }
            }
            else
            {
                WriteAttribute(memberValue!, attribute, container);
            }
        }

        private bool CanOptimizeWriteListSequence(TypeDesc? listElementTypeDesc)
        {
            // check to see if we can write values of the attribute sequentially
            // currently we have only one data type (XmlQualifiedName) that we can not write "inline",
            // because we need to output xmlns:qx="..." for each of the qnames
            return (listElementTypeDesc != null && listElementTypeDesc != QnameTypeDesc);
        }

        private void WriteAttribute(object memberValue, AttributeAccessor attribute, object? container)
        {
            // TODO: this block is never hit by our tests.
            if (attribute.Mapping is SpecialMapping special)
            {
                if (special.TypeDesc!.Kind == TypeKind.Attribute || special.TypeDesc.CanBeAttributeValue)
                {
                    WriteXmlAttribute((XmlNode)memberValue, container);
                }
                else
                {
                    throw new InvalidOperationException(SR.XmlInternalError);
                }
            }
            else
            {
                string? ns = attribute.Form == XmlSchemaForm.Qualified ? attribute.Namespace : string.Empty;
                WritePrimitive(WritePrimitiveMethodRequirement.WriteAttribute, attribute.Name, ns, attribute.Default, memberValue, attribute.Mapping!, false, false, false);
            }
        }

        private int FindXmlnsIndex(MemberMapping[] members)
        {
            for (int i = 0; i < members.Length; i++)
            {
                if (members[i].Xmlns == null)
                    continue;

                return i;
            }

            return -1;
        }

        private bool WriteDerivedTypes(StructMapping mapping, string n, string? ns, object o, bool isNullable)
        {
            Type t = o.GetType();
            for (StructMapping? derived = mapping.DerivedMappings; derived != null; derived = derived.NextDerivedMapping)
            {
                if (t == derived.TypeDesc!.Type)
                {
                    WriteStructMethod(derived, n, ns, o, isNullable, needType: true);
                    return true;
                }

                if (WriteDerivedTypes(derived, n, ns, o, isNullable))
                {
                    return true;
                }
            }

            return false;
        }

        private void WritePrimitive(WritePrimitiveMethodRequirement method, string name, string? ns, object? defaultValue, object o, TypeMapping mapping, bool writeXsiType, bool isElement, bool isNullable)
        {
            TypeDesc typeDesc = mapping.TypeDesc!;
            bool hasDefault = defaultValue != null && defaultValue != DBNull.Value && mapping.TypeDesc!.HasDefaultSupport;
            if (hasDefault)
            {
                if (mapping is EnumMapping)
                {
                    if (((EnumMapping)mapping).IsFlags)
                    {
                        IEnumerable<string> defaultEnumFlagValues = defaultValue!.ToString()!.Split((char[]?)null, StringSplitOptions.RemoveEmptyEntries);
                        string defaultEnumFlagString = string.Join(", ", defaultEnumFlagValues);

                        if (o.ToString() == defaultEnumFlagString)
                            return;
                    }
                    else
                    {
                        if (o.ToString() == defaultValue!.ToString())
                            return;
                    }
                }
                else
                {
                    if (IsDefaultValue(mapping, o, defaultValue!, isNullable))
                    {
                        return;
                    }
                }
            }

            XmlQualifiedName? xmlQualifiedName = null;
            if (writeXsiType)
            {
                xmlQualifiedName = new XmlQualifiedName(mapping.TypeName, mapping.Namespace);
            }

            string? stringValue = null;
            bool hasValidStringValue = false;
            if (mapping is EnumMapping enumMapping)
            {
                stringValue = WriteEnumMethod(enumMapping, o);
                hasValidStringValue = true;
            }
            else
            {
                hasValidStringValue = WritePrimitiveValue(typeDesc, o, isElement, out stringValue);
            }

            if (hasValidStringValue)
            {
                if (hasRequirement(method, WritePrimitiveMethodRequirement.WriteElementString))
                {
                    if (hasRequirement(method, WritePrimitiveMethodRequirement.Raw))
                    {
                        WriteElementStringRaw(name, ns, stringValue, xmlQualifiedName);
                    }
                    else
                    {
                        WriteElementString(name, ns, stringValue, xmlQualifiedName);
                    }
                }

                else if (hasRequirement(method, WritePrimitiveMethodRequirement.WriteNullableStringLiteral))
                {
                    if (hasRequirement(method, WritePrimitiveMethodRequirement.Encoded))
                    {
                        if (hasRequirement(method, WritePrimitiveMethodRequirement.Raw))
                        {
                            WriteNullableStringEncodedRaw(name, ns, stringValue, xmlQualifiedName);
                        }
                        else
                        {
                            WriteNullableStringEncoded(name, ns, stringValue, xmlQualifiedName);
                        }
                    }
                    else
                    {
                        if (hasRequirement(method, WritePrimitiveMethodRequirement.Raw))
                        {
                            WriteNullableStringLiteralRaw(name, ns, stringValue);
                        }
                        else
                        {
                            WriteNullableStringLiteral(name, ns, stringValue);
                        }
                    }
                }
                else if (hasRequirement(method, WritePrimitiveMethodRequirement.WriteAttribute))
                {
                    WriteAttribute(name, ns, stringValue);
                }
                else
                {
                    Debug.Fail("https://github.com/dotnet/runtime/issues/18037: Add More Tests for Serialization Code");
                }
            }
            else if (o is byte[] a)
            {
                if (hasRequirement(method, WritePrimitiveMethodRequirement.WriteElementString | WritePrimitiveMethodRequirement.Raw))
                {
                    WriteElementStringRaw(name, ns, FromByteArrayBase64(a));
                }
                else if (hasRequirement(method, WritePrimitiveMethodRequirement.WriteNullableStringLiteral | WritePrimitiveMethodRequirement.Raw))
                {
                    WriteNullableStringLiteralRaw(name, ns, FromByteArrayBase64(a));
                }
                else if (hasRequirement(method, WritePrimitiveMethodRequirement.WriteAttribute))
                {
                    WriteAttribute(name, ns!, a);
                }
                else
                {
                    Debug.Fail("https://github.com/dotnet/runtime/issues/18037: Add More Tests for Serialization Code");
                }
            }
            else
            {
                Debug.Fail("https://github.com/dotnet/runtime/issues/18037: Add More Tests for Serialization Code");
            }
        }

        private bool hasRequirement(WritePrimitiveMethodRequirement value, WritePrimitiveMethodRequirement requirement)
        {
            return (value & requirement) == requirement;
        }

        private bool IsDefaultValue(TypeMapping mapping, object o, object value, bool isNullable)
        {
            if (value is string && ((string)value).Length == 0)
            {
                string str = (string)o;
                return str == null || str.Length == 0;
            }
            else
            {
                return value.Equals(o);
            }
        }

        private bool WritePrimitiveValue(TypeDesc typeDesc, object? o, bool isElement, out string? stringValue)
        {
            if (typeDesc == StringTypeDesc || typeDesc.FormatterName == "String")
            {
                stringValue = (string?)o;
                return true;
            }
            else
            {
                if (!typeDesc.HasCustomFormatter)
                {
                    stringValue = ConvertPrimitiveToString(o!, typeDesc);
                    return true;
                }
                else if (o is byte[] && typeDesc.FormatterName == "ByteArrayHex")
                {
                    stringValue = FromByteArrayHex((byte[])o);
                    return true;
                }
                else if (o is DateTime)
                {
                    if (typeDesc.FormatterName == "DateTime")
                    {
                        stringValue = FromDateTime((DateTime)o);
                        return true;
                    }
                    else if (typeDesc.FormatterName == "Date")
                    {
                        stringValue = FromDate((DateTime)o);
                        return true;
                    }
                    else if (typeDesc.FormatterName == "Time")
                    {
                        stringValue = FromTime((DateTime)o);
                        return true;
                    }
                    else
                    {
                        throw new InvalidOperationException(SR.Format(SR.XmlInternalErrorDetails, "Invalid DateTime"));
                    }
                }
                else if (typeDesc == QnameTypeDesc)
                {
                    stringValue = FromXmlQualifiedName((XmlQualifiedName?)o);
                    return true;
                }
                else if (o is string)
                {
                    switch (typeDesc.FormatterName)
                    {
                        case "XmlName":
                            stringValue = FromXmlName((string)o);
                            break;
                        case "XmlNCName":
                            stringValue = FromXmlNCName((string)o);
                            break;
                        case "XmlNmToken":
                            stringValue = FromXmlNmToken((string)o);
                            break;
                        case "XmlNmTokens":
                            stringValue = FromXmlNmTokens((string)o);
                            break;
                        default:
                            stringValue = null;
                            return false;
                    }

                    return true;
                }
                else if (o is char && typeDesc.FormatterName == "Char")
                {
                    stringValue = FromChar((char)o);
                    return true;
                }
                else if (o is byte[])
                {
                    // we deal with byte[] specially in WritePrimitive()
                }
                else
                {
                    throw new InvalidOperationException(SR.XmlInternalError);
                }
            }

            stringValue = null;
            return false;
        }

        private string ConvertPrimitiveToString(object o, TypeDesc typeDesc)
        {
            string stringValue = typeDesc.FormatterName switch
            {
                "Boolean" => XmlConvert.ToString((bool)o),
                "Int32" => XmlConvert.ToString((int)o),
                "Int16" => XmlConvert.ToString((short)o),
                "Int64" => XmlConvert.ToString((long)o),
                "Single" => XmlConvert.ToString((float)o),
                "Double" => XmlConvert.ToString((double)o),
                "Decimal" => XmlConvert.ToString((decimal)o),
                "Byte" => XmlConvert.ToString((byte)o),
                "SByte" => XmlConvert.ToString((sbyte)o),
                "UInt16" => XmlConvert.ToString((ushort)o),
                "UInt32" => XmlConvert.ToString((uint)o),
                "UInt64" => XmlConvert.ToString((ulong)o),
                // Types without direct mapping (ambiguous)
                "Guid" => XmlConvert.ToString((Guid)o),
                "Char" => XmlConvert.ToString((char)o),
                "TimeSpan" => XmlConvert.ToString((TimeSpan)o),
                _ => o.ToString()!,
            };
            return stringValue;
        }

        private void GenerateMembersElement(object o, XmlMembersMapping xmlMembersMapping)
        {
            ElementAccessor element = xmlMembersMapping.Accessor;
            MembersMapping mapping = (MembersMapping)element.Mapping!;
            bool hasWrapperElement = mapping.HasWrapperElement;
            bool writeAccessors = mapping.WriteAccessors;
            bool isRpc = xmlMembersMapping.IsSoap && writeAccessors;

            WriteStartDocument();

            if (!mapping.IsSoap)
            {
                TopLevelElement();
            }

            object[] p = (object[])o;
            int pLength = p.Length;

            if (hasWrapperElement)
            {
                WriteStartElement(element.Name, (element.Form == XmlSchemaForm.Qualified ? element.Namespace : string.Empty), mapping.IsSoap);

                int xmlnsMember = FindXmlnsIndex(mapping.Members!);
                if (xmlnsMember >= 0)
                {
                    var source = (XmlSerializerNamespaces)p[xmlnsMember];

                    if (pLength > xmlnsMember)
                    {
                        WriteNamespaceDeclarations(source);
                    }
                }

                for (int i = 0; i < mapping.Members!.Length; i++)
                {
                    MemberMapping member = mapping.Members[i];
                    if (member.Attribute != null && !member.Ignore)
                    {
                        object source = p[i];
                        bool? specifiedSource = null;
                        if (member.CheckSpecified != SpecifiedAccessor.None)
                        {
                            string memberNameSpecified = member.Name + "Specified";
                            for (int j = 0; j < Math.Min(pLength, mapping.Members.Length); j++)
                            {
                                if (mapping.Members[j].Name == memberNameSpecified)
                                {
                                    specifiedSource = (bool)p[j];
                                    break;
                                }
                            }
                        }

                        if (pLength > i && (specifiedSource == null || specifiedSource.Value))
                        {
                            WriteMember(source, member.Attribute, member.TypeDesc!, null);
                        }
                    }
                }
            }

            for (int i = 0; i < mapping.Members!.Length; i++)
            {
                MemberMapping member = mapping.Members[i];
                if (member.Xmlns != null)
                    continue;

                if (member.Ignore)
                    continue;

                bool? specifiedSource = null;
                if (member.CheckSpecified != SpecifiedAccessor.None)
                {
                    string memberNameSpecified = member.Name + "Specified";
                    for (int j = 0; j < Math.Min(pLength, mapping.Members.Length); j++)
                    {
                        if (mapping.Members[j].Name == memberNameSpecified)
                        {
                            specifiedSource = (bool)p[j];
                            break;
                        }
                    }
                }

                if (pLength > i)
                {
                    if (specifiedSource == null || specifiedSource.Value)
                    {

                        object source = p[i];
                        object? enumSource = null;
                        if (member.ChoiceIdentifier != null)
                        {
                            for (int j = 0; j < mapping.Members.Length; j++)
                            {
                                if (mapping.Members[j].Name == member.ChoiceIdentifier.MemberName)
                                {
                                    enumSource = p[j];
                                    break;
                                }
                            }
                        }

                        if (isRpc && member.IsReturnValue && member.Elements!.Length > 0)
                        {
                            WriteRpcResult(member.Elements[0].Name, string.Empty);
                        }

                        // override writeAccessors choice when we've written a wrapper element
                        WriteMember(source, enumSource, member.ElementsSortedByDerivation!, member.Text, member.ChoiceIdentifier, member.TypeDesc!, writeAccessors || hasWrapperElement);
                    }
                }
            }

            if (hasWrapperElement)
            {
                WriteEndElement();
            }

            if (element.IsSoap)
            {
                if (!hasWrapperElement && !writeAccessors)
                {
                    // doc/bare case -- allow extra members
                    if (pLength > mapping.Members.Length)
                    {
                        for (int i = mapping.Members.Length; i < pLength; i++)
                        {
                            if (p[i] != null)
                            {
                                WritePotentiallyReferencingElement(null, null, p[i], p[i].GetType(), true, false);
                            }
                        }
                    }
                }

                WriteReferencedElements();
            }
        }

        [Flags]
        private enum WritePrimitiveMethodRequirement
        {
            None = 0,
            Raw = 1,
            WriteAttribute = 2,
            WriteElementString = 4,
            WriteNullableStringLiteral = 8,
            Encoded = 16
        }
    }

    internal class ReflectionXmlSerializationHelper
    {
        public static MemberInfo GetMember(Type declaringType, string memberName)
        {
            MemberInfo[] memberInfos = declaringType.GetMember(memberName);
            if (memberInfos == null || memberInfos.Length == 0)
            {
                bool foundMatchedMember = false;
                Type? currentType = declaringType.BaseType;
                while (currentType != null)
                {
                    memberInfos = currentType.GetMember(memberName);
                    if (memberInfos != null && memberInfos.Length != 0)
                    {
                        foundMatchedMember = true;
                        break;
                    }

                    currentType = currentType.BaseType;
                }

                if (!foundMatchedMember)
                {
                    throw new InvalidOperationException(SR.Format(SR.XmlInternalErrorDetails, $"Could not find member named {memberName} of type {declaringType}"));
                }

                declaringType = currentType!;
            }

            MemberInfo memberInfo = memberInfos![0];
            if (memberInfos.Length != 1)
            {
                foreach (MemberInfo mi in memberInfos)
                {
                    if (declaringType == mi.DeclaringType)
                    {
                        memberInfo = mi;
                        break;
                    }
                }
            }

            return memberInfo;
        }
    }
}<|MERGE_RESOLUTION|>--- conflicted
+++ resolved
@@ -576,11 +576,7 @@
                     if (m.CheckShouldPersist)
                     {
                         string methodInvoke = "ShouldSerialize" + m.Name;
-<<<<<<< HEAD
-                        MethodInfo method = o!.GetType().GetTypeInfo().GetDeclaredMethod(methodInvoke)!;
-=======
                         MethodInfo method = o!.GetType().GetMethod(methodInvoke, BindingFlags.Public | BindingFlags.NonPublic | BindingFlags.Instance | BindingFlags.Static | BindingFlags.DeclaredOnly)!;
->>>>>>> 1c1757c0
                         shouldPersist = (bool)method.Invoke(o, Array.Empty<object>())!;
                     }
 
@@ -612,11 +608,7 @@
                     if (m.CheckShouldPersist)
                     {
                         string methodInvoke = "ShouldSerialize" + m.Name;
-<<<<<<< HEAD
-                        MethodInfo method = o!.GetType().GetTypeInfo().GetDeclaredMethod(methodInvoke)!;
-=======
                         MethodInfo method = o!.GetType().GetMethod(methodInvoke, BindingFlags.Public | BindingFlags.NonPublic | BindingFlags.Instance | BindingFlags.Static | BindingFlags.DeclaredOnly)!;
->>>>>>> 1c1757c0
                         shouldPersist = (bool)method.Invoke(o, Array.Empty<object>())!;
                     }
 
