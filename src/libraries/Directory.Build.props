<Project TreatAsLocalProperty="TargetOS">
  <PropertyGroup>
    <SkipImportArcadeSdkFromRoot>true</SkipImportArcadeSdkFromRoot>
    <SkipInferTargetOSName>true</SkipInferTargetOSName>
  </PropertyGroup>
  <Import Project="..\..\Directory.Build.props" />
  <Import Project="NetCoreAppLibrary.props" />

  <PropertyGroup Condition="$(MSBuildProjectName.StartsWith('Microsoft.Extensions.'))">
    <IsAspNetCoreApp>true</IsAspNetCoreApp>
  </PropertyGroup>

  <PropertyGroup>
    <BeforeTargetFrameworkInferenceTargets>$(RepositoryEngineeringDir)BeforeTargetFrameworkInference.targets</BeforeTargetFrameworkInferenceTargets>
    <IsSourceProject>$([System.Text.RegularExpressions.Regex]::IsMatch($(MSBuildProjectDirectory), 'src%24'))</IsSourceProject>
    <IsReferenceAssembly Condition="'$(IsReferenceAssembly)' == '' and ($(MSBuildProjectFullPath.Contains('\ref\')) or $(MSBuildProjectFullPath.Contains('/ref/')))">true</IsReferenceAssembly>
    <RuntimeGraph>$(LibrariesProjectRoot)OSGroups.json</RuntimeGraph>
    <ShouldUnsetParentConfigurationAndPlatform>false</ShouldUnsetParentConfigurationAndPlatform>
    <!-- Remove once is fixed: https://github.com/dotnet/roslyn/issues/42344 -->
    <GeneratePlatformNotSupportedAssemblyHeaderFile>$(RepositoryEngineeringDir)LicenseHeader.txt</GeneratePlatformNotSupportedAssemblyHeaderFile>
  </PropertyGroup>

  <Import Sdk="Microsoft.DotNet.Build.Tasks.TargetFramework.Sdk" Project="Sdk.props" />

  <PropertyGroup>
    <!-- Initialize BuildSettings from the individual properties. -->
    <Configuration Condition="'$(Configuration)' == ''">Debug</Configuration>
    <BuildTargetFramework Condition="'$(BuildTargetFramework)' == '' and '$(TargetFramework)' != ''">$([System.Text.RegularExpressions.Regex]::Replace('$(TargetFramework)', '(-[^;]+)', ''))</BuildTargetFramework>
    <!-- Build all .NET Framework configurations when net48 is passed in. This is for convenience. -->
    <AdditionalBuildTargetFrameworks Condition="'$(BuildTargetFramework)' == 'net48'">net45;net451;net452;net46;net461;net462;net47;net471;net472</AdditionalBuildTargetFrameworks>
    <AdditionalBuildTargetFrameworks Condition="'$(DotNetBuildFromSource)' == 'true' and '$(BuildAllProjects)' == 'true'">$(AdditionalBuildTargetFrameworks);netstandard2.0</AdditionalBuildTargetFrameworks>
    <BuildSettings>$(BuildTargetFramework)-$(TargetOS)-$(Configuration)-$(TargetArchitecture)</BuildSettings>
    <BuildSettings Condition="'$(BuildTargetFramework)' == ''">$(NetCoreAppCurrent)-$(TargetOS)-$(Configuration)-$(TargetArchitecture)</BuildSettings>
  </PropertyGroup>

  <!-- Define test projects and companions -->
  <PropertyGroup>
    <IsTestProject>false</IsTestProject>
    <IsTestProject Condition="$(MSBuildProjectName.EndsWith('.UnitTests')) or $(MSBuildProjectName.EndsWith('.Tests'))">true</IsTestProject>

    <IsTestSupportProject>false</IsTestSupportProject>
    <IsTestSupportProject Condition="($(MSBuildProjectFullPath.Contains('\tests\')) or $(MSBuildProjectFullPath.Contains('/tests/'))) and '$(IsTestProject)' != 'true'">true</IsTestSupportProject>

    <IsTrimmingTestProject Condition="$(MSBuildProjectName.EndsWith('.TrimmingTests'))">true</IsTrimmingTestProject>

    <!-- Treat test assemblies as non-shipping (do not publish or sign them). -->
    <IsShipping Condition="'$(IsTestProject)' == 'true' or '$(IsTestSupportProject)' == 'true'">false</IsShipping>
  </PropertyGroup>

  <!-- Warnings that should be disabled in our test projects. -->
  <PropertyGroup Condition="'$(IsTestProject)' == 'true' or '$(IsTestSupportProject)' == 'true'">
    <!-- don't warn on usage of BinaryFormatter from test projects -->
    <NoWarn>$(NoWarn);SYSLIB0011</NoWarn>
  </PropertyGroup>

  <!-- Common repo directories -->
  <PropertyGroup>
    <!-- Need to try and keep the same logic as the native builds as we need this for packaging -->
    <_targetFrameworkValue>$([MSBuild]::ValueOrDefault('$(BuildTargetFramework)', '$(TargetFramework)'))</_targetFrameworkValue>
    <_targetFrameworkValue>$([MSBuild]::ValueOrDefault('$(_targetFrameworkValue)', '$(NetCoreAppCurrent)'))</_targetFrameworkValue>
    <NativeBinDir>$([MSBuild]::NormalizeDirectory('$(ArtifactsBinDir)', 'native', '$(_targetFrameworkValue)-$(TargetOS)-$(Configuration)-$(TargetArchitecture)'))</NativeBinDir>
    <PkgDir>$([MSBuild]::NormalizeDirectory('$(LibrariesProjectRoot)', 'pkg'))</PkgDir>
  </PropertyGroup>

  <PropertyGroup>
    <!-- By default make all libraries to be AnyCPU but individual projects can override it if they need to -->
    <Platform>AnyCPU</Platform>
  </PropertyGroup>

  <PropertyGroup>
    <RunApiCompatForSrc>$(IsSourceProject)</RunApiCompatForSrc>
    <RunMatchingRefApiCompat>$(IsSourceProject)</RunMatchingRefApiCompat>
    <ApiCompatEnforceOptionalRules>true</ApiCompatEnforceOptionalRules>
    <ApiCompatExcludeAttributeList>$(RepositoryEngineeringDir)DefaultGenApiDocIds.txt,$(RepositoryEngineeringDir)ApiCompatExcludeAttributes.txt</ApiCompatExcludeAttributeList>
  </PropertyGroup>

  <ItemGroup>
    <!-- Projects which are manually built. -->
    <ProjectExclusions Include="$(CommonTestPath)System\Net\Prerequisites\**\*.csproj" />
  </ItemGroup>

  <PropertyGroup>
<<<<<<< HEAD
    <_runtimeOSVersionIndex>$(RuntimeOS.IndexOfAny(".-0123456789"))</_runtimeOSVersionIndex>
    <_runtimeOSFamily Condition="'$(_runtimeOSVersionIndex)' != '-1'">$(RuntimeOS.SubString(0, $(_runtimeOSVersionIndex)))</_runtimeOSFamily>
    <_portableOS>linux</_portableOS>
    <_portableOS Condition="'$(RuntimeOS)' == 'linux-musl'">linux-musl</_portableOS>
    <_portableOS Condition="'$(_runtimeOSFamily)' == 'win' or '$(TargetOS)' == 'windows'">win</_portableOS>
    <_portableOS Condition="'$(_runtimeOSFamily)' == 'osx'">osx</_portableOS>
    <_portableOS Condition="'$(_runtimeOSFamily)' == 'FreeBSD'">freebsd</_portableOS>
    <_portableOS Condition="'$(_runtimeOSFamily)' == 'illumos'">illumos</_portableOS>
    <_portableOS Condition="'$(_runtimeOSFamily)' == 'Solaris'">solaris</_portableOS>
    <_portableOS Condition="'$(RuntimeOS)' == 'Browser'">browser</_portableOS>
    <_portableOS Condition="'$(RuntimeOS)' == 'ios'">ios</_portableOS>
    <_portableOS Condition="'$(RuntimeOS)' == 'tvos'">tvos</_portableOS>
    <_portableOS Condition="'$(RuntimeOS)' == 'android'">android</_portableOS>

    <_runtimeOS>$(RuntimeOS)</_runtimeOS>
    <_runtimeOS Condition="'$(_runtimeOS)' == 'tizen.4.0.0'">linux</_runtimeOS>
    <_runtimeOS Condition="'$(_runtimeOS)' == 'tizen.5.0.0'">linux</_runtimeOS>
    <_runtimeOS Condition="'$(PortableBuild)' == 'true'">$(_portableOS)</_runtimeOS>
    <ToolRuntimeRID Condition="'$(BuildingInsideVisualStudio)' == 'true'">$(_runtimeOS)-x64</ToolRuntimeRID>
    <ToolRuntimeRID Condition="'$(ToolRuntimeRID)' == ''">$(_runtimeOS)-$(HostArch)</ToolRuntimeRID>
    <!-- We build linux-musl-arm on a ubuntu container, so we can't use the toolset build for alpine runtime. We need to use portable linux RID for our toolset in order to be able to use it. -->
    <ToolRuntimeRID Condition="'$(_runtimeOS)' == 'linux-musl' and $(TargetArchitecture.StartsWith('arm')) and !$(HostArch.StartsWith('arm'))">linux-x64</ToolRuntimeRID>

    <!-- There are no WebAssembly tools, so use the default ones -->
    <_buildingInOSX>$([MSBuild]::IsOSPlatform('OSX'))</_buildingInOSX>
    <_buildingInWindows>$([MSBuild]::IsOSPlatform('windows'))</_buildingInWindows>
    <ToolRuntimeRID Condition="'$(RuntimeOS)' == 'browser' and $(_buildingInWindows)">win-x64</ToolRuntimeRID>
    <ToolRuntimeRID Condition="'$(RuntimeOS)' == 'browser' and '$(TargetOS)' != 'windows' and $(_buildingInOSX)">osx-x64</ToolRuntimeRID>
<!-- this line seems to cause a failure with _SuppressSdkImports .  Doesn't make sense to me -->
<!--    <ToolRuntimeRID Condition="'$(RuntimeOS)' == 'browser' and '$(TargetOS)' != 'windows' and !$(_buildingInOSX)" and !$(_buildingInWindows)">linux-x64</ToolRuntimeRID> -->
    <!-- There are no Android tools, so use the default ones -->
    <ToolRuntimeRID Condition="'$(RuntimeOS)' == 'android' and '$(TargetOS)' == 'windows'">win-x64</ToolRuntimeRID>
    <ToolRuntimeRID Condition="'$(RuntimeOS)' == 'android' and '$(TargetOS)' != 'windows' and $(_buildingInOSX)">osx-x64</ToolRuntimeRID>
    <ToolRuntimeRID Condition="'$(RuntimeOS)' == 'android' and '$(TargetOS)' != 'windows' and !$(_buildingInOSX)">linux-x64</ToolRuntimeRID>

    <!-- There are no iOS or tvOS tools and it can be built on OSX only, so use that -->
    <ToolRuntimeRID Condition="'$(RuntimeOS)' == 'ios' or '$(RuntimeOS)' == 'tvos'">osx-x64</ToolRuntimeRID>
    <MicrosoftNetCoreIlasmPackageRuntimeId>$(ToolRuntimeRID)</MicrosoftNetCoreIlasmPackageRuntimeId>

    <!-- support cross-targeting by choosing a RID to restore when running on a different machine that what we're build for -->
    <_portableOS Condition="'$(TargetOS)' == 'Unix' and '$(_runtimeOSFamily)' != 'osx' and '$(_runtimeOSFamily)' != 'FreeBSD' and '$(_runtimeOS)' != 'linux-musl' and '$(_runtimeOSFamily)' != 'illumos' and '$(_runtimeOSFamily)' != 'Solaris'">linux</_portableOS>

    <!-- support cross-targeting by choosing a RID to restore when running on a different machine that what we're build for -->
    <_portableOS Condition="'$(TargetOS)' == 'Unix' and '$(_runtimeOSFamily)' != 'osx' and '$(_runtimeOSFamily)' != 'FreeBSD' and '$(_runtimeOS)' != 'linux-musl' and '$(_runtimeOSFamily)' != 'illumos' and '$(_runtimeOSFamily)' != 'Solaris'">linux</_portableOS>

    <_packageRID />
    <_packageRID Condition="'$(PortableBuild)' == 'true'">$(_portableOS)-$(TargetArchitecture)</_packageRID>
    <PackageRID Condition="'$(PackageRID)' == ''">$(_packageRID)</PackageRID>
    <PackageRID Condition="'$(PackageRID)' == ''">$(RuntimeOS)-$(TargetArchitecture)</PackageRID>
  </PropertyGroup>

  <PropertyGroup>
=======
>>>>>>> e5c4d674
    <BuildingNETCoreAppVertical Condition="'$(BuildTargetFramework)' == '$(NetCoreAppCurrent)' or
                                           '$(BuildAllConfigurations)' == 'true'">true</BuildingNETCoreAppVertical>
    <BinPlaceTestSharedFramework Condition="'$(BuildingNETCoreAppVertical)' == 'true'">true</BinPlaceTestSharedFramework>
  </PropertyGroup>

  <!--
    Import the arcade sdk with these requirements.
    After:
      Configuration setup

    Before:
      DebugType needs to be not be set to embedded at least for facades
      OutputPath setup
  -->
  <PropertyGroup>
    <DisableArcadeTestFramework>true</DisableArcadeTestFramework>
  </PropertyGroup>

  <Import Project="Sdk.props" Sdk="Microsoft.DotNet.Arcade.Sdk" />

  <!-- Import packaging props -->
  <Import Project="$(RepositoryEngineeringDir)packaging.props" />

  <PropertyGroup>
    <RefRootPath>$([MSBuild]::NormalizeDirectory('$(ArtifactsBinDir)', 'ref'))</RefRootPath>
    <!-- Assembly bin directory where implementation and ref output are placed -->
    <AssemblyBinDirOutputPath Condition="'$(ReferenceAssemblyOutputPath)' == ''">$([MSBuild]::NormalizeDirectory('$(ArtifactsBinDir)', '$(MSBuildProjectName)'))</AssemblyBinDirOutputPath>
    <BaseIntermediateOutputPath>$([MSBuild]::NormalizeDirectory('$(ArtifactsObjDir)', '$(MSBuildProjectName)'))</BaseIntermediateOutputPath>
    <BaseIntermediateOutputPath Condition="'$(IsReferenceAssembly)' == 'true'">$([MSBuild]::NormalizeDirectory('$(ArtifactsObjDir)', '$(MSBuildProjectName)', 'ref'))</BaseIntermediateOutputPath>
    <BaseOutputPath Condition="'$(IsReferenceAssembly)' == 'true'">$([MSBuild]::NormalizeDirectory('$(AssemblyBinDirOutputPath)', 'ref'))</BaseOutputPath>
  </PropertyGroup>

  <Import Project="$(RepositoryEngineeringDir)targetframeworksuffix.props" Condition="'$(DesignTimeBuild)' != 'true'" />

  <PropertyGroup>
    <!-- Always pass portable to override arcade sdk which uses embedded for local builds -->
    <DebugType>portable</DebugType>

    <!-- Default any assembly not specifying a key to use the Open Key -->
    <StrongNameKeyId>Open</StrongNameKeyId>
    <!-- Microsoft.Extensions projects have a separate StrongNameKeyId -->
    <StrongNameKeyId Condition="$(MSBuildProjectName.StartsWith('Microsoft.Extensions.'))">MicrosoftAspNetCore</StrongNameKeyId>

    <!-- Workaround for codecov issue https://github.com/tonerdo/coverlet/issues/312 -->
    <EnableSourceLink Condition="'$(ContinuousIntegrationBuild)' != 'true' and '$(OfficialBuildId)' == ''">false</EnableSourceLink>
  </PropertyGroup>

  <!-- Set up Default symbol and optimization for Configuration -->
  <Choose>
    <When Condition="'$(Configuration)' == 'Debug'">
      <PropertyGroup>
        <DebugSymbols Condition="'$(DebugSymbols)' == ''">true</DebugSymbols>
        <Optimize Condition="'$(Optimize)' == ''">false</Optimize>
        <DefineConstants>$(DefineConstants),TRACE,DEBUG</DefineConstants>
      </PropertyGroup>
    </When>
    <When Condition="'$(Configuration)' == 'Release'">
      <PropertyGroup>
        <DebugSymbols Condition="'$(DebugSymbols)' == ''">true</DebugSymbols>
        <Optimize Condition="'$(Optimize)' == ''">true</Optimize>
        <DefineConstants>$(DefineConstants),TRACE</DefineConstants>
      </PropertyGroup>
    </When>
  </Choose>

  <!-- Disable some standard properties for building our projects -->
  <PropertyGroup>
    <DisableImplicitConfigurationDefines>true</DisableImplicitConfigurationDefines>
    <!-- We can't generate an apphost without restoring the targeting pack. -->
    <UseAppHost>false</UseAppHost>
  </PropertyGroup>

  <!-- Language configuration -->
  <PropertyGroup>
    <Features>strict;nullablePublicOnly</Features>
    <!-- We decided to keep this disabled by default: https://github.com/dotnet/runtime/issues/15152 -->
    <CheckForOverflowUnderflow>false</CheckForOverflowUnderflow>
    <GenFacadesIgnoreBuildAndRevisionMismatch>true</GenFacadesIgnoreBuildAndRevisionMismatch>
    <!-- Disable analyzers for tests and unsupported projects -->
    <RunAnalyzers Condition="'$(IsTestProject)' != 'true' and '$(IsSourceProject)' != 'true'">false</RunAnalyzers>
    <CodeAnalysisRuleset Condition="'$(IsTestProject)' == 'true'">$(RepositoryEngineeringDir)CodeAnalysis.test.ruleset</CodeAnalysisRuleset>
  </PropertyGroup>

  <!-- Set up common paths -->
  <PropertyGroup>
    <!--
      Microsoft.NET.TargetFrameworkInference.targets appends the TargetFramework.
      We do this manually and use the Configuration instead.
    -->
    <AppendTargetFrameworkToOutputPath>false</AppendTargetFrameworkToOutputPath>

    <NetCoreAppCurrentRefPath>$([MSBuild]::NormalizeDirectory('$(RefRootPath)', '$(NetCoreAppCurrent)'))</NetCoreAppCurrentRefPath>
    <NetCoreAppCurrentRuntimePath>$([MSBuild]::NormalizeDirectory('$(ArtifactsBinDir)', 'runtime', '$(NetCoreAppCurrent)-$(TargetOS)-$(Configuration)-$(TargetArchitecture)'))</NetCoreAppCurrentRuntimePath>

    <!-- Helix properties -->
    <OSPlatformConfig>$(TargetOS).$(Platform).$(Configuration)</OSPlatformConfig>
    <AnyOSPlatformConfig>AnyOS.AnyCPU.$(Configuration)</AnyOSPlatformConfig>
    <UnixPlatformConfig>Unix.$(Platform).$(Configuration)</UnixPlatformConfig>
    <TestArchiveRoot>$(ArtifactsDir)helix/</TestArchiveRoot>
    <TestArchiveTestsRoot>$(TestArchiveRoot)tests/</TestArchiveTestsRoot>
    <TestArchiveTestsDir>$(TestArchiveTestsRoot)$(OSPlatformConfig)/</TestArchiveTestsDir>
    <TestArchiveRuntimeRoot>$(TestArchiveRoot)runtime/</TestArchiveRuntimeRoot>

    <!-- Paths to binplace package content -->
    <NETCoreAppPackageRefPath>$(ArtifactsBinDir)pkg\$(NetCoreAppCurrent)\ref</NETCoreAppPackageRefPath>
    <NETCoreAppPackageRuntimePath>$(ArtifactsBinDir)pkg\$(NetCoreAppCurrent)\lib</NETCoreAppPackageRuntimePath>

    <ASPNETCoreAppPackageRefPath>$(ArtifactsBinDir)pkg\aspnetcoreapp\ref</ASPNETCoreAppPackageRefPath>
    <ASPNETCoreAppPackageRuntimePath>$(ArtifactsBinDir)pkg\aspnetcoreapp\lib</ASPNETCoreAppPackageRuntimePath>

    <TestHostRootPath>$([MSBuild]::NormalizeDirectory('$(ArtifactsBinDir)', 'testhost', '$(BuildSettings)'))</TestHostRootPath>
    <NETCoreAppTestSharedFrameworkPath>$([MSBuild]::NormalizeDirectory('$(TestHostRootPath)', 'shared', '$(SharedFrameworkName)', '$(ProductVersion)'))</NETCoreAppTestSharedFrameworkPath>

    <MicrosoftNetCoreAppRefPackDir>$([MSBuild]::NormalizeDirectory('$(ArtifactsBinDir)', 'microsoft.netcore.app.ref'))</MicrosoftNetCoreAppRefPackDir>
    <MicrosoftNetCoreAppRefPackRefDir>$([MSBuild]::NormalizeDirectory('$(MicrosoftNetCoreAppRefPackDir)', 'ref', '$(NetCoreAppCurrent)'))</MicrosoftNetCoreAppRefPackRefDir>
    <MicrosoftNetCoreAppRefPackDataDir>$([MSBuild]::NormalizeDirectory('$(MicrosoftNetCoreAppRefPackDir)', 'data'))</MicrosoftNetCoreAppRefPackDataDir>

    <MicrosoftNetCoreAppRuntimePackDir>$([MSBuild]::NormalizeDirectory('$(ArtifactsBinDir)', 'microsoft.netcore.app.runtime.$(PackageRID)', '$(Configuration)'))</MicrosoftNetCoreAppRuntimePackDir>
    <MicrosoftNetCoreAppRuntimePackRidDir>$([MSBuild]::NormalizeDirectory('$(MicrosoftNetCoreAppRuntimePackDir)', 'runtimes', '$(PackageRID)'))</MicrosoftNetCoreAppRuntimePackRidDir>
    <MicrosoftNetCoreAppRuntimePackRidLibTfmDir>$([MSBuild]::NormalizeDirectory('$(MicrosoftNetCoreAppRuntimePackRidDir)', 'lib', '$(NetCoreAppCurrent)'))</MicrosoftNetCoreAppRuntimePackRidLibTfmDir>
    <MicrosoftNetCoreAppRuntimePackNativeDir>$([MSBuild]::NormalizeDirectory('$(MicrosoftNetCoreAppRuntimePackRidDir)', 'native'))</MicrosoftNetCoreAppRuntimePackNativeDir>

    <VersionFileForPackages Condition="'$(VersionFileForPackages)' == ''">$(ArtifactsObjDir)version.txt</VersionFileForPackages>

    <CommonPathRoot>$([MSBuild]::NormalizeDirectory('$(LibrariesProjectRoot)', 'Common'))</CommonPathRoot>
    <CommonPath>$([MSBuild]::NormalizeDirectory('$(CommonPathRoot)', 'src'))</CommonPath>
    <CommonTestPath>$([MSBuild]::NormalizeDirectory('$(CommonPathRoot)', 'tests'))</CommonTestPath>
  </PropertyGroup>

  <!-- Import it at the end of the props file to override the OutputPath for reference assemblies and use common directory props -->
  <Import Project="$(RepositoryEngineeringDir)referenceAssemblies.props" Condition="'$(IsReferenceAssembly)' == 'true'" />

  <PropertyGroup>
    <DisableProjectRestore Condition="'$(MSBuildProjectExtension)' == '.pkgproj'">true</DisableProjectRestore>
  </PropertyGroup>

  <Import Project="$(RepositoryEngineeringDir)restore\repoRestore.props" Condition="'$(DisableProjectRestore)' == 'true'" />

  <PropertyGroup>
    <EnableDefaultItems>false</EnableDefaultItems>
  </PropertyGroup>

  <ItemGroup Condition="'$(IsTestProject)' == 'true'">
    <ProjectReference Include="$(CommonTestPath)TestUtilities\TestUtilities.csproj" />
  </ItemGroup>

  <PropertyGroup Condition="'$(IsTestProject)' == 'true'">
    <EnableTestSupport>true</EnableTestSupport>
    <!-- TODO: Remove these conditions when VSTest is used in CI. -->
    <EnableRunSettingsSupport Condition="'$(ContinuousIntegrationBuild)' != 'true'">true</EnableRunSettingsSupport>
    <EnableCoverageSupport Condition="'$(ContinuousIntegrationBuild)' != 'true'">true</EnableCoverageSupport>
  </PropertyGroup>

  <!-- To enable the interpreter for mono desktop, we need to pass an env switch -->
  <PropertyGroup>
    <MonoEnvOptions Condition="'$(MonoEnvOptions)' == '' and '$(TargetsMobile)' != 'true' and '$(MonoForceInterpreter)' == 'true'">--interpreter</MonoEnvOptions>
  </PropertyGroup>

  <Import Project="$(RepositoryEngineeringDir)testing\tests.props" Condition="'$(EnableTestSupport)' == 'true'" />

  <!-- Use msbuild path functions as that property is used in bash scripts. -->
  <ItemGroup>
    <CoverageExcludeByFile Include="$([MSBuild]::NormalizePath('$(LibrariesProjectRoot)', 'Common', 'src', 'System', 'SR.*'))" />
    <CoverageExcludeByFile Include="$([MSBuild]::NormalizePath('$(LibrariesProjectRoot)', 'Common', 'src', 'System', 'NotImplemented.cs'))" />
  </ItemGroup>

  <ItemGroup>
    <!-- Link to the testhost folder to probe additional assemblies. -->
    <CoverageIncludeDirectory Include="shared\Microsoft.NETCore.App\$(ProductVersion)" />
  </ItemGroup>

  <PropertyGroup>
    <CLSCompliant Condition="'$(CLSCompliant)' == '' and ('$(IsTestProject)' == 'true' or '$(IsTestSupportProject)' == 'true')">false</CLSCompliant>
    <CLSCompliant Condition="'$(CLSCompliant)' == ''">true</CLSCompliant>
  </PropertyGroup>

</Project><|MERGE_RESOLUTION|>--- conflicted
+++ resolved
@@ -80,61 +80,6 @@
   </ItemGroup>
 
   <PropertyGroup>
-<<<<<<< HEAD
-    <_runtimeOSVersionIndex>$(RuntimeOS.IndexOfAny(".-0123456789"))</_runtimeOSVersionIndex>
-    <_runtimeOSFamily Condition="'$(_runtimeOSVersionIndex)' != '-1'">$(RuntimeOS.SubString(0, $(_runtimeOSVersionIndex)))</_runtimeOSFamily>
-    <_portableOS>linux</_portableOS>
-    <_portableOS Condition="'$(RuntimeOS)' == 'linux-musl'">linux-musl</_portableOS>
-    <_portableOS Condition="'$(_runtimeOSFamily)' == 'win' or '$(TargetOS)' == 'windows'">win</_portableOS>
-    <_portableOS Condition="'$(_runtimeOSFamily)' == 'osx'">osx</_portableOS>
-    <_portableOS Condition="'$(_runtimeOSFamily)' == 'FreeBSD'">freebsd</_portableOS>
-    <_portableOS Condition="'$(_runtimeOSFamily)' == 'illumos'">illumos</_portableOS>
-    <_portableOS Condition="'$(_runtimeOSFamily)' == 'Solaris'">solaris</_portableOS>
-    <_portableOS Condition="'$(RuntimeOS)' == 'Browser'">browser</_portableOS>
-    <_portableOS Condition="'$(RuntimeOS)' == 'ios'">ios</_portableOS>
-    <_portableOS Condition="'$(RuntimeOS)' == 'tvos'">tvos</_portableOS>
-    <_portableOS Condition="'$(RuntimeOS)' == 'android'">android</_portableOS>
-
-    <_runtimeOS>$(RuntimeOS)</_runtimeOS>
-    <_runtimeOS Condition="'$(_runtimeOS)' == 'tizen.4.0.0'">linux</_runtimeOS>
-    <_runtimeOS Condition="'$(_runtimeOS)' == 'tizen.5.0.0'">linux</_runtimeOS>
-    <_runtimeOS Condition="'$(PortableBuild)' == 'true'">$(_portableOS)</_runtimeOS>
-    <ToolRuntimeRID Condition="'$(BuildingInsideVisualStudio)' == 'true'">$(_runtimeOS)-x64</ToolRuntimeRID>
-    <ToolRuntimeRID Condition="'$(ToolRuntimeRID)' == ''">$(_runtimeOS)-$(HostArch)</ToolRuntimeRID>
-    <!-- We build linux-musl-arm on a ubuntu container, so we can't use the toolset build for alpine runtime. We need to use portable linux RID for our toolset in order to be able to use it. -->
-    <ToolRuntimeRID Condition="'$(_runtimeOS)' == 'linux-musl' and $(TargetArchitecture.StartsWith('arm')) and !$(HostArch.StartsWith('arm'))">linux-x64</ToolRuntimeRID>
-
-    <!-- There are no WebAssembly tools, so use the default ones -->
-    <_buildingInOSX>$([MSBuild]::IsOSPlatform('OSX'))</_buildingInOSX>
-    <_buildingInWindows>$([MSBuild]::IsOSPlatform('windows'))</_buildingInWindows>
-    <ToolRuntimeRID Condition="'$(RuntimeOS)' == 'browser' and $(_buildingInWindows)">win-x64</ToolRuntimeRID>
-    <ToolRuntimeRID Condition="'$(RuntimeOS)' == 'browser' and '$(TargetOS)' != 'windows' and $(_buildingInOSX)">osx-x64</ToolRuntimeRID>
-<!-- this line seems to cause a failure with _SuppressSdkImports .  Doesn't make sense to me -->
-<!--    <ToolRuntimeRID Condition="'$(RuntimeOS)' == 'browser' and '$(TargetOS)' != 'windows' and !$(_buildingInOSX)" and !$(_buildingInWindows)">linux-x64</ToolRuntimeRID> -->
-    <!-- There are no Android tools, so use the default ones -->
-    <ToolRuntimeRID Condition="'$(RuntimeOS)' == 'android' and '$(TargetOS)' == 'windows'">win-x64</ToolRuntimeRID>
-    <ToolRuntimeRID Condition="'$(RuntimeOS)' == 'android' and '$(TargetOS)' != 'windows' and $(_buildingInOSX)">osx-x64</ToolRuntimeRID>
-    <ToolRuntimeRID Condition="'$(RuntimeOS)' == 'android' and '$(TargetOS)' != 'windows' and !$(_buildingInOSX)">linux-x64</ToolRuntimeRID>
-
-    <!-- There are no iOS or tvOS tools and it can be built on OSX only, so use that -->
-    <ToolRuntimeRID Condition="'$(RuntimeOS)' == 'ios' or '$(RuntimeOS)' == 'tvos'">osx-x64</ToolRuntimeRID>
-    <MicrosoftNetCoreIlasmPackageRuntimeId>$(ToolRuntimeRID)</MicrosoftNetCoreIlasmPackageRuntimeId>
-
-    <!-- support cross-targeting by choosing a RID to restore when running on a different machine that what we're build for -->
-    <_portableOS Condition="'$(TargetOS)' == 'Unix' and '$(_runtimeOSFamily)' != 'osx' and '$(_runtimeOSFamily)' != 'FreeBSD' and '$(_runtimeOS)' != 'linux-musl' and '$(_runtimeOSFamily)' != 'illumos' and '$(_runtimeOSFamily)' != 'Solaris'">linux</_portableOS>
-
-    <!-- support cross-targeting by choosing a RID to restore when running on a different machine that what we're build for -->
-    <_portableOS Condition="'$(TargetOS)' == 'Unix' and '$(_runtimeOSFamily)' != 'osx' and '$(_runtimeOSFamily)' != 'FreeBSD' and '$(_runtimeOS)' != 'linux-musl' and '$(_runtimeOSFamily)' != 'illumos' and '$(_runtimeOSFamily)' != 'Solaris'">linux</_portableOS>
-
-    <_packageRID />
-    <_packageRID Condition="'$(PortableBuild)' == 'true'">$(_portableOS)-$(TargetArchitecture)</_packageRID>
-    <PackageRID Condition="'$(PackageRID)' == ''">$(_packageRID)</PackageRID>
-    <PackageRID Condition="'$(PackageRID)' == ''">$(RuntimeOS)-$(TargetArchitecture)</PackageRID>
-  </PropertyGroup>
-
-  <PropertyGroup>
-=======
->>>>>>> e5c4d674
     <BuildingNETCoreAppVertical Condition="'$(BuildTargetFramework)' == '$(NetCoreAppCurrent)' or
                                            '$(BuildAllConfigurations)' == 'true'">true</BuildingNETCoreAppVertical>
     <BinPlaceTestSharedFramework Condition="'$(BuildingNETCoreAppVertical)' == 'true'">true</BinPlaceTestSharedFramework>
@@ -311,4 +256,7 @@
     <CLSCompliant Condition="'$(CLSCompliant)' == ''">true</CLSCompliant>
   </PropertyGroup>
 
+  <PropertyGroup Condition="$([MSBuild]::IsOSPlatform('windows')) and '$(TargetOS)' == 'Browser'"> <!-- the Unix versions are used without this override -->
+    <MicrosoftNetCoreIlasmPackageRuntimeId>win-x64</MicrosoftNetCoreIlasmPackageRuntimeId>
+  </PropertyGroup>
 </Project>