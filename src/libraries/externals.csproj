--- conflicted
+++ resolved
@@ -27,11 +27,7 @@
   <!-- Setup the testing shared framework host -->
   <Target Name="SetupTestingHost"
           AfterTargets="AfterResolveReferences"
-<<<<<<< HEAD
-          Condition="'$(ClrNativeAot)' != 'true'">
-=======
           Condition="'$(TestNativeAot)' != 'true'">
->>>>>>> 09ff1acd
     <PropertyGroup>
       <UseHardlink>true</UseHardlink>
       <!-- workaround core-setup problem for hardlinking dotnet executable to testhost: core-setup #4742 -->
@@ -80,11 +76,7 @@
   <Target Name="OverrideRuntimeCoreCLR"
           DependsOnTargets="ResolveRuntimeFilesFromLocalBuild"
           AfterTargets="AfterResolveReferences"
-<<<<<<< HEAD
-          Condition="'$(RuntimeFlavor)' != 'Mono' and '$(ClrNativeAot)' != 'true'">
-=======
           Condition="'$(RuntimeFlavor)' != 'Mono' and '$(TestNativeAot)' != 'true'">
->>>>>>> 09ff1acd
     <ItemGroup>
       <!-- CoreRun is not used for testing anymore, but we still use it for benchmarking and profiling -->
       <RuntimeFiles Include="$(CoreCLRArtifactsPath)\corerun*" />
@@ -100,35 +92,6 @@
     <Error Condition="'$(SwapNativeForIL)' == 'true' and '@(CoreCLRILFiles)' == ''" Text="Could not locate CoreCLR IL files." />
   </Target>
 
-  <Target Name="OverrideRuntimeNativeAot"
-          DependsOnTargets="ResolveRuntimeFilesFromLocalBuild"
-          AfterTargets="AfterResolveReferences"
-          Condition="'$(ClrNativeAot)' == 'true'">
-    <ItemGroup>
-      <_CompilerFiles Include="$(CoreCLRILCompilerDir)*" />
-      <_AotSdkFiles Include="$(CoreCLRAotSdkDir)*" />
-      <_BuildIntegrationFiles Include="$(CoreCLRBuildIntegrationDir)*" />
-      <_TaskFiles Include="$(CoreCLRILCompilerDir)netstandard\*" />
-    </ItemGroup>
-    <Copy SourceFiles="@(_CompilerFiles)"
-          DestinationFolder="$(TestNativeAotCompilerRootPath)tools"
-          SkipUnchangedFiles="true"
-          UseHardlinksIfPossible="true" />
-    <Copy SourceFiles="@(_AotSdkFiles)"
-          DestinationFolder="$(TestNativeAotCompilerRootPath)sdk"
-          SkipUnchangedFiles="true"
-          UseHardlinksIfPossible="true" />
-    <Copy SourceFiles="@(_BuildIntegrationFiles)"
-          DestinationFolder="$(TestNativeAotCompilerRootPath)build"
-          SkipUnchangedFiles="true"
-          UseHardlinksIfPossible="true" />
-    <Copy SourceFiles="@(_TaskFiles)"
-          DestinationFolder="$(TestNativeAotCompilerRootPath)tools\netstandard"
-          SkipUnchangedFiles="true"
-          UseHardlinksIfPossible="true" />
-  </Target>
-
-
   <Target Name="OverrideRuntimeMono"
           DependsOnTargets="ResolveRuntimeFilesFromLocalBuild"
           AfterTargets="AfterResolveReferences"
