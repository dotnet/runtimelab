--- conflicted
+++ resolved
@@ -89,17 +89,7 @@
     ${NATIVEGLOBALIZATION_SOURCES}
 )
 
-<<<<<<< HEAD
-add_library(System.Globalization.Native_static
-    STATIC
-    ${NATIVEGLOBALIZATION_SOURCES}
-)
-
-set_target_properties(System.Globalization.Native_obj PROPERTIES OUTPUT_NAME System.Globalization.Native  CLEAN_DIRECT_OUTPUT 1)
-set_target_properties(System.Globalization.Native_static PROPERTIES OUTPUT_NAME System.Globalization.Native  CLEAN_DIRECT_OUTPUT 1)
-=======
 set_target_properties(System.Globalization.Native-static PROPERTIES OUTPUT_NAME System.Globalization.Native  CLEAN_DIRECT_OUTPUT 1)
->>>>>>> 1c4f3111
 
 install (TARGETS System.Globalization.Native-static DESTINATION lib)
 
@@ -113,6 +103,4 @@
             VERBATIM
         )
     endif()
-endif()
-
-install (TARGETS System.Globalization.Native_static DESTINATION .)+endif()