<Project Sdk="Microsoft.NET.Sdk">
  <PropertyGroup>
    <AllowUnsafeBlocks>true</AllowUnsafeBlocks>
    <TestRuntime>true</TestRuntime>
    <IncludeRemoteExecutor>true</IncludeRemoteExecutor>
<<<<<<< HEAD
    <TargetFrameworks>$(NetCoreAppCurrent)-Windows_NT</TargetFrameworks>
=======
    <TargetFrameworks>$(NetCoreAppCurrent)-windows</TargetFrameworks>
>>>>>>> 1c1757c0
    <NoWarn>$(NoWarn),SYSLIB0013</NoWarn>
  </PropertyGroup>
  <ItemGroup>
    <Compile Include="..\Helpers.cs"
             Link="Helpers.cs" />
    <Compile Include="..\System\ArrayTests.cs"
             Link="System\ArrayTests.cs" />
    <Compile Include="..\System\String.SplitTests.cs"
             Link="System\String.SplitTests.cs" />
    <Compile Include="..\System\StringComparerTests.cs"
             Link="System\StringComparerTests.cs" />
    <Compile Include="..\System\StringGetHashCodeTests.cs"
             Link="System\StringGetHashCodeTests.cs" />
    <Compile Include="..\System\StringSplitExtensions.cs"
             Link="System\StringSplitExtensions.cs" />
    <Compile Include="..\System\StringTests.cs"
             Link="System\StringTests.cs" />
    <Compile Include="..\System\Text\RuneTests.cs"
             Link="System\Text\RuneTests.cs" />
    <Compile Include="..\System\Text\RuneTests.TestData.cs"
             Link="System\Text\RuneTests.TestData.cs" />
    <Compile Include="..\System\Text\StringBuilderTests.cs"
             Link="System\Text\StringBuilderTests.cs" />
    <Compile Include="..\System\Uri.CreateStringTests.cs"
             Link="System\Uri.CreateStringTests.cs" />
    <Compile Include="..\System\Uri.CreateUriTests.cs"
             Link="System\Uri.CreateUriTests.cs" />
    <Compile Include="..\System\Uri.MethodsTests.cs"
             Link="System\Uri.MethodsTests.cs" />
    <Compile Include="$(CommonTestPath)System\EnumTypes.cs"
             Link="Common\System\EnumTypes.cs" />
    <Compile Include="$(CommonTestPath)System\MockType.cs"
             Link="Common\System\MockType.cs" />
    <Compile Include="$(CommonTestPath)Tests\System\StringTests.cs"
             Link="Common\System\StringTests.cs" />
  </ItemGroup>
  <ItemGroup>
    <ProjectReference Include="$(CommonTestPath)TestUtilities.Unicode\TestUtilities.Unicode.csproj" />
  </ItemGroup>
</Project><|MERGE_RESOLUTION|>--- conflicted
+++ resolved
@@ -3,11 +3,7 @@
     <AllowUnsafeBlocks>true</AllowUnsafeBlocks>
     <TestRuntime>true</TestRuntime>
     <IncludeRemoteExecutor>true</IncludeRemoteExecutor>
-<<<<<<< HEAD
-    <TargetFrameworks>$(NetCoreAppCurrent)-Windows_NT</TargetFrameworks>
-=======
     <TargetFrameworks>$(NetCoreAppCurrent)-windows</TargetFrameworks>
->>>>>>> 1c1757c0
     <NoWarn>$(NoWarn),SYSLIB0013</NoWarn>
   </PropertyGroup>
   <ItemGroup>
