--- conflicted
+++ resolved
@@ -17,11 +17,7 @@
         }
 
         [Fact]
-<<<<<<< HEAD
-        [ActiveIssue("https://github.com/dotnet/runtimelab/issues/155" /* NativeAot */)]
-=======
         [ActiveIssue("https://github.com/dotnet/runtimelab/issues/155", typeof(PlatformDetection), nameof(PlatformDetection.IsNativeAot))]
->>>>>>> 46db4aa3
         public static void MethodTakesRefStructAsArg_DoesNotCopyValueBack()
         {
             MethodInfo mi = GetMethod(nameof(TestClass.TakesRefStructAsArg));
@@ -33,11 +29,7 @@
         }
 
         [Fact]
-<<<<<<< HEAD
-        [ActiveIssue("https://github.com/dotnet/runtimelab/issues/155" /* NativeAot */)]
-=======
         [ActiveIssue("https://github.com/dotnet/runtimelab/issues/155", typeof(PlatformDetection), nameof(PlatformDetection.IsNativeAot))]
->>>>>>> 46db4aa3
         public static void MethodTakesRefStructAsArgWithDefaultValue_DoesNotCopyValueBack()
         {
             MethodInfo mi = GetMethod(nameof(TestClass.TakesRefStructAsArgWithDefaultValue));
@@ -88,11 +80,7 @@
         }
 
         [Fact]
-<<<<<<< HEAD
-        [ActiveIssue("https://github.com/dotnet/runtimelab/issues/155" /* NativeAot */)]
-=======
         [ActiveIssue("https://github.com/dotnet/runtimelab/issues/155", typeof(PlatformDetection), nameof(PlatformDetection.IsNativeAot))]
->>>>>>> 46db4aa3
         public static void PropertyIndexerWithRefStructArg_DoesNotCopyValueBack()
         {
             PropertyInfo pi = typeof(TestClassWithIndexerWithRefStructArg).GetProperty("Item");
