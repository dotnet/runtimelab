--- conflicted
+++ resolved
@@ -75,11 +75,7 @@
 
         [Fact]
         [ComVisible(false)]
-<<<<<<< HEAD
-        [ActiveIssue("https://github.com/dotnet/linker/issues/2078" /* NativeAot */)]
-=======
         [ActiveIssue("https://github.com/dotnet/linker/issues/2078", typeof(PlatformDetection), nameof(PlatformDetection.IsNativeAot)) /* Descriptors tell us to remove ComVisibleAttribute */]
->>>>>>> 46db4aa3
         public static void Test_CustomAttribute_Constructor_CrossAssembly2()
         {
             MethodInfo m = (MethodInfo)MethodBase.GetCurrentMethod();
