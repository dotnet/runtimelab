// Licensed to the .NET Foundation under one or more agreements.
// The .NET Foundation licenses this file to you under the MIT license.

using System.Tests;
using Xunit;

namespace System.Reflection.Tests
{
    [Collection(nameof(NoParallelTests))]
    public class ReflectionCacheTests
    {
        [Fact]
        public void GetMethod_MultipleCalls_SameObjects()
        {
            MethodInfo mi1 = typeof(ReflectionCacheTests).GetMethod(nameof(GetMethod_MultipleCalls_SameObjects));
            Assert.NotNull(mi1);

            MethodInfo mi2 = typeof(ReflectionCacheTests).GetMethod(nameof(GetMethod_MultipleCalls_SameObjects));
            Assert.NotNull(mi2);

            Assert.Same(mi1, mi2);
        }

        [ActiveIssue("https://github.com/dotnet/runtime/issues/50978", TestRuntimes.Mono)]
<<<<<<< HEAD
        [ConditionalFact(typeof(PlatformDetection), nameof(PlatformDetection.IsMetadataUpdateSupported))]
        public void InvokeBeforeUpdate_NoExceptions()
=======
        [Fact]
        public void InvokeClearCache_NoExceptions()
>>>>>>> 16083f91
        {
            Action<Type[]> clearCache = GetClearCacheMethod();
            clearCache(null);
            clearCache(new Type[0]);
            clearCache(new Type[] { typeof(ReflectionCacheTests) });
            clearCache(new Type[] { typeof(string), typeof(int) });
        }

        [ActiveIssue("https://github.com/dotnet/runtime/issues/50978", TestRuntimes.Mono)]
        [ConditionalTheory(typeof(PlatformDetection), nameof(PlatformDetection.IsMetadataUpdateSupported))]
        [InlineData(false)]
        [InlineData(true)]
        public void GetMethod_MultipleCalls_ClearCache_DifferentObjects(bool justSpecificType)
        {
            Action<Type[]> clearCache = GetClearCacheMethod();

            MethodInfo mi1 = typeof(ReflectionCacheTests).GetMethod(nameof(GetMethod_MultipleCalls_ClearCache_DifferentObjects));
            Assert.NotNull(mi1);
            Assert.Equal(nameof(GetMethod_MultipleCalls_ClearCache_DifferentObjects), mi1.Name);

            clearCache(justSpecificType ? new[] { typeof(ReflectionCacheTests) } : null);

            MethodInfo mi2 = typeof(ReflectionCacheTests).GetMethod(nameof(GetMethod_MultipleCalls_ClearCache_DifferentObjects));
            Assert.NotNull(mi2);
            Assert.Equal(nameof(GetMethod_MultipleCalls_ClearCache_DifferentObjects), mi2.Name);

            Assert.NotSame(mi1, mi2);
        }

        private static Action<Type[]> GetClearCacheMethod()
        {
            Type updateHandler = typeof(Type).Assembly.GetType("System.Reflection.Metadata.RuntimeTypeMetadataUpdateHandler", throwOnError: true, ignoreCase: false);
            MethodInfo clearCache = updateHandler.GetMethod("ClearCache", BindingFlags.Public | BindingFlags.NonPublic | BindingFlags.Static, new[] { typeof(Type[]) });
            Assert.NotNull(clearCache);
            return clearCache.CreateDelegate<Action<Type[]>>();
        }
    }
}<|MERGE_RESOLUTION|>--- conflicted
+++ resolved
@@ -22,13 +22,8 @@
         }
 
         [ActiveIssue("https://github.com/dotnet/runtime/issues/50978", TestRuntimes.Mono)]
-<<<<<<< HEAD
         [ConditionalFact(typeof(PlatformDetection), nameof(PlatformDetection.IsMetadataUpdateSupported))]
-        public void InvokeBeforeUpdate_NoExceptions()
-=======
-        [Fact]
         public void InvokeClearCache_NoExceptions()
->>>>>>> 16083f91
         {
             Action<Type[]> clearCache = GetClearCacheMethod();
             clearCache(null);
