--- conflicted
+++ resolved
@@ -147,11 +147,7 @@
             }
         }
 
-<<<<<<< HEAD
-        [ActiveIssue("https://github.com/dotnet/runtimelab/issues/864" /* NativeAot */)]
-=======
         [ActiveIssue("https://github.com/dotnet/runtimelab/issues/864", typeof(PlatformDetection), nameof(PlatformDetection.IsNativeAot))]
->>>>>>> 46db4aa3
         [Fact]
         public void GenericTypeArguments_Get_ReturnsExpected()
         {
