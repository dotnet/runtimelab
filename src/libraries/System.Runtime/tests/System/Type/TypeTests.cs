--- conflicted
+++ resolved
@@ -527,11 +527,7 @@
         }
 
         [Fact]
-<<<<<<< HEAD
-        [ActiveIssue("https://github.com/dotnet/runtimelab/issues/155" /* NativeAot */)]
-=======
         [ActiveIssue("https://github.com/dotnet/runtimelab/issues/155", typeof(PlatformDetection), nameof(PlatformDetection.IsNativeAot))]
->>>>>>> 46db4aa3
         [ActiveIssue("https://github.com/dotnet/runtime/issues/52393", typeof(PlatformDetection), nameof(PlatformDetection.IsBrowser), nameof(PlatformDetection.IsMonoAOT))]
         public void GetTypeByName_InvokeViaReflection_Success()
         {
@@ -1042,11 +1038,7 @@
             };
         }
 
-<<<<<<< HEAD
-        [ActiveIssue("https://github.com/dotnet/runtimelab/issues/861" /* NativeAot */)]
-=======
         [ActiveIssue("https://github.com/dotnet/runtimelab/issues/861", typeof(PlatformDetection), nameof(PlatformDetection.IsNativeAot))]
->>>>>>> 46db4aa3
         [Theory]
         [MemberData(nameof(GetInterfaceMap_TestData))]
         public void GetInterfaceMap(Type interfaceType, Type classType, Tuple<MethodInfo, MethodInfo>[] expectedMap)
