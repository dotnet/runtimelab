<Project Sdk="Microsoft.NET.Sdk">
  <PropertyGroup>
<<<<<<< HEAD
    <TargetFrameworks>$(NetCoreAppCurrent);net48-Windows_NT</TargetFrameworks>
=======
    <TargetFrameworks>$(NetCoreAppCurrent);net48-windows</TargetFrameworks>
>>>>>>> 1c1757c0
  </PropertyGroup>
  <ItemGroup>
    <Compile Include="Tests.cs" />
  </ItemGroup>
  <ItemGroup>
    <PackageReference Include="System.IO.Packaging.TestData" Version="$(SystemIOPackagingTestDataVersion)" />
    <ProjectReference Include="..\src\System.IO.Packaging.csproj" />
  </ItemGroup>
  <ItemGroup Condition="$(TargetFramework.StartsWith('net48'))">
    <Reference Include="WindowsBase" />
  </ItemGroup>
</Project><|MERGE_RESOLUTION|>--- conflicted
+++ resolved
@@ -1,10 +1,6 @@
 <Project Sdk="Microsoft.NET.Sdk">
   <PropertyGroup>
-<<<<<<< HEAD
-    <TargetFrameworks>$(NetCoreAppCurrent);net48-Windows_NT</TargetFrameworks>
-=======
     <TargetFrameworks>$(NetCoreAppCurrent);net48-windows</TargetFrameworks>
->>>>>>> 1c1757c0
   </PropertyGroup>
   <ItemGroup>
     <Compile Include="Tests.cs" />
