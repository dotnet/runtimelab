--- conflicted
+++ resolved
@@ -22,11 +22,7 @@
         public static System.Collections.Generic.IEnumerable<System.Xml.Linq.XElement> Descendants<T>(this System.Collections.Generic.IEnumerable<T?> source, System.Xml.Linq.XName? name) where T : System.Xml.Linq.XContainer { throw null; }
         public static System.Collections.Generic.IEnumerable<System.Xml.Linq.XElement> Elements<T>(this System.Collections.Generic.IEnumerable<T?> source) where T : System.Xml.Linq.XContainer { throw null; }
         public static System.Collections.Generic.IEnumerable<System.Xml.Linq.XElement> Elements<T>(this System.Collections.Generic.IEnumerable<T?> source, System.Xml.Linq.XName? name) where T : System.Xml.Linq.XContainer { throw null; }
-<<<<<<< HEAD
-        public static System.Collections.Generic.IEnumerable<T> InDocumentOrder<T>(this System.Collections.Generic.IEnumerable<T> source) where T : System.Xml.Linq.XNode { throw null; }
-=======
         public static System.Collections.Generic.IEnumerable<T> InDocumentOrder<T>(this System.Collections.Generic.IEnumerable<T> source) where T : System.Xml.Linq.XNode? { throw null; }
->>>>>>> 1c1757c0
         public static System.Collections.Generic.IEnumerable<System.Xml.Linq.XNode> Nodes<T>(this System.Collections.Generic.IEnumerable<T?> source) where T : System.Xml.Linq.XContainer { throw null; }
         public static void Remove(this System.Collections.Generic.IEnumerable<System.Xml.Linq.XAttribute?> source) { }
         public static void Remove<T>(this System.Collections.Generic.IEnumerable<T?> source) where T : System.Xml.Linq.XNode { }
@@ -216,11 +212,7 @@
     }
     public partial class XDocumentType : System.Xml.Linq.XNode
     {
-<<<<<<< HEAD
-        public XDocumentType(string name, string? publicId, string? systemId, string internalSubset) { }
-=======
         public XDocumentType(string name, string? publicId, string? systemId, string? internalSubset) { }
->>>>>>> 1c1757c0
         public XDocumentType(System.Xml.Linq.XDocumentType other) { }
         [System.Diagnostics.CodeAnalysis.AllowNull]
         public string InternalSubset { get { throw null; } set { } }
