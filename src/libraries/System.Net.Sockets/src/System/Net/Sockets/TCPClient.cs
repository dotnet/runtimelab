--- conflicted
+++ resolved
@@ -291,8 +291,6 @@
         public ValueTask ConnectAsync(IPAddress[] addresses, int port, CancellationToken cancellationToken) =>
             CompleteConnectAsync(Client.ConnectAsync(addresses, port, cancellationToken));
 
-<<<<<<< HEAD
-=======
         /// <summary>
         /// Connects the client to a remote TCP host using the specified endpoint as an asynchronous operation.
         /// </summary>
@@ -302,7 +300,6 @@
         public ValueTask ConnectAsync(IPEndPoint remoteEP, CancellationToken cancellationToken) =>
             CompleteConnectAsync(Client.ConnectAsync(remoteEP, cancellationToken));
 
->>>>>>> 1c1757c0
         private async ValueTask CompleteConnectAsync(ValueTask task)
         {
             await task.ConfigureAwait(false);
