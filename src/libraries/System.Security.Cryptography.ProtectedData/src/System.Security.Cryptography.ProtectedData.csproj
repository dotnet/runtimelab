<Project Sdk="Microsoft.NET.Sdk">
  <PropertyGroup>
    <AllowUnsafeBlocks>true</AllowUnsafeBlocks>
<<<<<<< HEAD
    <TargetFrameworks>netstandard2.0-Windows_NT;net461-Windows_NT;netstandard2.0</TargetFrameworks>
=======
    <TargetFrameworks>netstandard2.0-windows;net461-windows;netstandard2.0</TargetFrameworks>
>>>>>>> 1c1757c0
    <Nullable>enable</Nullable>
  </PropertyGroup>
  <!-- DesignTimeBuild requires all the TargetFramework Derived Properties to not be present in the first property group. -->
  <PropertyGroup>
    <IsPartialFacadeAssembly Condition="$(TargetFramework.StartsWith('net4'))">true</IsPartialFacadeAssembly>
    <OmitResources Condition="$(TargetFramework.StartsWith('net4'))">true</OmitResources>
    <GeneratePlatformNotSupportedAssemblyMessage Condition="$(TargetFramework.StartsWith('netstandard')) and '$(TargetsWindows)' != 'true'">SR.PlatformNotSupported_CryptographyProtectedData</GeneratePlatformNotSupportedAssemblyMessage>
  </PropertyGroup>
  <ItemGroup Condition="'$(IsPartialFacadeAssembly)' != 'true' and (!$(TargetFramework.StartsWith('netstandard')) or '$(TargetsWindows)' == 'true')">
    <Compile Include="System\Security\Cryptography\DataProtectionScope.cs" />
    <Compile Include="System\Security\Cryptography\ProtectedData.cs" />
    <Compile Include="$(CommonPath)Interop\Windows\Crypt32\Interop.CryptProtectData.cs"
             Link="Common\Interop\Windows\Crypt32\Interop.CryptProtectData.cs" />
    <Compile Include="$(CommonPath)Interop\Windows\Crypt32\Interop.CryptUnprotectData.cs"
             Link="Common\Interop\Windows\Crypt32\Interop.CryptUnprotectData.cs" />
    <Compile Include="$(CommonPath)Interop\Windows\Crypt32\Interop.CryptProtectDataFlags.cs"
             Link="Common\Interop\Windows\Crypt32\Interop.CryptProtectDataFlags.cs" />
    <Compile Include="$(CommonPath)Interop\Windows\Crypt32\Interop.DATA_BLOB.cs"
             Link="Common\Interop\Windows\Crypt32\Interop.DATA_BLOB.cs" />
    <Compile Include="$(CommonPath)Interop\Windows\Interop.Errors.cs"
             Link="Common\Interop\Windows\Interop.Errors.cs" />
    <Compile Include="$(CommonPath)Internal\Cryptography\Windows\CryptoThrowHelper.cs"
             Link="Internal\Cryptography\Windows\CryptoThrowHelper.cs" />
    <Compile Include="$(CommonPath)Interop\Windows\Kernel32\Interop.FormatMessage.cs"
             Link="Internal\Windows\kernel32\Interop.FormatMessage.cs" />
    <Compile Include="$(CommonPath)Interop\Windows\Interop.Libraries.cs"
             Link="Common\Interop\Windows\Interop.Libraries.cs" />
    <Compile Include="$(CommonPath)System\HResults.cs"
             Link="Common\System\HResults.cs" />
  </ItemGroup>
  <ItemGroup Condition="$(TargetFramework.StartsWith('net4'))">
    <Reference Include="System.Security" />
  </ItemGroup>
  <ItemGroup Condition="$(TargetFramework.StartsWith('netstandard2.0'))">
    <PackageReference Include="System.Memory" Version="$(SystemMemoryVersion)" />
    <ProjectReference Include="$(LibrariesProjectRoot)System.Runtime.CompilerServices.Unsafe\src\System.Runtime.CompilerServices.Unsafe.ilproj" />
  </ItemGroup>
</Project><|MERGE_RESOLUTION|>--- conflicted
+++ resolved
@@ -1,11 +1,7 @@
 <Project Sdk="Microsoft.NET.Sdk">
   <PropertyGroup>
     <AllowUnsafeBlocks>true</AllowUnsafeBlocks>
-<<<<<<< HEAD
-    <TargetFrameworks>netstandard2.0-Windows_NT;net461-Windows_NT;netstandard2.0</TargetFrameworks>
-=======
     <TargetFrameworks>netstandard2.0-windows;net461-windows;netstandard2.0</TargetFrameworks>
->>>>>>> 1c1757c0
     <Nullable>enable</Nullable>
   </PropertyGroup>
   <!-- DesignTimeBuild requires all the TargetFramework Derived Properties to not be present in the first property group. -->
