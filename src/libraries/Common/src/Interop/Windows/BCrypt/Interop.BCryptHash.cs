// Licensed to the .NET Foundation under one or more agreements.
// The .NET Foundation licenses this file to you under the MIT license.

using System;
using System.Runtime.InteropServices;

internal partial class Interop
{
    internal partial class BCrypt
    {
        [DllImport(Libraries.BCrypt, CharSet = CharSet.Unicode)]
        internal static unsafe extern NTSTATUS BCryptHash(nuint hAlgorithm, byte* pbSecret, int cbSecret, byte* pbInput, int cbInput, byte* pbOutput, int cbOutput);

        // Pseudo-handles, as defined in bcrypt.h
<<<<<<< HEAD
        // TODO: This really should be backed by 'nuint' (see https://github.com/dotnet/roslyn/issues/44651)
=======
        // TODO: This really should be backed by 'nuint' (see https://github.com/dotnet/roslyn/issues/44110)
>>>>>>> 1c1757c0
        public enum BCryptAlgPseudoHandle : uint
        {
            BCRYPT_MD5_ALG_HANDLE = 0x00000021,
            BCRYPT_SHA1_ALG_HANDLE = 0x00000031,
            BCRYPT_SHA256_ALG_HANDLE = 0x00000041,
            BCRYPT_SHA384_ALG_HANDLE = 0x00000051,
            BCRYPT_SHA512_ALG_HANDLE = 0x00000061,
        }
    }
}<|MERGE_RESOLUTION|>--- conflicted
+++ resolved
@@ -12,11 +12,7 @@
         internal static unsafe extern NTSTATUS BCryptHash(nuint hAlgorithm, byte* pbSecret, int cbSecret, byte* pbInput, int cbInput, byte* pbOutput, int cbOutput);
 
         // Pseudo-handles, as defined in bcrypt.h
-<<<<<<< HEAD
-        // TODO: This really should be backed by 'nuint' (see https://github.com/dotnet/roslyn/issues/44651)
-=======
         // TODO: This really should be backed by 'nuint' (see https://github.com/dotnet/roslyn/issues/44110)
->>>>>>> 1c1757c0
         public enum BCryptAlgPseudoHandle : uint
         {
             BCRYPT_MD5_ALG_HANDLE = 0x00000021,
