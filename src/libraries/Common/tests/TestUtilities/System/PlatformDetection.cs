--- conflicted
+++ resolved
@@ -28,11 +28,7 @@
         public static bool IsMonoInterpreter => GetIsRunningOnMonoInterpreter();
         public static bool IsMonoAOT => Environment.GetEnvironmentVariable("MONO_AOT_MODE") == "aot";
         public static bool IsNotMonoAOT => Environment.GetEnvironmentVariable("MONO_AOT_MODE") != "aot";
-<<<<<<< HEAD
-        public static bool IsNativeAot => !IsReflectionEmitSupported;
-=======
         public static bool IsNativeAot => IsNotMonoRuntime && !IsReflectionEmitSupported;
->>>>>>> 46db4aa3
         public static bool IsFreeBSD => RuntimeInformation.IsOSPlatform(OSPlatform.Create("FREEBSD"));
         public static bool IsNetBSD => RuntimeInformation.IsOSPlatform(OSPlatform.Create("NETBSD"));
         public static bool IsAndroid => RuntimeInformation.IsOSPlatform(OSPlatform.Create("ANDROID"));
@@ -65,14 +61,10 @@
 
         public static bool IsCaseInsensitiveOS => IsWindows || IsOSX || IsMacCatalyst;
         public static bool IsCaseSensitiveOS => !IsCaseInsensitiveOS;
-        public static bool IsSymLinkSupported => !IsiOS && !IstvOS;
 
         public static bool IsThreadingSupported => !IsBrowser;
         public static bool IsBinaryFormatterSupported => IsNotMobile && !IsNativeAot;
-<<<<<<< HEAD
-=======
         public static bool IsSymLinkSupported => !IsiOS && !IstvOS;
->>>>>>> 46db4aa3
 
         public static bool IsSpeedOptimized => !IsSizeOptimized;
         public static bool IsSizeOptimized => IsBrowser || IsAndroid || IsAppleMobile;
