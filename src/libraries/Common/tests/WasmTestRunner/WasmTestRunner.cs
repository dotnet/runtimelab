// Licensed to the .NET Foundation under one or more agreements.
// The .NET Foundation licenses this file to you under the MIT license.

using System;
using System.Collections.Generic;
using System.Threading.Tasks;
<<<<<<< HEAD

=======
>>>>>>> e126f8ff
using Microsoft.DotNet.XHarness.TestRunners.Common;
using Microsoft.DotNet.XHarness.TestRunners.Xunit;

public class WasmTestRunner : WasmApplicationEntryPoint
{
    protected int MaxParallelThreadsFromArg { get; set; }
    protected override int? MaxParallelThreads => RunInParallel ? MaxParallelThreadsFromArg : base.MaxParallelThreads;

    public static async Task<int> Main(string[] args)
    {
        int index = 0;

#if SINGLE_FILE_TEST_RUNNER
        // This runner is also used for NativeAOT testing, which defines SINGLE_FILE_TEST_RUNNER.
        var testAssembly = typeof(SimpleWasmTestRunner).Assembly.GetName().Name;
#else
        if (args.Length == 0)
        {
            Console.WriteLine($"No args given");
            return -1;
        }

<<<<<<< HEAD
        var testAssembly = args[index++];
#endif
=======
        var runner = new WasmTestRunner();

        runner.TestAssembly = args[0];
>>>>>>> e126f8ff

        var excludedTraits = new List<string>();
        var includedTraits = new List<string>();
        var includedNamespaces = new List<string>();
        var includedClasses = new List<string>();
        var includedMethods = new List<string>();
        var backgroundExec = false;
        var untilFailed = false;

        for (int i = index; i < args.Length; i++)
        {
            var option = args[i];
            switch (option)
            {
                case "-notrait":
                    excludedTraits.Add(args[i + 1]);
                    i++;
                    break;
                case "-trait":
                    includedTraits.Add(args[i + 1]);
                    i++;
                    break;
                case "-namespace":
                    includedNamespaces.Add(args[i + 1]);
                    i++;
                    break;
                case "-class":
                    includedClasses.Add(args[i + 1]);
                    i++;
                    break;
                case "-method":
                    includedMethods.Add(args[i + 1]);
                    i++;
                    break;
                case "-backgroundExec":
                    backgroundExec = true;
                    break;
                case "-untilFailed":
                    untilFailed = true;
                    break;
                case "-threads":
                    runner.IsThreadless = false;
                    break;
                case "-parallelThreads":
                    runner.MaxParallelThreadsFromArg = Math.Max(1, int.Parse(args[i + 1]));
                    runner.RunInParallel = runner.MaxParallelThreadsFromArg > 1;
                    i++;
                    break;
                case "-verbosity":
                    runner.MinimumLogLevel = Enum.Parse<MinimumLogLevel>(args[i + 1]);
                    i++;
                    break;
                default:
                    throw new ArgumentException($"Invalid argument '{option}'.");
            }
        }

        runner.ExcludedTraits = excludedTraits;
        runner.IncludedTraits = includedTraits;
        runner.IncludedNamespaces = includedNamespaces;
        runner.IncludedClasses = includedClasses;
        runner.IncludedMethods = includedMethods;

#if !SINGLE_FILE_TEST_RUNNER
        if (OperatingSystem.IsBrowser())
        {
            await Task.Yield();
        }
#endif

        var res = 0;
        do
        {
            if (backgroundExec)
            {
                res = await Task.Run(() => runner.Run());
            }
            else
            {
                res = await runner.Run();
            }
        }
        while(res == 0 && untilFailed);

        return res;
    }

<<<<<<< HEAD
#if SINGLE_FILE_TEST_RUNNER
    protected override IEnumerable<TestAssemblyInfo> GetTestAssemblies()
        => new[] { new TestAssemblyInfo(typeof(SimpleWasmTestRunner).Assembly, typeof(SimpleWasmTestRunner).Assembly.GetName().Name) };
#endif
=======
    public override Task RunAsync()
    {
        if (RunInParallel)
            Console.WriteLine($"Running in parallel with {MaxParallelThreads} threads.");

        return base.RunAsync();
    }
>>>>>>> e126f8ff
}<|MERGE_RESOLUTION|>--- conflicted
+++ resolved
@@ -4,10 +4,7 @@
 using System;
 using System.Collections.Generic;
 using System.Threading.Tasks;
-<<<<<<< HEAD
-
-=======
->>>>>>> e126f8ff
+using Microsoft.DotNet.XHarness.TestRunners.Common;
 using Microsoft.DotNet.XHarness.TestRunners.Common;
 using Microsoft.DotNet.XHarness.TestRunners.Xunit;
 
@@ -30,14 +27,12 @@
             return -1;
         }
 
-<<<<<<< HEAD
         var testAssembly = args[index++];
 #endif
-=======
+
         var runner = new WasmTestRunner();
 
-        runner.TestAssembly = args[0];
->>>>>>> e126f8ff
+        runner.TestAssembly = testAssembly;
 
         var excludedTraits = new List<string>();
         var includedTraits = new List<string>();
@@ -125,12 +120,6 @@
         return res;
     }
 
-<<<<<<< HEAD
-#if SINGLE_FILE_TEST_RUNNER
-    protected override IEnumerable<TestAssemblyInfo> GetTestAssemblies()
-        => new[] { new TestAssemblyInfo(typeof(SimpleWasmTestRunner).Assembly, typeof(SimpleWasmTestRunner).Assembly.GetName().Name) };
-#endif
-=======
     public override Task RunAsync()
     {
         if (RunInParallel)
@@ -138,5 +127,9 @@
 
         return base.RunAsync();
     }
->>>>>>> e126f8ff
+
+#if SINGLE_FILE_TEST_RUNNER
+    protected override IEnumerable<TestAssemblyInfo> GetTestAssemblies()
+        => new[] { new TestAssemblyInfo(typeof(SimpleWasmTestRunner).Assembly, typeof(SimpleWasmTestRunner).Assembly.GetName().Name) };
+#endif
 }