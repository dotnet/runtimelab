--- conflicted
+++ resolved
@@ -1,12 +1,7 @@
 ﻿<Project Sdk="Microsoft.NET.Sdk">
 
   <PropertyGroup>
-<<<<<<< HEAD
-    <TargetFrameworks>netcoreapp3.0;net461</TargetFrameworks>
-    <TargetFrameworks Condition=" '$(OS)' != 'Windows_NT' ">netcoreapp3.0</TargetFrameworks>
-=======
-    <TargetFrameworks>netcoreapp2.2;net461</TargetFrameworks>
->>>>>>> dba6f714
+    <TargetFrameworks>netcoreapp3.0;net472</TargetFrameworks>
   </PropertyGroup>
 
   <ItemGroup>
