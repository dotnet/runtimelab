﻿<Project Sdk="Microsoft.NET.Sdk">
  <PropertyGroup>
    <AllowUnsafeBlocks>true</AllowUnsafeBlocks>
    <TargetFrameworks>$(NetCoreAppCurrent);netstandard2.0;netcoreapp3.0;net461</TargetFrameworks>
    <ExcludeCurrentNetCoreAppFromPackage>true</ExcludeCurrentNetCoreAppFromPackage>
    <!-- Workaround for overriding the XML comments related warnings that are being supressed repo wide (within arcade): -->
    <!-- https://github.com/dotnet/arcade/blob/ea6addfdc65e5df1b2c036f11614a5f922e36267/src/Microsoft.DotNet.Arcade.Sdk/tools/ProjectDefaults.props#L90 -->
    <!-- For this project, we want warnings if there are public APIs/types without properly formatted XML comments (particularly CS1591). -->
    <NoWarn />
    <Nullable>enable</Nullable>
  </PropertyGroup>
  <!-- DesignTimeBuild requires all the TargetFramework Derived Properties to not be present in the first property group. -->
  <PropertyGroup>
    <!-- For the inbox library (that is shipping with the product), this should always be true. -->
    <!-- BUILDING_INBOX_LIBRARY is only false when building the netstandard compatible NuGet package. -->
    <DefineConstants Condition="'$(TargetFramework)' == '$(NetCoreAppCurrent)' or '$(TargetFramework)' == 'netcoreapp3.0'">$(DefineConstants);BUILDING_INBOX_LIBRARY</DefineConstants>
    <NoWarn Condition="'$(TargetFramework)' == 'netstandard2.0' or $(TargetFramework.StartsWith('net4'))">$(NoWarn);nullable</NoWarn>
    <!-- Use the contract reference path for ApiCompat. -->
    <ContractTargetFramework Condition="'$(TargetFramework)' == 'netcoreapp3.0'">netstandard2.0</ContractTargetFramework>
  </PropertyGroup>
  <!-- ILLinker settings -->
  <ItemGroup>
    <ILLinkSubstitutionsXmls Include="$(ILLinkDirectory)ILLink.Substitutions.xml" />
  </ItemGroup>
  <ItemGroup>
    <Compile Include="$(CommonPath)System\HexConverter.cs" Link="Common\System\HexConverter.cs" />
    <Compile Include="$(CommonPath)System\Text\Json\PooledByteBufferWriter.cs" Link="Common\System\Text\Json\PooledByteBufferWriter.cs" />
    <Compile Include="..\Common\JsonIgnoreCondition.cs" Link="Common\System\Text\Json\Serialization\JsonIgnoreCondition.cs" />
    <Compile Include="..\Common\JsonNumberHandling.cs" Link="Common\System\Text\Json\Serialization\JsonNumberHandling.cs" />
    <Compile Include="System\Text\Json\BitStack.cs" />
    <Compile Include="System\Text\Json\Document\JsonDocument.cs" />
    <Compile Include="System\Text\Json\Document\JsonDocument.DbRow.cs" />
    <Compile Include="System\Text\Json\Document\JsonDocument.MetadataDb.cs" />
    <Compile Include="System\Text\Json\Document\JsonDocument.Parse.cs" />
    <Compile Include="System\Text\Json\Document\JsonDocument.StackRow.cs" />
    <Compile Include="System\Text\Json\Document\JsonDocument.StackRowStack.cs" />
    <Compile Include="System\Text\Json\Document\JsonDocument.TryGetProperty.cs" />
    <Compile Include="System\Text\Json\Document\JsonDocumentOptions.cs" />
    <Compile Include="System\Text\Json\Document\JsonElement.ArrayEnumerator.cs" />
    <Compile Include="System\Text\Json\Document\JsonElement.cs" />
    <Compile Include="System\Text\Json\Document\JsonElement.ObjectEnumerator.cs" />
    <Compile Include="System\Text\Json\Document\JsonElement.Parse.cs" />
    <Compile Include="System\Text\Json\Document\JsonProperty.cs" />
    <Compile Include="System\Text\Json\Document\JsonValueKind.cs" />
    <Compile Include="System\Text\Json\JsonCommentHandling.cs" />
    <Compile Include="System\Text\Json\JsonConstants.cs" />
    <Compile Include="System\Text\Json\JsonEncodedText.cs" />
    <Compile Include="System\Text\Json\JsonException.cs" />
    <Compile Include="System\Text\Json\JsonHelpers.cs" />
    <Compile Include="System\Text\Json\JsonHelpers.Date.cs" />
    <Compile Include="System\Text\Json\JsonHelpers.Escaping.cs" />
    <Compile Include="System\Text\Json\JsonTokenType.cs" />
    <Compile Include="System\Text\Json\Reader\ConsumeNumberResult.cs" />
    <Compile Include="System\Text\Json\Reader\ConsumeTokenResult.cs" />
    <Compile Include="System\Text\Json\Reader\JsonReaderException.cs" />
    <Compile Include="System\Text\Json\Reader\JsonReaderHelper.cs" />
    <Compile Include="System\Text\Json\Reader\JsonReaderHelper.Unescaping.cs" />
    <Compile Include="System\Text\Json\Reader\JsonReaderOptions.cs" />
    <Compile Include="System\Text\Json\Reader\JsonReaderState.cs" />
    <Compile Include="System\Text\Json\Reader\Utf8JsonReader.cs" />
    <Compile Include="System\Text\Json\Reader\Utf8JsonReader.MultiSegment.cs" />
    <Compile Include="System\Text\Json\Reader\Utf8JsonReader.TryGet.cs" />
    <Compile Include="System\Text\Json\Serialization\Arguments.cs" />
    <Compile Include="System\Text\Json\Serialization\ArgumentState.cs" />
    <Compile Include="System\Text\Json\Serialization\Attributes\JsonAttribute.cs" />
    <Compile Include="System\Text\Json\Serialization\Attributes\JsonConstructorAttribute.cs" />
    <Compile Include="System\Text\Json\Serialization\Attributes\JsonConverterAttribute.cs" />
    <Compile Include="System\Text\Json\Serialization\Attributes\JsonExtensionDataAttribute.cs" />
    <Compile Include="System\Text\Json\Serialization\Attributes\JsonIgnoreAttribute.cs" />
    <Compile Include="System\Text\Json\Serialization\Attributes\JsonIncludeAttribute.cs" />
    <Compile Include="System\Text\Json\Serialization\Attributes\JsonNumberHandlingAttribute.cs" />
    <Compile Include="System\Text\Json\Serialization\Attributes\JsonPropertyNameAttribute.cs" />
    <Compile Include="System\Text\Json\Serialization\IgnoreReferenceResolver.cs" />
    <Compile Include="System\Text\Json\Serialization\ReferenceEqualsWrapper.cs" />
    <Compile Include="System\Text\Json\Serialization\ClassType.cs" />
    <Compile Include="System\Text\Json\Serialization\ConverterList.cs" />
    <Compile Include="System\Text\Json\Serialization\Converters\Collection\ArrayConverter.cs" />
    <Compile Include="System\Text\Json\Serialization\Converters\Collection\ConcurrentQueueOfTConverter.cs" />
    <Compile Include="System\Text\Json\Serialization\Converters\Collection\ConcurrentStackOfTConverter.cs" />
    <Compile Include="System\Text\Json\Serialization\Converters\Collection\DictionaryDefaultConverter.cs" />
    <Compile Include="System\Text\Json\Serialization\Converters\Collection\DictionaryOfTKeyTValueConverter.cs" />
    <Compile Include="System\Text\Json\Serialization\Converters\Collection\ICollectionOfTConverter.cs" />
    <Compile Include="System\Text\Json\Serialization\Converters\Collection\IDictionaryConverter.cs" />
    <Compile Include="System\Text\Json\Serialization\Converters\Collection\IDictionaryOfTKeyTValueConverter.cs" />
    <Compile Include="System\Text\Json\Serialization\Converters\Collection\IEnumerableConverter.cs" />
    <Compile Include="System\Text\Json\Serialization\Converters\Collection\IEnumerableConverterFactory.cs" />
    <Compile Include="System\Text\Json\Serialization\Converters\Collection\IEnumerableConverterFactoryHelpers.cs" />
    <Compile Include="System\Text\Json\Serialization\Converters\Collection\IEnumerableDefaultConverter.cs" />
    <Compile Include="System\Text\Json\Serialization\Converters\Collection\IEnumerableOfTConverter.cs" />
    <Compile Include="System\Text\Json\Serialization\Converters\Collection\IEnumerableWithAddMethodConverter.cs" />
    <Compile Include="System\Text\Json\Serialization\Converters\Collection\IListConverter.cs" />
    <Compile Include="System\Text\Json\Serialization\Converters\Collection\IListOfTConverter.cs" />
    <Compile Include="System\Text\Json\Serialization\Converters\Collection\ImmutableDictionaryOfTKeyTValueConverter.cs" />
    <Compile Include="System\Text\Json\Serialization\Converters\Collection\ImmutableEnumerableOfTConverter.cs" />
    <Compile Include="System\Text\Json\Serialization\Converters\Collection\IReadOnlyDictionaryOfTKeyTValueConverter.cs" />
    <Compile Include="System\Text\Json\Serialization\Converters\Collection\ISetOfTConverter.cs" />
    <Compile Include="System\Text\Json\Serialization\Converters\Collection\JsonCollectionConverter.cs" />
    <Compile Include="System\Text\Json\Serialization\Converters\Collection\JsonDictionaryConverter.cs" />
    <Compile Include="System\Text\Json\Serialization\Converters\Collection\ListOfTConverter.cs" />
    <Compile Include="System\Text\Json\Serialization\Converters\Collection\QueueOfTConverter.cs" />
    <Compile Include="System\Text\Json\Serialization\Converters\Collection\StackOfTConverter.cs" />
    <Compile Include="System\Text\Json\Serialization\Converters\Object\JsonObjectConverter.cs" />
    <Compile Include="System\Text\Json\Serialization\Converters\Object\KeyValuePairConverter.cs" />
    <Compile Include="System\Text\Json\Serialization\Converters\Object\ObjectConverterFactory.cs" />
    <Compile Include="System\Text\Json\Serialization\Converters\Object\ObjectDefaultConverter.cs" />
    <Compile Include="System\Text\Json\Serialization\Converters\Object\ObjectWithParameterizedConstructorConverter.cs" />
    <Compile Include="System\Text\Json\Serialization\Converters\Object\ObjectWithParameterizedConstructorConverter.Large.cs" />
    <Compile Include="System\Text\Json\Serialization\Converters\Object\ObjectWithParameterizedConstructorConverter.Small.cs" />
    <Compile Include="System\Text\Json\Serialization\Converters\Value\BooleanConverter.cs" />
    <Compile Include="System\Text\Json\Serialization\Converters\Value\ByteArrayConverter.cs" />
    <Compile Include="System\Text\Json\Serialization\Converters\Value\ByteConverter.cs" />
    <Compile Include="System\Text\Json\Serialization\Converters\Value\CharConverter.cs" />
    <Compile Include="System\Text\Json\Serialization\Converters\Value\DateTimeConverter.cs" />
    <Compile Include="System\Text\Json\Serialization\Converters\Value\DateTimeOffsetConverter.cs" />
    <Compile Include="System\Text\Json\Serialization\Converters\Value\DecimalConverter.cs" />
    <Compile Include="System\Text\Json\Serialization\Converters\Value\DisallowedTypeConverter.cs" />
    <Compile Include="System\Text\Json\Serialization\Converters\Value\DisallowedTypeConverterFactory.cs" />
    <Compile Include="System\Text\Json\Serialization\Converters\Value\DoubleConverter.cs" />
    <Compile Include="System\Text\Json\Serialization\Converters\Value\EnumConverter.cs" />
    <Compile Include="System\Text\Json\Serialization\Converters\Value\EnumConverterFactory.cs" />
    <Compile Include="System\Text\Json\Serialization\Converters\Value\EnumConverterOptions.cs" />
    <Compile Include="System\Text\Json\Serialization\Converters\Value\GuidConverter.cs" />
    <Compile Include="System\Text\Json\Serialization\Converters\Value\Int16Converter.cs" />
    <Compile Include="System\Text\Json\Serialization\Converters\Value\Int32Converter.cs" />
    <Compile Include="System\Text\Json\Serialization\Converters\Value\Int64Converter.cs" />
    <Compile Include="System\Text\Json\Serialization\Converters\Value\JsonDocumentConverter.cs" />
    <Compile Include="System\Text\Json\Serialization\Converters\Value\JsonElementConverter.cs" />
    <Compile Include="System\Text\Json\Serialization\Converters\Value\NullableConverter.cs" />
    <Compile Include="System\Text\Json\Serialization\Converters\Value\NullableConverterFactory.cs" />
    <Compile Include="System\Text\Json\Serialization\Converters\Value\ObjectConverter.cs" />
    <Compile Include="System\Text\Json\Serialization\Converters\Value\SByteConverter.cs" />
    <Compile Include="System\Text\Json\Serialization\Converters\Value\SingleConverter.cs" />
    <Compile Include="System\Text\Json\Serialization\Converters\Value\StringConverter.cs" />
    <Compile Include="System\Text\Json\Serialization\Converters\Value\UInt16Converter.cs" />
    <Compile Include="System\Text\Json\Serialization\Converters\Value\UInt32Converter.cs" />
    <Compile Include="System\Text\Json\Serialization\Converters\Value\UInt64Converter.cs" />
    <Compile Include="System\Text\Json\Serialization\Converters\Value\UriConverter.cs" />
    <Compile Include="System\Text\Json\Serialization\Converters\Value\VersionConverter.cs" />
    <Compile Include="System\Text\Json\Serialization\IgnoreReferenceHandler.cs" />
    <Compile Include="System\Text\Json\Serialization\JsonCamelCaseNamingPolicy.cs" />
    <Compile Include="System\Text\Json\Serialization\JsonConverter.cs" />
    <Compile Include="System\Text\Json\Serialization\JsonConverter.ReadAhead.cs" />
    <Compile Include="System\Text\Json\Serialization\JsonConverterFactory.cs" />
    <Compile Include="System\Text\Json\Serialization\JsonConverterOfT.ReadCore.cs" />
    <Compile Include="System\Text\Json\Serialization\JsonConverterOfT.WriteCore.cs" />
    <Compile Include="System\Text\Json\Serialization\JsonConverterOfT.cs" />
    <Compile Include="System\Text\Json\Serialization\JsonDefaultNamingPolicy.cs" />
    <Compile Include="System\Text\Json\Serialization\JsonNamingPolicy.cs" />
    <Compile Include="System\Text\Json\Serialization\GenericMethodHolder.cs" />
    <Compile Include="System\Text\Json\Serialization\JsonResumableConverterOfT.cs" />
    <Compile Include="System\Text\Json\Serialization\JsonSerializer.Read.HandleMetadata.cs" />
    <Compile Include="System\Text\Json\Serialization\JsonSerializer.Read.HandlePropertyName.cs" />
    <Compile Include="System\Text\Json\Serialization\JsonSerializer.Read.Helpers.cs" />
    <Compile Include="System\Text\Json\Serialization\JsonSerializer.Read.Span.cs" />
    <Compile Include="System\Text\Json\Serialization\JsonSerializer.Read.Stream.cs" />
    <Compile Include="System\Text\Json\Serialization\JsonSerializer.Read.String.cs" />
    <Compile Include="System\Text\Json\Serialization\JsonSerializer.Read.Utf8JsonReader.cs" />
    <Compile Include="System\Text\Json\Serialization\JsonSerializer.Write.ByteArray.cs" />
    <Compile Include="System\Text\Json\Serialization\JsonSerializer.Write.HandleMetadata.cs" />
    <Compile Include="System\Text\Json\Serialization\JsonSerializer.Write.Helpers.cs" />
    <Compile Include="System\Text\Json\Serialization\JsonSerializer.Write.Stream.cs" />
    <Compile Include="System\Text\Json\Serialization\JsonSerializer.Write.String.cs" />
    <Compile Include="System\Text\Json\Serialization\JsonSerializer.Write.Utf8JsonWriter.cs" />
    <Compile Include="System\Text\Json\Serialization\JsonSerializerContext.cs" />
    <Compile Include="System\Text\Json\Serialization\JsonSerializerDefaults.cs" />
    <Compile Include="System\Text\Json\Serialization\JsonSerializerOptions.Converters.cs" />
    <Compile Include="System\Text\Json\Serialization\JsonSerializerOptions.cs" />
    <Compile Include="System\Text\Json\Serialization\JsonStringEnumConverter.cs" />
    <Compile Include="System\Text\Json\Serialization\Metadata\JsonClassInfo.cs" />
    <Compile Include="System\Text\Json\Serialization\Metadata\JsonClassInfo.Cache.cs" />
    <Compile Include="System\Text\Json\Serialization\Metadata\JsonCollectionTypeInfoOfT.cs" />
    <Compile Include="System\Text\Json\Serialization\Metadata\JsonParameterInfo.cs" />
    <Compile Include="System\Text\Json\Serialization\Metadata\JsonParameterInfoOfT.cs" />
    <Compile Include="System\Text\Json\Serialization\Metadata\JsonObjectInfoOfT.cs" />
    <Compile Include="System\Text\Json\Serialization\Metadata\JsonPropertyInfo.cs" />
    <Compile Include="System\Text\Json\Serialization\Metadata\JsonPropertyInfoOfT.cs" />
    <Compile Include="System\Text\Json\Serialization\Metadata\JsonTypeInfoOfT.cs" />
    <Compile Include="System\Text\Json\Serialization\Metadata\JsonValueInfoOfT.cs" />
    <Compile Include="System\Text\Json\Serialization\MetadataPropertyName.cs" />
    <Compile Include="System\Text\Json\Serialization\Metadata\KnownCollectionTypeInfos.cs" />
    <Compile Include="System\Text\Json\Serialization\Metadata\KnownDictionaryTypeInfos.cs" />
    <Compile Include="System\Text\Json\Serialization\MemberAccessor.cs" />
    <Compile Include="System\Text\Json\Serialization\ParameterRef.cs" />
    <Compile Include="System\Text\Json\Serialization\PreserveReferenceHandler.cs" />
    <Compile Include="System\Text\Json\Serialization\PreserveReferenceResolver.cs" />
    <Compile Include="System\Text\Json\Serialization\PropertyRef.cs" />
    <Compile Include="System\Text\Json\Serialization\ReadStack.cs" />
    <Compile Include="System\Text\Json\Serialization\ReadStackFrame.cs" />
    <Compile Include="System\Text\Json\Serialization\ReferenceHandler.cs" />
    <Compile Include="System\Text\Json\Serialization\ReferenceHandlerOfT.cs" />
    <Compile Include="System\Text\Json\Serialization\ReferenceHandlingStrategy.cs" />
    <Compile Include="System\Text\Json\Serialization\ReferenceResolver.cs" />
    <Compile Include="System\Text\Json\Serialization\ReflectionEmitMemberAccessor.cs" />
    <Compile Include="System\Text\Json\Serialization\ReflectionMemberAccessor.cs" />
    <Compile Include="System\Text\Json\Serialization\StackFrameObjectState.cs" />
    <Compile Include="System\Text\Json\Serialization\StackFramePropertyState.cs" />
    <Compile Include="System\Text\Json\Serialization\WriteStack.cs" />
    <Compile Include="System\Text\Json\Serialization\WriteStackFrame.cs" />
    <Compile Include="System\Text\Json\ThrowHelper.cs" />
    <Compile Include="System\Text\Json\ThrowHelper.Serialization.cs" />
    <Compile Include="System\Text\Json\Writer\JsonWriterHelper.cs" />
    <Compile Include="System\Text\Json\Writer\JsonWriterHelper.Date.cs" />
    <Compile Include="System\Text\Json\Writer\JsonWriterHelper.Escaping.cs" />
    <Compile Include="System\Text\Json\Writer\JsonWriterHelper.Transcoding.cs" />
    <Compile Include="System\Text\Json\Writer\JsonWriterOptions.cs" />
    <Compile Include="System\Text\Json\Writer\SequenceValidity.cs" />
    <Compile Include="System\Text\Json\Writer\Utf8JsonWriter.cs" />
    <Compile Include="System\Text\Json\Writer\Utf8JsonWriter.WriteProperties.Bytes.cs" />
    <Compile Include="System\Text\Json\Writer\Utf8JsonWriter.WriteProperties.DateTime.cs" />
    <Compile Include="System\Text\Json\Writer\Utf8JsonWriter.WriteProperties.DateTimeOffset.cs" />
    <Compile Include="System\Text\Json\Writer\Utf8JsonWriter.WriteProperties.Decimal.cs" />
    <Compile Include="System\Text\Json\Writer\Utf8JsonWriter.WriteProperties.Double.cs" />
    <Compile Include="System\Text\Json\Writer\Utf8JsonWriter.WriteProperties.Float.cs" />
    <Compile Include="System\Text\Json\Writer\Utf8JsonWriter.WriteProperties.FormattedNumber.cs" />
    <Compile Include="System\Text\Json\Writer\Utf8JsonWriter.WriteProperties.Guid.cs" />
    <Compile Include="System\Text\Json\Writer\Utf8JsonWriter.WriteProperties.Helpers.cs" />
    <Compile Include="System\Text\Json\Writer\Utf8JsonWriter.WriteProperties.Literal.cs" />
    <Compile Include="System\Text\Json\Writer\Utf8JsonWriter.WriteProperties.SignedNumber.cs" />
    <Compile Include="System\Text\Json\Writer\Utf8JsonWriter.WriteProperties.String.cs" />
    <Compile Include="System\Text\Json\Writer\Utf8JsonWriter.WriteProperties.UnsignedNumber.cs" />
    <Compile Include="System\Text\Json\Writer\Utf8JsonWriter.WriteValues.Bytes.cs" />
    <Compile Include="System\Text\Json\Writer\Utf8JsonWriter.WriteValues.Comment.cs" />
    <Compile Include="System\Text\Json\Writer\Utf8JsonWriter.WriteValues.DateTime.cs" />
    <Compile Include="System\Text\Json\Writer\Utf8JsonWriter.WriteValues.DateTimeOffset.cs" />
    <Compile Include="System\Text\Json\Writer\Utf8JsonWriter.WriteValues.Decimal.cs" />
    <Compile Include="System\Text\Json\Writer\Utf8JsonWriter.WriteValues.Double.cs" />
    <Compile Include="System\Text\Json\Writer\Utf8JsonWriter.WriteValues.Float.cs" />
    <Compile Include="System\Text\Json\Writer\Utf8JsonWriter.WriteValues.FormattedNumber.cs" />
    <Compile Include="System\Text\Json\Writer\Utf8JsonWriter.WriteValues.Guid.cs" />
    <Compile Include="System\Text\Json\Writer\Utf8JsonWriter.WriteValues.Helpers.cs" />
    <Compile Include="System\Text\Json\Writer\Utf8JsonWriter.WriteValues.Literal.cs" />
    <Compile Include="System\Text\Json\Writer\Utf8JsonWriter.WriteValues.SignedNumber.cs" />
    <Compile Include="System\Text\Json\Writer\Utf8JsonWriter.WriteValues.String.cs" />
    <Compile Include="System\Text\Json\Writer\Utf8JsonWriter.WriteValues.UnsignedNumber.cs" />
    <Compile Include="System\TypeExtensions.cs" />
  </ItemGroup>
  <ItemGroup Condition="'$(TargetFramework)' != '$(NetCoreAppCurrent)'">
    <Compile Include="$(CoreLibSharedDir)System\Diagnostics\CodeAnalysis\DynamicDependencyAttribute.cs" />
    <Compile Include="$(CoreLibSharedDir)System\Diagnostics\CodeAnalysis\DynamicallyAccessedMembersAttribute.cs" />
    <Compile Include="$(CoreLibSharedDir)System\Diagnostics\CodeAnalysis\DynamicallyAccessedMemberTypes.cs" />
    <Compile Include="$(CoreLibSharedDir)System\Diagnostics\CodeAnalysis\UnconditionalSuppressMessageAttribute.cs" />
    <Compile Include="$(CommonPath)System\Collections\Generic\ReferenceEqualityComparer.cs" Link="Common\System\Collections\Generic\ReferenceEqualityComparer.cs" />
  </ItemGroup>
  <ItemGroup Condition="$(TargetFramework.StartsWith('netstandard')) or $(TargetFramework.StartsWith('net4'))">
    <Compile Include="System\Collections\Generic\StackExtensions.netstandard.cs" />
    <!-- Common or Common-branched source files -->
    <Compile Include="$(CommonPath)System\Buffers\ArrayBufferWriter.cs"
             Link="Common\System\Buffers\ArrayBufferWriter.cs" />
  </ItemGroup>
  <ItemGroup Condition="'$(TargetFramework)' == '$(NetCoreAppCurrent)' or
                        '$(TargetFramework)' == 'netcoreapp3.0'">
    <Reference Include="System.Buffers" />
    <Reference Include="System.Collections" />
    <Reference Include="System.Collections.Concurrent" />
    <Reference Include="System.Diagnostics.Debug" />
    <Reference Include="System.Memory" />
    <Reference Include="System.Numerics.Vectors" />
    <Reference Include="System.Reflection.Emit.ILGeneration" />
    <Reference Include="System.Reflection.Emit.Lightweight" />
    <Reference Include="System.Reflection.Primitives" />
    <Reference Include="System.Resources.ResourceManager" />
    <Reference Include="System.Runtime" />
    <Reference Include="System.Runtime.Extensions" />
    <Reference Include="System.Text.Encoding.Extensions" />
    <Reference Include="System.Threading" />
    <Reference Include="System.Threading.Tasks" />
    <Reference Include="System.Threading.Tasks.Extensions" />
  </ItemGroup>
  <ItemGroup Condition="'$(TargetFramework)' == 'netcoreapp3.0'">
    <Reference Include="System.Diagnostics.Tools" />
  </ItemGroup>
  <ItemGroup Condition="'$(TargetFramework)' == 'netstandard2.0' or $(TargetFramework.StartsWith('net4'))">
    <PackageReference Include="System.Buffers" Version="$(SystemBuffersVersion)" />
    <PackageReference Include="System.Memory" Version="$(SystemMemoryVersion)" />
    <PackageReference Include="System.Numerics.Vectors" Version="$(SystemNumericsVectorsVersion)" />
    <PackageReference Include="System.Threading.Tasks.Extensions" Version="$(SystemThreadingTasksExtensionsVersion)" />
    <PackageReference Include="System.ValueTuple" Version="$(SystemValueTupleVersion)" Condition="'$(TargetFramework)' == 'net461'" />
    <ProjectReference Include="$(LibrariesProjectRoot)Microsoft.Bcl.AsyncInterfaces\src\Microsoft.Bcl.AsyncInterfaces.csproj" />
  </ItemGroup>
<<<<<<< HEAD
  <!-- TODO: remove before shipping.
       Configuration to run JSON source generator -->
  <PropertyGroup Condition="'$(GenerateJsonMetadata)' == 'true'">
    <DefineConstants>$(DefineConstants);GENERATE_JSON_METADATA</DefineConstants>
  </PropertyGroup>
=======

  <!-- Application tfms (.NETCoreApp, .NETFramework) need to use the same or higher version of .NETStandard's dependencies. -->
  <Choose>
    <When Condition="'$(TargetFramework)' == '$(NetCoreAppCurrent)'">
      <ItemGroup>
        <Reference Include="System.Runtime.CompilerServices.Unsafe" />
        <Reference Include="System.Text.Encodings.Web" />
      </ItemGroup>
    </When>
    <Otherwise>
      <ItemGroup>
        <ProjectReference Include="$(LibrariesProjectRoot)System.Runtime.CompilerServices.Unsafe\src\System.Runtime.CompilerServices.Unsafe.ilproj" />
        <ProjectReference Include="$(LibrariesProjectRoot)System.Text.Encodings.Web\src\System.Text.Encodings.Web.csproj" />
      </ItemGroup>
    </Otherwise>
  </Choose>
>>>>>>> ec0bb497
</Project><|MERGE_RESOLUTION|>--- conflicted
+++ resolved
@@ -277,13 +277,11 @@
     <PackageReference Include="System.ValueTuple" Version="$(SystemValueTupleVersion)" Condition="'$(TargetFramework)' == 'net461'" />
     <ProjectReference Include="$(LibrariesProjectRoot)Microsoft.Bcl.AsyncInterfaces\src\Microsoft.Bcl.AsyncInterfaces.csproj" />
   </ItemGroup>
-<<<<<<< HEAD
   <!-- TODO: remove before shipping.
        Configuration to run JSON source generator -->
   <PropertyGroup Condition="'$(GenerateJsonMetadata)' == 'true'">
     <DefineConstants>$(DefineConstants);GENERATE_JSON_METADATA</DefineConstants>
   </PropertyGroup>
-=======
 
   <!-- Application tfms (.NETCoreApp, .NETFramework) need to use the same or higher version of .NETStandard's dependencies. -->
   <Choose>
@@ -300,5 +298,4 @@
       </ItemGroup>
     </Otherwise>
   </Choose>
->>>>>>> ec0bb497
 </Project>