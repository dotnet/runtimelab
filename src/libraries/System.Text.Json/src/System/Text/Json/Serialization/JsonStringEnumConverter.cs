--- conflicted
+++ resolved
@@ -51,21 +51,7 @@
         }
 
         /// <inheritdoc />
-<<<<<<< HEAD
-        public override JsonConverter CreateConverter(Type typeToConvert, JsonSerializerOptions options)
-        {
-            JsonConverter converter = (JsonConverter)Activator.CreateInstance(
-                typeof(EnumConverter<>).MakeGenericType(typeToConvert),
-                BindingFlags.Instance | BindingFlags.NonPublic,
-                binder: null,
-                new object?[] { _converterOptions, _namingPolicy, options },
-                culture: null)!;
-
-            return converter;
-        }
-=======
         public override JsonConverter CreateConverter(Type typeToConvert, JsonSerializerOptions options) =>
             EnumConverterFactory.Create(typeToConvert, _converterOptions, _namingPolicy, options);
->>>>>>> ec0bb497
     }
 }