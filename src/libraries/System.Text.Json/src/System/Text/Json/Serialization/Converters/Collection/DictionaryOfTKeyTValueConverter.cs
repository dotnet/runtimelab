// Licensed to the .NET Foundation under one or more agreements.
// The .NET Foundation licenses this file to you under the MIT license.

using System.Collections.Generic;
using System.Text.Json.Serialization.Metadata;

namespace System.Text.Json.Serialization.Converters
{
    /// <summary>
    /// Converter for Dictionary{string, TValue} that (de)serializes as a JSON object with properties
    /// representing the dictionary element key and value.
    /// </summary>
    internal sealed class DictionaryOfTKeyTValueConverter<TCollection, TKey, TValue>
        : DictionaryDefaultConverter<TCollection, TKey, TValue>
        where TCollection : Dictionary<TKey, TValue>
        where TKey : notnull
    {
        protected override void Add(TKey key, in TValue value, JsonSerializerOptions options, ref ReadStack state)
        {
            ((TCollection)state.Current.ReturnValue!)[key] = value;
        }

        protected override void CreateCollection(ref Utf8JsonReader reader, ref ReadStack state)
        {
            if (state.Current.JsonClassInfo.CreateObject == null)
            {
                ThrowHelper.ThrowNotSupportedException_SerializationNotSupported(state.Current.JsonClassInfo.Type);
            }

            state.Current.ReturnValue = state.Current.JsonClassInfo.CreateObject();
        }

        protected internal override bool OnWriteResume(
            Utf8JsonWriter writer,
            TCollection value,
            JsonSerializerOptions options,
            ref WriteStack state)
        {
            Dictionary<TKey, TValue>.Enumerator enumerator;
            if (state.Current.CollectionEnumerator == null)
            {
                enumerator = value.GetEnumerator();
                if (!enumerator.MoveNext())
                {
                    enumerator.Dispose();
                    return true;
                }
            }
            else
            {
                enumerator = (Dictionary<TKey, TValue>.Enumerator)state.Current.CollectionEnumerator;
            }

            JsonClassInfo classInfo = state.Current.JsonClassInfo;
            _keyConverter ??= GetConverter<TKey>(classInfo.KeyClassInfo!);
            _valueConverter ??= GetConverter<TValue>(classInfo.ElementClassInfo!);

<<<<<<< HEAD
            JsonConverter<TKey> keyConverter = _keyConverter ??= GetKeyConverter(KeyType, options);
            JsonConverter<TValue> valueConverter = _valueConverter ??= GetValueConverter(elementClassInfo);

            if (!state.SupportContinuation && valueConverter.CanUseDirectReadOrWrite && !state.Current.NumberHandling.HasValue)
=======
            if (!state.SupportContinuation && _valueConverter.CanUseDirectReadOrWrite && state.Current.NumberHandling == null)
>>>>>>> ec0bb497
            {
                // Fast path that avoids validation and extra indirection.
                do
                {
                    TKey key = enumerator.Current.Key;
                    _keyConverter.WriteWithQuotes(writer, key, options, ref state);
                    _valueConverter.Write(writer, enumerator.Current.Value, options);
                } while (enumerator.MoveNext());
            }
            else
            {
                do
                {
                    if (ShouldFlush(writer, ref state))
                    {
                        state.Current.CollectionEnumerator = enumerator;
                        return false;
                    }

                    if (state.Current.PropertyState < StackFramePropertyState.Name)
                    {
                        state.Current.PropertyState = StackFramePropertyState.Name;

                        TKey key = enumerator.Current.Key;
                        _keyConverter.WriteWithQuotes(writer, key, options, ref state);
                    }

                    TValue element = enumerator.Current.Value;
                    if (!_valueConverter.TryWrite(writer, element, options, ref state))
                    {
                        state.Current.CollectionEnumerator = enumerator;
                        return false;
                    }

                    state.Current.EndDictionaryElement();
                } while (enumerator.MoveNext());
            }

            enumerator.Dispose();
            return true;
        }
    }
}<|MERGE_RESOLUTION|>--- conflicted
+++ resolved
@@ -55,14 +55,7 @@
             _keyConverter ??= GetConverter<TKey>(classInfo.KeyClassInfo!);
             _valueConverter ??= GetConverter<TValue>(classInfo.ElementClassInfo!);
 
-<<<<<<< HEAD
-            JsonConverter<TKey> keyConverter = _keyConverter ??= GetKeyConverter(KeyType, options);
-            JsonConverter<TValue> valueConverter = _valueConverter ??= GetValueConverter(elementClassInfo);
-
-            if (!state.SupportContinuation && valueConverter.CanUseDirectReadOrWrite && !state.Current.NumberHandling.HasValue)
-=======
             if (!state.SupportContinuation && _valueConverter.CanUseDirectReadOrWrite && state.Current.NumberHandling == null)
->>>>>>> ec0bb497
             {
                 // Fast path that avoids validation and extra indirection.
                 do
