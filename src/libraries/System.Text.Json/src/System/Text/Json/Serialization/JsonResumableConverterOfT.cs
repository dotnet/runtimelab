--- conflicted
+++ resolved
@@ -23,12 +23,7 @@
 
             ReadStack state = default;
             state.Initialize(typeToConvert, options, supportContinuation: false);
-<<<<<<< HEAD
-
-            TryRead(ref reader, typeToConvert, options, ref state, out T value);
-=======
             TryRead(ref reader, typeToConvert, options, ref state, out T? value);
->>>>>>> 2c0f6fb6
             return value;
         }
 
