// Licensed to the .NET Foundation under one or more agreements.
// The .NET Foundation licenses this file to you under the MIT license.

using System.Buffers;
using System.Diagnostics;
using System.Diagnostics.CodeAnalysis;
using System.IO;
using System.Text.Json.Serialization;
using System.Text.Json.Serialization.Metadata;
using System.Threading;
using System.Threading.Tasks;

namespace System.Text.Json
{
    public static partial class JsonSerializer
    {
        /// <summary>
        /// Read the UTF-8 encoded text representing a single JSON value into a <typeparamref name="TValue"/>.
        /// The Stream will be read to completion.
        /// </summary>
        /// <returns>A <typeparamref name="TValue"/> representation of the JSON value.</returns>
        /// <param name="utf8Json">JSON data to parse.</param>
        /// <param name="options">Options to control the behavior during reading.</param>
        /// <param name="cancellationToken">
        /// The <see cref="System.Threading.CancellationToken"/> which may be used to cancel the read operation.
        /// </param>
        /// <exception cref="System.ArgumentNullException">
        /// <paramref name="utf8Json"/>is <see langword="null"/>.
        /// </exception>
        /// <exception cref="JsonException">
        /// Thrown when the JSON is invalid,
        /// <typeparamref name="TValue"/> is not compatible with the JSON,
        /// or when there is remaining data in the Stream.
        /// </exception>
        /// <exception cref="NotSupportedException">
        /// There is no compatible <see cref="System.Text.Json.Serialization.JsonConverter"/>
        /// for <typeparamref name="TValue"/> or its serializable members.
        /// </exception>
        public static ValueTask<TValue?> DeserializeAsync<[DynamicallyAccessedMembers(MembersAccessedOnRead)] TValue>(
            Stream utf8Json,
            JsonSerializerOptions? options = null,
            CancellationToken cancellationToken = default)
        {
            if (utf8Json == null)
            {
                throw new ArgumentNullException(nameof(utf8Json));
            }

            if (options == null)
            {
                options = JsonSerializerOptions.s_defaultOptions;
            }

            ReadStack state = default;
            state.Initialize(typeof(TValue), options, supportContinuation: true);
            JsonConverter converter = state.Current.JsonPropertyInfo!.ConverterBase;

            return ReadAsync<TValue>(
                converter,
                utf8Json,
                options,
                cancellationToken,
                state);
        }

        /// <summary>
        /// todo
        /// </summary>
        /// <typeparam name="TValue"></typeparam>
        /// <param name="utf8Json"></param>
        /// <param name="jsonTypeInfo"></param>
        /// <param name="cancellationToken"></param>
        /// <returns></returns>
        public static ValueTask<TValue> DeserializeAsync<TValue>(
            Stream utf8Json,
            JsonTypeInfo<TValue> jsonTypeInfo,
            CancellationToken cancellationToken = default)
        {
            if (utf8Json == null)
            {
                throw new ArgumentNullException(nameof(utf8Json));
            }

            if (jsonTypeInfo == null)
            {
                throw new ArgumentNullException(nameof(jsonTypeInfo));
            }

            ReadStack state = default;
            state.Initialize(jsonTypeInfo, supportContinuation: true);
            JsonConverter converter = jsonTypeInfo.PropertyInfoForClassInfo.ConverterBase;

            return ReadAsync<TValue>(
                converter,
                utf8Json,
                jsonTypeInfo.Options,
                cancellationToken,
                state);
        }

        /// <summary>
        /// Read the UTF-8 encoded text representing a single JSON value into a <paramref name="returnType"/>.
        /// The Stream will be read to completion.
        /// </summary>
        /// <returns>A <paramref name="returnType"/> representation of the JSON value.</returns>
        /// <param name="utf8Json">JSON data to parse.</param>
        /// <param name="returnType">The type of the object to convert to and return.</param>
        /// <param name="options">Options to control the behavior during reading.</param>
        /// <param name="cancellationToken">
        /// The <see cref="System.Threading.CancellationToken"/> which may be used to cancel the read operation.
        /// </param>
        /// <exception cref="System.ArgumentNullException">
        /// <paramref name="utf8Json"/> or <paramref name="returnType"/> is <see langword="null"/>.
        /// </exception>
        /// <exception cref="JsonException">
        /// Thrown when the JSON is invalid,
        /// the <paramref name="returnType"/> is not compatible with the JSON,
        /// or when there is remaining data in the Stream.
        /// </exception>
        /// <exception cref="NotSupportedException">
        /// There is no compatible <see cref="System.Text.Json.Serialization.JsonConverter"/>
        /// for <paramref name="returnType"/> or its serializable members.
        /// </exception>
        public static ValueTask<object?> DeserializeAsync(
            Stream utf8Json,
            [DynamicallyAccessedMembers(MembersAccessedOnRead)] Type returnType,
            JsonSerializerOptions? options = null,
            CancellationToken cancellationToken = default)
        {
            if (utf8Json == null)
                throw new ArgumentNullException(nameof(utf8Json));

            if (returnType == null)
                throw new ArgumentNullException(nameof(returnType));

<<<<<<< HEAD
=======
            return ReadAsync<object?>(utf8Json, returnType, options, cancellationToken);
        }

        private static async ValueTask<TValue?> ReadAsync<TValue>(
            Stream utf8Json,
            Type returnType,
            JsonSerializerOptions? options,
            CancellationToken cancellationToken)
        {
>>>>>>> 598426c8
            if (options == null)
            {
                options = JsonSerializerOptions.s_defaultOptions;
            }

            ReadStack state = default;
            state.Initialize(returnType, options, supportContinuation: true);
            JsonConverter converter = state.Current.JsonPropertyInfo!.ConverterBase;

            return ReadAsync<object?>(
                converter,
                utf8Json,
                options,
                cancellationToken,
                state);
        }

        private static async ValueTask<TValue> ReadAsync<TValue>(
            JsonConverter converter,
            Stream utf8Json,
            JsonSerializerOptions options,
            CancellationToken cancellationToken,
            ReadStack state) // todo: we can't use ref in async methods; pass all paramters with 'if' check?
        {
            var readerState = new JsonReaderState(options.GetReaderOptions());

            // todo: https://github.com/dotnet/runtime/issues/32355
            int utf8BomLength = JsonConstants.Utf8Bom.Length;
            byte[] buffer = ArrayPool<byte>.Shared.Rent(Math.Max(options.DefaultBufferSize, utf8BomLength));
            int bytesInBuffer = 0;
            long totalBytesRead = 0;
            int clearMax = 0;
            bool isFirstIteration = true;

            try
            {
                while (true)
                {
                    // Read from the stream until either our buffer is filled or we hit EOF.
                    // Calling ReadCore is relatively expensive, so we minimize the number of times
                    // we need to call it.
                    bool isFinalBlock = false;
                    while (true)
                    {
                        int bytesRead = await utf8Json.ReadAsync(
#if BUILDING_INBOX_LIBRARY
                            buffer.AsMemory(bytesInBuffer),
#else
                            buffer, bytesInBuffer, buffer.Length - bytesInBuffer,
#endif
                            cancellationToken).ConfigureAwait(false);

                        if (bytesRead == 0)
                        {
                            isFinalBlock = true;
                            break;
                        }

                        totalBytesRead += bytesRead;
                        bytesInBuffer += bytesRead;

                        if (bytesInBuffer == buffer.Length)
                        {
                            break;
                        }
                    }

                    if (bytesInBuffer > clearMax)
                    {
                        clearMax = bytesInBuffer;
                    }

                    int start = 0;
                    if (isFirstIteration)
                    {
                        isFirstIteration = false;

                        // Handle the UTF-8 BOM if present
                        Debug.Assert(buffer.Length >= JsonConstants.Utf8Bom.Length);
                        if (buffer.AsSpan().StartsWith(JsonConstants.Utf8Bom))
                        {
                            start += utf8BomLength;
                            bytesInBuffer -= utf8BomLength;
                        }
                    }

                    // Process the data available
                    TValue value = ReadCore<TValue>(
                        ref readerState,
                        isFinalBlock,
                        new ReadOnlySpan<byte>(buffer, start, bytesInBuffer),
                        options,
                        ref state,
                        converter);

                    Debug.Assert(state.BytesConsumed <= bytesInBuffer);
                    int bytesConsumed = checked((int)state.BytesConsumed);

                    bytesInBuffer -= bytesConsumed;

                    if (isFinalBlock)
                    {
                        // The reader should have thrown if we have remaining bytes.
                        Debug.Assert(bytesInBuffer == 0);

                        return value;
                    }

                    // Check if we need to shift or expand the buffer because there wasn't enough data to complete deserialization.
                    if ((uint)bytesInBuffer > ((uint)buffer.Length / 2))
                    {
                        // We have less than half the buffer available, double the buffer size.
                        byte[] dest = ArrayPool<byte>.Shared.Rent((buffer.Length < (int.MaxValue / 2)) ? buffer.Length * 2 : int.MaxValue);

                        // Copy the unprocessed data to the new buffer while shifting the processed bytes.
                        Buffer.BlockCopy(buffer, bytesConsumed + start, dest, 0, bytesInBuffer);

                        new Span<byte>(buffer, 0, clearMax).Clear();
                        ArrayPool<byte>.Shared.Return(buffer);

                        clearMax = bytesInBuffer;
                        buffer = dest;
                    }
                    else if (bytesInBuffer != 0)
                    {
                        // Shift the processed bytes to the beginning of buffer to make more room.
                        Buffer.BlockCopy(buffer, bytesConsumed + start, buffer, 0, bytesInBuffer);
                    }
                }
            }
            finally
            {
                // Clear only what we used and return the buffer to the pool
                new Span<byte>(buffer, 0, clearMax).Clear();
                ArrayPool<byte>.Shared.Return(buffer);
            }
        }

        private static TValue ReadCore<TValue>(
            ref JsonReaderState readerState,
            bool isFinalBlock,
            ReadOnlySpan<byte> buffer,
            JsonSerializerOptions options,
            ref ReadStack state,
            JsonConverter converterBase)
        {
            var reader = new Utf8JsonReader(buffer, isFinalBlock, readerState);

            // If we haven't read in the entire stream's payload we'll need to signify that we want
            // to enable read ahead behaviors to ensure we have complete json objects and arrays
            // ({}, []) when needed. (Notably to successfully parse JsonElement via JsonDocument
            // to assign to object and JsonElement properties in the constructed .NET object.)
            state.ReadAhead = !isFinalBlock;
            state.BytesConsumed = 0;

            TValue value = ReadCore<TValue>(converterBase, ref reader, options, ref state);

            readerState = reader.CurrentState;
            return value!;
        }
    }
}<|MERGE_RESOLUTION|>--- conflicted
+++ resolved
@@ -71,7 +71,7 @@
         /// <param name="jsonTypeInfo"></param>
         /// <param name="cancellationToken"></param>
         /// <returns></returns>
-        public static ValueTask<TValue> DeserializeAsync<TValue>(
+        public static ValueTask<TValue?> DeserializeAsync<TValue>(
             Stream utf8Json,
             JsonTypeInfo<TValue> jsonTypeInfo,
             CancellationToken cancellationToken = default)
@@ -133,22 +133,7 @@
             if (returnType == null)
                 throw new ArgumentNullException(nameof(returnType));
 
-<<<<<<< HEAD
-=======
-            return ReadAsync<object?>(utf8Json, returnType, options, cancellationToken);
-        }
-
-        private static async ValueTask<TValue?> ReadAsync<TValue>(
-            Stream utf8Json,
-            Type returnType,
-            JsonSerializerOptions? options,
-            CancellationToken cancellationToken)
-        {
->>>>>>> 598426c8
-            if (options == null)
-            {
-                options = JsonSerializerOptions.s_defaultOptions;
-            }
+            options ??= JsonSerializerOptions.s_defaultOptions;
 
             ReadStack state = default;
             state.Initialize(returnType, options, supportContinuation: true);
@@ -162,7 +147,7 @@
                 state);
         }
 
-        private static async ValueTask<TValue> ReadAsync<TValue>(
+        private static async ValueTask<TValue?> ReadAsync<TValue>(
             JsonConverter converter,
             Stream utf8Json,
             JsonSerializerOptions options,
