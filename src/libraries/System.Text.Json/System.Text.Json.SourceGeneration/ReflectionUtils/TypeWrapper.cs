--- conflicted
+++ resolved
@@ -48,61 +48,7 @@
 
         public override bool IsGenericTypeDefinition => base.IsGenericTypeDefinition;
 
-<<<<<<< HEAD
-        private string _fullNamespace;
-        public string FullNamespace
-        {
-            get
-            {
-                if (_fullNamespace == null)
-                {
-                    _fullNamespace = GetFullNamespace();
-                }
-                return _fullNamespace;
-            }
-        }
-
-        private bool? _isIEnumerable;
-        public bool IsIEnumerable
-        {
-            get
-            {
-                if (!_isIEnumerable.HasValue)
-                {
-                    _isIEnumerable = ImplementsIEnumerable();
-                }
-                return _isIEnumerable.Value;
-            }
-        }
-
-        private bool? _isIDictionary;
-        public bool IsIDictionary
-        {
-            get
-            {
-                if (!_isIDictionary.HasValue)
-                {
-                    _isIDictionary = ImplementsIDictionary(); 
-                }
-                return _isIDictionary.Value;
-            }
-        }
-
-        private bool? _isIList;
-        public bool IsIList
-        {
-            get
-            {
-                if (!_isIList.HasValue)
-                {
-                    _isIList = ImplementsIList();
-                }
-                return _isIList.Value;
-            }
-        }
-=======
         public INamespaceSymbol GetNamespaceSymbol => _typeSymbol.ContainingNamespace;
->>>>>>> 8a838e3c
 
         public override Type[] GetGenericArguments()
         {
