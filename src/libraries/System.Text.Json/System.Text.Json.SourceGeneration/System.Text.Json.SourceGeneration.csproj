--- conflicted
+++ resolved
@@ -1,4 +1,4 @@
-﻿<Project Sdk="Microsoft.NET.Sdk">
+<Project Sdk="Microsoft.NET.Sdk">
 
   <PropertyGroup>
     <TargetFrameworks>netstandard2.0</TargetFrameworks>
@@ -32,10 +32,7 @@
     <Compile Include="ReflectionUtils\RoslynExtensions.cs" />
     <Compile Include="ReflectionUtils\TypeWrapper.cs" />
     <Compile Include="JsonSourceGenerator.cs" />
-<<<<<<< HEAD
-=======
     <Compile Include="JsonSourceGeneratorDiagnostics.cs" />
->>>>>>> 8a838e3c
     <Compile Include="JsonSourceGeneratorHelper.cs" />
     <Compile Include="JsonSerializableSyntaxReceiver.cs" />
   </ItemGroup>
