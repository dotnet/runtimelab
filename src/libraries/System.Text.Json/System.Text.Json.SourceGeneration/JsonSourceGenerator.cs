﻿// Licensed to the .NET Foundation under one or more agreements.
// The .NET Foundation licenses this file to you under the MIT license.
// See the LICENSE file in the project root for more information.

using System.Collections.Generic;
using System.Diagnostics;
using System.Linq;
using System.Reflection;
using Microsoft.CodeAnalysis;
using Microsoft.CodeAnalysis.CSharp.Syntax;
using Microsoft.CodeAnalysis.Text;

namespace System.Text.Json.SourceGeneration
{
    /// <summary>
    /// Base JsonSerializerSourceGenerator. This class will invoke CodeGenerator within Execute
    /// to generate wanted output code for JsonSerializers.
    /// </summary>
    [Generator]
    public class JsonSerializerSourceGenerator : ISourceGenerator
    {
        public Dictionary<string, Type> FoundTypes = new Dictionary<string, Type>();

        public void Execute(SourceGeneratorContext context)
        {
            JsonSerializableSyntaxReceiver receiver = (JsonSerializableSyntaxReceiver)context.SyntaxReceiver;
            MetadataLoadContext metadataLoadContext = new MetadataLoadContext(context.Compilation);

            // Filter classes and structs with JsonSerializable attribute semantically.
            INamedTypeSymbol jsonSerializableAttributeSymbol = context.Compilation.GetTypeByMetadataName("System.Text.Json.Serialization.JsonSerializableAttribute");

            if (jsonSerializableAttributeSymbol == null)
            {
                return;
            }

            // Find classes with JsonSerializable Attributes.
            foreach (TypeDeclarationSyntax typeDeclarationNode in receiver.TypesWithAttributes)
            {
                SemanticModel model = context.Compilation.GetSemanticModel(typeDeclarationNode.SyntaxTree);

                // Check if it contains a JsonSerializableAttribute.
                INamedTypeSymbol typeSymbol = (INamedTypeSymbol)model.GetDeclaredSymbol(typeDeclarationNode);
                if(typeSymbol.GetAttributes().Any(attr => attr.AttributeClass.Equals(jsonSerializableAttributeSymbol, SymbolEqualityComparer.Default)))
                {
                    // JsonSerializableAttribute has AllowMultiple as False, should have a single attribute.
                    AttributeListSyntax attributeList = typeDeclarationNode.AttributeLists.Single();
                    IEnumerable<AttributeSyntax> serializableAttributes = attributeList.Attributes.Where(node => node is AttributeSyntax).Cast<AttributeSyntax>();
                    AttributeSyntax attributeNode = serializableAttributes.First();
                    Debug.Assert(serializableAttributes.Count() == 1);

                    // Check if the attribute is being passed a type.
                    if (attributeNode.DescendantNodes().Where(node => node is TypeOfExpressionSyntax).Any())
                    {
                        // Get JsonSerializable attribute arguments.
                        AttributeArgumentSyntax attributeArgumentNode = (AttributeArgumentSyntax)attributeNode.DescendantNodes().Where(node => node is AttributeArgumentSyntax).SingleOrDefault();
                        // Get external class token from arguments.
                        IdentifierNameSyntax externalTypeNode = (IdentifierNameSyntax)attributeArgumentNode?.DescendantNodes().Where(node => node is IdentifierNameSyntax).SingleOrDefault();

                        // Get non-user owned typeSymbol from IdentifierNameSyntax and add to found types.
<<<<<<< HEAD
                        INamedTypeSymbol externalTypeSymbol = model.GetTypeInfo(externalTypeNode).ConvertedType as INamedTypeSymbol;
                        foundTypes[typeDeclarationNode.Identifier.Text] = new TypeWrapper(externalTypeSymbol, metadataLoadContext);
=======
                        ITypeSymbol externalTypeSymbol = model.GetTypeInfo(externalTypeNode).ConvertedType;
                        FoundTypes[typeDeclarationNode.Identifier.Text] = new TypeWrapper(externalTypeSymbol, metadataLoadContext);
>>>>>>> 9e5cf8b9
                    }
                    else
                    {
                        // Add user owned type into found types.
                        FoundTypes[typeDeclarationNode.Identifier.Text] = new TypeWrapper(typeSymbol, metadataLoadContext);
                    }
                }
            }

            // Create sources for all found types.
            StringBuilder member = new StringBuilder();
            string foundMethods, foundFields, foundProperties, foundCtorParams, foundCtors;

<<<<<<< HEAD
            JsonSourceGeneratorHelper codegen = new JsonSourceGeneratorHelper("MyNamespace");

            foreach (KeyValuePair<string, Type> entry in foundTypes)
            {

                codegen.GenerateClassInfoDFS(entry.Key, entry.Value);

=======
            foreach (KeyValuePair<string, Type> entry in FoundTypes)
            {
>>>>>>> 9e5cf8b9
                foreach (MethodInfo method in entry.Value.GetMethods())
                {
                    member.Append(@$"""{method.Name}"", "); 
                }
                foundMethods = member.ToString();
                member.Clear();

                foreach (FieldInfo field in entry.Value.GetFields())
                {
                    member.Append(@$"{{""{field.Name}"", ""{field.FieldType.Name}""}}, "); 
                }
                foundFields = member.ToString();
                member.Clear();

                foreach (PropertyInfo property in entry.Value.GetProperties())
                {
                    member.Append(@$"{{""{property.Name}"", ""{property.PropertyType.Name}""}}, "); 
                }
                foundProperties = member.ToString();
                member.Clear();

                foreach (ConstructorInfo ctor in entry.Value.GetConstructors())
                {
                    foreach (ParameterInfo param in ctor.GetParameters())
                    {
                        member.Append(@$"{{""{param.Name}"", ""{param.ParameterType.Name}""}}, "); 
                    }
                }
                foundCtorParams = member.ToString();
                member.Clear();

                foreach (ConstructorInfo ctor in entry.Value.GetConstructors())
                {
                    member.Append($@"""{ctor.Name}"", ");
                }
                foundCtors = member.ToString();
                member.Clear();

                context.AddSource($"{entry.Key}ClassInfo", SourceText.From($@"
using System.Collections.Generic;

namespace HelloWorldGenerated
{{
    public class {entry.Key}ClassInfo
    {{
        public {entry.Key}ClassInfo() {{ }}

        private List<string> ClassCtors = new List<string>()
        {{ {foundCtors} }};
        private Dictionary<string, string> ClassCtorParams = new Dictionary<string, string>()
        {{ {foundCtorParams} }};
        private List<string> ClassMethods = new List<string>()
        {{ {foundMethods} }};
        private Dictionary<string, string> ClassFields = new Dictionary<string, string>()
        {{ {foundFields} }};
        private Dictionary<string, string> ClassProperties = new Dictionary<string, string>()
        {{ {foundProperties} }};

        public string s = @""{(codegen._types.ContainsKey(entry.Value)? codegen._types[entry.Value].Replace("\"", " "): "nothing")}"";

        public string GetClassName()
        {{
            return ""{entry.Key}ClassInfo"";
        }}

        public List<string> Ctors
        {{ get {{ return ClassCtors; }} }}

        public Dictionary<string, string> CtorParams
        {{ get {{ return ClassCtorParams; }} }}

        public List<string> Methods 
        {{ get {{ return ClassMethods; }} }}

        public Dictionary<string, string> Fields
        {{ get {{ return ClassFields; }} }}

        public Dictionary<string, string> Properties
        {{ get {{ return ClassProperties; }} }}
    }}
}}
", Encoding.UTF8));
            }

            // For each diagnostic, report to the user.
            foreach (Diagnostic diagnostic in codegen.Diagnostics)
            {
                context.ReportDiagnostic(diagnostic);
            }
        }

        public void Initialize(InitializationContext context)
        {
            context.RegisterForSyntaxNotifications(() => new JsonSerializableSyntaxReceiver());
        }
    }
}<|MERGE_RESOLUTION|>--- conflicted
+++ resolved
@@ -58,13 +58,8 @@
                         IdentifierNameSyntax externalTypeNode = (IdentifierNameSyntax)attributeArgumentNode?.DescendantNodes().Where(node => node is IdentifierNameSyntax).SingleOrDefault();
 
                         // Get non-user owned typeSymbol from IdentifierNameSyntax and add to found types.
-<<<<<<< HEAD
                         INamedTypeSymbol externalTypeSymbol = model.GetTypeInfo(externalTypeNode).ConvertedType as INamedTypeSymbol;
-                        foundTypes[typeDeclarationNode.Identifier.Text] = new TypeWrapper(externalTypeSymbol, metadataLoadContext);
-=======
-                        ITypeSymbol externalTypeSymbol = model.GetTypeInfo(externalTypeNode).ConvertedType;
                         FoundTypes[typeDeclarationNode.Identifier.Text] = new TypeWrapper(externalTypeSymbol, metadataLoadContext);
->>>>>>> 9e5cf8b9
                     }
                     else
                     {
@@ -78,18 +73,13 @@
             StringBuilder member = new StringBuilder();
             string foundMethods, foundFields, foundProperties, foundCtorParams, foundCtors;
 
-<<<<<<< HEAD
             JsonSourceGeneratorHelper codegen = new JsonSourceGeneratorHelper("MyNamespace");
 
-            foreach (KeyValuePair<string, Type> entry in foundTypes)
+            foreach (KeyValuePair<string, Type> entry in FoundTypes)
             {
 
                 codegen.GenerateClassInfoDFS(entry.Key, entry.Value);
 
-=======
-            foreach (KeyValuePair<string, Type> entry in FoundTypes)
-            {
->>>>>>> 9e5cf8b9
                 foreach (MethodInfo method in entry.Value.GetMethods())
                 {
                     member.Append(@$"""{method.Name}"", "); 
