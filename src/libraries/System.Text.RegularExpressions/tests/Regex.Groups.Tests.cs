--- conflicted
+++ resolved
@@ -920,17 +920,11 @@
             {
                 Groups(pattern, input, options, expectedGroups);
                 Groups(pattern, input, RegexOptions.Compiled | options, expectedGroups);
-<<<<<<< HEAD
-                // Alternative altMatch when order of alternations matters in backtracking but order does not matter in NonBacktracking mode
-                // Also in NonBacktracking there is only a single top-level match, which is expectedGroups[0] when altMatch is null
-                if (!PlatformDetection.IsNetFramework)
-                {
-=======
+
                 if (PlatformDetection.IsNetCore)
                 {
                     // Alternative altMatch when order of alternations matters in backtracking but order does not matter in NonBacktracking mode
                     // Also in NonBacktracking there is only a single top-level match, which is expectedGroups[0] when altMatch is null
->>>>>>> 0bd2fa05
                     Groups(pattern, input, RegexHelpers.RegexOptionNonBacktracking | options, new string[] { altMatch == null ? expectedGroups[0] : altMatch });
                 }
             }
