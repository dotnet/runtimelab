--- conflicted
+++ resolved
@@ -177,14 +177,9 @@
             }
 #endif
         }
-<<<<<<< HEAD
-
-        // the marshaled signature is:
-        // void CompleteTask<T>(GCHandle holder, Exception? exceptionResult, T? result)
+
+        // the marshaled signature is: void CompleteTask<T>(GCHandle holder, Exception? exceptionResult, T? result)
         [UnmanagedCallersOnly(EntryPoint = "System_Runtime_InteropServices_JavaScript_JavaScriptExports_CompleteTask")]
-=======
-        // the marshaled signature is: void CompleteTask<T>(GCHandle holder, Exception? exceptionResult, T? result)
->>>>>>> 8ed1d4c8
         public static void CompleteTask(JSMarshalerArgument* arguments_buffer)
         {
             ref JSMarshalerArgument arg_exc = ref arguments_buffer[0]; // initialized by caller in alloc_stack_frame()
