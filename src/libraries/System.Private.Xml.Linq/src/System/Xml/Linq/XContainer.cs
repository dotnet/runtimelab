--- conflicted
+++ resolved
@@ -1041,12 +1041,7 @@
             public bool ReadContentFrom(XContainer rootContainer, XmlReader r, LoadOptions o)
             {
                 XNode? newNode = null;
-<<<<<<< HEAD
-                // TODO-NULLABLE: Consider changing XmlReader.BaseURI to non-nullable.
-                string baseUri = r.BaseURI!;
-=======
                 string baseUri = r.BaseURI;
->>>>>>> 1c1757c0
 
                 switch (r.NodeType)
                 {
