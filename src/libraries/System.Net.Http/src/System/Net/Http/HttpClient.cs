--- conflicted
+++ resolved
@@ -172,11 +172,7 @@
             bool telemetryStarted = StartSend(request);
             bool responseContentTelemetryStarted = false;
 
-<<<<<<< HEAD
-            (CancellationTokenSource cts, bool disposeCts, long timeoutTime) = PrepareCancellationTokenSource(cancellationToken);
-=======
             (CancellationTokenSource cts, bool disposeCts, CancellationTokenSource pendingRequestsCts) = PrepareCancellationTokenSource(cancellationToken);
->>>>>>> 1c1757c0
             HttpResponseMessage? response = null;
             try
             {
@@ -218,11 +214,7 @@
             }
             catch (Exception e)
             {
-<<<<<<< HEAD
-                HandleFailure(e, telemetryStarted, response, cts, cancellationToken, timeoutTime);
-=======
                 HandleFailure(e, telemetryStarted, response, cts, cancellationToken, pendingRequestsCts);
->>>>>>> 1c1757c0
                 throw;
             }
             finally
@@ -255,11 +247,7 @@
             bool telemetryStarted = StartSend(request);
             bool responseContentTelemetryStarted = false;
 
-<<<<<<< HEAD
-            (CancellationTokenSource cts, bool disposeCts, long timeoutTime) = PrepareCancellationTokenSource(cancellationToken);
-=======
             (CancellationTokenSource cts, bool disposeCts, CancellationTokenSource pendingRequestsCts) = PrepareCancellationTokenSource(cancellationToken);
->>>>>>> 1c1757c0
             HttpResponseMessage? response = null;
             try
             {
@@ -305,11 +293,7 @@
             }
             catch (Exception e)
             {
-<<<<<<< HEAD
-                HandleFailure(e, telemetryStarted, response, cts, cancellationToken, timeoutTime);
-=======
                 HandleFailure(e, telemetryStarted, response, cts, cancellationToken, pendingRequestsCts);
->>>>>>> 1c1757c0
                 throw;
             }
             finally
@@ -333,26 +317,15 @@
 
             // Called outside of async state machine to propagate certain exception even without awaiting the returned task.
             CheckRequestBeforeSend(request);
-<<<<<<< HEAD
 
             return GetStreamAsyncCore(request, cancellationToken);
         }
 
-=======
-
-            return GetStreamAsyncCore(request, cancellationToken);
-        }
-
->>>>>>> 1c1757c0
         private async Task<Stream> GetStreamAsyncCore(HttpRequestMessage request, CancellationToken cancellationToken)
         {
             bool telemetryStarted = StartSend(request);
 
-<<<<<<< HEAD
-            (CancellationTokenSource cts, bool disposeCts, long timeoutTime) = PrepareCancellationTokenSource(cancellationToken);
-=======
             (CancellationTokenSource cts, bool disposeCts, CancellationTokenSource pendingRequestsCts) = PrepareCancellationTokenSource(cancellationToken);
->>>>>>> 1c1757c0
             HttpResponseMessage? response = null;
             try
             {
@@ -366,11 +339,7 @@
             }
             catch (Exception e)
             {
-<<<<<<< HEAD
-                HandleFailure(e, telemetryStarted, response, cts, cancellationToken, timeoutTime);
-=======
                 HandleFailure(e, telemetryStarted, response, cts, cancellationToken, pendingRequestsCts);
->>>>>>> 1c1757c0
                 throw;
             }
             finally
@@ -489,13 +458,8 @@
             // Called outside of async state machine to propagate certain exception even without awaiting the returned task.
             CheckRequestBeforeSend(request);
 
-<<<<<<< HEAD
-            (CancellationTokenSource cts, bool disposeCts, long timeoutTime) = PrepareCancellationTokenSource(cancellationToken);
-            ValueTask<HttpResponseMessage> sendTask = SendAsyncCore(request, completionOption, async: false, cts, disposeCts, timeoutTime, cancellationToken);
-=======
             (CancellationTokenSource cts, bool disposeCts, CancellationTokenSource pendingRequestsCts) = PrepareCancellationTokenSource(cancellationToken);
             ValueTask<HttpResponseMessage> sendTask = SendAsyncCore(request, completionOption, async: false, cts, disposeCts, pendingRequestsCts, cancellationToken);
->>>>>>> 1c1757c0
             Debug.Assert(sendTask.IsCompleted);
             return sendTask.GetAwaiter().GetResult();
         }
@@ -514,13 +478,8 @@
             // Called outside of async state machine to propagate certain exception even without awaiting the returned task.
             CheckRequestBeforeSend(request);
 
-<<<<<<< HEAD
-            (CancellationTokenSource cts, bool disposeCts, long timeoutTime) = PrepareCancellationTokenSource(cancellationToken);
-            return SendAsyncCore(request, completionOption, async: true, cts, disposeCts, timeoutTime, cancellationToken).AsTask();
-=======
             (CancellationTokenSource cts, bool disposeCts, CancellationTokenSource pendingRequestsCts) = PrepareCancellationTokenSource(cancellationToken);
             return SendAsyncCore(request, completionOption, async: true, cts, disposeCts, pendingRequestsCts, cancellationToken).AsTask();
->>>>>>> 1c1757c0
         }
 
         private void CheckRequestBeforeSend(HttpRequestMessage request)
@@ -540,12 +499,8 @@
 
         private async ValueTask<HttpResponseMessage> SendAsyncCore(
             HttpRequestMessage request, HttpCompletionOption completionOption,
-<<<<<<< HEAD
-            bool async, CancellationTokenSource cts, bool disposeCts, long timeoutTime, CancellationToken originalCancellationToken)
-=======
             bool async, CancellationTokenSource cts, bool disposeCts,
             CancellationTokenSource pendingRequestsCts, CancellationToken originalCancellationToken)
->>>>>>> 1c1757c0
         {
             bool telemetryStarted = StartSend(request);
             bool responseContentTelemetryStarted = false;
@@ -583,11 +538,7 @@
             }
             catch (Exception e)
             {
-<<<<<<< HEAD
-                HandleFailure(e, telemetryStarted, response, cts, originalCancellationToken, timeoutTime);
-=======
                 HandleFailure(e, telemetryStarted, response, cts, originalCancellationToken, pendingRequestsCts);
->>>>>>> 1c1757c0
                 throw;
             }
             finally
@@ -604,11 +555,7 @@
             }
         }
 
-<<<<<<< HEAD
-        private void HandleFailure(Exception e, bool telemetryStarted, HttpResponseMessage? response, CancellationTokenSource cts, CancellationToken cancellationToken, long timeoutTime)
-=======
         private void HandleFailure(Exception e, bool telemetryStarted, HttpResponseMessage? response, CancellationTokenSource cts, CancellationToken cancellationToken, CancellationTokenSource pendingRequestsCts)
->>>>>>> 1c1757c0
         {
             LogRequestFailed(telemetryStarted);
 
@@ -616,17 +563,10 @@
 
             Exception? toThrow = null;
 
-<<<<<<< HEAD
-            if (e is OperationCanceledException oce && !cancellationToken.IsCancellationRequested && Environment.TickCount64 >= timeoutTime)
-            {
-                // If this exception is for cancellation, but cancellation wasn't requested and instead we find that we've passed a timeout end time,
-                // treat this instead as a timeout.
-=======
             if (e is OperationCanceledException oce && !cancellationToken.IsCancellationRequested && !pendingRequestsCts.IsCancellationRequested)
             {
                 // If this exception is for cancellation, but cancellation wasn't requested, either by the caller's token or by the pending requests source,
                 // the only other cause could be a timeout.  Treat it as such.
->>>>>>> 1c1757c0
                 e = toThrow = new TaskCanceledException(string.Format(SR.net_http_request_timedout, _timeout.TotalSeconds), new TimeoutException(e.Message, e), oce.CancellationToken);
             }
             else if (cts.IsCancellationRequested && e is HttpRequestException) // if cancellationToken is canceled, cts will also be canceled
@@ -806,11 +746,7 @@
             }
         }
 
-<<<<<<< HEAD
-        private (CancellationTokenSource TokenSource, bool DisposeTokenSource, long TimeoutTime) PrepareCancellationTokenSource(CancellationToken cancellationToken)
-=======
         private (CancellationTokenSource TokenSource, bool DisposeTokenSource, CancellationTokenSource PendingRequestsCts) PrepareCancellationTokenSource(CancellationToken cancellationToken)
->>>>>>> 1c1757c0
         {
             // We need a CancellationTokenSource to use with the request.  We always have the global
             // _pendingRequestsCts to use, plus we may have a token provided by the caller, and we may
@@ -825,32 +761,18 @@
             CancellationTokenSource pendingRequestsCts = _pendingRequestsCts;
 
             bool hasTimeout = _timeout != s_infiniteTimeout;
-<<<<<<< HEAD
-            long timeoutTime = long.MaxValue;
             if (hasTimeout || cancellationToken.CanBeCanceled)
             {
-                CancellationTokenSource cts = CancellationTokenSource.CreateLinkedTokenSource(cancellationToken, _pendingRequestsCts.Token);
-=======
-            if (hasTimeout || cancellationToken.CanBeCanceled)
-            {
                 CancellationTokenSource cts = CancellationTokenSource.CreateLinkedTokenSource(cancellationToken, pendingRequestsCts.Token);
->>>>>>> 1c1757c0
                 if (hasTimeout)
                 {
                     cts.CancelAfter(_timeout);
                 }
 
-<<<<<<< HEAD
-                return (cts, DisposeTokenSource: true, timeoutTime);
-            }
-
-            return (_pendingRequestsCts, DisposeTokenSource: false, timeoutTime);
-=======
                 return (cts, DisposeTokenSource: true, pendingRequestsCts);
             }
 
             return (pendingRequestsCts, DisposeTokenSource: false, pendingRequestsCts);
->>>>>>> 1c1757c0
         }
 
         private static void CheckBaseAddress(Uri? baseAddress, string parameterName)
