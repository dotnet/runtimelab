--- conflicted
+++ resolved
@@ -338,22 +338,14 @@
     <ProjectExclusions Include="$(MSBuildThisFileDirectory)System.Drawing.Common\tests\System.Drawing.Common.Tests.csproj" />
   </ItemGroup>
 
-<<<<<<< HEAD
-  <ItemGroup Condition="'$(TestSingleFile)' == 'true' and '$(ClrNativeAot)' != 'true'">
-=======
   <ItemGroup Condition="'$(TestSingleFile)' == 'true' and '$(TestNativeAot)' != 'true'">
->>>>>>> 09ff1acd
     <!-- Run only a small randomly chosen set of passing test suites -->
     <ProjectExclusions Include="$(MSBuildThisFileDirectory)*\tests\**\*.Tests.csproj" />
     <ProjectExclusions Remove="$(MSBuildThisFileDirectory)System.Collections\tests\System.Collections.Tests.csproj" />
     <ProjectExclusions Remove="$(MSBuildThisFileDirectory)System.IO.IsolatedStorage\tests\System.IO.IsolatedStorage.Tests.csproj" />
   </ItemGroup>
 
-<<<<<<< HEAD
-  <ItemGroup Condition="'$(ClrNativeAot)' == 'true'">
-=======
   <ItemGroup Condition="'$(TestNativeAot)' == 'true'">
->>>>>>> 09ff1acd
     <!-- Run only a small randomly chosen set of passing test suites -->
     <ProjectExclusions Include="$(MSBuildThisFileDirectory)*\tests\**\*.Tests.csproj" />
     <ProjectExclusions Remove="$(MSBuildThisFileDirectory)System.Collections\tests\System.Collections.Tests.csproj" Condition="'$(TargetOS)' != 'OSX'" />
