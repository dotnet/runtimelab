--- conflicted
+++ resolved
@@ -292,7 +292,6 @@
     <ProjectExclusions Remove="$(MSBuildThisFileDirectory)System.IO.IsolatedStorage\tests\System.IO.IsolatedStorage.Tests.csproj" />
   </ItemGroup>
 
-<<<<<<< HEAD
   <ItemGroup Condition="'$(ClrNativeAot)' == 'true'">
     <!-- Run only a small randomly chosen set of passing test suites -->
     <ProjectExclusions Include="$(MSBuildThisFileDirectory)*\tests\**\*.Tests.csproj" />
@@ -301,14 +300,11 @@
     <ProjectExclusions Remove="$(MSBuildThisFileDirectory)System.Threading\tests\System.Threading.Tests.csproj" />
   </ItemGroup>
 
-  <ItemGroup>
-=======
   <ItemGroup Condition="'$(RunSmokeTestsOnly)' == 'true'">
     <ProjectReference Include="$(MSBuildThisFileDirectory)System.Runtime\tests\System.Runtime.Tests.csproj" />
   </ItemGroup>
 
   <ItemGroup Condition="'$(RunSmokeTestsOnly)' != 'true'">
->>>>>>> f9a24499
     <ProjectReference Include="$(MSBuildThisFileDirectory)*\tests\**\*.Tests.csproj"
                       Exclude="@(ProjectExclusions)"
                       Condition="'$(TestAssemblies)' == 'true'" />
