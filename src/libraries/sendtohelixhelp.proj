<Project InitialTargets="PrintHelixQueues;PrintBuildTargetFramework;BuildHelixWorkItems" Sdk="Microsoft.DotNet.Helix.Sdk">

  <!-- This project uses the Helix SDK, documented at
       https://github.com/dotnet/arcade/tree/master/src/Microsoft.DotNet.Helix/Sdk,
       to send test jobs to Helix.
  -->

  <PropertyGroup>
    <TargetsWindows Condition="'$(TargetOS)' == 'windows'">true</TargetsWindows>

    <!-- Set Helix build to build number if available -->
    <HelixBuild Condition="'$(HelixBuild)' == ''">$(BUILD_BUILDNUMBER)</HelixBuild>
    <HelixBuild Condition="'$(HelixBuild)' == ''">default</HelixBuild>

    <!-- Normal jobs have a 30 minute timeout for arm/arm64, and 15 minute timeout otherwise.
         Stress modes can take considerably longer, so double those numbers. And GCStress is even slower.
    -->
    <_workItemTimeout Condition="
        '$(Scenario)' == 'gcstress0x3' or
        '$(Scenario)' == 'gcstress0xc' or
        '$(Scenario)' == 'heapverify1' or
        '$(Scenario)' == 'gcstress0xc_zapdisable' or
        '$(Scenario)' == 'gcstress0xc_zapdisable_jitstress2' or
        '$(Scenario)' == 'gcstress0xc_zapdisable_heapverify1' or
        '$(Scenario)' == 'gcstress0xc_jitstress1' or
        '$(Scenario)' == 'gcstress0xc_jitstress2' or
        '$(Scenario)' == 'gcstress0xc_jitminopts_heapverify1'">01:30:00</_workItemTimeout>
<<<<<<< HEAD
    <_workItemTimeout Condition="'$(_workItemTimeout)' == '' and ('$(TargetOS)' == 'iOS' or '$(TargetOS)' == 'tvOS')">00:30:00</_workItemTimeout>
=======
    <_workItemTimeout Condition="'$(_workItemTimeout)' == '' and ('$(TargetOS)' == 'iOS' or '$(TargetOS)' == 'tvOS' or '$(TargetOS)' == 'Android')">00:30:00</_workItemTimeout>
>>>>>>> 1c1757c0
    <_workItemTimeout Condition="'$(Scenario)' == '' and '$(_workItemTimeout)' == '' and ('$(TargetArchitecture)' == 'arm64' or '$(TargetArchitecture)' == 'arm')">00:45:00</_workItemTimeout>
    <_workItemTimeout Condition="'$(Scenario)' != '' and '$(_workItemTimeout)' == '' and ('$(TargetArchitecture)' == 'arm64' or '$(TargetArchitecture)' == 'arm')">01:00:00</_workItemTimeout>
    <_workItemTimeout Condition="'$(Scenario)' == '' and '$(_workItemTimeout)' == ''">00:15:00</_workItemTimeout>
    <_workItemTimeout Condition="'$(Scenario)' != '' and '$(_workItemTimeout)' == ''">00:30:00</_workItemTimeout>

    <!-- We need to enable xunit reporter so that it parses test results
         Package testing doesn't run on xunit. -->
    <EnableXunitReporter Condition="'$(TestPackages)' != 'true'">true</EnableXunitReporter>

    <!-- The Helix runtime payload and the tests to run -->
    <!-- TestArchiveRuntimeFile will be passed as a property by the calling project -->
    <HelixCorrelationPayload Condition="'$(HelixCorrelationPayload)' == ''">$(TestArchiveRuntimeFile)</HelixCorrelationPayload>
    <WorkItemArchiveWildCard Condition="'$(WorkItemArchiveWildCard)' == ''">$(TestArchiveTestsRoot)**/*.zip</WorkItemArchiveWildCard>

    <HelixConfiguration>$(Configuration)</HelixConfiguration>
    <HelixArchitecture>$(TargetArchitecture)</HelixArchitecture>

    <!-- This property is used to show the tests results in Azure Dev Ops. By setting this property the
         test run name will be displayed as $(BuildSettings)-$(HelixTargetQueue)

         In the multi-scenario case, we append the scenario name to this test name prefix to distinguish the different scenario results.
    -->
    <TestRunNamePrefix>$(BuildSettings)-</TestRunNamePrefix>
    <TestRunNamePrefix Condition="'$(TestRunNamePrefixSuffix)' != ''">$(TestRunNamePrefix)$(TestRunNamePrefixSuffix)-</TestRunNamePrefix>
    <TestRunNamePrefix Condition="'$(Scenario)' != ''">$(TestRunNamePrefix)$(Scenario)-</TestRunNamePrefix>

    <FailOnTestFailure Condition="'$(WaitForWorkItemCompletion)' != ''">$(WaitForWorkItemCompletion)</FailOnTestFailure>
  </PropertyGroup>

  <PropertyGroup Condition="'$(TestPackages)' == 'true'">
    <!-- Use Helix feature to include dotnet CLI for every workitem and add it to the path -->
    <IncludeDotNetCli>true</IncludeDotNetCli>
    <DotNetCliPackageType>sdk</DotNetCliPackageType>

    <TestRunNamePrefix>packaging-</TestRunNamePrefix>
    <GlobalJsonContent>$([System.IO.File]::ReadAllText('$(RepoRoot)global.json'))</GlobalJsonContent>
    <DotNetCliVersion>$([System.Text.RegularExpressions.Regex]::Match($(GlobalJsonContent), '(%3F&lt;="dotnet": ").*(%3F=")'))</DotNetCliVersion>
  </PropertyGroup>

  <PropertyGroup Condition="'$(HelixType)' == ''">
    <!-- For PRs we want HelixType to be the same for all frameworks except package testing-->
    <TestScope Condition="'$(TestScope)' == ''">innerloop</TestScope>
    <HelixType>test/functional/cli/$(TestScope)/</HelixType>
    <HelixType Condition="'$(TestPackages)' == 'true'">test/functional/packaging/</HelixType>
  </PropertyGroup>

  <PropertyGroup Condition="'$(TargetOS)' == 'Browser' or '$(TargetOS)' == 'Android' or '$(TargetOS)' == 'iOS' or '$(TargetOS)' == 'tvOS'">
    <IncludeXHarnessCli>true</IncludeXHarnessCli>
  </PropertyGroup>

  <ItemGroup Condition="'$(TestPackages)' == 'true'">
    <HelixPreCommand Include="set DOTNET_CLI_TELEMETRY_OPTOUT=1" />
    <HelixPreCommand Include="set DOTNET_SKIP_FIRST_TIME_EXPERIENCE=1" />
    <HelixPreCommand Include="set DOTNET_MULTILEVEL_LOOKUP=0" />
  </ItemGroup>

  <PropertyGroup Condition="'$(TestPackages)' == 'true'">
    <HelixCommand>dotnet msbuild %HELIX_CORRELATION_PAYLOAD%\test.msbuild</HelixCommand>
    <HelixCommand>$(HelixCommand) /warnaserror</HelixCommand>
    <HelixCommand>$(HelixCommand) /p:PackageTestProjectsDir=%HELIX_WORKITEM_PAYLOAD%</HelixCommand>
    <HelixCommand>$(HelixCommand) /p:RestorePackagesPath=%HELIX_WORKITEM_PAYLOAD%\packages</HelixCommand>
    <HelixCommand>$(HelixCommand) /p:LocalPackagesPath="%HELIX_CORRELATION_PAYLOAD%\packages\"</HelixCommand>
  </PropertyGroup>

  <ItemGroup Condition="'$(MonoEnvOptions)' != ''">
    <HelixPreCommand Condition="'$(TargetsWindows)' == 'true'" Include="set MONO_ENV_OPTIONS='$(MonoEnvOptions)'" />
    <HelixPreCommand Condition="'$(TargetsWindows)' != 'true'" Include="export MONO_ENV_OPTIONS='$(MonoEnvOptions)'" />
  </ItemGroup>

  <ItemGroup Condition="'$(TargetOS)' == 'Browser'">
    <HelixPreCommand Condition="'$(Scenario)' != 'WasmTestOnBrowser'" Include="export XHARNESS_COMMAND=test" />
    <HelixPreCommand Condition="'$(Scenario)' == 'WasmTestOnBrowser'" Include="export XHARNESS_COMMAND=test-browser" />
    <HelixPreCommand Include="export XHARNESS_DISABLE_COLORED_OUTPUT=true" />
    <HelixPreCommand Include="export XHARNESS_LOG_WITH_TIMESTAMPS=true" />
  </ItemGroup>

  <ItemGroup Condition="'$(Scenario)' == 'WasmTestOnBrowser'">
    <HelixPreCommand Include="export PATH=$HELIX_CORRELATION_PAYLOAD/chromedriver_linux64:$PATH" />
    <HelixPreCommand Include="export PATH=$HELIX_CORRELATION_PAYLOAD/chrome-linux:$PATH" />
  </ItemGroup>

  <!-- HelixPreCommands is a set of commands run before the work item command. We use it here to inject
       setting up the per-scenario environment.
  -->

  <PropertyGroup>
    <!-- Set the name of the scenario file. Note that this is only used in invocations where $(Scenario) is set
         (which is when this project is invoked to call the "CreateTestEnvFile" target).
    -->
    <TestEnvFileName></TestEnvFileName>
    <TestEnvFileName Condition=" '$(Scenario)' != '' and '$(TargetsWindows)' == 'true'">SetStressModes_$(Scenario).cmd</TestEnvFileName>
    <TestEnvFileName Condition=" '$(Scenario)' != '' and '$(TargetsWindows)' != 'true' and '$(TargetOS)' != 'Browser'">SetStressModes_$(Scenario).sh</TestEnvFileName>
  </PropertyGroup>

  <ItemGroup Condition=" '$(TestEnvFileName)' != '' and '$(TargetsWindows)' == 'true' ">
    <HelixPreCommand Include="set __TestEnv=%HELIX_CORRELATION_PAYLOAD%\$(TestEnvFileName)" />
    <HelixPreCommand Include="type %__TestEnv%" />
    <HelixPreCommand Include="call %__TestEnv%" />
    <!-- Display the interesting COMPlus variables that are set in the environment -->
    <HelixPreCommand Include="set COMPlus" />
  </ItemGroup>

  <ItemGroup Condition=" '$(TestEnvFileName)' != '' and '$(TargetsWindows)' != 'true' ">
    <HelixPreCommand Include="export __TestEnv=$HELIX_CORRELATION_PAYLOAD/$(TestEnvFileName)" />
    <HelixPreCommand Include="cat $__TestEnv" />
    <HelixPreCommand Include=". $__TestEnv" /> <!-- Use "." not "source"; some clients appear to run scripts with "sh" not "bash" -->
    <!-- Display the interesting COMPlus variables that are set in the environment -->
    <HelixPreCommand Include="printenv | grep COMPlus" />
  </ItemGroup>

  <PropertyGroup>
    <HelixPreCommands>@(HelixPreCommand)</HelixPreCommands>
    <IncludeHelixCorrelationPayload Condition="'$(HelixCorrelationPayload)' != '' and '$(TargetOS)' != 'Browser'">true</IncludeHelixCorrelationPayload>
  </PropertyGroup>

  <PropertyGroup Condition="'$(HelixCommand)' == ''">
    <!--
      For Windows we need to use "call", since the command is going to be called from a batch script created by Helix.
      We "exit /b" at the end of RunTests.cmd. Helix runs some other commands after ours within the batch script,
      so if we don't use "call", then we cause the parent script to exit, and anything after will not be executed.
    -->
    <HelixCommand Condition="'$(TargetsWindows)' == 'true'">call RunTests.cmd</HelixCommand>
    <HelixCommand Condition="'$(TargetsWindows)' == 'true' and '$(IncludeHelixCorrelationPayload)' == 'true'">$(HelixCommand) --runtime-path %HELIX_CORRELATION_PAYLOAD%</HelixCommand>
    <HelixCommand Condition="'$(TargetsWindows)' != 'true'">./RunTests.sh</HelixCommand>
    <HelixCommand Condition="'$(TargetsWindows)' != 'true' and '$(IncludeHelixCorrelationPayload)' == 'true'">$(HelixCommand) --runtime-path "$HELIX_CORRELATION_PAYLOAD"</HelixCommand>
  </PropertyGroup>

  <ItemGroup>
    <HelixProperties Condition="'$(RuntimeFlavor)' != ''" Include="runtimeFlavor" Value="$(RuntimeFlavor)" />
    <HelixProperties Condition="'$(Scenario)' != ''" Include="scenario" Value="$(Scenario)" />
  </ItemGroup>

  <!--
    Create all the Helix data to start a set of jobs. Create a set of work items, one for each libraries
    test assembly. All will have the same command line. Note that this target is listed in the
    InitialTargets for this Project. This causes it to be invoked (and the Helix data created,
    such as the HelixWorkItem item group) before Helix "Test" target is invoked (as a normal target).
  -->

  <Target Name="BuildHelixWorkItems">

    <Message Condition="'$(Scenario)' == ''" Importance="High" Text="Building Helix work items" />
    <Message Condition="'$(Scenario)' != ''" Importance="High" Text="Building Helix work items for scenario $(Scenario)" />
    <Message Importance="High" Text="Using TestRunNamePrefix: $(TestRunNamePrefix)" />
    <Message Condition="'$(HelixCorrelationPayload)' != ''" Importance="High" Text="Using HelixCorrelationPayload: $(HelixCorrelationPayload)" />
    <Message Importance="High" Text="Using HelixCommand: $(HelixCommand)" />
    <Message Importance="High" Text="Using HelixType: $(HelixType)" />
    <Message Importance="High" Text="Using WorkItemArchiveWildCard: $(WorkItemArchiveWildCard)" />
    <Message Importance="High" Text="Using Timeout: $(_workItemTimeout)" />

    <ItemGroup Condition="'$(TargetOS)' == 'iOS' or '$(TargetOS)' == 'tvOS'">
      <!-- Find all directories named *.app -->
      <XHarnessAppBundleToTest Include="$([System.IO.Directory]::GetDirectories('$(TestArchiveTestsRoot)', '*.app', System.IO.SearchOption.AllDirectories))">
        <Targets Condition="'$(TargetArchitecture)' == 'arm'">ios-device</Targets>
        <Targets Condition="'$(TargetArchitecture)' == 'arm64'">ios-device</Targets>
        <Targets Condition="'$(TargetArchitecture)' == 'x64'">ios-simulator-64</Targets>
        <Targets Condition="'$(TargetArchitecture)' == 'x86'">ios-simulator-32</Targets>

        <TestTimeout>$(_workItemTimeout)</TestTimeout>
        <LaunchTimeout>$(_workItemTimeout)</LaunchTimeout>
      </XHarnessAppBundleToTest>
    </ItemGroup>

    <ItemGroup Condition="'$(TargetOS)' == 'Android'">
      <!-- We have to define this temp item list because of a bug in MSBuild that would prevent access %(Filename) right away -->
      <_apks Include="$(TestArchiveTestsRoot)**/*.apk" />
      <XHarnessApkToTest Include="@(_apks)">
        <Targets Condition="'$(TargetArchitecture)' == 'arm'">armeabi-v7a</Targets>
        <Targets Condition="'$(TargetArchitecture)' == 'arm64'">arm64-v8a</Targets>
        <Targets Condition="'$(TargetArchitecture)' == 'x64'">x86_64</Targets>
        <Targets Condition="'$(TargetArchitecture)' == 'x86'">x86</Targets>
        <AndroidPackageName>net.dot.%(Filename)</AndroidPackageName>
        <AndroidInstrumentationName>net.dot.MonoRunner</AndroidInstrumentationName>
<<<<<<< HEAD
      </XHarnessApkToTest>
    </ItemGroup>

    <PropertyGroup Condition="'$(TargetOS)' == 'Browser'">
      <!-- Version number to revision number mapping from http://omahaproxy.appspot.com/ -->
      <!-- 84.0.4147.105 is 768962 for example -->
      <ChromiumRevision>768968</ChromiumRevision>
      <ChromiumUrl>https://storage.googleapis.com/chromium-browser-snapshots/Linux_x64/$(ChromiumRevision)/chrome-linux.zip</ChromiumUrl>
      <SeleniumUrl>https://storage.googleapis.com/chromium-browser-snapshots/Linux_x64/$(ChromiumRevision)/chromedriver_linux64.zip</SeleniumUrl>
    </PropertyGroup>

=======

        <TestTimeout>$(_workItemTimeout)</TestTimeout>
      </XHarnessApkToTest>
    </ItemGroup>

    <PropertyGroup Condition="'$(TargetOS)' == 'Browser'">
      <!-- Version number to revision number mapping from http://omahaproxy.appspot.com/ -->
      <!-- 84.0.4147.105 is 768962 for example -->
      <ChromiumRevision>768968</ChromiumRevision>
      <ChromiumUrl>https://storage.googleapis.com/chromium-browser-snapshots/Linux_x64/$(ChromiumRevision)/chrome-linux.zip</ChromiumUrl>
      <SeleniumUrl>https://storage.googleapis.com/chromium-browser-snapshots/Linux_x64/$(ChromiumRevision)/chromedriver_linux64.zip</SeleniumUrl>
    </PropertyGroup>

    <PropertyGroup Condition="'$(RuntimeFlavor)' == 'CoreCLR' and '$(BUILD_BUILDID)' != ''">
      <HelixPostCommands Condition="'$(TargetsWindows)' == 'true'">
        $(HelixPostCommands);
        %HELIX_PYTHONPATH% %HELIX_CORRELATION_PAYLOAD%\gen-debug-dump-docs.py -buildid $(BUILD_BUILDID) -workitem %HELIX_WORKITEM_ID% -jobid %HELIX_CORRELATION_ID% -outdir %HELIX_WORKITEM_UPLOAD_ROOT% -templatedir %HELIX_CORRELATION_PAYLOAD% -dumpdir %HELIX_DUMP_FOLDER%
      </HelixPostCommands>
      <HelixPostCommands Condition="'$(TargetsWindows)' != 'true'">
        $(HelixPostCommands);
        $HELIX_PYTHONPATH $HELIX_CORRELATION_PAYLOAD/gen-debug-dump-docs.py -buildid $(BUILD_BUILDID) -workitem $HELIX_WORKITEM_ID -jobid $HELIX_CORRELATION_ID -outdir $HELIX_WORKITEM_UPLOAD_ROOT -templatedir $HELIX_CORRELATION_PAYLOAD -dumpdir $HELIX_DUMP_FOLDER
      </HelixPostCommands>
    </PropertyGroup>

>>>>>>> 1c1757c0
    <ItemGroup Condition="'$(TargetOS)' != 'Android' and '$(TargetOS)' != 'iOS' and '$(TargetOS)' != 'tvOS'">
      <HelixCorrelationPayload Include="$(HelixCorrelationPayload)"
                               Condition="'$(IncludeHelixCorrelationPayload)' == 'true' and '$(TargetOS)' != 'Browser'" />
      <HelixCorrelationPayload Include="chromium" Uri="$(ChromiumUrl)" Condition="'$(TargetOS)' == 'Browser'" />
      <HelixCorrelationPayload Include="chromedriver" Uri="$(SeleniumUrl)" Condition="'$(TargetOS)' == 'Browser'" />

      <_WorkItem Include="$(WorkItemArchiveWildCard)" Exclude="$(HelixCorrelationPayload)" />

      <HelixWorkItem Include="@(_WorkItem -> '%(FileName)')">
        <PayloadArchive>%(Identity)</PayloadArchive>
        <Command>$(HelixCommand)</Command>
        <Timeout>$(_workItemTimeout)</Timeout>
      </HelixWorkItem>
    </ItemGroup>

    <Message Condition="'$(Scenario)' != ''" Importance="High" Text="Done building Helix work items for scenario $(Scenario). Work item count: @(_WorkItem->Count())" />
    <Message Condition="'$(Scenario)' == '' and ('$(TargetOS)' == 'Android' or '$(TargetOS)' == 'iOS' or '$(TargetOS)' == 'tvOS')" Importance="High" Text="Done building Helix work items. Work item count: @(XHarnessAppBundleToTest->Count())" />
    <Message Condition="'$(Scenario)' == '' and '$(TargetOS)' != 'Android' and '$(TargetOS)' != 'iOS' and '$(TargetOS)' != 'tvOS'" Importance="High" Text="Done building Helix work items. Work item count: @(_WorkItem->Count())" />

  </Target>

  <Target Name="PrintHelixQueues">
    <Message Importance="High" Text="Using Queues: $(HelixTargetQueues)" />
  </Target>

  <Target Name="PrintBuildTargetFramework">
    <Message Condition="'$(TestPackages)' != 'true'" Importance="High" Text="Build TargetFramework: $(BuildTargetFramework)" />
    <Message Condition="'$(TestPackages)' == 'true'" Importance="High" Text="Doing Package Testing" />
  </Target>
</Project><|MERGE_RESOLUTION|>--- conflicted
+++ resolved
@@ -25,11 +25,7 @@
         '$(Scenario)' == 'gcstress0xc_jitstress1' or
         '$(Scenario)' == 'gcstress0xc_jitstress2' or
         '$(Scenario)' == 'gcstress0xc_jitminopts_heapverify1'">01:30:00</_workItemTimeout>
-<<<<<<< HEAD
-    <_workItemTimeout Condition="'$(_workItemTimeout)' == '' and ('$(TargetOS)' == 'iOS' or '$(TargetOS)' == 'tvOS')">00:30:00</_workItemTimeout>
-=======
     <_workItemTimeout Condition="'$(_workItemTimeout)' == '' and ('$(TargetOS)' == 'iOS' or '$(TargetOS)' == 'tvOS' or '$(TargetOS)' == 'Android')">00:30:00</_workItemTimeout>
->>>>>>> 1c1757c0
     <_workItemTimeout Condition="'$(Scenario)' == '' and '$(_workItemTimeout)' == '' and ('$(TargetArchitecture)' == 'arm64' or '$(TargetArchitecture)' == 'arm')">00:45:00</_workItemTimeout>
     <_workItemTimeout Condition="'$(Scenario)' != '' and '$(_workItemTimeout)' == '' and ('$(TargetArchitecture)' == 'arm64' or '$(TargetArchitecture)' == 'arm')">01:00:00</_workItemTimeout>
     <_workItemTimeout Condition="'$(Scenario)' == '' and '$(_workItemTimeout)' == ''">00:15:00</_workItemTimeout>
@@ -203,19 +199,6 @@
         <Targets Condition="'$(TargetArchitecture)' == 'x86'">x86</Targets>
         <AndroidPackageName>net.dot.%(Filename)</AndroidPackageName>
         <AndroidInstrumentationName>net.dot.MonoRunner</AndroidInstrumentationName>
-<<<<<<< HEAD
-      </XHarnessApkToTest>
-    </ItemGroup>
-
-    <PropertyGroup Condition="'$(TargetOS)' == 'Browser'">
-      <!-- Version number to revision number mapping from http://omahaproxy.appspot.com/ -->
-      <!-- 84.0.4147.105 is 768962 for example -->
-      <ChromiumRevision>768968</ChromiumRevision>
-      <ChromiumUrl>https://storage.googleapis.com/chromium-browser-snapshots/Linux_x64/$(ChromiumRevision)/chrome-linux.zip</ChromiumUrl>
-      <SeleniumUrl>https://storage.googleapis.com/chromium-browser-snapshots/Linux_x64/$(ChromiumRevision)/chromedriver_linux64.zip</SeleniumUrl>
-    </PropertyGroup>
-
-=======
 
         <TestTimeout>$(_workItemTimeout)</TestTimeout>
       </XHarnessApkToTest>
@@ -240,7 +223,6 @@
       </HelixPostCommands>
     </PropertyGroup>
 
->>>>>>> 1c1757c0
     <ItemGroup Condition="'$(TargetOS)' != 'Android' and '$(TargetOS)' != 'iOS' and '$(TargetOS)' != 'tvOS'">
       <HelixCorrelationPayload Include="$(HelixCorrelationPayload)"
                                Condition="'$(IncludeHelixCorrelationPayload)' == 'true' and '$(TargetOS)' != 'Browser'" />
