--- conflicted
+++ resolved
@@ -1,15 +1,11 @@
 {
   "dependencies": {
-    "System.Runtime": "4.0.0",
-    "System.IO": "4.0.0",
-<<<<<<< HEAD
-    "System.Collections.NonGeneric": "4.0.0",
-    "System.Collections.Specialized": "4.0.1",
-    "System.Runtime.Serialization.Primitives": "4.1.1-rc4-24209-03",
-=======
-    "System.Runtime.Serialization.Primitives": "4.1.1",
->>>>>>> 7b83db32
-    "System.Text.Encoding": "4.0.0"
+    "System.Runtime": "4.1.1-beta-24322-03",
+    "System.IO": "4.1.1-beta-24322-03",
+    "System.Collections.NonGeneric": "4.0.2-beta-24322-03",
+    "System.Collections.Specialized": "4.0.2-beta-24322-03",
+    "System.Runtime.Serialization.Primitives": "4.2.0-beta-24322-03",
+    "System.Text.Encoding": "4.0.12-beta-24322-03"
   },
   "frameworks": {
     "netstandard1.3": {
