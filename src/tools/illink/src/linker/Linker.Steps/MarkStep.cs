--- conflicted
+++ resolved
@@ -1447,13 +1447,8 @@
 
 			protected override void ProcessExportedType (ExportedType exportedType)
 			{
-<<<<<<< HEAD
-				markingHelpers.MarkExportedType (exportedType, assembly.MainModule, new DependencyInfo (DependencyKind.ExportedType, assembly));
-				markingHelpers.MarkForwardedScope (CreateTypeReferenceForExportedTypeTarget (exportedType));
-=======
 				markingHelpers.MarkExportedType (exportedType, assembly.MainModule, new DependencyInfo (DependencyKind.ExportedType, assembly), new MessageOrigin (assembly));
 				markingHelpers.MarkForwardedScope (CreateTypeReferenceForExportedTypeTarget (exportedType), new MessageOrigin (assembly));
->>>>>>> 1008c8bf
 			}
 
 			protected override void ProcessExtra ()
@@ -1465,18 +1460,6 @@
 						continue;
 					markingHelpers.MarkForwardedScope (typeReference, new MessageOrigin (assembly));
 				}
-			}
-
-			TypeReference CreateTypeReferenceForExportedTypeTarget (ExportedType exportedType)
-			{
-				TypeReference? declaringTypeReference = null;
-				if (exportedType.DeclaringType != null) {
-					declaringTypeReference = CreateTypeReferenceForExportedTypeTarget (exportedType.DeclaringType);
-				}
-
-				return new TypeReference (exportedType.Namespace, exportedType.Name, assembly.MainModule, exportedType.Scope) {
-					DeclaringType = declaringTypeReference
-				};
 			}
 
 			TypeReference CreateTypeReferenceForExportedTypeTarget (ExportedType exportedType)
