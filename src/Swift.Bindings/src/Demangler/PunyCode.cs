--- conflicted
+++ resolved
@@ -8,15 +8,11 @@
 
 namespace BindingsGeneration.Demangling {
 	/// <Summary>
-<<<<<<< HEAD
-	/// A class for decoding puny code. Encoder has been removed.
+	/// A class for decoding Swift variant of puny code (https://github.com/swiftlang/swift/blob/main/docs/ABI/Mangling.rst). Encoder has been removed.
 	/// Note that this is not true puny code but a variant where _ is used as the
 	/// delimeter and ent symbology is for encoding is [a-zA-J].
 	/// Also non-symbol ASCII caracters (except [$_a-zA-Z0=9]) are mapped to
 	/// the code range d800-d880 and are encoded like non-ascii characters.
-=======
-	/// A class for decoding Swift variant of puny code (https://github.com/swiftlang/swift/blob/main/docs/ABI/Mangling.rst). Encoder has been removed.
->>>>>>> 715ab35d
 	/// </Summary>
 	public class PunyCode {
 		const string kEncodingStr = "abcdefghijklmnopqrstuvwxyzABCDEFGHIJ";
