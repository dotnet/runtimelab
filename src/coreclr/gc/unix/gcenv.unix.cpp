--- conflicted
+++ resolved
@@ -383,24 +383,12 @@
 
     assert(s_flushUsingMemBarrier == 0);
 
-<<<<<<< HEAD
-    s_flushUsingMemBarrier = CanFlushUsingMembarrier();
-
-    if (!s_flushUsingMemBarrier)
-=======
-    // Starting with Linux kernel 4.14, process memory barriers can be generated
-    // using MEMBARRIER_CMD_PRIVATE_EXPEDITED.
-    int mask = membarrier(MEMBARRIER_CMD_QUERY, 0);
-    if (mask >= 0 &&
-        mask & MEMBARRIER_CMD_PRIVATE_EXPEDITED &&
-        // Register intent to use the private expedited command.
-        membarrier(MEMBARRIER_CMD_REGISTER_PRIVATE_EXPEDITED, 0) == 0)
+    if (CanFlushUsingMembarrier())
     {
         s_flushUsingMemBarrier = TRUE;
     }
 #if !(defined(TARGET_OSX) && defined(HOST_ARM64))
     else
->>>>>>> 6dd7b2df
     {
         assert(g_helperPage == 0);
 
