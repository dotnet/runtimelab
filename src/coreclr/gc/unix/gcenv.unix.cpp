--- conflicted
+++ resolved
@@ -196,24 +196,6 @@
 
 bool CanFlushUsingMembarrier()
 {
-<<<<<<< HEAD
-#ifdef TARGET_ANDROID
-    // Calling membarrier on older Android versions can just kill the process
-#ifdef __ANDROID_API_Q__    
-    int api_level = android_get_device_api_level();
-
-    if (api_level < __ANDROID_API_Q__)
-    {
-        return false;
-    }
-#else
-    return false;
-#endif // __ANDROID_API_Q__
-
-#endif // TARGET_ANDROID
-
-=======
->>>>>>> eed3c764
     // Starting with Linux kernel 4.14, process memory barriers can be generated
     // using MEMBARRIER_CMD_PRIVATE_EXPEDITED.
 
