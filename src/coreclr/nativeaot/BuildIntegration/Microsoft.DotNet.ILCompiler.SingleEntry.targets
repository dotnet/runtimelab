--- conflicted
+++ resolved
@@ -50,16 +50,8 @@
 
 
   <!-- Locate the runtime package according to the current target runtime -->
-<<<<<<< HEAD
-<<<<<<< HEAD
   <!-- Upstream version which we can't use with the current SDK for LLVM/Wasm -->
-  <Target Name="ImportRuntimeIlcPackageTarget" Condition="'$(BuildingFrameworkLibrary)' != 'true' and '$(PublishAot)' == 'true' and $(IlcCalledViaPackage) == 'true'" DependsOnTargets="$(ImportRuntimeIlcPackageTargetDependsOn)" BeforeTargets="Publish">
-=======
-=======
-  <!-- Upstream version which we can't use with the current SDK for LLVM/Wasm -->
->>>>>>> 85977c09
   <Target Name="ImportRuntimeIlcPackageTarget" Condition="'$(BuildingFrameworkLibrary)' != 'true' and '$(PublishAot)' == 'true'" DependsOnTargets="$(ImportRuntimeIlcPackageTargetDependsOn)" BeforeTargets="Publish">
->>>>>>> 83f71b53d7f08700fd059191859f7931cf5712f4
     <Error Condition="'@(ResolvedILCompilerPack)' == ''" Text="The ResolvedILCompilerPack ItemGroup is required for target ImportRuntimeIlcPackageTarget" />
 
     <PropertyGroup>
