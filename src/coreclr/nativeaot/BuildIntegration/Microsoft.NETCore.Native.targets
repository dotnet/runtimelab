--- conflicted
+++ resolved
@@ -448,11 +448,8 @@
       <CustomLinkerArg Include="-s ERROR_ON_UNDEFINED_SYMBOLS=0" />
       <CustomLinkerArg Condition="'$(NativeDebugSymbols)' != 'true'" Include="-O2 -flto" />
       <CustomLinkerArg Condition="'$(NativeDebugSymbols)' == 'true'" Include="-g3" />
-<<<<<<< HEAD
       <CustomLinkerArg Condition="$(NativeLib) == 'Shared'" Include="-Wl,--export,NativeAOT_StaticInitialization" />
-=======
       <CustomLinkerArg Include="@(LinkerArg)" />
->>>>>>> bfae3c87
     </ItemGroup>
 
     <WriteLinesToFile File="$(NativeIntermediateOutputPath)link.rsp" Lines="@(CustomLinkerArg)" Overwrite="true" Encoding="utf-8" />
