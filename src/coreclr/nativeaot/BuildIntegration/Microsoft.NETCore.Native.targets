<!--
***********************************************************************************************
Microsoft.NETCore.Native.targets

WARNING:  DO NOT MODIFY this file unless you are knowledgeable about MSBuild and have
          created a backup copy.  Incorrect changes to this file will make it
          impossible to load or build your projects from the command-line or the IDE.

This file defines the steps in the build process for native AOT compilation.

Licensed to the .NET Foundation under one or more agreements.
The .NET Foundation licenses this file to you under the MIT license.
***********************************************************************************************
-->
<Project xmlns="http://schemas.microsoft.com/developer/msbuild/2003">

  <PropertyGroup Condition="'$(_targetArchitecture)' == 'wasm'">
    <NativeCodeGen>llvm</NativeCodeGen>
  </PropertyGroup>

  <!-- Set defaults for unspecified properties -->
  <PropertyGroup>
    <StripSymbols Condition="'$(StripSymbols)' == '' and '$(_targetOS)' != 'win'">true</StripSymbols>
    <NativeLib Condition="'$(OutputType)' == 'Library' and '$(NativeLib)' == '' and '$(IlcMultiModule)' != 'true'">Shared</NativeLib>
    <NativeIntermediateOutputPath Condition="'$(NativeIntermediateOutputPath)' == ''">$(IntermediateOutputPath)native\</NativeIntermediateOutputPath>
    <NativeOutputPath Condition="'$(NativeOutputPath)' == ''">$(OutputPath)native\</NativeOutputPath>
    <NativeCompilationDuringPublish Condition="'$(NativeCompilationDuringPublish)' == ''">true</NativeCompilationDuringPublish>
    <IlcBuildTasksPath Condition="'$(IlcBuildTasksPath)' == ''">$(MSBuildThisFileDirectory)..\tools\netstandard\ILCompiler.Build.Tasks.dll</IlcBuildTasksPath>
    <NativeDebugSymbols Condition="$(DebugType) != 'none' and $(DebugType) != ''">true</NativeDebugSymbols>
    <!-- Workaround for https://github.com/dotnet/runtimelab/issues/771 -->
    <ErrorOnDuplicatePublishOutputFiles>false</ErrorOnDuplicatePublishOutputFiles>
    <PublishTrimmed Condition="'$(PublishTrimmed)' == ''">true</PublishTrimmed>
    <IlcPgoOptimize Condition="'$(IlcPgoOptimize)' == '' and '$(OptimizationPreference)' == 'Speed'">true</IlcPgoOptimize>
    <RunILLink>false</RunILLink>
    <IlcTreatWarningsAsErrors Condition="'$(IlcTreatWarningsAsErrors)' == ''">$(TreatWarningsAsErrors)</IlcTreatWarningsAsErrors>
    <_IsiOSLikePlatform Condition="'$(_targetOS)' == 'maccatalyst' or $(_targetOS.StartsWith('ios')) or $(_targetOS.StartsWith('tvos'))">true</_IsiOSLikePlatform>
    <_IsApplePlatform Condition="'$(_targetOS)' == 'osx' or '$(_IsiOSLikePlatform)' == 'true'">true</_IsApplePlatform>
  </PropertyGroup>

  <!-- Set up default feature switches -->
  <PropertyGroup>
    <UseSystemResourceKeys Condition="$(IlcDisableReflection) == 'true'">true</UseSystemResourceKeys>
    <EventSourceSupport Condition="$(IlcDisableReflection) == 'true'">false</EventSourceSupport>
    <EventSourceSupport Condition="$(EventSourceSupport) == ''">false</EventSourceSupport>
    <UseWindowsThreadPool Condition="'$(UseWindowsThreadPool)' == '' and '$(_targetOS)' == 'win'">true</UseWindowsThreadPool>
    <DynamicCodeSupport Condition="'$(DynamicCodeSupport)' == ''">false</DynamicCodeSupport>
  </PropertyGroup>

  <!-- Configure LINQ expressions -->
  <ItemGroup>
    <RuntimeHostConfigurationOption Include="System.Linq.Expressions.CanEmitObjectArrayDelegate"
                                    Value="false"
                                    Trim="true" />
  </ItemGroup>

  <PropertyGroup Condition="'$(SuppressAotAnalysisWarnings)' == 'true'">
    <EnableAotAnalyzer Condition="'$(EnableAotAnalyzer)' == ''">false</EnableAotAnalyzer>
  </PropertyGroup>

  <PropertyGroup>
    <!-- Keep these before DotNetJsApi.targets -->
    <LinkNativeDependsOn>IlcCompile</LinkNativeDependsOn>
    <LinkNativeDependsOn Condition="$(NativeCodeGen) == 'llvm'">CompileWasmObjects</LinkNativeDependsOn>

    <LinkNativeDependsOnSingleOrLlvm>LinkNativeSingle</LinkNativeDependsOnSingleOrLlvm>
    <LinkNativeDependsOnSingleOrLlvm Condition="$(NativeCodeGen) == 'llvm'">LinkNativeLlvm</LinkNativeDependsOnSingleOrLlvm>
  </PropertyGroup>

  <Import Project="$(MSBuildThisFileDirectory)DotNetJsApi.targets" Condition="'$(_targetArchitecture)' == 'wasm' and '$(DotNetJsApi)' == 'true'" />

  <PropertyGroup>
    <NativeObjectExt Condition="'$(_targetOS)' == 'win'">.obj</NativeObjectExt>
    <NativeObjectExt Condition="'$(_targetOS)' != 'win'">.o</NativeObjectExt>
    <LlvmObjectExt Condition="'$(NativeCodeGen)' == 'llvm'">.bc</LlvmObjectExt>

    <LibFileExt Condition="'$(_targetOS)' == 'win'">.lib</LibFileExt>
    <LibFileExt Condition="'$(_targetOS)' != 'win'">.a</LibFileExt>

    <IlcOutputFileExt Condition="$(IlcOutputFileExt) == ''">$(NativeObjectExt)</IlcOutputFileExt>
    <IlcOutputFileExt Condition="'$(NativeCodeGen)' == 'llvm'">$(LlvmObjectExt)</IlcOutputFileExt>

    <IsNativeExecutable Condition="'$(OutputType)' == 'Exe' or '$(OutputType)' == 'WinExe'">true</IsNativeExecutable>

    <NativeBinaryExt Condition="'$(IsNativeExecutable)' == 'true' and '$(_targetOS)' == 'win'">.exe</NativeBinaryExt>
    <NativeBinaryExt Condition="'$(IsNativeExecutable)' == 'true' and '$(_targetOS)' != 'win'"></NativeBinaryExt>
    <NativeBinaryExt Condition="'$(IsNativeExecutable)' != 'true' and '$(_targetOS)' == 'win' and '$(NativeLib)' == 'Shared'">.dll</NativeBinaryExt>
    <NativeBinaryExt Condition="'$(IsNativeExecutable)' != 'true' and '$(_IsApplePlatform)' == 'true' and '$(NativeLib)' == 'Shared'">.dylib</NativeBinaryExt>
    <NativeBinaryExt Condition="'$(IsNativeExecutable)' != 'true' and '$(_targetOS)' != 'win' and '$(_IsApplePlatform)' != 'true' and '$(NativeLib)' == 'Shared'">.so</NativeBinaryExt>
    <NativeBinaryExt Condition="'$(IsNativeExecutable)' != 'true' and '$(_targetOS)' == 'win' and '$(NativeLib)' == 'Static'">.lib</NativeBinaryExt>
    <NativeBinaryExt Condition="'$(IsNativeExecutable)' != 'true' and '$(_targetOS)' != 'win' and '$(NativeLib)' == 'Static'">.a</NativeBinaryExt>
    <NativeBinaryExt Condition="'$(_targetOS)' == 'browser'">.html</NativeBinaryExt>
    <NativeBinaryExt Condition="'$(_targetOS)' == 'browser' and '$(NativeLib)' == 'Shared'">.js</NativeBinaryExt>
    <NativeBinaryExt Condition="'$(_targetOS)' == 'wasi'">.wasm</NativeBinaryExt>

    <NativeSymbolExt Condition="'$(NativeSymbolExt)' == '' and '$(_IsApplePlatform)' == 'true'">.dSYM</NativeSymbolExt>
    <NativeSymbolExt Condition="'$(NativeSymbolExt)' == '' and '$(_targetOS)' == 'win'">.pdb</NativeSymbolExt>
    <NativeSymbolExt Condition="'$(NativeSymbolExt)' == ''">.dbg</NativeSymbolExt>

    <ExportsFileExt Condition="'$(_targetOS)' == 'win'">.def</ExportsFileExt>
    <ExportsFileExt Condition="'$(_targetOS)' != 'win'">.exports</ExportsFileExt>

    <NativeObject>$(NativeIntermediateOutputPath)$(TargetName)$(NativeObjectExt)</NativeObject>
    <NativeBinary Condition="'$(NativeBinary)' == ''">$(NativeOutputPath)$(TargetName)$(NativeBinaryExt)</NativeBinary>
    <WasmBinary>$(NativeOutputPath)$(TargetName).wasm</WasmBinary>
    <IlcExportUnmanagedEntrypoints Condition="'$(IlcExportUnmanagedEntrypoints)' == '' and '$(NativeLib)' == 'Shared'">true</IlcExportUnmanagedEntrypoints>
    <ExportsFile Condition="$(ExportsFile) == '' and '$(BuildingFrameworkLibrary)' != 'true'">$(NativeIntermediateOutputPath)$(TargetName)$(ExportsFileExt)</ExportsFile>

    <IlcCompileOutput>$(NativeObject)</IlcCompileOutput>

    <FrameworkLibPath Condition="'$(FrameworkLibPath)' == ''">$(NativeOutputPath)</FrameworkLibPath>
    <FrameworkObjPath Condition="'$(FrameworkObjPath)' == ''">$(NativeIntermediateOutputPath)</FrameworkObjPath>

    <SharedLibrary Condition="'$(_targetOS)' == 'win'">$(FrameworkLibPath)\Framework$(LibFileExt)</SharedLibrary>
    <SharedLibrary Condition="'$(_targetOS)' != 'win'">$(FrameworkLibPath)\libframework$(LibFileExt)</SharedLibrary>
    <IlcDynamicBuildPropertyDependencies>SetupProperties</IlcDynamicBuildPropertyDependencies>
  </PropertyGroup>

  <PropertyGroup Condition="'$(NativeCodeGen)' == 'llvm'">
    <!-- These LLVM options are public and supported. -->
    <WasmEnableJSBigIntIntegration Condition="'$(WasmEnableJSBigIntIntegration)' == ''">true</WasmEnableJSBigIntIntegration>
    <WasmEnableNonTrappingFloatToIntConversions Condition="'$(WasmEnableNonTrappingFloatToIntConversions)' == ''">true</WasmEnableNonTrappingFloatToIntConversions>
    <!-- Most browsers support WASM EH, so we enable it by default. This is aligned with the upstream behavior. -->
    <WasmEnableExceptionHandling Condition="'$(WasmEnableExceptionHandling)' == '' and '$(_targetOS)' == 'browser'">true</WasmEnableExceptionHandling>

    <!-- These LLVM options are internal and not supported. -->
    <WasmOptimizationSetting Condition="$(Optimize) == 'true' and $(OptimizationPreference) != 'Size' and '$(_targetOS)' == 'browser'">-O3</WasmOptimizationSetting>
    <!-- TODO-LLVM: test -O1/-O2/-O3 for size with Wasi SDK -->
    <WasmOptimizationSetting Condition="$(Optimize) == 'true' and $(OptimizationPreference) != 'Size' and '$(_targetOS)' == 'wasi'">-O2</WasmOptimizationSetting>
    <WasmOptimizationSetting Condition="$(Optimize) == 'true' and $(OptimizationPreference) == 'Size'">-Oz</WasmOptimizationSetting>

    <IlcLlvmTarget Condition="'$(_targetOS)' == 'wasi'">wasm32-unknown-wasi</IlcLlvmTarget>
    <IlcWasmStackSize>1048576</IlcWasmStackSize>
    <!-- 1MB -->
    <IlcWasmStackSize Condition="'$(EmccStackSize)' != ''">$(EmccStackSize)</IlcWasmStackSize>
    <IlcWasmGlobalBase>1024</IlcWasmGlobalBase>
    <!-- This value is also hardcoded in the compiler -->
    <IlcLlvmExceptionHandlingModel Condition="'$(WasmEnableExceptionHandling)' == 'true'">wasm</IlcLlvmExceptionHandlingModel>
    <IlcLlvmExceptionHandlingModel Condition="'$(IlcLlvmExceptionHandlingModel)' == '' and '$(targetOS)' == 'browser'">cpp</IlcLlvmExceptionHandlingModel>
    <IlcLlvmExceptionHandlingModel Condition="'$(IlcLlvmExceptionHandlingModel)' == ''">emulated</IlcLlvmExceptionHandlingModel>
  </PropertyGroup>

  <PropertyGroup Condition="'$(IlcCompileDependsOn)'=='' and '$(NativeCompilationDuringPublish)' != 'false'">
    <IlcCompileDependsOn Condition="'$(BuildingFrameworkLibrary)' != 'true'">Compile;ComputeIlcCompileInputs</IlcCompileDependsOn>
    <IlcCompileDependsOn Condition="'$(IlcMultiModule)' == 'true' and '$(BuildingFrameworkLibrary)' != 'true'">$(IlcCompileDependsOn);BuildFrameworkLib</IlcCompileDependsOn>
    <IlcCompileDependsOn>$(IlcCompileDependsOn);SetupOSSpecificProps</IlcCompileDependsOn>
    <IlcCompileDependsOn>$(IlcCompileDependsOn);PrepareForILLink</IlcCompileDependsOn>
  </PropertyGroup>

  <ItemGroup Condition="$(IlcSystemModule) == ''">
    <UnmanagedEntryPointsAssembly Include="System.Private.CoreLib" />
    <AutoInitializedAssemblies Include="System.Private.CoreLib" />
    <AutoInitializedAssemblies Include="System.Private.StackTraceMetadata" Condition="$(StackTraceSupport) != 'false'" />
    <AutoInitializedAssemblies Include="System.Private.TypeLoader" />
    <AutoInitializedAssemblies Include="System.Private.Reflection.Execution" Condition="$(IlcDisableReflection) != 'true'" />
    <AutoInitializedAssemblies Include="System.Private.DisabledReflection" Condition="$(IlcDisableReflection) == 'true'" />
  </ItemGroup>

  <ItemDefinitionGroup>
    <ManagedBinary>
      <IlcRspFile>$(NativeIntermediateOutputPath)\%(Filename).ilc.rsp</IlcRspFile>
      <IlcOutputFile>$(NativeIntermediateOutputPath)\%(Filename)$(IlcOutputFileExt)</IlcOutputFile>
    </ManagedBinary>
  </ItemDefinitionGroup>

  <Target Name="_ComputeManagedAssemblyForILLink"
          AfterTargets="_ComputeManagedAssemblyToLink"
          Condition="'$(NativeCompilationDuringPublish)' == 'true'">
    <ItemGroup>
      <ManagedAssemblyToLink Remove="@(ManagedAssemblyToLink)" />
      <ManagedAssemblyToLink Include="@(DefaultFrameworkAssemblies);@(_ManagedResolvedAssembliesToPublish);@(ManagedBinary)" />
    </ItemGroup>
  </Target>

  <!-- The properties below need to be defined only after we've found the correct runtime package reference -->
  <Target Name="SetupProperties" DependsOnTargets="$(IlcSetupPropertiesDependsOn)" BeforeTargets="Publish">
    <ItemGroup>
      <_NETCoreAppFrameworkReference Include="@(ResolvedFrameworkReference)" Condition="'%(ResolvedFrameworkReference.RuntimePackName)' == 'Microsoft.NETCore.App.Runtime.NativeAOT.$(RuntimeIdentifier)'" />
    </ItemGroup>

    <PropertyGroup>
      <!-- Define paths used in build targets to point to the runtime-specific ILCompiler implementation -->
      <IlcToolsPath Condition="'$(IlcToolsPath)' == ''">$(IlcHostPackagePath)\tools\</IlcToolsPath>
      <IlcFrameworkPath Condition="'$(IlcFrameworkPath)' == '' and '$(PublishAotUsingRuntimePack)' != 'true'">$(RuntimePackagePath)\framework\</IlcFrameworkPath>
      <_NETCoreAppRuntimePackPath>%(_NETCoreAppFrameworkReference.RuntimePackPath)/runtimes/$(RuntimeIdentifier)/</_NETCoreAppRuntimePackPath>
      <IlcFrameworkNativePath Condition="'$(IlcFrameworkNativePath)' == '' and '$(PublishAotUsingRuntimePack)' == 'true'">$(_NETCoreAppRuntimePackPath)\native\</IlcFrameworkNativePath>
      <IlcFrameworkNativePath Condition="'$(IlcFrameworkNativePath)' == '' and '$(PublishAotUsingRuntimePack)' != 'true'">$(RuntimePackagePath)\framework\</IlcFrameworkNativePath>
      <IlcSdkPath Condition="'$(IlcSdkPath)' == '' and '$(PublishAotUsingRuntimePack)' == 'true'">$(IlcFrameworkNativePath)</IlcSdkPath>
      <IlcSdkPath Condition="'$(IlcSdkPath)' == '' and '$(PublishAotUsingRuntimePack)' != 'true'">$(RuntimePackagePath)\sdk\</IlcSdkPath>
      <IlcMibcPath Condition="'$(IlcMibcPath)' == ''">$(RuntimePackagePath)\mibc\</IlcMibcPath>
    </PropertyGroup>

    <ItemGroup Condition="'$(PublishAotUsingRuntimePack)' == 'true'">
      <PrivateSdkAssemblies Include="$(IlcSdkPath)*.dll"/>
      <FrameworkAssemblies Include="@(RuntimePackAsset)" Condition="'%(Extension)' == '.dll'" />
      <DefaultFrameworkAssemblies Include="@(FrameworkAssemblies)" />
    </ItemGroup>

    <ItemGroup Condition="'$(PublishAotUsingRuntimePack)' != 'true'">
      <PrivateSdkAssemblies Include="$(IlcSdkPath)*.dll"/>
      <!-- Exclude unmanaged dlls -->
      <FrameworkAssemblies Include="$(IlcFrameworkPath)*.dll" Exclude="$(IlcFrameworkPath)*.Native.dll;$(IlcFrameworkPath)msquic.dll" />

      <DefaultFrameworkAssemblies Include="@(PrivateSdkAssemblies)" />
      <DefaultFrameworkAssemblies Include="@(FrameworkAssemblies)" />
    </ItemGroup>

    <ItemGroup>
      <MibcFile Include="$(IlcMibcPath)*.mibc" Condition="'$(IlcPgoOptimize)' == 'true'" />
    </ItemGroup>
  </Target>

  <Target Name="ComputeIlcCompileInputs" DependsOnTargets="$(IlcDynamicBuildPropertyDependencies)" BeforeTargets="Publish">
    <ItemGroup>
      <ManagedBinary Condition="$(BuildingFrameworkLibrary) != 'true'" Include="@(IntermediateAssembly)" />
      <IlcCompileInput Include="@(ManagedBinary)" />
      <IlcReference Include="@(DefaultFrameworkAssemblies)" />
    </ItemGroup>
  </Target>

  <!--
    BuildFrameworkLib is invoked before IlcCompile in multi-module builds to
    produce the shared framework library on demand
  -->
  <Target Name="BuildFrameworkLib" Condition="'$(DisableFrameworkLibGeneration)' != 'true'" DependsOnTargets="$(IlcDynamicBuildPropertyDependencies)">
    <ItemGroup>
      <!-- This builds the project with the ILC implementation in the identified runtime package to avoid resolving it again  -->
      <ProjectToBuild Include="$(MSBuildThisFileDirectory)BuildFrameworkNativeObjects.proj">
        <AdditionalProperties>
          IntermediateOutputPath=$(IntermediateOutputPath);
          FrameworkLibPath=$(FrameworkLibPath);
          FrameworkObjPath=$(FrameworkObjPath);
          RuntimePackagePath=$(RuntimePackagePath);
          IlcHostPackagePath=$(IlcHostPackagePath);
          TargetArchitecture=$(_targetArchitecture);
        </AdditionalProperties>
      </ProjectToBuild>
    </ItemGroup>
    <MSBuild Projects="@(ProjectToBuild)" BuildInParallel="true" />
  </Target>

  <Target Name="WriteIlcRspFileForCompilation"
      Outputs="%(ManagedBinary.IlcRspFile)"
      DependsOnTargets="$(IlcCompileDependsOn)">

    <ItemGroup>
      <!-- Grab the raw ItemGroup that ILLinker accepts in two form: as file names, and as assembly names -->
      <_IlcRootedAssembliesRaw Include="@(TrimmerRootAssembly)" Condition="%(TrimmerRootAssembly.RootMode) != 'EntryPoint'" />
      <_IlcRootedAssembliesRaw Include="@(ManagedAssemblyToLink)" Condition="%(ManagedAssemblyToLink.TrimMode) == 'copy'" />
      <_IlcConditionallyRootedAssembliesRaw Include="@(ManagedAssemblyToLink)" Condition="%(ManagedAssemblyToLink.TrimMode) == 'copyused'" />
      <_IlcTrimmedAssembliesRaw Include="@(ManagedAssemblyToLink)" Condition="%(ManagedAssemblyToLink.TrimMode) == 'link'" />
      <_IlcNoSingleWarnAssembliesRaw Include="@(ManagedAssemblyToLink)" Condition="%(ManagedAssemblyToLink.TrimmerSingleWarn) == 'false'" />

      <!-- Now process the raw ItemGroup into the form that ILC accepts: assembly names only -->
      <!-- Use the logic that ILLinker uses: if the file exists, this is a file name. Otherwise it's an assembly name -->
      <_IlcRootedAssemblies Include="@(_IlcRootedAssembliesRaw->'%(Filename)')" Condition="Exists('%(Identity)')" />
      <_IlcRootedAssemblies Include="@(_IlcRootedAssembliesRaw)" Condition="!Exists('%(Identity)')" />
      <_IlcConditionallyRootedAssemblies Include="@(_IlcConditionallyRootedAssembliesRaw->'%(Filename)')" Condition="Exists('%(Identity)')" />
      <_IlcConditionallyRootedAssemblies Include="@(_IlcConditionallyRootedAssembliesRaw)" Condition="!Exists('%(Identity)')" />
      <_IlcTrimmedAssemblies Include="@(_IlcTrimmedAssembliesRaw->'%(Filename)')" Condition="Exists('%(Identity)')" />
      <_IlcTrimmedAssemblies Include="@(_IlcTrimmedAssembliesRaw)" Condition="!Exists('%(Identity)')" />
      <_IlcNoSingleWarnAssemblies Include="@(_IlcNoSingleWarnAssembliesRaw->'%(Filename)')" Condition="Exists('%(Identity)')" />
      <_IlcNoSingleWarnAssemblies Include="@(_IlcNoSingleWarnAssembliesRaw)" Condition="!Exists('%(Identity)')" />
    </ItemGroup>

    <ItemGroup>
      <IlcArg Include="@(IlcCompileInput)" />
      <IlcArg Include="-o:$(NativeIntermediateOutputPath)%(ManagedBinary.Filename)$(IlcOutputFileExt)" />
      <IlcArg Include="@(IlcReference->'-r:%(Identity)')" />
      <IlcArg Include="@(IlcSatelliteAssembly->'--satellite:%(Identity)')" />
      <IlcArg Include="@(MibcFile->'--mibc:%(Identity)')" />
      <IlcArg Condition="$(IlcGenerateMetadataLog) == 'true'" Include="--metadatalog:$(NativeIntermediateOutputPath)%(ManagedBinary.Filename).metadata.csv" />
      <IlcArg Condition="$(_targetOS) != ''" Include="--targetos:$(_targetOS)" />
      <IlcArg Condition="$(_targetArchitectureWithAbi) != ''" Include="--targetarch:$(_targetArchitectureWithAbi)" />
      <IlcArg Condition="$(IlcMultiModule) == 'true'" Include="--multifile" />
      <IlcArg Condition="$(IlcMultiModule) != 'true' and '$(IlcDehydrate)' != 'false' and '$(ControlFlowGuard)' != 'Guard' and '$(_targetArchitecture)' != 'wasm'" Include="--dehydrate" />
      <IlcArg Condition="$(Optimize) == 'true'" Include="-O" />
      <IlcArg Condition="$(NativeDebugSymbols) == 'true'" Include="-g" />
      <IlcArg Condition="$(IlcDwarfVersion) == '5'" Include="--gdwarf-5" />
      <IlcArg Condition="$(IlcGenerateMapFile) == 'true'" Include="--map:$(NativeIntermediateOutputPath)%(ManagedBinary.Filename).map.xml" />
      <IlcArg Condition="$(IlcGenerateMstatFile) == 'true'" Include="--mstat:$(NativeIntermediateOutputPath)%(ManagedBinary.Filename).mstat" />
      <IlcArg Condition="$(IlcGenerateDgmlFile) == 'true'" Include="--dgmllog:$(NativeIntermediateOutputPath)%(ManagedBinary.Filename).codegen.dgml.xml" />
      <IlcArg Condition="$(IlcGenerateDgmlFile) == 'true'" Include="--scandgmllog:$(NativeIntermediateOutputPath)%(ManagedBinary.Filename).scan.dgml.xml" />
      <IlcArg Include="@(RdXmlFile->'--rdxml:%(FullPath)')" />
      <IlcArg Include="@(TrimmerRootDescriptor->'--descriptor:%(FullPath)')" />
      <IlcArg Condition="'$(NativeLib)' != ''" Include="--nativelib" />
      <IlcArg Condition="'$(CustomNativeMain)' == 'true'" Include="--splitinit" />
      <IlcArg Condition="'$(ExportsFile)' != ''" Include="--exportsfile:$(ExportsFile)" />
      <IlcArg Condition="'$(_targetOS)' == 'win' and '$(DebuggerSupport)' != 'false'" Include="--export-dynamic-symbol:DotNetRuntimeDebugHeader,DATA" />
      <IlcArg Condition="'$(_targetOS)' != 'win' and  '$(_targetArchitecture)' != 'wasm' and'$(DebuggerSupport)' != 'false'" Include="--export-dynamic-symbol:DotNetRuntimeDebugHeader" />
      <IlcArg Condition="'$(IlcExportUnmanagedEntrypoints)' == 'true'" Include="--export-unmanaged-entrypoints" />
      <IlcArg Include="@(AutoInitializedAssemblies->'--initassembly:%(Identity)')" />
      <IlcArg Include="@(DirectPInvoke->'--directpinvoke:%(Identity)')" />
      <IlcArg Include="@(DirectPInvokeList->'--directpinvokelist:%(Identity)')" />
      <IlcArg Include="@(_TrimmerFeatureSettings->'--feature:%(Identity)=%(Value)')" />
      <IlcArg Include="@(RuntimeHostConfigurationOption->'--runtimeknob:%(Identity)=%(Value)')" />
      <IlcArg Include="--runtimeknob:RUNTIME_IDENTIFIER=$(RuntimeIdentifier)" />
      <IlcArg Condition="$(ServerGarbageCollection) == 'true'" Include="--runtimeopt:gcServer=1" />
      <IlcArg Condition="$(IlcGenerateCompleteTypeMetadata) == 'true'" Include="--completetypemetadata" />
      <IlcArg Condition="$(StackTraceSupport) != 'false'" Include="--stacktracedata" />
      <IlcArg Condition="$(IlcScanReflection) != 'false' and $(IlcDisableReflection) != 'true'" Include="--scanreflection" />
      <IlcArg Condition="$(IlcFoldIdenticalMethodBodies) == 'true'" Include="--methodbodyfolding" />
      <IlcArg Condition="$(Optimize) == 'true' and $(OptimizationPreference) == 'Size'" Include="--Os" />
      <IlcArg Condition="$(Optimize) == 'true' and $(OptimizationPreference) == 'Speed'" Include="--Ot" />
      <IlcArg Condition="'$(_linuxLibcFlavor)' == 'bionic'" Include="--noinlinetls" />
      <IlcArg Condition="$(IlcInstructionSet) != ''" Include="--instruction-set:$(IlcInstructionSet)" />
      <IlcArg Condition="$(IlcDisableReflection) == 'true'" Include="--reflectiondata:none" />
      <IlcArg Condition="$(IlcDisableReflection) == 'true'" Include="--feature:System.Collections.Generic.DefaultComparers=false" />
      <IlcArg Condition="$(IlcDisableReflection) == 'true'" Include="--feature:System.Reflection=false" />
      <IlcArg Condition="$(IlcMaxVectorTBitWidth) != ''" Include="--max-vectort-bitwidth:$(IlcMaxVectorTBitWidth)" />
      <IlcArg Condition="$(IlcSingleThreaded) == 'true'" Include="--parallelism:1" />
      <IlcArg Condition="$(IlcSystemModule) != ''" Include="--systemmodule:$(IlcSystemModule)" />
      <IlcArg Condition="'$(_targetOS)' == 'win' and $(IlcMultiModule) != 'true' and '$(IlcGenerateWin32Resources)' != 'false' and '$(NativeLib)' != 'Static'" Include="--win32resourcemodule:%(ManagedBinary.Filename)" />
      <IlcArg Condition="$(IlcDumpIL) == 'true'" Include="--ildump:$(NativeIntermediateOutputPath)%(ManagedBinary.Filename).il" />
      <IlcArg Condition="$(NoWarn) != ''" Include='--nowarn:"$([MSBuild]::Escape($(NoWarn)).Replace(`%0A`, ``).Replace(`%0D`, ``))"' />
      <IlcArg Condition="$(IlcTreatWarningsAsErrors) == 'true'" Include="--warnaserror" />
      <IlcArg Condition="$(WarningsAsErrors) != ''" Include='--warnaserr:"$([MSBuild]::Escape($(WarningsAsErrors)).Replace(`%0A`, ``).Replace(`%0D`, ``))"' />
      <IlcArg Condition="$(WarningsNotAsErrors) != ''" Include='--nowarnaserr:"$([MSBuild]::Escape($(WarningsNotAsErrors)).Replace(`%0A`, ``).Replace(`%0D`, ``))"' />
      <IlcArg Condition="$(TrimmerSingleWarn) == 'true'" Include="--singlewarn" />
      <IlcArg Condition="$(SuppressTrimAnalysisWarnings) == 'true'" Include="--notrimwarn" />
      <IlcArg Condition="$(SuppressAotAnalysisWarnings) == 'true'" Include="--noaotwarn" />
      <IlcArg Condition="$(IlcVerboseLogging) == 'true'" Include="--verbose" />
      <IlcArg Condition="$(IlcTrimMetadata) == 'false'" Include="--reflectiondata:all" />
      <IlcArg Condition="'$(ControlFlowGuard)' == 'Guard' and '$(_targetOS)' == 'win'" Include="--guard:cf" />
      <IlcArg Include="@(_IlcRootedAssemblies->'--root:%(Identity)')" />
      <IlcArg Include="@(_IlcConditionallyRootedAssemblies->'--conditionalroot:%(Identity)')" />
      <IlcArg Include="@(_IlcTrimmedAssemblies->'--trim:%(Identity)')" />
      <IlcArg Include="@(_IlcNoSingleWarnAssemblies->'--nosinglewarnassembly:%(Filename)')" />
      <IlcArg Condition="'$(TrimmerDefaultAction)' == 'copyused' or '$(TrimmerDefaultAction)' == 'copy' or '$(TrimMode)' == 'partial'" Include="--defaultrooting" />
      <IlcArg Include="--resilient" />
      <IlcArg Include="@(UnmanagedEntryPointsAssembly->'--generateunmanagedentrypoints:%(Identity)')" />

      <IlcArg Include="--codegenopt:LlvmExceptionHandlingModel=$(IlcLlvmExceptionHandlingModel)" />
      <IlcArg Condition="'$(IlcLlvmTarget)' != ''" Include="--codegenopt:Target=$(IlcLlvmTarget)" />
      <IlcArg Condition="'$(IlcMaxLlvmModuleCount)' != ''" Include="--codegenopt:MaxLlvmModuleCount=$(IlcMaxLlvmModuleCount)" />

      <IlcArg Condition="$(IlcDisableReflection) == 'true'" Include="--feature:System.Reflection.IsReflectionExecutionAvailable=false" />

      <!-- The managed debugging support in libraries is unused - trim it -->
      <IlcArg Condition="'$(IlcKeepManagedDebuggerSupport)' != 'true'" Include="--feature:System.Diagnostics.Debugger.IsSupported=false" />
      <IlcArg Condition="'$(UseWindowsThreadPool)' != '' and '$(_targetOS)' == 'win'" Include="--feature:System.Threading.ThreadPool.UseWindowsThreadPool=$(UseWindowsThreadPool)" />
    </ItemGroup>

    <MakeDir Directories="$(NativeIntermediateOutputPath)" />
    <WriteLinesToFile File="%(ManagedBinary.IlcRspFile)" Lines="@(IlcArg)" Overwrite="true" WriteOnlyWhenDifferent="true" />
  </Target>

  <Target Name="IlcCompile"
      Inputs="@(IlcCompileInput);@(IlcReference);@(IlcSatelliteAssembly);@(RdXmlFile);%(ManagedBinary.IlcRspFile)"
      Outputs="%(ManagedBinary.IlcOutputFile)"
      DependsOnTargets="WriteIlcRspFileForCompilation;$(IlcCompileDependsOn)">
    <Message Text="Generating native code" Importance="high" />

    <PropertyGroup>
      <_IlcEnvironmentVariables Condition="'$(IlcUseServerGc)' == 'false'">DOTNET_gcServer=0;$(_IlcEnvironmentVariables)</_IlcEnvironmentVariables>
    </PropertyGroup>

    <Exec Command="&quot;$(IlcToolsPath)\ilc&quot; @&quot;$(NativeIntermediateOutputPath)%(ManagedBinary.Filename).ilc.rsp&quot;"
          EnvironmentVariables="$(_IlcEnvironmentVariables)" />

    <!-- Trick ILLinker into not actually running -->
    <MakeDir Condition="$([MSBuild]::VersionLessThan('$(NETCoreSdkVersion)', '7.0.0'))" Directories="$(IntermediateLinkDir)" />
    <Touch Condition="$([MSBuild]::VersionLessThan('$(NETCoreSdkVersion)', '7.0.0'))" Files="$(_LinkSemaphore)" AlwaysCreate="true" />
  </Target>

  <Import Project="$(MSBuildThisFileDirectory)Microsoft.NETCore.Native.Windows.targets" Condition="'$(_targetOS)' == 'win'" />
  <Import Project="$(MSBuildThisFileDirectory)Microsoft.NETCore.Native.Unix.targets" Condition="'$(_targetOS)' != 'win' and '$(_targetOS)' != 'browser' and '$(_targetOS)' != 'wasi'" />
  <Import Project="$(MSBuildThisFileDirectory)Microsoft.NETCore.Native.Wasm.targets" Condition="'$(_targetArchitecture)' == 'wasm'" />

  <Target Name="MultiFileCopyNative"
      Inputs="@(NativeObjects)"
      Outputs="$(NativeOutputPath)"
      DependsOnTargets="GetNativeObjects">

    <Copy SourceFiles="@(NativeObjects)" DestinationFolder="$(NativeOutputPath)" />
  </Target>

  <Target Name="InitializeTheListOfLlvmObjects"
      AfterTargets="IlcCompile"
      BeforeTargets="CompileWasmObjects;LinkNativeLlvm">
    <ReadLinesFromFile File="$(NativeIntermediateOutputPath)$(TargetName).results.txt">
      <Output TaskParameter="Lines" ItemName="LlvmObjects" />
    </ReadLinesFromFile>

    <ItemGroup>
      <LlvmObjects>
        <NativeObject>%(RelativeDir)%(Filename)$(NativeObjectExt)</NativeObject>
        <DwarfObject>&quot;%(RelativeDir)%(Filename).dwo&quot;</DwarfObject>
      </LlvmObjects>
      <NativeObjects Include="@(LlvmObjects->'%(NativeObject)')" />
      <DwarfObjects Include="@(LlvmObjects->'%(DwarfObject)')" />
    </ItemGroup>
  </Target>

  <Target Name="CheckWasmSdks">
    <Error Text="Emscripten not found, not compiling to WebAssembly. To enable WebAssembly compilation, install Emscripten and ensure the EMSDK environment variable points to the directory containing upstream/emscripten/emcc.bat"
           Condition="'$(EMSDK)' == ''" />
    <Error Text="Wasi SDK not found, not compiling to WebAssembly. To enable WebAssembly compilation, install Wasi SDK and ensure the WASI_SDK_PATH environment variable points to the directory containing share/wasi-sysroot"
           Condition="'$(WASI_SDK_PATH)' == '' and '$(_targetOS)' == 'wasi'" />
  </Target>

  <Target Name="CompileWasmObjects"
      Inputs="@(LlvmObjects)"
      Outputs="@(LlvmObjects->'%(NativeObject)')"
      DependsOnTargets="IlcCompile;CheckWasmSdks"
      Condition="'$(NativeCodeGen)' == 'llvm'">

    <MakeDir Directories="$([System.IO.Path]::GetDirectoryName($(NativeBinary)))" />

    <PropertyGroup>
      <CompileWasmArgs>-c $(WasmOptimizationSetting)</CompileWasmArgs>
      <CompileWasmArgs Condition="'$(NativeDebugSymbols)' == 'true'">$(CompileWasmArgs) -g3</CompileWasmArgs>
      <CompileWasmArgs Condition="'$(WasmEnableNonTrappingFloatToIntConversions)' == 'true'">$(CompileWasmArgs) -mnontrapping-fptoint</CompileWasmArgs>
      <CompileWasmArgs Condition="'$(IlcLlvmExceptionHandlingModel)' == 'wasm'">$(CompileWasmArgs) -fwasm-exceptions</CompileWasmArgs>
    </PropertyGroup>

    <PropertyGroup Condition="'$(_targetOS)' == 'browser'">
      <CompileWasmArgs Condition="'$(IlcLlvmExceptionHandlingModel)' == 'cpp'">$(CompileWasmArgs) -s DISABLE_EXCEPTION_CATCHING=0</CompileWasmArgs>
<<<<<<< HEAD
      <CompileWasmArgs Condition="'$(IlcLlvmExceptionHandlingModel)' == 'wasm'">$(CompileWasmArgs) -fwasm-exceptions</CompileWasmArgs>
      <CompileWasmArgs Condition="'$(NativeDebugSymbols)' == 'true'">$(CompileWasmArgs) -g3</CompileWasmArgs>
      <CompileWasmArgs Condition="'$(WasmSplitDwarf)' == 'true'">$(CompileWasmArgs) -gdwarf-5 -gsplit-dwarf -gpubnames</CompileWasmArgs>
      <CompileWasmArgs>$(CompileWasmArgs) $(WasmOptimizationSetting)</CompileWasmArgs>
=======
>>>>>>> 9bee3373

      <ScriptExt Condition="'$(OS)' == 'Windows_NT'">.bat</ScriptExt>
      <WasmCompilerPath>&quot;$(EMSDK)/upstream/emscripten/emcc$(ScriptExt)&quot;</WasmCompilerPath>
      <WasmLinkerPath>$(WasmCompilerPath)</WasmLinkerPath>
      <WasmDwarfLinkerPath>&quot;$(EMSDK)/upstream/bin/llvm-dwp$(ExeExt)&quot;</WasmDwarfLinkerPath>
    </PropertyGroup>

<<<<<<< HEAD
    <PropertyGroup Condition="'$(_targetOS)' == 'wasi'">
      <CompileWasmArgs>-fvisibility=default -mllvm -combiner-global-alias-analysis=false -mllvm -disable-lsr --sysroot=&quot;$(WASI_SDK_PATH)/share/wasi-sysroot&quot; -target $(IlcLlvmTarget) -c</CompileWasmArgs>
      <CompileWasmArgs>$(CompileWasmArgs) $(WasmOptimizationSetting)</CompileWasmArgs>
      <CompileWasmArgs Condition="'$(NativeDebugSymbols)' == 'true'">$(CompileWasmArgs) -g3</CompileWasmArgs>
=======
   <PropertyGroup Condition="'$(_targetOS)' == 'wasi'">
      <CompileWasmArgs>$(CompileWasmArgs) -fvisibility=default -mllvm -combiner-global-alias-analysis=false -mllvm -disable-lsr --sysroot=&quot;$(WASI_SDK_PATH)/share/wasi-sysroot&quot; -target $(IlcLlvmTarget)</CompileWasmArgs>
>>>>>>> 9bee3373

      <ExeExt Condition="'$(OS)' == 'Windows_NT'">.exe</ExeExt>
      <!-- using Emscripten's clang++ because of a crash in wasi-sdk's clang++ (https://github.com/WebAssembly/wasi-sdk/issues/326) -->
      <WasmCompilerPath>&quot;$(EMSDK)/upstream/bin/clang++$(ExeExt)&quot;</WasmCompilerPath>
      <WasmLinkerPath>&quot;$(WASI_SDK_PATH)/bin/clang&quot;</WasmLinkerPath>
      <!--llvm-dwp is not currently part of the WASI SDK. -->
      <WasmDwarfLinkerPath>&quot;$(EMSDK)/upstream/bin/llvm-dwp$(ExeExt)&quot;</WasmDwarfLinkerPath>
    </PropertyGroup>

    <!-- Invoke the compilers in parallel. -->
    <ItemGroup>
      <ExecProjects Include="$(MSBuildProjectFullPath)">
        <AdditionalProperties>
          ExecCommand=$(WasmCompilerPath) &quot;%(LlvmObjects.Identity)&quot; -o &quot;%(LlvmObjects.NativeObject)&quot; $(CompileWasmArgs)
        </AdditionalProperties>
      </ExecProjects>
    </ItemGroup>

    <MSBuild Projects="@(ExecProjects)" Targets="CompileSingleWasmObject" BuildInParallel="true" />
  </Target>

  <Target Name="CompileSingleWasmObject">
    <Exec Command="$(ExecCommand)" />
  </Target>

  <Target Name="LinkNativeSingle" Condition="'$(_targetOS)' != 'browser' and '$(_targetOS)' != 'wasi'"
      Inputs="$(NativeObject);@(NativeLibrary)"
      Outputs="$(NativeBinary)"
      DependsOnTargets="$(LinkNativeDependsOn)">

    <ItemGroup>
      <CustomLinkerArg Include="&quot;$(NativeObject)&quot;" />
      <CustomLinkerArg Include="-o &quot;$(NativeBinary)&quot;" Condition="'$(_targetOS)' != 'win'" />
      <CustomLinkerArg Include="/OUT:&quot;$(NativeBinary)&quot;" Condition="'$(_targetOS)' == 'win'" />
      <CustomLinkerArg Include="/DEF:&quot;$(ExportsFile)&quot;" Condition="'$(_targetOS)' == 'win' and $(ExportsFile) != ''" />
      <CustomLinkerArg Include="/LIBPATH:&quot;%(AdditionalNativeLibraryDirectories.Identity)&quot;" Condition="'$(_targetOS)' == 'win' and '@(AdditionalNativeLibraryDirectories->Count())' &gt; 0" />
      <CustomLinkerArg Include="-exported_symbols_list &quot;$(ExportsFile)&quot;" Condition="'$(_IsApplePlatform)' == 'true' and '$(ExportsFile)' != ''" />
      <CustomLinkerArg Include="-exported_symbols_list /dev/null" Condition="'$(OutputType)' == 'exe' and '$(_IsApplePlatform)' == 'true' and '$(ExportsFile)' == ''" />
      <CustomLinkerArg Include="-Wl,--version-script=$(ExportsFile)" Condition="'$(_targetOS)' != 'win' and '$(_IsApplePlatform)' != 'true' and '$(ExportsFile)' != ''" />
      <CustomLinkerArg Include="-Wl,--export-dynamic" Condition="'$(_targetOS)' != 'win' and '$(_IsApplePlatform)' != 'true' and '$(ExportsFile)' != ''" />
      <CustomLinkerArg Include="@(LinkerArg)" />
    </ItemGroup>
    <ItemGroup Condition="'$(_targetOS)' != 'win' and '$(_IsApplePlatform)' != 'true'">
      <CustomLinkerArg Include="-Wl,--discard-all" />
      <CustomLinkerArg Include="-Wl,--gc-sections" Condition="'$(LinkerFlavor)' == '' or '$(LinkerFlavor)' == 'bfd' or '$(LinkerFlavor)' == 'lld'" />
      <CustomLinkerArg Include="-Wl,-T,&quot;$(NativeIntermediateOutputPath)sections.ld&quot;" Condition="'$(LinkerFlavor)' == 'lld' and '$(_LinkerVersion)' &gt; '12'" />
    </ItemGroup>
    <ItemGroup>
      <CustomLibArg Include="-crs &quot;$(NativeBinary)&quot;" Condition="'$(_targetOS)' != 'win'" />
      <CustomLibArg Include="/OUT:&quot;$(NativeBinary)&quot;" Condition="'$(_targetOS)' == 'win'" />
      <CustomLibArg Include="&quot;$(NativeObject)&quot;" />
    </ItemGroup>

    <MakeDir Directories="$([System.IO.Path]::GetDirectoryName($(NativeBinary)))" />

    <!-- https://github.com/dotnet/runtimelab/issues/956 - we IgnoreStandardErrorWarningFormat on macOS because there's a lot of warnings -->
    <PropertyGroup>
      <_IgnoreLinkerWarnings>false</_IgnoreLinkerWarnings>
      <_IgnoreLinkerWarnings Condition="'$(_IsApplePlatform)' == 'true'">true</_IgnoreLinkerWarnings>
<<<<<<< HEAD
      <_StripFlag Condition="'$(_IsApplePlatform)' == 'true' and '$(IlcExportUnmanagedEntrypoints)' == 'true'">-x</_StripFlag>
      <!-- keep only global symbols -->
=======
>>>>>>> 9bee3373
    </PropertyGroup>

    <!-- write linker script for lld (13+) to retain the __modules section -->
    <WriteLinesToFile File="$(NativeIntermediateOutputPath)sections.ld" Lines="OVERWRITE_SECTIONS { __modules : { KEEP(*(__modules)) } }" Overwrite="true" Condition="'$(LinkerFlavor)' == 'lld' and '$(_LinkerVersion)' &gt; '12'" />

    <Exec Command="&quot;$(CppLinker)&quot; @(CustomLinkerArg, ' ')" Condition="'$(_targetOS)' != 'win' and '$(NativeLib)' != 'Static'" IgnoreStandardErrorWarningFormat="$(_IgnoreLinkerWarnings)" />
    <Exec Command="&quot;$(CppLibCreator)&quot; @(CustomLibArg, ' ')" Condition="'$(_targetOS)' != 'win' and '$(NativeLib)' == 'Static'" />

    <WriteLinesToFile File="$(NativeIntermediateOutputPath)link.rsp" Lines="@(CustomLinkerArg)" Overwrite="true" Encoding="utf-8" Condition="'$(_targetOS)' == 'win' and '$(NativeLib)' != 'Static'" />
    <Exec Command="&quot;$(CppLinker)&quot; @&quot;$(NativeIntermediateOutputPath)link.rsp&quot;" Condition="'$(_targetOS)' == 'win' and '$(NativeLib)' != 'Static'" />
    <WriteLinesToFile File="$(NativeIntermediateOutputPath)lib.rsp" Lines="@(CustomLibArg)" Overwrite="true" Encoding="utf-8" Condition="'$(_targetOS)' == 'win' and '$(NativeLib)' == 'Static'" />
    <Exec Command="&quot;$(CppLibCreator)&quot; @&quot;$(NativeIntermediateOutputPath)lib.rsp&quot;" Condition="'$(_targetOS)' == 'win' and '$(NativeLib)' == 'Static'" />

    <!-- remove executable flag -->
    <Exec Command="chmod 644 &quot;$(NativeBinary)&quot;" Condition="'$(NativeLib)' == 'Shared' and !$([MSBuild]::IsOSPlatform('Windows'))" />

    <!-- strip symbols, see https://github.com/dotnet/runtime/blob/5d3288d/eng/native/functions.cmake#L374 -->
    <Exec Condition="'$(StripSymbols)' == 'true' and '$(NativeDebugSymbols)' == 'true' and '$(_targetOS)' != 'win' and '$(_IsApplePlatform)' != 'true'"
      Command="&quot;$(ObjCopyName)&quot; --only-keep-debug &quot;$(NativeBinary)&quot; &quot;$(NativeBinary)$(NativeSymbolExt)&quot;" />
    <Exec Condition="'$(StripSymbols)' == 'true' and '$(_targetOS)' != 'win' and '$(_IsApplePlatform)' != 'true'"
      Command="&quot;$(ObjCopyName)&quot; --strip-debug --strip-unneeded &quot;$(NativeBinary)&quot;" />
    <Exec Condition="'$(StripSymbols)' == 'true' and '$(NativeDebugSymbols)' == 'true' and '$(_targetOS)' != 'win' and '$(_IsApplePlatform)' != 'true'"
      Command="&quot;$(ObjCopyName)&quot; --add-gnu-debuglink=&quot;$(NativeBinary)$(NativeSymbolExt)&quot; &quot;$(NativeBinary)&quot;" />

    <Exec Condition="'$(StripSymbols)' == 'true' and '$(_IsApplePlatform)' == 'true' and '$(NativeLib)' != 'Static'"
      Command="
        dsymutil $(DsymUtilOptions) &quot;$(NativeBinary)&quot; &amp;&amp;
        strip -no_code_signature_warning -x &quot;$(NativeBinary)&quot;" />
  </Target>

  <!-- NativeAOT-LLVM: separate target to reduce conflicts -->
  <Target Name="LinkNativeLlvm"
      Inputs="@(NativeObjects);@(NativeLibrary)"
      Outputs="$(NativeBinary)"
      DependsOnTargets="$(LinkNativeDependsOn)">

    <MakeDir Directories="$([System.IO.Path]::GetDirectoryName($(NativeBinary)))" />

    <ItemGroup Condition="'$(InvariantGlobalization)' != 'true'">
      <NativeLibrary Include="$(IlcFrameworkNativePath)libicuuc.a" />
      <NativeLibrary Include="$(IlcFrameworkNativePath)libicui18n.a" />
      <NativeLibrary Include="$(IlcFrameworkNativePath)libicudata.a" />
      <NativeLibrary Include="$(IlcFrameworkNativePath)libSystem.Globalization.Native.a" />
      <NativeLibrary Include="$(IlcFrameworkNativePath)libSystem.Globalization.Native.Icudt.a" />
    </ItemGroup>

    <ItemGroup>
      <NativeLibrary Include="$(IlcFrameworkNativePath)libSystem.Native.a" />
      <NativeLibrary Include="$(IlcFrameworkNativePath)libSystem.Native.TimeZoneData.a" Condition="'$(InvariantTimezone)' != 'true'" />
      <NativeLibrary Include="$(IlcFrameworkNativePath)libSystem.Native.TimeZoneData.Disabled.a" Condition="'$(InvariantTimezone)' == 'true'" />
      <NativeLibrary Condition="$(NativeLib) == '' and '$(CustomNativeMain)' != 'true'" Include="$(IlcSdkPath)libbootstrapper.o" />
      <NativeLibrary Condition="$(NativeLib) != '' or '$(CustomNativeMain)' == 'true'" Include="$(IlcSdkPath)libbootstrapperdll.o" />
      <NativeLibrary Include="$(IlcSdkPath)libPortableRuntime.a" />
      <NativeLibrary Include="$(IlcSdkPath)libstandalonegc-disabled$(LibFileExt)" />
      <NativeLibrary Condition="'$(IlcLlvmExceptionHandlingModel)' == 'cpp'" Include="$(IlcSdkPath)libCppExceptionHandling.a" />
      <NativeLibrary Condition="'$(IlcLlvmExceptionHandlingModel)' == 'wasm'" Include="$(IlcSdkPath)libWasmExceptionHandling.a" />
      <NativeLibrary Condition="'$(IlcLlvmExceptionHandlingModel)' == 'emulated'" Include="$(IlcSdkPath)libEmulatedExceptionHandling.a" />

      <!-- wasi-sdk clang wants forward slashes, emscripten doesn't care -->
      <CustomLinkerArg Include="@(NativeLibrary->'&quot;%(Identity)&quot;'->Replace(&quot;\&quot;, &quot;/&quot;))" />
      <CustomLinkerArg Include="@(NativeObjects->'&quot;%(Identity)&quot;'->Replace(&quot;\&quot;, &quot;/&quot;))" />
      <CustomLinkerArg Include="-o &quot;$(NativeBinary.Replace(&quot;\&quot;, &quot;/&quot;))&quot;" />
      <CustomLinkerArg Condition="'$(NativeDebugSymbols)' == 'true'" Include="-g3" />
      <CustomLinkerArg Condition="'$(NativeDebugSymbols)' != 'true'" Include="-Wl,--strip-all" />
      <CustomLinkerArg Condition="'$(NativeDebugSymbols)' != 'true'" Include="-Wl,--compress-relocations" />
      <!-- see https://github.com/emscripten-core/emscripten/issues/16836 for the issue that means we have to force the linker to include these symbols before LTO -->
      <!--<CustomLinkerArg Condition="'$(Optimize)' != 'true'" Include="$(WasmOptimizationSetting) -flto" /> -->
      <CustomLinkerArg Condition="'$(IlcLlvmTarget)' != ''" Include="-target $(IlcLlvmTarget)" />
    </ItemGroup>

    <ItemGroup Condition = "'$(_targetOS)' == 'browser'" >
      <CustomLinkerArg Include="--js-library &quot;$(IlcFrameworkNativePath)pal_random.lib.js&quot;" Condition="'$(DotNetJsApi)' != 'true'" />
      <CustomLinkerArg Condition="'$(WasmHtmlTemplate)' != ''" Include="--shell-file &quot;$(WasmHtmlTemplate)&quot;" />
      <CustomLinkerArg Condition="'$(ExportsFile)' != '' and '$([System.IO.File]::ReadAllText($(ExportsFile)))' != ''" Include="-s EXPORTED_FUNCTIONS=@&quot;$(ExportsFile)&quot;" />
      <CustomLinkerArg Include="-s ALLOW_MEMORY_GROWTH=1" />
      <CustomLinkerArg Include="-s ERROR_ON_UNDEFINED_SYMBOLS=0" />
      <CustomLinkerArg Include="-s GLOBAL_BASE=$(IlcWasmGlobalBase)" />
      <CustomLinkerArg Include="-s TOTAL_STACK=$(IlcWasmStackSize)" />
      <CustomLinkerArg Condition="'$(WasmEnableJSBigIntIntegration)' == 'true'" Include="-s WASM_BIGINT=1" />
      <CustomLinkerArg Condition="'$(IlcLlvmExceptionHandlingModel)' == 'cpp'" Include="-s DISABLE_EXCEPTION_CATCHING=0" />

      <CustomLinkerArg Include="$(EmccFlags)" />
      <CustomLinkerArg Include="-s MAXIMUM_MEMORY=$(EmccMaximumHeapSize)" Condition="'$(EmccMaximumHeapSize)' != ''" />
      <CustomLinkerArg Include="-s INITIAL_MEMORY=$(EmccInitialHeapSize)" Condition="'$(EmccInitialHeapSize)' != ''" />
      <CustomLinkerArg Condition="'$(EmccEnableAssertions)' == 'true'" Include="-s ASSERTIONS=1" />
    </ItemGroup>

    <!-- wasm-ld only supports listing exports on the command line -->
    <ReadLinesFromFile File="$(ExportsFile)" Condition="'$(_targetOS)' == 'wasi' and '$(ExportsFile)' != ''">
      <Output TaskParameter="Lines" ItemName="CustomLinkerArgExport" />
    </ReadLinesFromFile>

    <ItemGroup Condition ="'$(_targetOS)' == 'wasi'" >
      <CustomLinkerArg Include="--sysroot=&quot;$(WASI_SDK_PATH.Replace(&quot;\&quot;, &quot;/&quot;))/share/wasi-sysroot&quot;" />
      <CustomLinkerArg Include="@(CustomLinkerArgExport->'-Wl,--export=%(Identity)')" />
      <!-- TODO-LLVM: change to 'warn-unresolved-symbols' once we have a WASI SDK with https://github.com/llvm/llvm-project/pull/78643. -->
      <CustomLinkerArg Include="-Wl,--unresolved-symbols=ignore-all" />
      <CustomLinkerArg Include="-lstdc++ -lwasi-emulated-process-clocks -lwasi-emulated-signal -lwasi-emulated-getpid" />
      <CustomLinkerArg Include="-Wl,--max-memory=2147483648" />
      <CustomLinkerArg Include="-Wl,--global-base=$(IlcWasmGlobalBase)" />
      <CustomLinkerArg Include="-Wl,-z,stack-size=$(IlcWasmStackSize)" />
      <CustomLinkerArg Include="-mexec-model=reactor" Condition="'$(NativeLib)' == 'Shared'" />
    </ItemGroup>

    <ItemGroup>
      <CustomLinkerArg Include="@(LinkerArg)" />
    </ItemGroup>

    <WriteLinesToFile File="$(NativeIntermediateOutputPath)link.rsp" Lines="@(CustomLinkerArg)" Overwrite="true" Encoding="utf-8" />
    <Exec Command="$(WasmLinkerPath) @$(NativeIntermediateOutputPath)link.rsp $(EmccExtraArgs)" EnvironmentVariables="@(EmscriptenEnvVars)" />

    <Exec Command="$(WasmDwarfLinkerPath) -o &quot;$(WasmBinary).dwp&quot; @(DwarfObjects, ' ')" Condition="'$(WasmSplitDwarf)' == 'true'"/>
  </Target>

  <Target Name="LinkNative"
      DependsOnTargets="$(LinkNativeDependsOnSingleOrLlvm)">
  </Target>

  <Target Name="CreateLib"
    DependsOnTargets="$(CreateLibDependsOn);$(IlcDynamicBuildPropertyDependencies);SetupOSSpecificProps"
    Inputs="@(LibInputs)"
    Outputs="$(SharedLibrary)" >

    <ItemGroup>
      <CustomLibArg Include="/out:$(SharedLibrary)" Condition="'$(_targetOS)' == 'win'" />
      <CustomLibArg Include="-crs $(SharedLibrary)" Condition="'$(_targetOS)' != 'win'" />
      <CustomLibArg Include="@(LibInputs->'%(Identity)')" />
    </ItemGroup>
    <MakeDir Directories="$(NativeIntermediateOutputPath)" />
    <WriteLinesToFile File="$(NativeIntermediateOutputPath)lib.rsp" Lines="@(CustomLibArg)" Overwrite="true" Encoding="utf-8" Condition="'$(_targetOS)' == 'win'" />
    <MakeDir Directories="$([System.IO.Path]::GetDirectoryName($(SharedLibrary)))" />
    <Exec Command="&quot;$(CppLibCreator)&quot; @&quot;$(NativeIntermediateOutputPath)lib.rsp&quot;" Condition="'$(_targetOS)' == 'win'" />
    <Exec Command="&quot;$(CppLibCreator)&quot; @(CustomLibArg, ' ')" Condition="'$(_targetOS)' != 'win'" />
  </Target>

  <Import Project="$(MSBuildThisFileDirectory)Microsoft.NETCore.Native.Publish.targets" Condition="'$(NativeCompilationDuringPublish)' != 'false'" />

</Project><|MERGE_RESOLUTION|>--- conflicted
+++ resolved
@@ -415,13 +415,7 @@
 
     <PropertyGroup Condition="'$(_targetOS)' == 'browser'">
       <CompileWasmArgs Condition="'$(IlcLlvmExceptionHandlingModel)' == 'cpp'">$(CompileWasmArgs) -s DISABLE_EXCEPTION_CATCHING=0</CompileWasmArgs>
-<<<<<<< HEAD
-      <CompileWasmArgs Condition="'$(IlcLlvmExceptionHandlingModel)' == 'wasm'">$(CompileWasmArgs) -fwasm-exceptions</CompileWasmArgs>
-      <CompileWasmArgs Condition="'$(NativeDebugSymbols)' == 'true'">$(CompileWasmArgs) -g3</CompileWasmArgs>
       <CompileWasmArgs Condition="'$(WasmSplitDwarf)' == 'true'">$(CompileWasmArgs) -gdwarf-5 -gsplit-dwarf -gpubnames</CompileWasmArgs>
-      <CompileWasmArgs>$(CompileWasmArgs) $(WasmOptimizationSetting)</CompileWasmArgs>
-=======
->>>>>>> 9bee3373
 
       <ScriptExt Condition="'$(OS)' == 'Windows_NT'">.bat</ScriptExt>
       <WasmCompilerPath>&quot;$(EMSDK)/upstream/emscripten/emcc$(ScriptExt)&quot;</WasmCompilerPath>
@@ -429,15 +423,8 @@
       <WasmDwarfLinkerPath>&quot;$(EMSDK)/upstream/bin/llvm-dwp$(ExeExt)&quot;</WasmDwarfLinkerPath>
     </PropertyGroup>
 
-<<<<<<< HEAD
     <PropertyGroup Condition="'$(_targetOS)' == 'wasi'">
-      <CompileWasmArgs>-fvisibility=default -mllvm -combiner-global-alias-analysis=false -mllvm -disable-lsr --sysroot=&quot;$(WASI_SDK_PATH)/share/wasi-sysroot&quot; -target $(IlcLlvmTarget) -c</CompileWasmArgs>
-      <CompileWasmArgs>$(CompileWasmArgs) $(WasmOptimizationSetting)</CompileWasmArgs>
-      <CompileWasmArgs Condition="'$(NativeDebugSymbols)' == 'true'">$(CompileWasmArgs) -g3</CompileWasmArgs>
-=======
-   <PropertyGroup Condition="'$(_targetOS)' == 'wasi'">
       <CompileWasmArgs>$(CompileWasmArgs) -fvisibility=default -mllvm -combiner-global-alias-analysis=false -mllvm -disable-lsr --sysroot=&quot;$(WASI_SDK_PATH)/share/wasi-sysroot&quot; -target $(IlcLlvmTarget)</CompileWasmArgs>
->>>>>>> 9bee3373
 
       <ExeExt Condition="'$(OS)' == 'Windows_NT'">.exe</ExeExt>
       <!-- using Emscripten's clang++ because of a crash in wasi-sdk's clang++ (https://github.com/WebAssembly/wasi-sdk/issues/326) -->
@@ -497,11 +484,7 @@
     <PropertyGroup>
       <_IgnoreLinkerWarnings>false</_IgnoreLinkerWarnings>
       <_IgnoreLinkerWarnings Condition="'$(_IsApplePlatform)' == 'true'">true</_IgnoreLinkerWarnings>
-<<<<<<< HEAD
-      <_StripFlag Condition="'$(_IsApplePlatform)' == 'true' and '$(IlcExportUnmanagedEntrypoints)' == 'true'">-x</_StripFlag>
       <!-- keep only global symbols -->
-=======
->>>>>>> 9bee3373
     </PropertyGroup>
 
     <!-- write linker script for lld (13+) to retain the __modules section -->
