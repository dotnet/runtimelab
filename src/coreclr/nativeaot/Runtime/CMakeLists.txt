set(GC_DIR ../../gc)

set(COMMON_RUNTIME_SOURCES
    allocheap.cpp
    rhassert.cpp
    CachedInterfaceDispatch.cpp
    Crst.cpp
    DebugHeader.cpp
    MethodTable.cpp
    EHHelpers.cpp
    event.cpp
    FinalizerHelpers.cpp
    GcEnum.cpp
    GCHelpers.cpp
    gctoclreventsink.cpp
    gcheaputilities.cpp
    GCMemoryHelpers.cpp
    gcenv.ee.cpp
    GcStressControl.cpp
    HandleTableHelpers.cpp
    MathHelpers.cpp
    MiscHelpers.cpp
    TypeManager.cpp
    ObjectLayout.cpp
    portable.cpp
    RestrictedCallouts.cpp
    RhConfig.cpp
    RuntimeInstance.cpp
    StackFrameIterator.cpp
    startup.cpp
    stressLog.cpp
    SyncClean.cpp
    thread.cpp
    threadstore.cpp
    UniversalTransitionHelpers.cpp
    yieldprocessornormalized.cpp

    ${GC_DIR}/gceventstatus.cpp
    ${GC_DIR}/gcload.cpp
    ${GC_DIR}/gcconfig.cpp
    ${GC_DIR}/gchandletable.cpp
    ${GC_DIR}/gccommon.cpp
    ${GC_DIR}/gceewks.cpp
    ${GC_DIR}/gcwks.cpp
    ${GC_DIR}/gcscan.cpp
    ${GC_DIR}/handletable.cpp
    ${GC_DIR}/handletablecache.cpp
    ${GC_DIR}/handletablecore.cpp
    ${GC_DIR}/handletablescan.cpp
    ${GC_DIR}/objecthandle.cpp
    ${GC_DIR}/softwarewritewatch.cpp

    ${CLR_SRC_NATIVE_DIR}/minipal/cpufeatures.c
)

set(SERVER_GC_SOURCES
    ${GC_DIR}/gceesvr.cpp
    ${GC_DIR}/gcsvr.cpp
)

set(STANDALONEGC_DISABLED_SOURCES
    clrgc.disabled.cpp
)

set(STANDALONEGC_ENABLED_SOURCES
    clrgc.enabled.cpp
)

set(FULL_RUNTIME_SOURCES
    AsmOffsetsVerify.cpp
    ThunksMapping.cpp
)

include_directories(inc)

include_directories(.)
include_directories(${GC_DIR})
include_directories(${GC_DIR}/env)
include_directories(${CMAKE_CURRENT_BINARY_DIR}/eventpipe/inc)

if (WIN32)
  set(GC_HEADERS
    ${GC_DIR}/env/common.h
    ${GC_DIR}/env/etmdummy.h
    ${GC_DIR}/env/gcenv.base.h
    ${GC_DIR}/env/gcenv.ee.h
    ${GC_DIR}/env/gcenv.h
    ${GC_DIR}/env/gcenv.interlocked.h
    ${GC_DIR}/env/gcenv.interlocked.inl
    ${GC_DIR}/env/gcenv.object.h
    ${GC_DIR}/env/gcenv.os.h
    ${GC_DIR}/env/gcenv.structs.h
    ${GC_DIR}/env/gcenv.sync.h
    ${GC_DIR}/env/gcenv.windows.inl
    ${GC_DIR}/env/volatile.h
    ${GC_DIR}/gc.h
    ${GC_DIR}/gcconfig.h
    ${GC_DIR}/gcdesc.h
    ${GC_DIR}/gcenv.ee.standalone.inl
    ${GC_DIR}/gcenv.inl
    ${GC_DIR}/gcevent_serializers.h
    ${GC_DIR}/gcevents.h
    ${GC_DIR}/gceventstatus.h
    ${GC_DIR}/gchandletableimpl.h
    ${GC_DIR}/gcimpl.h
    ${GC_DIR}/gcinterface.dac.h
    ${GC_DIR}/gcinterface.ee.h
    ${GC_DIR}/gcinterface.h
    ${GC_DIR}/gcpriv.h
    ${GC_DIR}/gcrecord.h
    ${GC_DIR}/gcscan.h
    ${GC_DIR}/handletable.h
    ${GC_DIR}/handletable.inl
    ${GC_DIR}/handletablepriv.h
    ${GC_DIR}/objecthandle.h
    ${GC_DIR}/softwarewritewatch.h)

  include_directories(windows)

  list(APPEND COMMON_RUNTIME_SOURCES
    windows/PalRedhawkCommon.cpp
    windows/PalRedhawkMinWin.cpp
    ${GC_DIR}/windows/gcenv.windows.cpp
  )

  list(APPEND FULL_RUNTIME_SOURCES windows/CoffNativeCodeManager.cpp)

  set(ASM_SUFFIX asm)
else()

  include_directories(unix)

  # sal.h, pshpack/poppack.h
  include_directories(../../pal/inc/rt)

  include(CheckIncludeFiles)
  include(CheckLibraryExists)

  include(${GC_DIR}/unix/configure.cmake)

  if (CLR_CMAKE_TARGET_ARCH_WASM)
    include_directories($ENV{EMSCRIPTEN/system/lib/libcxxabi/include})
  endif()

  # Disable building _Unwind_XXX style APIs of libunwind, since we don't use them.
  add_definitions(-D_LIBUNWIND_DISABLE_ZERO_COST_APIS=1)

  # Compile unwinding only for the current compilation target architecture
  add_definitions(-D_LIBUNWIND_IS_NATIVE_ONLY)

  if(CLR_CMAKE_TARGET_HAIKU)
    add_definitions(-DPT_GNU_EH_FRAME=PT_EH_FRAME)
  endif()

  list(APPEND COMMON_RUNTIME_SOURCES
    unix/PalRedhawkUnix.cpp
    unix/PalCreateDump.cpp
    ${GC_DIR}/unix/gcenv.unix.cpp
    ${GC_DIR}/unix/numasupport.cpp
    ${GC_DIR}/unix/events.cpp
    ${GC_DIR}/unix/cgroup.cpp
  )

  if (CLR_CMAKE_TARGET_ARCH_WASM)
    list(APPEND COMMON_RUNTIME_SOURCES
      ${GC_DIR}/wasm/gcenv.wasm.cpp
      wasm/PalCreateDump.cpp
      unix/cgroupcpu.cpp
    )
    list(REMOVE_ITEM COMMON_RUNTIME_SOURCES unix/PalCreateDump.cpp)
  endif()

  list(APPEND FULL_RUNTIME_SOURCES
    unix/cgroupcpu.cpp
    unix/HardwareExceptions.cpp
    unix/UnixContext.cpp
    unix/UnixSignals.cpp
    unix/UnwindHelpers.cpp
    unix/UnixNativeCodeManager.cpp
  )

  include(${CLR_SRC_NATIVE_DIR}/external/llvm-libunwind.cmake)

  list(APPEND FULL_RUNTIME_SOURCES ${LLVM_LIBUNWIND_SOURCES})
  set(RUNTIME_SOURCES_ARCH_ASM ${LLVM_LIBUNWIND_ASM_SOURCES})

  set(ASM_SUFFIX S)
endif()

if (CLR_CMAKE_TARGET_APPLE)
  list(APPEND COMMON_RUNTIME_SOURCES
    interoplibinterface_objc.cpp
  )
endif (CLR_CMAKE_TARGET_APPLE)

if (CLR_CMAKE_TARGET_ARCH_AMD64)
  set(VXSORT_SOURCES
    ${GC_DIR}/vxsort/isa_detection.cpp
    ${GC_DIR}/vxsort/do_vxsort_avx2.cpp
    ${GC_DIR}/vxsort/do_vxsort_avx512.cpp
    ${GC_DIR}/vxsort/machine_traits.avx2.cpp
    ${GC_DIR}/vxsort/smallsort/bitonic_sort.AVX2.int64_t.generated.cpp
    ${GC_DIR}/vxsort/smallsort/bitonic_sort.AVX2.int32_t.generated.cpp
    ${GC_DIR}/vxsort/smallsort/bitonic_sort.AVX512.int64_t.generated.cpp
    ${GC_DIR}/vxsort/smallsort/bitonic_sort.AVX512.int32_t.generated.cpp
    ${GC_DIR}/vxsort/smallsort/avx2_load_mask_tables.cpp
  )

  set(DUMMY_VXSORT_SOURCES
    ${GC_DIR}/vxsort/dummy.cpp
  )
<<<<<<< HEAD
endif (CLR_CMAKE_TARGET_ARCH_AMD64 AND CLR_CMAKE_TARGET_WIN32)

if (CLR_CMAKE_TARGET_ARCH_WASM)
  list(REMOVE_ITEM COMMON_RUNTIME_SOURCES FinalizerHelpers.cpp)
  list(APPEND COMMON_RUNTIME_SOURCES
    ${ARCH_SOURCES_DIR}/FinalizerHelpers.SingleThreaded.cpp
    ${ARCH_SOURCES_DIR}/PalRedhawkWasm.cpp
    ${ARCH_SOURCES_DIR}/AllocFast.cpp
    ${ARCH_SOURCES_DIR}/ExceptionHandling/ExceptionHandling.cpp
    ${ARCH_SOURCES_DIR}/GcStress.cpp
    ${ARCH_SOURCES_DIR}/StubDispatch.cpp
    ${ARCH_SOURCES_DIR}/PInvoke.cpp
  )
endif (CLR_CMAKE_TARGET_ARCH_WASM)

if (NOT (CLR_CMAKE_TARGET_ARCH_AMD64 OR CLR_CMAKE_TARGET_ARCH_ARM64))
  list(APPEND RUNTIME_SOURCES_ARCH_ASM
    ${ARCH_SOURCES_DIR}/Interlocked.${ASM_SUFFIX}
  )
endif (NOT (CLR_CMAKE_TARGET_ARCH_AMD64 OR CLR_CMAKE_TARGET_ARCH_ARM64))
=======
endif (CLR_CMAKE_TARGET_ARCH_AMD64)
>>>>>>> e126f8ff

list(APPEND RUNTIME_SOURCES_ARCH_ASM
  ${ARCH_SOURCES_DIR}/AllocFast.${ASM_SUFFIX}
  ${ARCH_SOURCES_DIR}/ExceptionHandling.${ASM_SUFFIX}
  ${ARCH_SOURCES_DIR}/GcProbe.${ASM_SUFFIX}
  ${ARCH_SOURCES_DIR}/MiscStubs.${ASM_SUFFIX}
  ${ARCH_SOURCES_DIR}/PInvoke.${ASM_SUFFIX}
  ${ARCH_SOURCES_DIR}/InteropThunksHelpers.${ASM_SUFFIX}
  ${ARCH_SOURCES_DIR}/StubDispatch.${ASM_SUFFIX}
  ${ARCH_SOURCES_DIR}/UniversalTransition.${ASM_SUFFIX}
  ${ARCH_SOURCES_DIR}/WriteBarriers.${ASM_SUFFIX}
)

# Add architecture specific folder for looking up headers.
convert_to_absolute_path(ARCH_SOURCES_DIR ${ARCH_SOURCES_DIR})
include_directories(${ARCH_SOURCES_DIR})

if (NOT CLR_CMAKE_TARGET_ARCH_WASM)
  add_definitions(-DFEATURE_HIJACK)
endif()

if(NOT CLR_CMAKE_TARGET_ARCH_WASM)
  set(FEATURE_PERFTRACING 1)
  set(FEATURE_EVENT_TRACE 1)
endif()

if(FEATURE_PERFTRACING)
  add_definitions(-DFEATURE_PERFTRACING)
endif()

if(FEATURE_EVENT_TRACE)
  add_definitions(-DFEATURE_EVENT_TRACE)
endif()

add_definitions(-DFEATURE_BASICFREEZE)
add_definitions(-DFEATURE_CONSERVATIVE_GC)

if(CLR_CMAKE_TARGET_ARCH_AMD64 OR CLR_CMAKE_TARGET_ARCH_ARM64)
  add_definitions(-DFEATURE_USE_SOFTWARE_WRITE_WATCH_FOR_GC_HEAP)
  add_definitions(-DFEATURE_MANUALLY_MANAGED_CARD_BUNDLES)
endif(CLR_CMAKE_TARGET_ARCH_AMD64 OR CLR_CMAKE_TARGET_ARCH_ARM64)
if(CLR_CMAKE_TARGET_ARCH_ARM)
  add_definitions(-DFEATURE_64BIT_ALIGNMENT)
endif(CLR_CMAKE_TARGET_ARCH_ARM)

add_definitions(-DFEATURE_CUSTOM_IMPORTS)
add_definitions(-DFEATURE_DYNAMIC_CODE)
add_compile_definitions($<$<CONFIG:Debug,Checked>:FEATURE_GC_STRESS>)
add_definitions(-DFEATURE_NATIVEAOT)
add_definitions(-DVERIFY_HEAP)
add_definitions(-DNATIVEAOT)
add_definitions(-DFEATURE_CACHED_INTERFACE_DISPATCH)
if(CLR_CMAKE_TARGET_ARCH_I386 OR CLR_CMAKE_TARGET_ARCH_ARM)
  add_definitions(-DINTERFACE_DISPATCH_CACHE_HAS_CELL_BACKPOINTER)
endif(CLR_CMAKE_TARGET_ARCH_I386 OR CLR_CMAKE_TARGET_ARCH_ARM)
add_definitions(-D_LIB)

# there is a problem with undefined symbols when this is set
# add_definitions(-DSTRESS_HEAP)

if(CLR_CMAKE_TARGET_WIN32)
  set(FEATURE_ETW 1)
  add_definitions(-DFEATURE_ETW)
  add_definitions(-DFEATURE_SUSPEND_REDIRECTION)
  if (CLR_CMAKE_TARGET_ARCH_AMD64)
    add_definitions(-DFEATURE_SPECIAL_USER_MODE_APC)
  endif()
  if (CLR_CMAKE_TARGET_ARCH_I386)
    add_compile_options($<$<COMPILE_LANGUAGE:ASM_MASM>:/safeseh>)
  endif()
else()
<<<<<<< HEAD
  if(NOT CLR_CMAKE_TARGET_MACCATALYST AND NOT CLR_CMAKE_TARGET_IOS AND NOT CLR_CMAKE_TARGET_TVOS AND NOT CLR_CMAKE_TARGET_ARCH_WASM)
=======
  if(NOT CLR_CMAKE_TARGET_APPLE)
>>>>>>> e126f8ff
    add_definitions(-DFEATURE_READONLY_GS_COOKIE)
  endif()
  include(unix/configure.cmake)
  include(${CLR_SRC_NATIVE_DIR}/minipal/configure.cmake)
  include_directories(${CMAKE_CURRENT_BINARY_DIR})
endif()

if (CLR_CMAKE_TARGET_UNIX)

  if (CLR_CMAKE_TARGET_ARCH_AMD64)
    add_definitions(-DUNIX_AMD64_ABI)
  elseif (CLR_CMAKE_TARGET_ARCH_ARM)
    add_definitions(-DUNIX_ARM_ABI)
  elseif (CLR_CMAKE_TARGET_ARCH_I386)
    add_definitions(-DUNIX_X86_ABI)
  endif()

endif(CLR_CMAKE_TARGET_UNIX)

set(RUNTIME_DIR ${CMAKE_CURRENT_SOURCE_DIR})

list(APPEND COMMON_RUNTIME_SOURCES ${GC_HEADERS})

convert_to_absolute_path(COMMON_RUNTIME_SOURCES ${COMMON_RUNTIME_SOURCES})
convert_to_absolute_path(FULL_RUNTIME_SOURCES ${FULL_RUNTIME_SOURCES})
convert_to_absolute_path(SERVER_GC_SOURCES ${SERVER_GC_SOURCES})
convert_to_absolute_path(STANDALONEGC_DISABLED_SOURCES ${STANDALONEGC_DISABLED_SOURCES})
convert_to_absolute_path(STANDALONEGC_ENABLED_SOURCES ${STANDALONEGC_ENABLED_SOURCES})
convert_to_absolute_path(RUNTIME_SOURCES_ARCH_ASM ${RUNTIME_SOURCES_ARCH_ASM})
convert_to_absolute_path(VXSORT_SOURCES ${VXSORT_SOURCES})
convert_to_absolute_path(DUMMY_VXSORT_SOURCES ${DUMMY_VXSORT_SOURCES})

if(NOT CLR_CMAKE_TARGET_ARCH_WASM)
  add_subdirectory(Full)
else()
  add_subdirectory(Portable)
  add_subdirectory(wasm/ExceptionHandling)
endif()

if(FEATURE_PERFTRACING)
  add_subdirectory(eventpipe)
endif()<|MERGE_RESOLUTION|>--- conflicted
+++ resolved
@@ -209,8 +209,7 @@
   set(DUMMY_VXSORT_SOURCES
     ${GC_DIR}/vxsort/dummy.cpp
   )
-<<<<<<< HEAD
-endif (CLR_CMAKE_TARGET_ARCH_AMD64 AND CLR_CMAKE_TARGET_WIN32)
+endif (CLR_CMAKE_TARGET_ARCH_AMD64)
 
 if (CLR_CMAKE_TARGET_ARCH_WASM)
   list(REMOVE_ITEM COMMON_RUNTIME_SOURCES FinalizerHelpers.cpp)
@@ -224,15 +223,6 @@
     ${ARCH_SOURCES_DIR}/PInvoke.cpp
   )
 endif (CLR_CMAKE_TARGET_ARCH_WASM)
-
-if (NOT (CLR_CMAKE_TARGET_ARCH_AMD64 OR CLR_CMAKE_TARGET_ARCH_ARM64))
-  list(APPEND RUNTIME_SOURCES_ARCH_ASM
-    ${ARCH_SOURCES_DIR}/Interlocked.${ASM_SUFFIX}
-  )
-endif (NOT (CLR_CMAKE_TARGET_ARCH_AMD64 OR CLR_CMAKE_TARGET_ARCH_ARM64))
-=======
-endif (CLR_CMAKE_TARGET_ARCH_AMD64)
->>>>>>> e126f8ff
 
 list(APPEND RUNTIME_SOURCES_ARCH_ASM
   ${ARCH_SOURCES_DIR}/AllocFast.${ASM_SUFFIX}
@@ -304,11 +294,7 @@
     add_compile_options($<$<COMPILE_LANGUAGE:ASM_MASM>:/safeseh>)
   endif()
 else()
-<<<<<<< HEAD
-  if(NOT CLR_CMAKE_TARGET_MACCATALYST AND NOT CLR_CMAKE_TARGET_IOS AND NOT CLR_CMAKE_TARGET_TVOS AND NOT CLR_CMAKE_TARGET_ARCH_WASM)
-=======
-  if(NOT CLR_CMAKE_TARGET_APPLE)
->>>>>>> e126f8ff
+  if(NOT CLR_CMAKE_TARGET_APPLE AND NOT CLR_CMAKE_TARGET_ARCH_WASM)
     add_definitions(-DFEATURE_READONLY_GS_COOKIE)
   endif()
   include(unix/configure.cmake)
