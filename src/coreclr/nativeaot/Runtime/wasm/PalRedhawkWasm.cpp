--- conflicted
+++ resolved
@@ -41,14 +41,8 @@
 }
 
 #ifdef TARGET_WASI
-<<<<<<< HEAD
-// nop stubs
-
+// No-op stubs that assume a single-threaded environment.
 int pthread_mutex_init(pthread_mutex_t *, const pthread_mutexattr_t *)
-=======
-// No-op stubs that assume a single-threaded environment.
-int pthread_mutex_init(pthread_mutex_t * m, const pthread_mutexattr_t *__restrict a)
->>>>>>> 4b6b0d57
 {
     return 0;
 }
