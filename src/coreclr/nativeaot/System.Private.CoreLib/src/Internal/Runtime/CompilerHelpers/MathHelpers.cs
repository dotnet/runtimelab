// Licensed to the .NET Foundation under one or more agreements.
// The .NET Foundation licenses this file to you under the MIT license.

using System;
using System.Diagnostics;
using System.Runtime;
using System.Runtime.CompilerServices;
using System.Runtime.InteropServices;

namespace Internal.Runtime.CompilerHelpers
{
    /// <summary>
    /// Math helpers for generated code. The helpers here are referenced by the runtime.
    /// </summary>
    [StackTraceHidden]
    internal static partial class MathHelpers
    {
        private const double Int32MaxValueOffset = (double)int.MaxValue + 1;
        private const double UInt32MaxValueOffset = (double)uint.MaxValue + 1;

        [RuntimeExport("Dbl2IntOvf")]
        public static int Dbl2IntOvf(double value)
        {
            // Note that this expression also works properly for val = NaN case
            if (value is > -Int32MaxValueOffset - 1 and < Int32MaxValueOffset)
            {
                return (int)value;
            }

            ThrowHelper.ThrowOverflowException();
            return 0;
        }

        [RuntimeExport("Dbl2UIntOvf")]
        public static uint Dbl2UIntOvf(double value)
        {
            // Note that this expression also works properly for val = NaN case
            if (value is > -1.0 and < UInt32MaxValueOffset)
            {
                return (uint)value;
            }

            ThrowHelper.ThrowOverflowException();
            return 0;
        }

        [RuntimeExport("Dbl2LngOvf")]
        public static long Dbl2LngOvf(double value)
        {
            const double two63 = Int32MaxValueOffset * UInt32MaxValueOffset;

            // Note that this expression also works properly for val = NaN case
            // We need to compare with the very next double to two63. 0x402 is epsilon to get us there.
            if (value is > -two63 - 0x402 and < two63)
            {
                return (long)value;
            }

            ThrowHelper.ThrowOverflowException();
            return 0;
        }

        [RuntimeExport("Dbl2ULngOvf")]
        public static ulong Dbl2ULngOvf(double value)
        {
            const double two64 = UInt32MaxValueOffset * UInt32MaxValueOffset;
            // Note that this expression also works properly for val = NaN case
            if (value is > -1.0 and < two64)
            {
                return (ulong)value;
            }

            ThrowHelper.ThrowOverflowException();
            return 0;
        }

#if !TARGET_64BIT
        //
        // 64-bit checked multiplication for 32-bit platforms
        //

        private const string RuntimeLibrary = "*";

        [MethodImpl(MethodImplOptions.AggressiveInlining)]
        private static uint High32Bits(ulong a)
        {
            return (uint)(a >> 32);
        }

        [MethodImpl(MethodImplOptions.AggressiveInlining)]
        private static ulong BigMul(uint left, uint right)
        {
            return (ulong)left * right;
        }

        [RuntimeExport("LMulOvf")]
        public static long LMulOvf(long left, long right)
        {
#if DEBUG
            long result = left * right;
#endif

            // Remember the sign of the result
            int sign = (int)(High32Bits((ulong)left) ^ High32Bits((ulong)right));

            // Convert to unsigned multiplication
            if (left < 0)
                left = -left;
            if (right < 0)
                right = -right;

            // Get the upper 32 bits of the numbers
            uint val1High = High32Bits((ulong)left);
            uint val2High = High32Bits((ulong)right);

            ulong valMid;

            if (val1High == 0)
            {
                // Compute the 'middle' bits of the long multiplication
                valMid = BigMul(val2High, (uint)left);
            }
            else
            {
                if (val2High != 0)
                    goto Overflow;
                // Compute the 'middle' bits of the long multiplication
                valMid = BigMul(val1High, (uint)right);
            }

            // See if any bits after bit 32 are set
            if (High32Bits(valMid) != 0)
                goto Overflow;

            long ret = (long)(BigMul((uint)left, (uint)right) + (valMid << 32));

            // check for overflow
            if (High32Bits((ulong)ret) < (uint)valMid)
                goto Overflow;

            if (sign >= 0)
            {
                // have we spilled into the sign bit?
                if (ret < 0)
                    goto Overflow;
            }
            else
            {
                ret = -ret;
                // have we spilled into the sign bit?
                if (ret > 0)
                    goto Overflow;
            }

#if DEBUG
            Debug.Assert(ret == result, $"Multiply overflow got: {ret}, expected: {result}");
#endif
            return ret;

        Overflow:
            ThrowHelper.ThrowOverflowException();
            return 0;
        }

        [RuntimeExport("ULMulOvf")]
        public static ulong ULMulOvf(ulong left, ulong right)
        {
            // Get the upper 32 bits of the numbers
            uint val1High = High32Bits(left);
            uint val2High = High32Bits(right);

            ulong valMid;

            if (val1High == 0)
            {
                if (val2High == 0)
                    return (ulong)(uint)left * (uint)right;
                // Compute the 'middle' bits of the long multiplication
                valMid = BigMul(val2High, (uint)left);
            }
            else
            {
                if (val2High != 0)
                    goto Overflow;
                // Compute the 'middle' bits of the long multiplication
                valMid = BigMul(val1High, (uint)right);
            }

            // See if any bits after bit 32 are set
            if (High32Bits(valMid) != 0)
                goto Overflow;

            ulong ret = BigMul((uint)left, (uint)right) + (valMid << 32);

            // check for overflow
            if (High32Bits(ret) < (uint)valMid)
                goto Overflow;

            Debug.Assert(ret == left * right, $"Multiply overflow got: {ret}, expected: {left * right}");
            return ret;

        Overflow:
            ThrowHelper.ThrowOverflowException();
            return 0;
        }

        [LibraryImport(RuntimeLibrary)]
        [SuppressGCTransition]
        private static partial ulong RhpULMod(ulong dividend, ulong divisor);

        public static ulong ULMod(ulong dividend, ulong divisor)
        {
            if (divisor == 0)
                ThrowHelper.ThrowDivideByZeroException();

            return RhpULMod(dividend, divisor);
        }

        [LibraryImport(RuntimeLibrary)]
        [SuppressGCTransition]
        private static partial long RhpLMod(long dividend, long divisor);

        public static long LMod(long dividend, long divisor)
        {
            if (divisor == 0)
                ThrowHelper.ThrowDivideByZeroException();
            if (divisor == -1 && dividend == long.MinValue)
                ThrowHelper.ThrowOverflowException();

            return RhpLMod(dividend, divisor);
        }

        [LibraryImport(RuntimeLibrary)]
        [SuppressGCTransition]
        private static partial ulong RhpULDiv(ulong dividend, ulong divisor);

        public static ulong ULDiv(ulong dividend, ulong divisor)
        {
            if (divisor == 0)
                ThrowHelper.ThrowDivideByZeroException();

            return RhpULDiv(dividend, divisor);
        }

        [LibraryImport(RuntimeLibrary)]
        [SuppressGCTransition]
        private static partial long RhpLDiv(long dividend, long divisor);

        public static long LDiv(long dividend, long divisor)
        {
            if (divisor == 0)
                ThrowHelper.ThrowDivideByZeroException();
            if (divisor == -1 && dividend == long.MinValue)
                ThrowHelper.ThrowOverflowException();

            return RhpLDiv(dividend, divisor);
        }

#if TARGET_ARM || TARGET_WASM // TODO-LLVM: include TARGET_WASM at least until we copy over the implementations from IL to RyuJit
        [RuntimeImport(RuntimeLibrary, "RhpIDiv")]
        [MethodImpl(MethodImplOptions.InternalCall)]
        private static extern int RhpIDiv(int dividend, int divisor);

        public static int IDiv(int dividend, int divisor)
        {
            if (divisor == 0)
                ThrowHelper.ThrowDivideByZeroException();
            if (divisor == -1 && dividend == int.MinValue)
                ThrowHelper.ThrowOverflowException();

            return RhpIDiv(dividend, divisor);
        }

        [RuntimeImport(RuntimeLibrary, "RhpUDiv")]
        [MethodImpl(MethodImplOptions.InternalCall)]
        private static extern uint RhpUDiv(uint dividend, uint divisor);

        public static long UDiv(uint dividend, uint divisor)
        {
<<<<<<< HEAD
            if (j == 0)
                return ThrowUIntDivByZero();
            else
                return RhpUMod(i, j);
        }
#endif // TARGET_ARM || TARGET_WASM
=======
            if (divisor == 0)
                ThrowHelper.ThrowDivideByZeroException();
>>>>>>> e126f8ff

            return RhpUDiv(dividend, divisor);
        }

        [RuntimeImport(RuntimeLibrary, "RhpIMod")]
        [MethodImpl(MethodImplOptions.InternalCall)]
        private static extern int RhpIMod(int dividend, int divisor);

        public static int IMod(int dividend, int divisor)
        {
            if (divisor == 0)
                ThrowHelper.ThrowDivideByZeroException();
            if (divisor == -1 && dividend == int.MinValue)
                ThrowHelper.ThrowOverflowException();

            return RhpIMod(dividend, divisor);
        }

<<<<<<< HEAD
#if TARGET_ARM || TARGET_WASM // TODO-LLVM: include TARGET_WASM at least until we copy over the implementations from IL to RyuJit
        [MethodImpl(MethodImplOptions.NoInlining)]
        private static int ThrowIntDivByZero()
        {
            throw new DivideByZeroException();
        }
=======
        [RuntimeImport(RuntimeLibrary, "RhpUMod")]
        [MethodImpl(MethodImplOptions.InternalCall)]
        private static extern uint RhpUMod(uint dividend, uint divisor);
>>>>>>> e126f8ff

        public static long UMod(uint dividend, uint divisor)
        {
            if (divisor == 0)
                ThrowHelper.ThrowDivideByZeroException();

            return RhpUMod(dividend, divisor);
        }
<<<<<<< HEAD
#endif // TARGET_ARM || TARGET_WASM
=======
#endif // TARGET_ARM
#endif // TARGET_64BIT
>>>>>>> e126f8ff
    }
}<|MERGE_RESOLUTION|>--- conflicted
+++ resolved
@@ -277,17 +277,9 @@
 
         public static long UDiv(uint dividend, uint divisor)
         {
-<<<<<<< HEAD
-            if (j == 0)
-                return ThrowUIntDivByZero();
-            else
-                return RhpUMod(i, j);
-        }
-#endif // TARGET_ARM || TARGET_WASM
-=======
-            if (divisor == 0)
-                ThrowHelper.ThrowDivideByZeroException();
->>>>>>> e126f8ff
+            if (divisor == 0)
+                ThrowHelper.ThrowDivideByZeroException();
+
 
             return RhpUDiv(dividend, divisor);
         }
@@ -306,18 +298,9 @@
             return RhpIMod(dividend, divisor);
         }
 
-<<<<<<< HEAD
-#if TARGET_ARM || TARGET_WASM // TODO-LLVM: include TARGET_WASM at least until we copy over the implementations from IL to RyuJit
-        [MethodImpl(MethodImplOptions.NoInlining)]
-        private static int ThrowIntDivByZero()
-        {
-            throw new DivideByZeroException();
-        }
-=======
         [RuntimeImport(RuntimeLibrary, "RhpUMod")]
         [MethodImpl(MethodImplOptions.InternalCall)]
         private static extern uint RhpUMod(uint dividend, uint divisor);
->>>>>>> e126f8ff
 
         public static long UMod(uint dividend, uint divisor)
         {
@@ -326,11 +309,7 @@
 
             return RhpUMod(dividend, divisor);
         }
-<<<<<<< HEAD
 #endif // TARGET_ARM || TARGET_WASM
-=======
-#endif // TARGET_ARM
 #endif // TARGET_64BIT
->>>>>>> e126f8ff
     }
 }