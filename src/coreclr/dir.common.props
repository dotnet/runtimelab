--- conflicted
+++ resolved
@@ -52,26 +52,6 @@
     <StableVersion Condition="'$(StabilizePackageVersion)' == 'true' and '$(StableVersion)' == ''">$(PackageVersion)</StableVersion>
   </PropertyGroup>
 
-<<<<<<< HEAD
-  <!-- Set up common target properties that we use to conditionally include sources -->
-  <PropertyGroup>
-    <TargetsFreeBSD Condition="'$(TargetOS)' == 'FreeBSD'">true</TargetsFreeBSD>
-    <TargetsLinux Condition="'$(TargetOS)' == 'Linux'">true</TargetsLinux>
-    <TargetsNetBSD Condition="'$(TargetOS)' == 'NetBSD'">true</TargetsNetBSD>
-    <TargetsIllumos Condition="'$(TargetOS)' == 'illumos'">true</TargetsIllumos>
-    <TargetsSolaris Condition="'$(TargetOS)' == 'Solaris'">true</TargetsSolaris>
-    <TargetsOSX Condition="'$(TargetOS)' == 'OSX'">true</TargetsOSX>
-    <TargetsWindows Condition="'$(TargetOS)' == 'windows'">true</TargetsWindows>
-    <TargetsBrowser Condition="'$(TargetOS)' == 'browser'">true</TargetsBrowser>
-
-    <TargetsUnix Condition="'$(TargetsFreeBSD)' == 'true' or '$(TargetsLinux)' == 'true' or '$(TargetsNetBSD)' == 'true' or '$(TargetsOSX)' == 'true' or '$(TargetsIllumos)' == 'true' or '$(TargetsSolaris)' == 'true'">true</TargetsUnix>
-
-    <!-- We are only tracking Linux Distributions for Nuget RID mapping -->
-    <DistroRid Condition="'$(TargetsLinux)' == 'true'">$(__DistroRid)</DistroRid>
-  </PropertyGroup>
-
-=======
->>>>>>> e5c4d674
   <!-- Set the kind of PDB to Portable -->
   <PropertyGroup>
     <DebugType Condition="'$(DebugType)' == ''">Portable</DebugType>
