--- conflicted
+++ resolved
@@ -26,10 +26,6 @@
 
 extern ICorJitHost* g_jitHost;
 
-<<<<<<< HEAD
-<<<<<<< HEAD
-=======
->>>>>>> 85977c09
 #ifdef TARGET_WASM
 #include "llvm.h"
 
@@ -38,19 +34,6 @@
 
 #endif // TARGET_WASM
 
-<<<<<<< HEAD
-#if defined(DEBUG)
-// Column settings for DOTNET_JitDumpIR.  We could(should) make these programmable.
-#define COLUMN_OPCODE 30
-#define COLUMN_OPERANDS (COLUMN_OPCODE + 25)
-#define COLUMN_KINDS 110
-#define COLUMN_FLAGS (COLUMN_KINDS + 32)
-#endif
-
-=======
->>>>>>> 83f71b53d7f08700fd059191859f7931cf5712f4
-=======
->>>>>>> 85977c09
 unsigned Compiler::jitTotalMethodCompiled = 0;
 
 #if defined(DEBUG)
