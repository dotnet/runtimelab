// Licensed to the .NET Foundation under one or more agreements.
// The .NET Foundation licenses this file to you under the MIT license.

/*XXXXXXXXXXXXXXXXXXXXXXXXXXXXXXXXXXXXXXXXXXXXXXXXXXXXXXXXXXXXXXXXXXXXXXXXXXXXX
XXXXXXXXXXXXXXXXXXXXXXXXXXXXXXXXXXXXXXXXXXXXXXXXXXXXXXXXXXXXXXXXXXXXXXXXXXXXXXX
XX                                                                           XX
XX                          Compiler                                         XX
XX                                                                           XX
XXXXXXXXXXXXXXXXXXXXXXXXXXXXXXXXXXXXXXXXXXXXXXXXXXXXXXXXXXXXXXXXXXXXXXXXXXXXXXX
XXXXXXXXXXXXXXXXXXXXXXXXXXXXXXXXXXXXXXXXXXXXXXXXXXXXXXXXXXXXXXXXXXXXXXXXXXXXXXX
*/
#include "jitpch.h"
#ifdef _MSC_VER
#pragma hdrstop
#endif // _MSC_VER
#include "hostallocator.h"
#include "emit.h"
#include "ssabuilder.h"
#include "valuenum.h"
#include "rangecheck.h"
#include "lower.h"
#include "stacklevelsetter.h"
#include "patchpointinfo.h"
#include "jitstd/algorithm.h"

extern ICorJitHost* g_jitHost;

#ifdef TARGET_WASM
#include "llvm.h"

#define max(a, b) (((a) > (b)) ? (a) : (b))
#define min(a, b) (((a) < (b)) ? (a) : (b))

#endif // TARGET_WASM

unsigned Compiler::jitTotalMethodCompiled = 0;

#if defined(DEBUG)
LONG Compiler::jitNestingLevel = 0;
#endif // defined(DEBUG)

// static
bool                Compiler::s_pAltJitExcludeAssembliesListInitialized = false;
AssemblyNamesList2* Compiler::s_pAltJitExcludeAssembliesList            = nullptr;

#ifdef DEBUG
// static
bool                Compiler::s_pJitDisasmIncludeAssembliesListInitialized = false;
AssemblyNamesList2* Compiler::s_pJitDisasmIncludeAssembliesList            = nullptr;

// static
bool       Compiler::s_pJitFunctionFileInitialized = false;
MethodSet* Compiler::s_pJitMethodSet               = nullptr;
#endif // DEBUG

#ifdef CONFIGURABLE_ARM_ABI
// static
bool GlobalJitOptions::compFeatureHfa          = false;
LONG GlobalJitOptions::compUseSoftFPConfigured = 0;
#endif // CONFIGURABLE_ARM_ABI

/*****************************************************************************
 *
 *  Little helpers to grab the current cycle counter value; this is done
 *  differently based on target architecture, host toolchain, etc. The
 *  main thing is to keep the overhead absolutely minimal; in fact, on
 *  x86/x64 we use RDTSC even though it's not thread-safe; GetThreadCycles
 *  (which is monotonous) is just too expensive.
 */
#ifdef FEATURE_JIT_METHOD_PERF

#if defined(HOST_X86) || defined(HOST_AMD64)

#if defined(_MSC_VER)

#include <intrin.h>
inline bool _our_GetThreadCycles(unsigned __int64* cycleOut)
{
    *cycleOut = __rdtsc();
    return true;
}

#elif defined(__GNUC__)

inline bool _our_GetThreadCycles(unsigned __int64* cycleOut)
{
    uint32_t hi, lo;
    __asm__ __volatile__("rdtsc" : "=a"(lo), "=d"(hi));
    *cycleOut = (static_cast<unsigned __int64>(hi) << 32) | static_cast<unsigned __int64>(lo);
    return true;
}

#else // neither _MSC_VER nor __GNUC__

// The following *might* work - might as well try.
#define _our_GetThreadCycles(cp) GetThreadCycles(cp)

#endif

#elif defined(HOST_ARM) || defined(HOST_ARM64)

// If this doesn't work please see ../gc/gc.cpp for additional ARM
// info (and possible solutions).
#define _our_GetThreadCycles(cp) GetThreadCycles(cp)

#else // not x86/x64 and not ARM

// Don't know what this target is, but let's give it a try; if
// someone really wants to make this work, please add the right
// code here.
#define _our_GetThreadCycles(cp) GetThreadCycles(cp)

#endif // which host OS

const BYTE genTypeSizes[] = {
#define DEF_TP(tn, nm, jitType, sz, sze, asze, st, al, regTyp, regFld, csr, ctr, tf) sz,
#include "typelist.h"
#undef DEF_TP
};

const BYTE genTypeAlignments[] = {
#define DEF_TP(tn, nm, jitType, sz, sze, asze, st, al, regTyp, regFld, csr, ctr, tf) al,
#include "typelist.h"
#undef DEF_TP
};

const BYTE genTypeStSzs[] = {
#define DEF_TP(tn, nm, jitType, sz, sze, asze, st, al, regTyp, regFld, csr, ctr, tf) st,
#include "typelist.h"
#undef DEF_TP
};

const BYTE genActualTypes[] = {
#define DEF_TP(tn, nm, jitType, sz, sze, asze, st, al, regTyp, regFld, csr, ctr, tf) jitType,
#include "typelist.h"
#undef DEF_TP
};

#endif // FEATURE_JIT_METHOD_PERF
/*****************************************************************************/
inline unsigned getCurTime()
{
    SYSTEMTIME tim;

    GetSystemTime(&tim);

    return (((tim.wHour * 60) + tim.wMinute) * 60 + tim.wSecond) * 1000 + tim.wMilliseconds;
}

/*****************************************************************************/
#ifdef DEBUG
/*****************************************************************************/

static FILE* jitSrcFilePtr;

static unsigned jitCurSrcLine;

void Compiler::JitLogEE(unsigned level, const char* fmt, ...)
{
    va_list args;

    if (verbose)
    {
        va_start(args, fmt);
        vflogf(jitstdout(), fmt, args);
        va_end(args);
    }

    va_start(args, fmt);
    vlogf(level, fmt, args);
    va_end(args);
}

#endif // DEBUG

/*****************************************************************************/
#if defined(DEBUG) || MEASURE_NODE_SIZE || MEASURE_BLOCK_SIZE || DISPLAY_SIZES || CALL_ARG_STATS

static unsigned genMethodCnt;  // total number of methods JIT'ted
unsigned        genMethodICnt; // number of interruptible methods
unsigned        genMethodNCnt; // number of non-interruptible methods
static unsigned genSmallMethodsNeedingExtraMemoryCnt = 0;

#endif

/*****************************************************************************/
#if MEASURE_NODE_SIZE
NodeSizeStats genNodeSizeStats;
NodeSizeStats genNodeSizeStatsPerFunc;

unsigned  genTreeNcntHistBuckets[] = {10, 20, 30, 40, 50, 100, 200, 300, 400, 500, 1000, 5000, 10000, 0};
Histogram genTreeNcntHist(genTreeNcntHistBuckets);

unsigned  genTreeNsizHistBuckets[] = {1000, 5000, 10000, 50000, 100000, 500000, 1000000, 0};
Histogram genTreeNsizHist(genTreeNsizHistBuckets);
#endif // MEASURE_NODE_SIZE

/*****************************************************************************/
#if MEASURE_MEM_ALLOC

unsigned  memAllocHistBuckets[] = {64, 128, 192, 256, 512, 1024, 4096, 8192, 0};
Histogram memAllocHist(memAllocHistBuckets);
unsigned  memUsedHistBuckets[] = {16, 32, 64, 128, 192, 256, 512, 1024, 4096, 8192, 0};
Histogram memUsedHist(memUsedHistBuckets);

#endif // MEASURE_MEM_ALLOC

/*****************************************************************************
 *
 *  Variables to keep track of total code amounts.
 */

#if DISPLAY_SIZES

size_t grossVMsize; // Total IL code size
size_t grossNCsize; // Native code + data size
size_t totalNCsize; // Native code + data + GC info size (TODO-Cleanup: GC info size only accurate for JIT32_GCENCODER)
size_t gcHeaderISize; // GC header      size: interruptible methods
size_t gcPtrMapISize; // GC pointer map size: interruptible methods
size_t gcHeaderNSize; // GC header      size: non-interruptible methods
size_t gcPtrMapNSize; // GC pointer map size: non-interruptible methods

#endif // DISPLAY_SIZES

/*****************************************************************************
 *
 *  Variables to keep track of argument counts.
 */

#if CALL_ARG_STATS

unsigned argTotalCalls;
unsigned argHelperCalls;
unsigned argStaticCalls;
unsigned argNonVirtualCalls;
unsigned argVirtualCalls;

unsigned argTotalArgs; // total number of args for all calls (including objectPtr)
unsigned argTotalDWordArgs;
unsigned argTotalLongArgs;
unsigned argTotalFloatArgs;
unsigned argTotalDoubleArgs;

unsigned argTotalRegArgs;
unsigned argTotalTemps;
unsigned argTotalLclVar;
unsigned argTotalDeferred;
unsigned argTotalConst;

unsigned argTotalObjPtr;

unsigned argMaxTempsPerMethod;

unsigned  argCntBuckets[] = {0, 1, 2, 3, 4, 5, 6, 10, 0};
Histogram argCntTable(argCntBuckets);

unsigned  argDWordCntBuckets[] = {0, 1, 2, 3, 4, 5, 6, 10, 0};
Histogram argDWordCntTable(argDWordCntBuckets);

unsigned  argDWordLngCntBuckets[] = {0, 1, 2, 3, 4, 5, 6, 10, 0};
Histogram argDWordLngCntTable(argDWordLngCntBuckets);

unsigned  argTempsCntBuckets[] = {0, 1, 2, 3, 4, 5, 6, 10, 0};
Histogram argTempsCntTable(argTempsCntBuckets);

#endif // CALL_ARG_STATS

/*****************************************************************************
 *
 *  Variables to keep track of basic block counts.
 */

#if COUNT_BASIC_BLOCKS

//          --------------------------------------------------
//          Basic block count frequency table:
//          --------------------------------------------------
//              <=         1 ===>  26872 count ( 56% of total)
//               2 ..      2 ===>    669 count ( 58% of total)
//               3 ..      3 ===>   4687 count ( 68% of total)
//               4 ..      5 ===>   5101 count ( 78% of total)
//               6 ..     10 ===>   5575 count ( 90% of total)
//              11 ..     20 ===>   3028 count ( 97% of total)
//              21 ..     50 ===>   1108 count ( 99% of total)
//              51 ..    100 ===>    182 count ( 99% of total)
//             101 ..   1000 ===>     34 count (100% of total)
//            1001 ..  10000 ===>      0 count (100% of total)
//          --------------------------------------------------

unsigned  bbCntBuckets[] = {1, 2, 3, 5, 10, 20, 50, 100, 1000, 10000, 0};
Histogram bbCntTable(bbCntBuckets);

/* Histogram for the IL opcode size of methods with a single basic block */

unsigned  bbSizeBuckets[] = {1, 4, 8, 16, 32, 64, 128, 256, 512, 1024, 2048, 0};
Histogram bbOneBBSizeTable(bbSizeBuckets);

unsigned  computeReachabilitySetsIterationBuckets[] = {1, 2, 3, 4, 5, 6, 7, 8, 9, 10, 0};
Histogram computeReachabilitySetsIterationTable(computeReachabilitySetsIterationBuckets);

#endif // COUNT_BASIC_BLOCKS

/*****************************************************************************
 *
 *  Used by optFindNaturalLoops to gather statistical information such as
 *   - total number of natural loops
 *   - number of loops with 1, 2, ... exit conditions
 *   - number of loops that have an iterator (for like)
 *   - number of loops that have a constant iterator
 */

#if COUNT_LOOPS

unsigned totalLoopMethods;        // counts the total number of methods that have natural loops
unsigned maxLoopsPerMethod;       // counts the maximum number of loops a method has
unsigned totalLoopCount;          // counts the total number of natural loops
unsigned totalUnnatLoopCount;     // counts the total number of (not-necessarily natural) loops
unsigned totalUnnatLoopOverflows; // # of methods that identified more unnatural loops than we can represent
unsigned iterLoopCount;           // counts the # of loops with an iterator (for like)
unsigned constIterLoopCount;      // counts the # of loops with a constant iterator (for like)
bool     hasMethodLoops;          // flag to keep track if we already counted a method as having loops
unsigned loopsThisMethod;         // counts the number of loops in the current method
bool     loopOverflowThisMethod;  // True if we exceeded the max # of loops in the method.

/* Histogram for number of loops in a method */

unsigned  loopCountBuckets[] = {0, 1, 2, 3, 4, 5, 6, 7, 8, 9, 10, 11, 12, 0};
Histogram loopCountTable(loopCountBuckets);

/* Histogram for number of loop exits */

unsigned  loopExitCountBuckets[] = {0, 1, 2, 3, 4, 5, 6, 0};
Histogram loopExitCountTable(loopExitCountBuckets);

#endif // COUNT_LOOPS

//------------------------------------------------------------------------
// getJitGCType: Given the VM's CorInfoGCType convert it to the JIT's var_types
//
// Arguments:
//    gcType    - an enum value that originally came from an element
//                of the BYTE[] returned from getClassGClayout()
//
// Return Value:
//    The corresponding enum value from the JIT's var_types
//
// Notes:
//   The gcLayout of each field of a struct is returned from getClassGClayout()
//   as a BYTE[] but each BYTE element is actually a CorInfoGCType value
//   Note when we 'know' that there is only one element in this array
//   the JIT will often pass the address of a single BYTE, instead of a BYTE[]
//

var_types Compiler::getJitGCType(BYTE gcType)
{
    var_types     result      = TYP_UNKNOWN;
    CorInfoGCType corInfoType = (CorInfoGCType)gcType;

    if (corInfoType == TYPE_GC_NONE)
    {
        result = TYP_I_IMPL;
    }
    else if (corInfoType == TYPE_GC_REF)
    {
        result = TYP_REF;
    }
    else if (corInfoType == TYPE_GC_BYREF)
    {
        result = TYP_BYREF;
    }
    else
    {
        noway_assert(!"Bad value of 'gcType'");
    }
    return result;
}

#ifdef TARGET_X86
//---------------------------------------------------------------------------
// isTrivialPointerSizedStruct:
//    Check if the given struct type contains only one pointer-sized integer value type
//
// Arguments:
//    clsHnd - the handle for the struct type.
//
// Return Value:
//    true if the given struct type contains only one pointer-sized integer value type,
//    false otherwise.
//
bool Compiler::isTrivialPointerSizedStruct(CORINFO_CLASS_HANDLE clsHnd) const
{
    assert(info.compCompHnd->isValueClass(clsHnd));
    if (info.compCompHnd->getClassSize(clsHnd) != TARGET_POINTER_SIZE)
    {
        return false;
    }
    for (;;)
    {
        // all of class chain must be of value type and must have only one field
        if (!info.compCompHnd->isValueClass(clsHnd) || info.compCompHnd->getClassNumInstanceFields(clsHnd) != 1)
        {
            return false;
        }

        CORINFO_CLASS_HANDLE* pClsHnd   = &clsHnd;
        CORINFO_FIELD_HANDLE  fldHnd    = info.compCompHnd->getFieldInClass(clsHnd, 0);
        CorInfoType           fieldType = info.compCompHnd->getFieldType(fldHnd, pClsHnd);

        var_types vt = JITtype2varType(fieldType);

        if (fieldType == CORINFO_TYPE_VALUECLASS)
        {
            clsHnd = *pClsHnd;
        }
        else if (varTypeIsI(vt) && !varTypeIsGC(vt))
        {
            return true;
        }
        else
        {
            return false;
        }
    }
}
#endif // TARGET_X86

//---------------------------------------------------------------------------
// isNativePrimitiveStructType:
//    Check if the given struct type is an intrinsic type that should be treated as though
//    it is not a struct at the unmanaged ABI boundary.
//
// Arguments:
//    clsHnd - the handle for the struct type.
//
// Return Value:
//    true if the given struct type should be treated as a primitive for unmanaged calls,
//    false otherwise.
//
bool Compiler::isNativePrimitiveStructType(CORINFO_CLASS_HANDLE clsHnd)
{
    if (!isIntrinsicType(clsHnd))
    {
        return false;
    }
    const char* namespaceName = nullptr;
    const char* typeName      = getClassNameFromMetadata(clsHnd, &namespaceName);

    if (strcmp(namespaceName, "System.Runtime.InteropServices") != 0)
    {
        return false;
    }

    return strcmp(typeName, "CLong") == 0 || strcmp(typeName, "CULong") == 0 || strcmp(typeName, "NFloat") == 0;
}

//-----------------------------------------------------------------------------
// getPrimitiveTypeForStruct:
//     Get the "primitive" type that is used for a struct
//     of size 'structSize'.
//     We examine 'clsHnd' to check the GC layout of the struct and
//     return TYP_REF for structs that simply wrap an object.
//     If the struct is a one element HFA/HVA, we will return the
//     proper floating point or vector type.
//
// Arguments:
//    structSize - the size of the struct type, cannot be zero
//    clsHnd     - the handle for the struct type, used when may have
//                 an HFA or if we need the GC layout for an object ref.
//
// Return Value:
//    The primitive type (i.e. byte, short, int, long, ref, float, double)
//    used to pass or return structs of this size.
//    If we shouldn't use a "primitive" type then TYP_UNKNOWN is returned.
// Notes:
//    For 32-bit targets (X86/ARM32) the 64-bit TYP_LONG type is not
//    considered a primitive type by this method.
//    So a struct that wraps a 'long' is passed and returned in the
//    same way as any other 8-byte struct
//    For ARM32 if we have an HFA struct that wraps a 64-bit double
//    we will return TYP_DOUBLE.
//    For vector calling conventions, a vector is considered a "primitive"
//    type, as it is passed in a single register.
//
var_types Compiler::getPrimitiveTypeForStruct(unsigned structSize, CORINFO_CLASS_HANDLE clsHnd, bool isVarArg)
{
    assert(structSize != 0);

    var_types useType = TYP_UNKNOWN;

    // Start by determining if we have an HFA/HVA with a single element.
    if (GlobalJitOptions::compFeatureHfa)
    {
        // Arm64 Windows VarArg methods arguments will not classify HFA types, they will need to be treated
        // as if they are not HFA types.
        if (!(TargetArchitecture::IsArm64 && TargetOS::IsWindows && isVarArg))
        {
            switch (structSize)
            {
                case 4:
                case 8:
#ifdef TARGET_ARM64
                case 16:
#endif // TARGET_ARM64
                {
                    var_types hfaType = GetHfaType(clsHnd);
                    // We're only interested in the case where the struct size is equal to the size of the hfaType.
                    if (varTypeIsValidHfaType(hfaType))
                    {
                        if (genTypeSize(hfaType) == structSize)
                        {
                            useType = hfaType;
                        }
                        else
                        {
                            return TYP_UNKNOWN;
                        }
                    }
                }
            }
            if (useType != TYP_UNKNOWN)
            {
                return useType;
            }
        }
    }

    // Now deal with non-HFA/HVA structs.
    switch (structSize)
    {
        case 1:
            useType = TYP_UBYTE;
            break;

        case 2:
            useType = TYP_USHORT;
            break;

#if !defined(TARGET_XARCH) || defined(UNIX_AMD64_ABI)
        case 3:
            useType = TYP_INT;
            break;

#endif // !TARGET_XARCH || UNIX_AMD64_ABI

#ifdef TARGET_64BIT
        case 4:
            // We dealt with the one-float HFA above. All other 4-byte structs are handled as INT.
            useType = TYP_INT;
            break;

#if !defined(TARGET_XARCH) || defined(UNIX_AMD64_ABI)
        case 5:
        case 6:
        case 7:
            useType = TYP_I_IMPL;
            break;

#endif // !TARGET_XARCH || UNIX_AMD64_ABI
#endif // TARGET_64BIT

        case TARGET_POINTER_SIZE:
        {
            BYTE gcPtr = 0;
            // Check if this pointer-sized struct is wrapping a GC object
            info.compCompHnd->getClassGClayout(clsHnd, &gcPtr);
            useType = getJitGCType(gcPtr);
        }
        break;

        default:
            useType = TYP_UNKNOWN;
            break;
    }

    return useType;
}

//-----------------------------------------------------------------------------
// getArgTypeForStruct:
//     Get the type that is used to pass values of the given struct type.
//     If you have already retrieved the struct size then it should be
//     passed as the optional fourth argument, as this allows us to avoid
//     an extra call to getClassSize(clsHnd)
//
// Arguments:
//    clsHnd       - the handle for the struct type
//    wbPassStruct - An "out" argument with information about how
//                   the struct is to be passed
//    isVarArg     - is vararg, used to ignore HFA types for Arm64 windows varargs
//    structSize   - the size of the struct type,
//                   or zero if we should call getClassSize(clsHnd)
//
// Return Value:
//    For wbPassStruct you can pass a 'nullptr' and nothing will be written
//     or returned for that out parameter.
//    When *wbPassStruct is SPK_PrimitiveType this method's return value
//       is the primitive type used to pass the struct.
//    When *wbPassStruct is SPK_ByReference this method's return value
//       is always TYP_UNKNOWN and the struct type is passed by reference to a copy
//    When *wbPassStruct is SPK_ByValue or SPK_ByValueAsHfa this method's return value
//       is always TYP_STRUCT and the struct type is passed by value either
//       using multiple registers or on the stack.
//
// Assumptions:
//    The size must be the size of the given type.
//    The given class handle must be for a value type (struct).
//
// Notes:
//    About HFA types:
//        When the clsHnd is a one element HFA type we return the appropriate
//         floating point primitive type and *wbPassStruct is SPK_PrimitiveType
//        If there are two or more elements in the HFA type then the this method's
//         return value is TYP_STRUCT and *wbPassStruct is SPK_ByValueAsHfa
//
var_types Compiler::getArgTypeForStruct(CORINFO_CLASS_HANDLE clsHnd,
                                        structPassingKind*   wbPassStruct,
                                        bool                 isVarArg,
                                        unsigned             structSize)
{
#ifdef TARGET_WASM
    return m_llvm->GetArgTypeForStructWasm(clsHnd, wbPassStruct);
#else // !TARGET_WASM

    var_types         useType         = TYP_UNKNOWN;
    structPassingKind howToPassStruct = SPK_Unknown; // We must change this before we return

    assert(structSize != 0);

// Determine if we can pass the struct as a primitive type.
// Note that on x86 we only pass specific pointer-sized structs that satisfy isTrivialPointerSizedStruct checks.
#ifndef TARGET_X86
#ifdef UNIX_AMD64_ABI

    // An 8-byte struct may need to be passed in a floating point register
    // So we always consult the struct "Classifier" routine
    //
    SYSTEMV_AMD64_CORINFO_STRUCT_REG_PASSING_DESCRIPTOR structDesc;
    eeGetSystemVAmd64PassStructInRegisterDescriptor(clsHnd, &structDesc);

    if (structDesc.passedInRegisters && (structDesc.eightByteCount != 1))
    {
        // We can't pass this as a primitive type.
    }
    else if (structDesc.eightByteClassifications[0] == SystemVClassificationTypeSSE)
    {
        // If this is passed as a floating type, use that.
        // Otherwise, we'll use the general case - we don't want to use the "EightByteType"
        // directly, because it returns `TYP_INT` for any integral type <= 4 bytes, and
        // we need to preserve small types.
        useType = GetEightByteType(structDesc, 0);
    }
    else
#endif // UNIX_AMD64_ABI

        // The largest arg passed in a single register is MAX_PASS_SINGLEREG_BYTES,
        // so we can skip calling getPrimitiveTypeForStruct when we
        // have a struct that is larger than that.
        //
        if (structSize <= MAX_PASS_SINGLEREG_BYTES)
        {
            // We set the "primitive" useType based upon the structSize
            // and also examine the clsHnd to see if it is an HFA of count one
            useType = getPrimitiveTypeForStruct(structSize, clsHnd, isVarArg);
        }
#else
    if (isTrivialPointerSizedStruct(clsHnd))
    {
        useType = TYP_I_IMPL;
    }
#endif // !TARGET_X86

    // Did we change this struct type into a simple "primitive" type?
    //
    if (useType != TYP_UNKNOWN)
    {
        // Yes, we should use the "primitive" type in 'useType'
        howToPassStruct = SPK_PrimitiveType;
    }
    else // We can't replace the struct with a "primitive" type
    {
        // See if we can pass this struct by value, possibly in multiple registers
        // or if we should pass it by reference to a copy
        //
        if (structSize <= MAX_PASS_MULTIREG_BYTES)
        {
            // Structs that are HFA/HVA's are passed by value in multiple registers.
            // Arm64 Windows VarArg methods arguments will not classify HFA/HVA types, they will need to be treated
            // as if they are not HFA/HVA types.
            var_types hfaType;
            if (TargetArchitecture::IsArm64 && TargetOS::IsWindows && isVarArg)
            {
                hfaType = TYP_UNDEF;
            }
            else
            {
                hfaType = GetHfaType(clsHnd);
            }
            if (varTypeIsValidHfaType(hfaType))
            {
                // HFA's of count one should have been handled by getPrimitiveTypeForStruct
                assert(GetHfaCount(clsHnd) >= 2);

                // setup wbPassType and useType indicate that this is passed by value as an HFA
                //  using multiple registers
                //  (when all of the parameters registers are used, then the stack will be used)
                howToPassStruct = SPK_ByValueAsHfa;
                useType         = TYP_STRUCT;
            }
            else // Not an HFA struct type
            {

#ifdef UNIX_AMD64_ABI
                // The case of (structDesc.eightByteCount == 1) should have already been handled
                if ((structDesc.eightByteCount > 1) || !structDesc.passedInRegisters)
                {
                    // setup wbPassType and useType indicate that this is passed by value in multiple registers
                    //  (when all of the parameters registers are used, then the stack will be used)
                    howToPassStruct = SPK_ByValue;
                    useType         = TYP_STRUCT;
                }
                else
                {
                    assert(structDesc.eightByteCount == 0);
                    // Otherwise we pass this struct by reference to a copy
                    // setup wbPassType and useType indicate that this is passed using one register
                    //  (by reference to a copy)
                    howToPassStruct = SPK_ByReference;
                    useType         = TYP_UNKNOWN;
                }

#elif defined(TARGET_ARM64)

                // Structs that are pointer sized or smaller should have been handled by getPrimitiveTypeForStruct
                assert(structSize > TARGET_POINTER_SIZE);

                // On ARM64 structs that are 9-16 bytes are passed by value in multiple registers
                //
                if (structSize <= (TARGET_POINTER_SIZE * 2))
                {
                    // setup wbPassType and useType indicate that this is passed by value in multiple registers
                    //  (when all of the parameters registers are used, then the stack will be used)
                    howToPassStruct = SPK_ByValue;
                    useType         = TYP_STRUCT;
                }
                else // a structSize that is 17-32 bytes in size
                {
                    // Otherwise we pass this struct by reference to a copy
                    // setup wbPassType and useType indicate that this is passed using one register
                    //  (by reference to a copy)
                    howToPassStruct = SPK_ByReference;
                    useType         = TYP_UNKNOWN;
                }

#elif defined(TARGET_X86) || defined(TARGET_ARM) || defined(TARGET_LOONGARCH64) || defined(TARGET_RISCV64)

                // Otherwise we pass this struct by value on the stack
                // setup wbPassType and useType indicate that this is passed by value according to the X86/ARM32 ABI
                // On LOONGARCH64 struct that is 1-16 bytes is passed by value in one/two register(s)
                howToPassStruct = SPK_ByValue;
                useType         = TYP_STRUCT;

#else //  TARGET_XXX

                noway_assert(!"Unhandled TARGET in getArgTypeForStruct (with FEATURE_MULTIREG_ARGS=1)");

#endif //  TARGET_XXX
            }
        }
        else // (structSize > MAX_PASS_MULTIREG_BYTES)
        {
            // We have a (large) struct that can't be replaced with a "primitive" type
            // and can't be passed in multiple registers

#if defined(TARGET_X86) || defined(TARGET_ARM) || defined(UNIX_AMD64_ABI)

            // Otherwise we pass this struct by value on the stack
            // setup wbPassType and useType indicate that this is passed by value according to the X86/ARM32 ABI
            howToPassStruct = SPK_ByValue;
            useType         = TYP_STRUCT;

#elif defined(TARGET_AMD64) || defined(TARGET_ARM64) || defined(TARGET_LOONGARCH64) || defined(TARGET_RISCV64)

            // Otherwise we pass this struct by reference to a copy
            // setup wbPassType and useType indicate that this is passed using one register (by reference to a copy)
            howToPassStruct = SPK_ByReference;
            useType         = TYP_UNKNOWN;

#else //  TARGET_XXX

            noway_assert(!"Unhandled TARGET in getArgTypeForStruct");

#endif //  TARGET_XXX
        }
    }

    // 'howToPassStruct' must be set to one of the valid values before we return
    assert(howToPassStruct != SPK_Unknown);
    if (wbPassStruct != nullptr)
    {
        *wbPassStruct = howToPassStruct;
    }

    return useType;
#endif // !TARGET_WASM
}

//-----------------------------------------------------------------------------
// getReturnTypeForStruct:
//     Get the type that is used to return values of the given struct type.
//     If you have already retrieved the struct size then it should be
//     passed as the optional third argument, as this allows us to avoid
//     an extra call to getClassSize(clsHnd)
//
// Arguments:
//    clsHnd         - the handle for the struct type
//    callConv       - the calling convention of the function
//                     that returns this struct.
//    wbReturnStruct - An "out" argument with information about how
//                     the struct is to be returned
//    structSize     - the size of the struct type,
//                     or zero if we should call getClassSize(clsHnd)
//
// Return Value:
//    For wbReturnStruct you can pass a 'nullptr' and nothing will be written
//     or returned for that out parameter.
//    When *wbReturnStruct is SPK_PrimitiveType this method's return value
//       is the primitive type used to return the struct.
//    When *wbReturnStruct is SPK_ByReference this method's return value
//       is always TYP_UNKNOWN and the struct type is returned using a return buffer
//    When *wbReturnStruct is SPK_ByValue or SPK_ByValueAsHfa this method's return value
//       is always TYP_STRUCT and the struct type is returned using multiple registers.
//
// Assumptions:
//    The size must be the size of the given type.
//    The given class handle must be for a value type (struct).
//
// Notes:
//    About HFA types:
//        When the clsHnd is a one element HFA type then this method's return
//          value is the appropriate floating point primitive type and
//          *wbReturnStruct is SPK_PrimitiveType.
//        If there are two or more elements in the HFA type and the target supports
//          multireg return types then the return value is TYP_STRUCT and
//          *wbReturnStruct is SPK_ByValueAsHfa.
//        Additionally if there are two or more elements in the HFA type and
//          the target doesn't support multreg return types then it is treated
//          as if it wasn't an HFA type.
//    About returning TYP_STRUCT:
//        Whenever this method's return value is TYP_STRUCT it always means
//         that multiple registers are used to return this struct.
//
var_types Compiler::getReturnTypeForStruct(CORINFO_CLASS_HANDLE     clsHnd,
                                           CorInfoCallConvExtension callConv,
                                           structPassingKind*       wbReturnStruct /* = nullptr */,
                                           unsigned                 structSize /* = 0 */)
{
    var_types         useType             = TYP_UNKNOWN;
    structPassingKind howToReturnStruct   = SPK_Unknown; // We must change this before we return
    bool              canReturnInRegister = true;

    assert(clsHnd != NO_CLASS_HANDLE);

#ifdef TARGET_WASM
    return m_llvm->GetReturnTypeForStructWasm(clsHnd, wbReturnStruct);
#else // !TARGET_WASM
    if (structSize == 0)
    {
        structSize = info.compCompHnd->getClassSize(clsHnd);
    }
    assert(structSize > 0);

#ifdef SWIFT_SUPPORT
    if (callConv == CorInfoCallConvExtension::Swift)
    {
        const CORINFO_SWIFT_LOWERING* lowering = GetSwiftLowering(clsHnd);
        if (lowering->byReference)
        {
            howToReturnStruct = SPK_ByReference;
            useType           = TYP_UNKNOWN;
        }
        else if (lowering->numLoweredElements == 1)
        {
            useType = JITtype2varType(lowering->loweredElements[0]);
            if (genTypeSize(useType) == structSize)
            {
                howToReturnStruct = SPK_PrimitiveType;
            }
            else
            {
                howToReturnStruct = SPK_EnclosingType;
            }
        }
        else
        {
            howToReturnStruct = SPK_ByValue;
            useType           = TYP_STRUCT;
        }

        if (wbReturnStruct != nullptr)
        {
            *wbReturnStruct = howToReturnStruct;
        }

        return useType;
    }
#endif

#ifdef UNIX_AMD64_ABI
    // An 8-byte struct may need to be returned in a floating point register
    // So we always consult the struct "Classifier" routine
    //
    SYSTEMV_AMD64_CORINFO_STRUCT_REG_PASSING_DESCRIPTOR structDesc;
    eeGetSystemVAmd64PassStructInRegisterDescriptor(clsHnd, &structDesc);

    if (structDesc.eightByteCount == 1)
    {
        assert(structSize <= sizeof(double));
        assert(structDesc.passedInRegisters);

        if (structDesc.eightByteClassifications[0] == SystemVClassificationTypeSSE)
        {
            // If this is returned as a floating type, use that.
            // Otherwise, leave as TYP_UNKNOWN and we'll sort things out below.
            useType           = GetEightByteType(structDesc, 0);
            howToReturnStruct = SPK_PrimitiveType;
        }
    }
    else
    {
        // Return classification is not always size based...
        canReturnInRegister = structDesc.passedInRegisters;
        if (!canReturnInRegister)
        {
            assert(structDesc.eightByteCount == 0);
            howToReturnStruct = SPK_ByReference;
            useType           = TYP_UNKNOWN;
        }
    }
#elif UNIX_X86_ABI
    if (callConv != CorInfoCallConvExtension::Managed && !isNativePrimitiveStructType(clsHnd))
    {
        canReturnInRegister = false;
        howToReturnStruct   = SPK_ByReference;
        useType             = TYP_UNKNOWN;
    }
#elif defined(TARGET_LOONGARCH64)
    if (structSize <= (TARGET_POINTER_SIZE * 2))
    {
        uint32_t floatFieldFlags = info.compCompHnd->getLoongArch64PassStructInRegisterFlags(clsHnd);

        if ((floatFieldFlags & STRUCT_FLOAT_FIELD_ONLY_ONE) != 0)
        {
            howToReturnStruct = SPK_PrimitiveType;
            useType           = (structSize > 4) ? TYP_DOUBLE : TYP_FLOAT;
        }
        else if (floatFieldFlags & (STRUCT_HAS_FLOAT_FIELDS_MASK ^ STRUCT_FLOAT_FIELD_ONLY_ONE))
        {
            howToReturnStruct = SPK_ByValue;
            useType           = TYP_STRUCT;
        }
    }

#elif defined(TARGET_RISCV64)
    if (structSize <= (TARGET_POINTER_SIZE * 2))
    {
        uint32_t floatFieldFlags = info.compCompHnd->getRISCV64PassStructInRegisterFlags(clsHnd);

        if ((floatFieldFlags & STRUCT_FLOAT_FIELD_ONLY_ONE) != 0)
        {
            howToReturnStruct = SPK_PrimitiveType;
            useType           = (structSize > 4) ? TYP_DOUBLE : TYP_FLOAT;
        }
        else if (floatFieldFlags & (STRUCT_HAS_FLOAT_FIELDS_MASK ^ STRUCT_FLOAT_FIELD_ONLY_ONE))
        {
            howToReturnStruct = SPK_ByValue;
            useType           = TYP_STRUCT;
        }
    }

#endif
    if (TargetOS::IsWindows && !TargetArchitecture::IsArm32 && callConvIsInstanceMethodCallConv(callConv) &&
        !isNativePrimitiveStructType(clsHnd))
    {
        canReturnInRegister = false;
        howToReturnStruct   = SPK_ByReference;
        useType             = TYP_UNKNOWN;
    }

    // Check for cases where a small struct is returned in a register
    // via a primitive type.
    //
    // The largest "primitive type" is MAX_PASS_SINGLEREG_BYTES
    // so we can skip calling getPrimitiveTypeForStruct when we
    // have a struct that is larger than that.
    if (canReturnInRegister && (useType == TYP_UNKNOWN) && (structSize <= MAX_PASS_SINGLEREG_BYTES))
    {
        // We set the "primitive" useType based upon the structSize
        // and also examine the clsHnd to see if it is an HFA of count one
        //
        // The ABI for struct returns in varArg methods, is same as the normal case,
        // so pass false for isVararg
        useType = getPrimitiveTypeForStruct(structSize, clsHnd, /*isVararg=*/false);

        if (useType != TYP_UNKNOWN)
        {
            if (structSize == genTypeSize(useType))
            {
                // Currently: 1, 2, 4, or 8 byte structs
                howToReturnStruct = SPK_PrimitiveType;
            }
            else
            {
                // Currently: 3, 5, 6, or 7 byte structs
                assert(structSize < genTypeSize(useType));
                howToReturnStruct = SPK_EnclosingType;
            }
        }
    }

#ifdef TARGET_64BIT
    // Note this handles an odd case when FEATURE_MULTIREG_RET is disabled and HFAs are enabled
    //
    // getPrimitiveTypeForStruct will return TYP_UNKNOWN for a struct that is an HFA of two floats
    // because when HFA are enabled, normally we would use two FP registers to pass or return it
    //
    // But if we don't have support for multiple register return types, we have to change this.
    // Since what we have is an 8-byte struct (float + float)  we change useType to TYP_I_IMPL
    // so that the struct is returned instead using an 8-byte integer register.
    //
    if ((FEATURE_MULTIREG_RET == 0) && (useType == TYP_UNKNOWN) && (structSize == (2 * sizeof(float))) && IsHfa(clsHnd))
    {
        useType           = TYP_I_IMPL;
        howToReturnStruct = SPK_PrimitiveType;
    }
#endif

    // Did we change this struct type into a simple "primitive" type?
    if (useType != TYP_UNKNOWN)
    {
        // If so, we should have already set howToReturnStruct, too.
        assert(howToReturnStruct != SPK_Unknown);
    }
    else if (canReturnInRegister) // We can't replace the struct with a "primitive" type
    {
        // See if we can return this struct by value, possibly in multiple registers
        // or if we should return it using a return buffer register
        //
        if ((FEATURE_MULTIREG_RET == 1) && (structSize <= MAX_RET_MULTIREG_BYTES))
        {
            // Structs that are HFA's are returned in multiple registers
            if (IsHfa(clsHnd))
            {
                // HFA's of count one should have been handled by getPrimitiveTypeForStruct
                assert(GetHfaCount(clsHnd) >= 2);

                // setup wbPassType and useType indicate that this is returned by value as an HFA
                //  using multiple registers
                howToReturnStruct = SPK_ByValueAsHfa;
                useType           = TYP_STRUCT;
            }
            else // Not an HFA struct type
            {

#ifdef UNIX_AMD64_ABI

                // The cases of (structDesc.eightByteCount == 1) and (structDesc.eightByteCount == 0)
                // should have already been handled
                assert(structDesc.eightByteCount > 1);
                // setup wbPassType and useType indicate that this is returned by value in multiple registers
                howToReturnStruct = SPK_ByValue;
                useType           = TYP_STRUCT;
                assert(structDesc.passedInRegisters == true);

#elif defined(TARGET_ARM64)

                // Structs that are pointer sized or smaller should have been handled by getPrimitiveTypeForStruct
                assert(structSize > TARGET_POINTER_SIZE);

                // On ARM64 structs that are 9-16 bytes are returned by value in multiple registers
                //
                if (structSize <= (TARGET_POINTER_SIZE * 2))
                {
                    // setup wbPassType and useType indicate that this is return by value in multiple registers
                    howToReturnStruct = SPK_ByValue;
                    useType           = TYP_STRUCT;
                }
                else // a structSize that is 17-32 bytes in size
                {
                    // Otherwise we return this struct using a return buffer
                    // setup wbPassType and useType indicate that this is returned using a return buffer register
                    //  (reference to a return buffer)
                    howToReturnStruct = SPK_ByReference;
                    useType           = TYP_UNKNOWN;
                }
#elif defined(TARGET_X86)

                // Only 8-byte structs are return in multiple registers.
                // We also only support multireg struct returns on x86 to match the native calling convention.
                // So return 8-byte structs only when the calling convention is a native calling convention.
                if (structSize == MAX_RET_MULTIREG_BYTES && callConv != CorInfoCallConvExtension::Managed)
                {
                    // setup wbPassType and useType indicate that this is return by value in multiple registers
                    howToReturnStruct = SPK_ByValue;
                    useType           = TYP_STRUCT;
                }
                else
                {
                    // Otherwise we return this struct using a return buffer
                    // setup wbPassType and useType indicate that this is returned using a return buffer register
                    //  (reference to a return buffer)
                    howToReturnStruct = SPK_ByReference;
                    useType           = TYP_UNKNOWN;
                }
#elif defined(TARGET_ARM)

                // Otherwise we return this struct using a return buffer
                // setup wbPassType and useType indicate that this is returned using a return buffer register
                //  (reference to a return buffer)
                howToReturnStruct = SPK_ByReference;
                useType           = TYP_UNKNOWN;

#elif defined(TARGET_LOONGARCH64) || defined(TARGET_RISCV64)

                // On LOONGARCH64/RISCV64 struct that is 1-16 bytes is returned by value in one/two register(s)
                howToReturnStruct = SPK_ByValue;
                useType           = TYP_STRUCT;

#else //  TARGET_XXX

                noway_assert(!"Unhandled TARGET in getReturnTypeForStruct (with FEATURE_MULTIREG_ARGS=1)");

#endif //  TARGET_XXX
            }
        }
        else // (structSize > MAX_RET_MULTIREG_BYTES) || (FEATURE_MULTIREG_RET == 0)
        {
            // We have a (large) struct that can't be replaced with a "primitive" type
            // and can't be returned in multiple registers

            // We return this struct using a return buffer register
            // setup wbPassType and useType indicate that this is returned using a return buffer register
            //  (reference to a return buffer)
            howToReturnStruct = SPK_ByReference;
            useType           = TYP_UNKNOWN;
        }
    }

    // 'howToReturnStruct' must be set to one of the valid values before we return
    assert(howToReturnStruct != SPK_Unknown);
    if (wbReturnStruct != nullptr)
    {
        *wbReturnStruct = howToReturnStruct;
    }

    return useType;
#endif // !TARGET_WASM
}

///////////////////////////////////////////////////////////////////////////////
//
// MEASURE_NOWAY: code to measure and rank dynamic occurrences of noway_assert.
// (Just the appearances of noway_assert, whether the assert is true or false.)
// This might help characterize the cost of noway_assert in non-DEBUG builds,
// or determine which noway_assert should be simple DEBUG-only asserts.
//
///////////////////////////////////////////////////////////////////////////////

#if MEASURE_NOWAY

struct FileLine
{
    char*    m_file;
    unsigned m_line;
    char*    m_condStr;

    FileLine()
        : m_file(nullptr)
        , m_line(0)
        , m_condStr(nullptr)
    {
    }

    FileLine(const char* file, unsigned line, const char* condStr)
        : m_line(line)
    {
        size_t newSize = (strlen(file) + 1) * sizeof(char);
        m_file         = HostAllocator::getHostAllocator().allocate<char>(newSize);
        strcpy_s(m_file, newSize, file);

        newSize   = (strlen(condStr) + 1) * sizeof(char);
        m_condStr = HostAllocator::getHostAllocator().allocate<char>(newSize);
        strcpy_s(m_condStr, newSize, condStr);
    }

    FileLine(const FileLine& other)
    {
        m_file    = other.m_file;
        m_line    = other.m_line;
        m_condStr = other.m_condStr;
    }

    // GetHashCode() and Equals() are needed by JitHashTable

    static unsigned GetHashCode(FileLine fl)
    {
        assert(fl.m_file != nullptr);
        unsigned code = fl.m_line;
        for (const char* p = fl.m_file; *p != '\0'; p++)
        {
            code += *p;
        }
        // Could also add condStr.
        return code;
    }

    static bool Equals(FileLine fl1, FileLine fl2)
    {
        return (fl1.m_line == fl2.m_line) && (0 == strcmp(fl1.m_file, fl2.m_file));
    }
};

typedef JitHashTable<FileLine, FileLine, size_t, HostAllocator> FileLineToCountMap;
FileLineToCountMap*                                             NowayAssertMap;

void Compiler::RecordNowayAssert(const char* filename, unsigned line, const char* condStr)
{
    if (NowayAssertMap == nullptr)
    {
        NowayAssertMap = new (HostAllocator::getHostAllocator()) FileLineToCountMap(HostAllocator::getHostAllocator());
    }
    FileLine fl(filename, line, condStr);
    size_t*  pCount = NowayAssertMap->LookupPointer(fl);
    if (pCount == nullptr)
    {
        NowayAssertMap->Set(fl, 1);
    }
    else
    {
        ++(*pCount);
    }
}

void RecordNowayAssertGlobal(const char* filename, unsigned line, const char* condStr)
{
    if ((JitConfig.JitMeasureNowayAssert() == 1) && (JitTls::GetCompiler() != nullptr))
    {
        JitTls::GetCompiler()->RecordNowayAssert(filename, line, condStr);
    }
}

struct NowayAssertCountMap
{
    size_t   count;
    FileLine fl;

    NowayAssertCountMap()
        : count(0)
    {
    }

    struct compare
    {
        bool operator()(const NowayAssertCountMap& elem1, const NowayAssertCountMap& elem2)
        {
            return (ssize_t)elem2.count < (ssize_t)elem1.count; // sort in descending order
        }
    };
};

void DisplayNowayAssertMap()
{
    if (NowayAssertMap != nullptr)
    {
        FILE* fout;

        LPCWSTR strJitMeasureNowayAssertFile = JitConfig.JitMeasureNowayAssertFile();
        if (strJitMeasureNowayAssertFile != nullptr)
        {
            fout = _wfopen(strJitMeasureNowayAssertFile, W("a"));
            if (fout == nullptr)
            {
                fprintf(jitstdout(), "Failed to open JitMeasureNowayAssertFile \"%ws\"\n",
                        strJitMeasureNowayAssertFile);
                return;
            }
        }
        else
        {
            fout = jitstdout();
        }

        // Iterate noway assert map, create sorted table by occurrence, dump it.
        unsigned             count = NowayAssertMap->GetCount();
        NowayAssertCountMap* nacp  = new NowayAssertCountMap[count];
        unsigned             i     = 0;

        for (FileLineToCountMap::Node* const iter : FileLineToCountMap::KeyValueIteration(NowayAssertMap))
        {
            nacp[i].count = iter->GetValue();
            nacp[i].fl    = iter->GetKey();
            ++i;
        }

        jitstd::sort(nacp, nacp + count, NowayAssertCountMap::compare());

        if (fout == jitstdout())
        {
            // Don't output the header if writing to a file, since we'll be appending to existing dumps in that case.
            fprintf(fout, "\nnoway_assert counts:\n");
            fprintf(fout, "count, file, line, text\n");
        }

        for (i = 0; i < count; i++)
        {
            fprintf(fout, "%u, %s, %u, \"%s\"\n", nacp[i].count, nacp[i].fl.m_file, nacp[i].fl.m_line,
                    nacp[i].fl.m_condStr);
        }

        if (fout != jitstdout())
        {
            fclose(fout);
            fout = nullptr;
        }
    }
}

#endif // MEASURE_NOWAY

#if MEASURE_BLOCK_SIZE
size_t genFlowNodeSize;
size_t genFlowNodeCnt;
#endif // MEASURE_BLOCK_SIZE

/*****************************************************************************/
// We keep track of methods we've already compiled.

/*****************************************************************************
 *  Declare the statics
 */

#ifdef DEBUG
/* static */
LONG Compiler::s_compMethodsCount = 0; // to produce unique label names
#endif

#if MEASURE_MEM_ALLOC
/* static */
bool Compiler::s_dspMemStats = false;
#endif

#ifndef PROFILING_SUPPORTED
const bool Compiler::Options::compNoPInvokeInlineCB = false;
#endif

/*****************************************************************************
 *
 *  One time initialization code
 */

/* static */
void Compiler::compStartup()
{
#if DISPLAY_SIZES
    grossVMsize = grossNCsize = totalNCsize = 0;
#endif // DISPLAY_SIZES

    /* Initialize the table of tree node sizes */

    GenTree::InitNodeSize();

#ifdef JIT32_GCENCODER
    // Initialize the GC encoder lookup table

    GCInfo::gcInitEncoderLookupTable();
#endif

    /* Initialize the emitter */
#ifndef TARGET_WASM
    emitter::emitInit();
#endif // !TARGET_WASM

    // Static vars of ValueNumStore
    ValueNumStore::ValidateValueNumStoreStatics();

    compDisplayStaticSizes();

#ifdef TARGET_WASM
    Llvm::ConfigureDiagnosticOutput();
#endif // TARGET_WASM
}

/*****************************************************************************
 *
 *  One time finalization code
 */

/* static */
void Compiler::compShutdown()
{
    if (s_pAltJitExcludeAssembliesList != nullptr)
    {
        s_pAltJitExcludeAssembliesList->~AssemblyNamesList2(); // call the destructor
        s_pAltJitExcludeAssembliesList = nullptr;
    }

#ifdef DEBUG
    if (s_pJitDisasmIncludeAssembliesList != nullptr)
    {
        s_pJitDisasmIncludeAssembliesList->~AssemblyNamesList2(); // call the destructor
        s_pJitDisasmIncludeAssembliesList = nullptr;
    }
#endif // DEBUG

#if MEASURE_NOWAY
    DisplayNowayAssertMap();
#endif // MEASURE_NOWAY

#ifndef TARGET_WASM
    /* Shut down the emitter */

    emitter::emitDone();
#endif // !TARGET_WASM

#if defined(DEBUG)
    // Finish reading and/or writing inline xml
    if (JitConfig.JitInlineDumpXmlFile() != nullptr)
    {
        FILE* file = _wfopen(JitConfig.JitInlineDumpXmlFile(), W("a"));
        if (file != nullptr)
        {
            InlineStrategy::FinalizeXml(file);
            fclose(file);
        }
        else
        {
            InlineStrategy::FinalizeXml();
        }
    }
#endif // defined(DEBUG)

#if defined(DEBUG) || MEASURE_NODE_SIZE || MEASURE_BLOCK_SIZE || DISPLAY_SIZES || CALL_ARG_STATS
    if (genMethodCnt == 0)
    {
        return;
    }
#endif

#if NODEBASH_STATS
    GenTree::ReportOperBashing(jitstdout());
#endif

#ifdef FEATURE_JIT_METHOD_PERF
    if (compJitTimeLogFilename != nullptr)
    {
        FILE* jitTimeLogFile = _wfopen(compJitTimeLogFilename, W("a"));
        if (jitTimeLogFile != nullptr)
        {
            CompTimeSummaryInfo::s_compTimeSummary.Print(jitTimeLogFile);
            fclose(jitTimeLogFile);
        }
    }

    JitTimer::Shutdown();
#endif // FEATURE_JIT_METHOD_PERF

#if COUNT_AST_OPERS

    // Add up all the counts so that we can show percentages of total
    unsigned totalCount = 0;
    for (unsigned op = 0; op < GT_COUNT; op++)
    {
        totalCount += GenTree::s_gtNodeCounts[op];
    }

    if (totalCount > 0)
    {
        struct OperInfo
        {
            unsigned   Count;
            unsigned   Size;
            genTreeOps Oper;
        };

        OperInfo opers[GT_COUNT];
        for (unsigned op = 0; op < GT_COUNT; op++)
        {
            opers[op] = {GenTree::s_gtNodeCounts[op], GenTree::s_gtTrueSizes[op], static_cast<genTreeOps>(op)};
        }

        jitstd::sort(opers, opers + ArrLen(opers), [](const OperInfo& l, const OperInfo& r) {
            // We'll be sorting in descending order.
            return l.Count >= r.Count;
        });

        unsigned remainingCount      = totalCount;
        unsigned remainingCountLarge = 0;
        unsigned remainingCountSmall = 0;

        unsigned countLarge = 0;
        unsigned countSmall = 0;

        jitprintf("\nGenTree operator counts (approximate):\n\n");

        for (OperInfo oper : opers)
        {
            unsigned size       = oper.Size;
            unsigned count      = oper.Count;
            double   percentage = 100.0 * count / totalCount;

            if (size > TREE_NODE_SZ_SMALL)
            {
                countLarge += count;
            }
            else
            {
                countSmall += count;
            }

            // Let's not show anything below a threshold
            if (percentage >= 0.5)
            {
                jitprintf("    GT_%-17s   %7u (%4.1lf%%) %3u bytes each\n", GenTree::OpName(oper.Oper), count,
                          percentage, size);
                remainingCount -= count;
            }
            else
            {
                if (size > TREE_NODE_SZ_SMALL)
                {
                    remainingCountLarge += count;
                }
                else
                {
                    remainingCountSmall += count;
                }
            }
        }

        if (remainingCount > 0)
        {
            jitprintf("    All other GT_xxx ...   %7u (%4.1lf%%) ... %4.1lf%% small + %4.1lf%% large\n", remainingCount,
                      100.0 * remainingCount / totalCount, 100.0 * remainingCountSmall / totalCount,
                      100.0 * remainingCountLarge / totalCount);
        }
        jitprintf("    -----------------------------------------------------\n");
        jitprintf("    Total    .......   %11u --ALL-- ... %4.1lf%% small + %4.1lf%% large\n", totalCount,
                  100.0 * countSmall / totalCount, 100.0 * countLarge / totalCount);
        jitprintf("\n");
    }

#endif // COUNT_AST_OPERS

#if DISPLAY_SIZES

    if (grossVMsize && grossNCsize)
    {
        jitprintf("\n");
        jitprintf("--------------------------------------\n");
        jitprintf("Function and GC info size stats\n");
        jitprintf("--------------------------------------\n");

        jitprintf("[%7u VM, %8u %6s %4u%%] %s\n", grossVMsize, grossNCsize, Target::g_tgtCPUName,
                  100 * grossNCsize / grossVMsize, "Total (excluding GC info)");

        jitprintf("[%7u VM, %8u %6s %4u%%] %s\n", grossVMsize, totalNCsize, Target::g_tgtCPUName,
                  100 * totalNCsize / grossVMsize, "Total (including GC info)");

        if (gcHeaderISize || gcHeaderNSize)
        {
            jitprintf("\n");

            jitprintf("GC tables   : [%7uI,%7uN] %7u byt  (%u%% of IL, %u%% of %s).\n", gcHeaderISize + gcPtrMapISize,
                      gcHeaderNSize + gcPtrMapNSize, totalNCsize - grossNCsize,
                      100 * (totalNCsize - grossNCsize) / grossVMsize, 100 * (totalNCsize - grossNCsize) / grossNCsize,
                      Target::g_tgtCPUName);

            jitprintf("GC headers  : [%7uI,%7uN] %7u byt, [%4.1fI,%4.1fN] %4.1f byt/meth\n", gcHeaderISize,
                      gcHeaderNSize, gcHeaderISize + gcHeaderNSize, (float)gcHeaderISize / (genMethodICnt + 0.001),
                      (float)gcHeaderNSize / (genMethodNCnt + 0.001),
                      (float)(gcHeaderISize + gcHeaderNSize) / genMethodCnt);

            jitprintf("GC ptr maps : [%7uI,%7uN] %7u byt, [%4.1fI,%4.1fN] %4.1f byt/meth\n", gcPtrMapISize,
                      gcPtrMapNSize, gcPtrMapISize + gcPtrMapNSize, (float)gcPtrMapISize / (genMethodICnt + 0.001),
                      (float)gcPtrMapNSize / (genMethodNCnt + 0.001),
                      (float)(gcPtrMapISize + gcPtrMapNSize) / genMethodCnt);
        }
        else
        {
            jitprintf("\n");

            jitprintf("GC tables   take up %u bytes (%u%% of instr, %u%% of %6s code).\n", totalNCsize - grossNCsize,
                      100 * (totalNCsize - grossNCsize) / grossVMsize, 100 * (totalNCsize - grossNCsize) / grossNCsize,
                      Target::g_tgtCPUName);
        }

#ifdef DEBUG
#if DOUBLE_ALIGN
        jitprintf("%u out of %u methods generated with double-aligned stack\n", Compiler::s_lvaDoubleAlignedProcsCount,
                  genMethodCnt);
#endif
#endif
    }

#endif // DISPLAY_SIZES

#if CALL_ARG_STATS
    compDispCallArgStats(jitstdout());
#endif

#if COUNT_BASIC_BLOCKS
    jitprintf("--------------------------------------------------\n");
    jitprintf("Basic block count frequency table:\n");
    jitprintf("--------------------------------------------------\n");
    bbCntTable.dump(jitstdout());
    jitprintf("--------------------------------------------------\n");

    jitprintf("\n");

    jitprintf("--------------------------------------------------\n");
    jitprintf("IL method size frequency table for methods with a single basic block:\n");
    jitprintf("--------------------------------------------------\n");
    bbOneBBSizeTable.dump(jitstdout());
    jitprintf("--------------------------------------------------\n");

    jitprintf("--------------------------------------------------\n");
    jitprintf("fgComputeReachabilitySets `while (change)` iterations:\n");
    jitprintf("--------------------------------------------------\n");
    computeReachabilitySetsIterationTable.dump(jitstdout());
    jitprintf("--------------------------------------------------\n");

#endif // COUNT_BASIC_BLOCKS

#if COUNT_LOOPS

    jitprintf("\n");
    jitprintf("---------------------------------------------------\n");
    jitprintf("Loop stats\n");
    jitprintf("---------------------------------------------------\n");
    jitprintf("Total number of methods with loops is %5u\n", totalLoopMethods);
    jitprintf("Total number of              loops is %5u\n", totalLoopCount);
    jitprintf("Maximum number of loops per method is %5u\n", maxLoopsPerMethod);
    jitprintf("Total number of 'unnatural' loops is %5u\n", totalUnnatLoopCount);
    jitprintf("# of methods overflowing unnat loop limit is %5u\n", totalUnnatLoopOverflows);
    jitprintf("Total number of loops with an         iterator is %5u\n", iterLoopCount);
    jitprintf("Total number of loops with a constant iterator is %5u\n", constIterLoopCount);

    jitprintf("--------------------------------------------------\n");
    jitprintf("Loop count frequency table:\n");
    jitprintf("--------------------------------------------------\n");
    loopCountTable.dump(jitstdout());
    jitprintf("--------------------------------------------------\n");
    jitprintf("Loop exit count frequency table:\n");
    jitprintf("--------------------------------------------------\n");
    loopExitCountTable.dump(jitstdout());
    jitprintf("--------------------------------------------------\n");

#endif // COUNT_LOOPS

#if MEASURE_NODE_SIZE

    jitprintf("\n");
    jitprintf("---------------------------------------------------\n");
    jitprintf("GenTree node allocation stats\n");
    jitprintf("---------------------------------------------------\n");

    jitprintf("Allocated %6I64u tree nodes (%7I64u bytes total, avg %4I64u bytes per method)\n",
              genNodeSizeStats.genTreeNodeCnt, genNodeSizeStats.genTreeNodeSize,
              genNodeSizeStats.genTreeNodeSize / genMethodCnt);

    jitprintf("Allocated %7I64u bytes of unused tree node space (%3.2f%%)\n",
              genNodeSizeStats.genTreeNodeSize - genNodeSizeStats.genTreeNodeActualSize,
              (float)(100 * (genNodeSizeStats.genTreeNodeSize - genNodeSizeStats.genTreeNodeActualSize)) /
                  genNodeSizeStats.genTreeNodeSize);

    jitprintf("\n");
    jitprintf("---------------------------------------------------\n");
    jitprintf("Distribution of per-method GenTree node counts:\n");
    genTreeNcntHist.dump(jitstdout());

    jitprintf("\n");
    jitprintf("---------------------------------------------------\n");
    jitprintf("Distribution of per-method GenTree node  allocations (in bytes):\n");
    genTreeNsizHist.dump(jitstdout());

#endif // MEASURE_NODE_SIZE

#if MEASURE_BLOCK_SIZE

    jitprintf("\n");
    jitprintf("---------------------------------------------------\n");
    jitprintf("BasicBlock and FlowEdge/BasicBlockList allocation stats\n");
    jitprintf("---------------------------------------------------\n");

    jitprintf("Allocated %6u basic blocks (%7u bytes total, avg %4u bytes per method)\n", BasicBlock::s_Count,
              BasicBlock::s_Size, BasicBlock::s_Size / genMethodCnt);
    jitprintf("Allocated %6u flow nodes (%7u bytes total, avg %4u bytes per method)\n", genFlowNodeCnt, genFlowNodeSize,
              genFlowNodeSize / genMethodCnt);

#endif // MEASURE_BLOCK_SIZE

#if MEASURE_MEM_ALLOC

    if (s_dspMemStats)
    {
        jitprintf("\nAll allocations:\n");
        ArenaAllocator::dumpAggregateMemStats(jitstdout());

        jitprintf("\nLargest method:\n");
        ArenaAllocator::dumpMaxMemStats(jitstdout());

        jitprintf("\n");
        jitprintf("---------------------------------------------------\n");
        jitprintf("Distribution of total memory allocated per method (in KB):\n");
        memAllocHist.dump(jitstdout());

        jitprintf("\n");
        jitprintf("---------------------------------------------------\n");
        jitprintf("Distribution of total memory used      per method (in KB):\n");
        memUsedHist.dump(jitstdout());
    }

#endif // MEASURE_MEM_ALLOC

#if LOOP_HOIST_STATS
#ifdef DEBUG // Always display loop stats in retail
    if (JitConfig.DisplayLoopHoistStats() != 0)
#endif // DEBUG
    {
        PrintAggregateLoopHoistStats(jitstdout());
    }
#endif // LOOP_HOIST_STATS

#if TRACK_ENREG_STATS
    if (JitConfig.JitEnregStats() != 0)
    {
        s_enregisterStats.Dump(jitstdout());
    }
#endif // TRACK_ENREG_STATS

#if MEASURE_PTRTAB_SIZE

    jitprintf("\n");
    jitprintf("---------------------------------------------------\n");
    jitprintf("GC pointer table stats\n");
    jitprintf("---------------------------------------------------\n");

    jitprintf("Reg pointer descriptor size (internal): %8u (avg %4u per method)\n", GCInfo::s_gcRegPtrDscSize,
              GCInfo::s_gcRegPtrDscSize / genMethodCnt);

    jitprintf("Total pointer table size: %8u (avg %4u per method)\n", GCInfo::s_gcTotalPtrTabSize,
              GCInfo::s_gcTotalPtrTabSize / genMethodCnt);

#endif // MEASURE_PTRTAB_SIZE

#if MEASURE_NODE_SIZE || MEASURE_BLOCK_SIZE || MEASURE_PTRTAB_SIZE || DISPLAY_SIZES

    if (genMethodCnt != 0)
    {
        jitprintf("\n");
        jitprintf("A total of %6u methods compiled", genMethodCnt);
#if DISPLAY_SIZES
        if (genMethodICnt || genMethodNCnt)
        {
            jitprintf(" (%u interruptible, %u non-interruptible)", genMethodICnt, genMethodNCnt);
        }
#endif // DISPLAY_SIZES
        jitprintf(".\n");
    }

#endif // MEASURE_NODE_SIZE || MEASURE_BLOCK_SIZE || MEASURE_PTRTAB_SIZE || DISPLAY_SIZES

#if EMITTER_STATS
    emitterStats(jitstdout());
#endif

#if MEASURE_FATAL
    jitprintf("\n");
    jitprintf("---------------------------------------------------\n");
    jitprintf("Fatal errors stats\n");
    jitprintf("---------------------------------------------------\n");
    jitprintf("   badCode:             %u\n", fatal_badCode);
    jitprintf("   noWay:               %u\n", fatal_noWay);
    jitprintf("   implLimitation:      %u\n", fatal_implLimitation);
    jitprintf("   NOMEM:               %u\n", fatal_NOMEM);
    jitprintf("   noWayAssertBody:     %u\n", fatal_noWayAssertBody);
#ifdef DEBUG
    jitprintf("   noWayAssertBodyArgs: %u\n", fatal_noWayAssertBodyArgs);
#endif // DEBUG
    jitprintf("   NYI:                 %u\n", fatal_NYI);
#endif // MEASURE_FATAL

#if CALL_ARG_STATS || COUNT_BASIC_BLOCKS || COUNT_LOOPS || EMITTER_STATS || MEASURE_NODE_SIZE || MEASURE_MEM_ALLOC
    DumpOnShutdown::DumpAll();
#endif
}

/*****************************************************************************
 *  Display static data structure sizes.
 */

/* static */
void Compiler::compDisplayStaticSizes()
{
#if MEASURE_NODE_SIZE
    GenTree::DumpNodeSizes();
#endif

#if EMITTER_STATS
    emitterStaticStats();
#endif
}

/*****************************************************************************
 *
 *  Constructor
 */
void Compiler::compInit(ArenaAllocator*       pAlloc,
                        CORINFO_METHOD_HANDLE methodHnd,
                        COMP_HANDLE           compHnd,
                        CORINFO_METHOD_INFO*  methodInfo,
                        InlineInfo*           inlineInfo)
{
    assert(pAlloc);
    compArenaAllocator = pAlloc;

    // Inlinee Compile object will only be allocated when needed for the 1st time.
    InlineeCompiler = nullptr;

    // Set the inline info.
    impInlineInfo       = inlineInfo;
    info.compCompHnd    = compHnd;
    info.compMethodHnd  = methodHnd;
    info.compMethodInfo = methodInfo;
    info.compClassHnd   = compHnd->getMethodClass(methodHnd);

#ifdef DEBUG
    compAllowStress = true;

    // set this early so we can use it without relying on random memory values
    verbose = compIsForInlining() ? impInlineInfo->InlinerCompiler->verbose : false;

    compNumStatementLinksTraversed = 0;
    compPoisoningAnyImplicitByrefs = false;
#endif

#if defined(DEBUG) || defined(LATE_DISASM) || DUMP_FLOWGRAPHS || DUMP_GC_TABLES
    // Initialize the method name and related info, as it is used early in determining whether to
    // apply stress modes, and which ones to apply.
    // Note that even allocating memory can invoke the stress mechanism, so ensure that both
    // 'compMethodName' and 'compFullName' are either null or valid before we allocate.
    // (The stress mode checks references these prior to checking bRangeAllowStress.)
    //
    info.compMethodName = nullptr;
    info.compClassName  = nullptr;
    info.compFullName   = nullptr;

    info.compMethodName = eeGetMethodName(methodHnd);
    info.compClassName  = eeGetClassName(info.compClassHnd);
    info.compFullName   = eeGetMethodFullName(methodHnd);

    info.compMethodSuperPMIIndex = g_jitHost->getIntConfigValue(W("SuperPMIMethodContextNumber"), -1);

    if (!compIsForInlining())
    {
        JitMetadata::report(this, JitMetadata::MethodFullName, info.compFullName, strlen(info.compFullName));
    }
#endif // defined(DEBUG) || defined(LATE_DISASM) || DUMP_FLOWGRAPHS

#if defined(DEBUG)
    info.compMethodHashPrivate = 0;
#endif // defined(DEBUG)

#ifdef DEBUG
    // Opt-in to jit stress based on method hash ranges.
    //
    // Note the default (with JitStressRange not set) is that all
    // methods will be subject to stress.
    static ConfigMethodRange fJitStressRange;
    fJitStressRange.EnsureInit(JitConfig.JitStressRange());
    assert(!fJitStressRange.Error());
    compAllowStress =
        fJitStressRange.Contains(info.compMethodHash()) &&
        (JitConfig.JitStressOnly().isEmpty() ||
         JitConfig.JitStressOnly().contains(info.compMethodHnd, info.compClassHnd, &info.compMethodInfo->args));

#endif // DEBUG

    eeInfoInitialized = false;

#if defined(FEATURE_EH_WINDOWS_X86)
    // Cache Native AOT ABI check. This must happen *after* eeInfoInitialized is initialized, above.
    eeIsNativeAotAbi = IsTargetAbi(CORINFO_NATIVEAOT_ABI);
#endif

    compDoAggressiveInlining = false;

    if (compIsForInlining())
    {
        m_inlineStrategy = nullptr;
        compInlineResult = inlineInfo->inlineResult;
    }
    else
    {
        m_inlineStrategy = new (this, CMK_Inlining) InlineStrategy(this);
        compInlineResult = nullptr;
    }

    // Initialize this to the first phase to run.
    mostRecentlyActivePhase = PHASE_PRE_IMPORT;

    // Initially, no phase checks are active, and all dumps are enabled.
    activePhaseChecks = PhaseChecks::CHECK_NONE;
    activePhaseDumps  = PhaseDumps::DUMP_ALL;

    fgInit();
    lvaInit();
    optInit();

#ifdef TARGET_WASM
    m_llvm = new (getAllocator(CMK_Codegen)) Llvm(this);
#endif // TARGET_WASM

    if (!compIsForInlining())
    {
#ifndef TARGET_WASM
        codeGen = getCodeGenerator(this);
#endif // !TARGET_WASM
        hashBv::Init(this);
        compVarScopeMap = nullptr;

        // If this method were a real constructor for Compiler, these would
        // become method initializations.
        impPendingBlockMembers    = JitExpandArray<BYTE>(getAllocator());
        impSpillCliquePredMembers = JitExpandArray<BYTE>(getAllocator());
        impSpillCliqueSuccMembers = JitExpandArray<BYTE>(getAllocator());

#ifndef TARGET_WASM
        new (&genIPmappings, jitstd::placement_t()) jitstd::list<IPmappingDsc>(getAllocator(CMK_DebugInfo));
        new (&genRichIPmappings, jitstd::placement_t()) jitstd::list<RichIPMapping>(getAllocator(CMK_DebugOnly));
#endif // !TARGET_WASM

        lvMemoryPerSsaData = SsaDefArray<SsaMemDef>();

        //
        // Initialize all the per-method statistics gathering data structures.
        //
#if LOOP_HOIST_STATS
        m_loopsConsidered             = 0;
        m_curLoopHasHoistedExpression = false;
        m_loopsWithHoistedExpressions = 0;
        m_totalHoistedExpressions     = 0;
#endif // LOOP_HOIST_STATS
#if MEASURE_NODE_SIZE
        genNodeSizeStatsPerFunc.Init();
#endif // MEASURE_NODE_SIZE
    }
    else
    {
#ifndef TARGET_WASM
        codeGen = nullptr;
#endif // !TARGET_WASM
    }

    compJmpOpUsed         = false;
    compLongUsed          = false;
    compTailCallUsed      = false;
    compTailPrefixSeen    = false;
    compLocallocSeen      = false;
    compLocallocUsed      = false;
    compLocallocOptimized = false;
    compQmarkRationalized = false;
    compQmarkUsed         = false;
    compFloatingPointUsed = false;

    compSuppressedZeroInit = false;

    compNeedsGSSecurityCookie = false;
    compGSReorderStackLayout  = false;

    compGeneratingProlog       = false;
    compGeneratingEpilog       = false;
    compGeneratingUnwindProlog = false;
    compGeneratingUnwindEpilog = false;

    compPostImportationCleanupDone = false;
    compLSRADone                   = false;
    compRationalIRForm             = false;

#ifdef DEBUG
    compCodeGenDone        = false;
    opts.compMinOptsIsUsed = false;
#endif
    opts.compMinOptsIsSet = false;

    // Used by fgFindJumpTargets for inlining heuristics.
    opts.instrCount = 0;

    // Used to track when we should consider running EarlyProp
    optMethodFlags       = 0;
    optNoReturnCallCount = 0;

#ifdef DEBUG
    m_nodeTestData      = nullptr;
    m_loopHoistCSEClass = FIRST_LOOP_HOIST_CSE_CLASS;
#endif
    m_switchDescMap  = nullptr;
    m_blockToEHPreds = nullptr;
    m_dominancePreds = nullptr;
    m_fieldSeqStore  = nullptr;
    m_refAnyClass    = nullptr;
    for (MemoryKind memoryKind : allMemoryKinds())
    {
        m_memorySsaMap[memoryKind] = nullptr;
    }

#ifdef DEBUG
    if (!compIsForInlining())
    {
        compDoComponentUnitTestsOnce();
    }
#endif // DEBUG

    vnStore                    = nullptr;
    m_outlinedCompositeSsaNums = nullptr;
    m_nodeToLoopMemoryBlockMap = nullptr;
    m_signatureToLookupInfoMap = nullptr;
    fgSsaPassesCompleted       = 0;
    fgSsaValid                 = false;
    fgVNPassesCompleted        = 0;

#ifdef SWIFT_SUPPORT
    m_swiftLoweringCache = nullptr;
#endif

    // check that HelperCallProperties are initialized

    assert(s_helperCallProperties.IsPure(CORINFO_HELP_GETSHARED_GCSTATIC_BASE));
    assert(!s_helperCallProperties.IsPure(CORINFO_HELP_GETFIELDOBJ)); // quick sanity check

    // We start with the flow graph in tree-order
    fgOrder = FGOrderTree;

    m_classLayoutTable = nullptr;

#ifdef FEATURE_SIMD
    m_simdHandleCache = nullptr;
#endif // FEATURE_SIMD

    compUsesThrowHelper = false;

    m_preferredInitCctor = CORINFO_HELP_UNDEF;

    new (&Metrics, jitstd::placement_t()) JitMetrics();
}

/*****************************************************************************
 *
 *  Destructor
 */

void Compiler::compDone()
{
#ifdef LATE_DISASM
    if (codeGen != nullptr)
    {
        codeGen->getDisAssembler().disDone();
    }
#endif // LATE_DISASM
}

void* Compiler::compGetHelperFtn(CorInfoHelpFunc ftnNum, /* IN  */
                                 void**          ppIndirection)   /* OUT */
{
    void* addr;

    if (info.compMatchedVM)
    {
        addr = info.compCompHnd->getHelperFtn(ftnNum, ppIndirection);
    }
    else
    {
        // If we don't have a matched VM, we won't get valid results when asking for a helper function.
        addr = UlongToPtr(0xCA11CA11); // "callcall"
    }

    return addr;
}

unsigned Compiler::compGetTypeSize(CorInfoType cit, CORINFO_CLASS_HANDLE clsHnd)
{
    var_types sigType = genActualType(JITtype2varType(cit));
    unsigned  sigSize;
    sigSize = genTypeSize(sigType);
    if (cit == CORINFO_TYPE_VALUECLASS)
    {
        sigSize = info.compCompHnd->getClassSize(clsHnd);
    }
    else if (cit == CORINFO_TYPE_REFANY)
    {
        sigSize = 2 * TARGET_POINTER_SIZE;
    }
    return sigSize;
}

#ifdef DEBUG
static bool DidComponentUnitTests = false;

void Compiler::compDoComponentUnitTestsOnce()
{
    if (!JitConfig.RunComponentUnitTests())
    {
        return;
    }

    if (!DidComponentUnitTests)
    {
        DidComponentUnitTests = true;
        ValueNumStore::RunTests(this);
        BitSetSupport::TestSuite(getAllocatorDebugOnly());
    }
}

//------------------------------------------------------------------------
// compGetJitDefaultFill:
//
// Return Value:
//    An unsigned char value used to initialize memory allocated by the JIT.
//    The default value is taken from DOTNET_JitDefaultFill. If it is not set
//    the value will be 0xdd. When JitStress is active a random value based
//    on the method hash is used.
//
// Notes:
//    Note that we can't use small values like zero, because we have some
//    asserts that can fire for such values.
//
// static
unsigned char Compiler::compGetJitDefaultFill(Compiler* comp)
{
    unsigned char defaultFill = (unsigned char)JitConfig.JitDefaultFill();

    if (comp != nullptr && comp->compStressCompile(STRESS_GENERIC_VARN, 50))
    {
        unsigned temp;
        temp = comp->info.compMethodHash();
        temp = (temp >> 16) ^ temp;
        temp = (temp >> 8) ^ temp;
        temp = temp & 0xff;
        // asserts like this: assert(!IsUninitialized(stkLvl));
        // mean that small values for defaultFill are problematic
        // so we make the value larger in that case.
        if (temp < 0x20)
        {
            temp |= 0x80;
        }

        // Make a misaligned pointer value to reduce probability of getting a valid value and firing
        // assert(!IsUninitialized(pointer)).
        temp |= 0x1;

        defaultFill = (unsigned char)temp;
    }

    return defaultFill;
}

/*****************************************************************************/

VarName Compiler::compVarName(regNumber reg, bool isFloatReg)
{
    if (isFloatReg)
    {
        assert(genIsValidFloatReg(reg));
    }
    else
    {
        assert(genIsValidReg(reg));
    }

    if ((info.compVarScopesCount > 0) && compCurBB && opts.varNames)
    {
        unsigned   lclNum;
        LclVarDsc* varDsc;

        /* Look for the matching register */
        for (lclNum = 0, varDsc = lvaTable; lclNum < lvaCount; lclNum++, varDsc++)
        {
            /* If the variable is not in a register, or not in the register we're looking for, quit. */
            /* Also, if it is a compiler generated variable (i.e. slot# > info.compVarScopesCount), don't bother. */
            if ((varDsc->lvRegister != 0) && (varDsc->GetRegNum() == reg) &&
                (varDsc->lvSlotNum < info.compVarScopesCount))
            {
                /* check if variable in that register is live */
                if (VarSetOps::IsMember(this, compCurLife, varDsc->lvVarIndex))
                {
                    /* variable is live - find the corresponding slot */
                    VarScopeDsc* varScope =
                        compFindLocalVar(varDsc->lvSlotNum, compCurBB->bbCodeOffs, compCurBB->bbCodeOffsEnd);
                    if (varScope)
                    {
                        return varScope->vsdName;
                    }
                }
            }
        }
    }

    return nullptr;
}

#endif // DEBUG

const char* Compiler::compRegVarName(regNumber reg, bool displayVar, bool isFloatReg)
{
#ifdef TARGET_ARM
    isFloatReg = genIsValidFloatReg(reg);
#endif

#ifdef DEBUG
    if (displayVar && (reg != REG_NA))
    {
        VarName varName = compVarName(reg, isFloatReg);

        if (varName)
        {
            const int   NAME_VAR_REG_BUFFER_LEN = 4 + 256 + 1;
            static char nameVarReg[2][NAME_VAR_REG_BUFFER_LEN]; // to avoid overwriting the buffer when have 2
                                                                // consecutive calls before printing
            static int index = 0;                               // for circular index into the name array

            index = (index + 1) % 2; // circular reuse of index
            sprintf_s(nameVarReg[index], NAME_VAR_REG_BUFFER_LEN, "%s'%s'", getRegName(reg), VarNameToStr(varName));

            return nameVarReg[index];
        }
    }
#endif

    /* no debug info required or no variable in that register
       -> return standard name */

    return getRegName(reg);
}

const char* Compiler::compRegNameForSize(regNumber reg, size_t size)
{
    if (size == 0 || size >= 4)
    {
        return compRegVarName(reg, true);
    }

    // clang-format off
    static
    const char  *   sizeNames[][2] =
    {
        { "al", "ax" },
        { "cl", "cx" },
        { "dl", "dx" },
        { "bl", "bx" },
#ifdef TARGET_AMD64
        {  "spl",   "sp" }, // ESP
        {  "bpl",   "bp" }, // EBP
        {  "sil",   "si" }, // ESI
        {  "dil",   "di" }, // EDI
        {  "r8b",  "r8w" },
        {  "r9b",  "r9w" },
        { "r10b", "r10w" },
        { "r11b", "r11w" },
        { "r12b", "r12w" },
        { "r13b", "r13w" },
        { "r14b", "r14w" },
        { "r15b", "r15w" },
#endif // TARGET_AMD64
    };
    // clang-format on

    assert(isByteReg(reg));
    assert(genRegMask(reg) & RBM_BYTE_REGS);
    assert(size == 1 || size == 2);

    return sizeNames[reg][size - 1];
}

#ifdef DEBUG
const char* Compiler::compLocalVarName(unsigned varNum, unsigned offs)
{
    unsigned     i;
    VarScopeDsc* t;

    for (i = 0, t = info.compVarScopes; i < info.compVarScopesCount; i++, t++)
    {
        if (t->vsdVarNum != varNum)
        {
            continue;
        }

        if (offs >= t->vsdLifeBeg && offs < t->vsdLifeEnd)
        {
            return VarNameToStr(t->vsdName);
        }
    }

    return nullptr;
}
#endif

/*****************************************************************************/

void Compiler::compSetProcessor()
{
    //
    // NOTE: This function needs to be kept in sync with EEJitManager::SetCpuInfo() in vm\codeman.cpp
    //

    const JitFlags& jitFlags = *opts.jitFlags;

    //
    // Processor specific optimizations
    //

    CORINFO_InstructionSetFlags instructionSetFlags = jitFlags.GetInstructionSetFlags();
    opts.compSupportsISA.Reset();
    opts.compSupportsISAReported.Reset();
    opts.compSupportsISAExactly.Reset();

// The VM will set the ISA flags depending on actual hardware support
// and any specified config switches specified by the user. The exception
// here is for certain "artificial ISAs" such as Vector64/128/256 where they
// don't actually exist. The JIT is in charge of adding those and ensuring
// the total sum of flags is still valid.
#if defined(TARGET_XARCH)
    // Get the preferred vector bitwidth, rounding down to the nearest multiple of 128-bits
    uint32_t preferredVectorBitWidth   = (ReinterpretHexAsDecimal(JitConfig.PreferredVectorBitWidth()) / 128) * 128;
    uint32_t preferredVectorByteLength = preferredVectorBitWidth / 8;

    if (instructionSetFlags.HasInstructionSet(InstructionSet_SSE))
    {
        instructionSetFlags.AddInstructionSet(InstructionSet_Vector128);
    }

    if (instructionSetFlags.HasInstructionSet(InstructionSet_AVX))
    {
        instructionSetFlags.AddInstructionSet(InstructionSet_Vector256);
    }

    // x86-64-v4 feature level supports AVX512F, AVX512BW, AVX512CD, AVX512DQ, AVX512VL
    // These have been shipped together historically and at the time of this writing
    // there exists no hardware which doesn't support the entire feature set. To simplify
    // the overall JIT implementation, we currently require the entire set of ISAs to be
    // supported and disable AVX512 support otherwise.

    if (instructionSetFlags.HasInstructionSet(InstructionSet_AVX512F))
    {
        assert(instructionSetFlags.HasInstructionSet(InstructionSet_AVX512F));
        assert(instructionSetFlags.HasInstructionSet(InstructionSet_AVX512F_VL));
        assert(instructionSetFlags.HasInstructionSet(InstructionSet_AVX512BW));
        assert(instructionSetFlags.HasInstructionSet(InstructionSet_AVX512BW_VL));
        assert(instructionSetFlags.HasInstructionSet(InstructionSet_AVX512CD));
        assert(instructionSetFlags.HasInstructionSet(InstructionSet_AVX512CD_VL));
        assert(instructionSetFlags.HasInstructionSet(InstructionSet_AVX512DQ));
        assert(instructionSetFlags.HasInstructionSet(InstructionSet_AVX512DQ_VL));

        instructionSetFlags.AddInstructionSet(InstructionSet_Vector512);

        if ((preferredVectorByteLength == 0) && jitFlags.IsSet(JitFlags::JIT_FLAG_VECTOR512_THROTTLING))
        {
            // Some architectures can experience frequency throttling when
            // executing 512-bit width instructions. To account for this we set the
            // default preferred vector width to 256-bits in some scenarios. Power
            // users can override this with `DOTNET_PreferredVectorBitWidth=512` to
            // allow using such instructions where hardware support is available.
            //
            // Do not condition this based on stress mode as it makes the support
            // reported inconsistent across methods and breaks expectations/functionality

            preferredVectorByteLength = 256 / 8;
        }
    }

    opts.preferredVectorByteLength = preferredVectorByteLength;
#elif defined(TARGET_ARM64)
    if (instructionSetFlags.HasInstructionSet(InstructionSet_AdvSimd))
    {
        instructionSetFlags.AddInstructionSet(InstructionSet_Vector64);
        instructionSetFlags.AddInstructionSet(InstructionSet_Vector128);
    }
#endif // TARGET_ARM64

    assert(instructionSetFlags.Equals(EnsureInstructionSetFlagsAreValid(instructionSetFlags)));
    opts.setSupportedISAs(instructionSetFlags);

#ifdef TARGET_XARCH
    if (!compIsForInlining())
    {
        if (canUseVexEncoding())
        {
            codeGen->GetEmitter()->SetUseVEXEncoding(true);
            // Assume each JITted method does not contain AVX instruction at first
            codeGen->GetEmitter()->SetContainsAVX(false);
            codeGen->GetEmitter()->SetContains256bitOrMoreAVX(false);
            codeGen->GetEmitter()->SetContainsCallNeedingVzeroupper(false);
        }
        if (canUseEvexEncoding())
        {
            codeGen->GetEmitter()->SetUseEvexEncoding(true);
            // TODO-XArch-AVX512 : Revisit other flags to be set once avx512 instructions are added.
        }
    }
#endif // TARGET_XARCH
}

bool Compiler::notifyInstructionSetUsage(CORINFO_InstructionSet isa, bool supported) const
{
    const char* isaString = InstructionSetToString(isa);
    JITDUMP("Notify VM instruction set (%s) %s be supported.\n", isaString, supported ? "must" : "must not");
    return info.compCompHnd->notifyInstructionSetUsage(isa, supported);
}

#ifdef PROFILING_SUPPORTED
// A Dummy routine to receive Enter/Leave/Tailcall profiler callbacks.
// These are used when DOTNET_JitEltHookEnabled=1
#ifdef TARGET_AMD64
void DummyProfilerELTStub(UINT_PTR ProfilerHandle, UINT_PTR callerSP)
{
    return;
}
#else  //! TARGET_AMD64
void DummyProfilerELTStub(UINT_PTR ProfilerHandle)
{
    return;
}
#endif //! TARGET_AMD64

#endif // PROFILING_SUPPORTED

bool Compiler::compShouldThrowOnNoway()
{
    // In min opts, we don't want the noway assert to go through the exception
    // path. Instead we want it to just silently go through codegen for
    // compat reasons.
    return !opts.MinOpts();
}

// ConfigInteger does not offer an option for decimal flags.  Any numbers are interpreted as hex.
// I could add the decimal option to ConfigInteger or I could write a function to reinterpret this
// value as the user intended.
unsigned ReinterpretHexAsDecimal(unsigned in)
{
    // ex: in: 0x100 returns: 100
    unsigned result = 0;
    unsigned index  = 1;

    // default value
    if (in == INT_MAX)
    {
        return in;
    }

    while (in)
    {
        unsigned digit = in % 16;
        in >>= 4;
        assert(digit < 10);
        result += digit * index;
        index *= 10;
    }
    return result;
}

void Compiler::compInitOptions(JitFlags* jitFlags)
{
    opts = {};

    if (compIsForInlining())
    {
        // The following flags are lost when inlining. (They are removed in
        // Compiler::fgInvokeInlineeCompiler().)
        assert(!jitFlags->IsSet(JitFlags::JIT_FLAG_BBINSTR));
        assert(!jitFlags->IsSet(JitFlags::JIT_FLAG_BBINSTR_IF_LOOPS));
        assert(!jitFlags->IsSet(JitFlags::JIT_FLAG_PROF_ENTERLEAVE));
        assert(!jitFlags->IsSet(JitFlags::JIT_FLAG_DEBUG_EnC));
        assert(!jitFlags->IsSet(JitFlags::JIT_FLAG_REVERSE_PINVOKE));
        assert(!jitFlags->IsSet(JitFlags::JIT_FLAG_TRACK_TRANSITIONS));
    }

    opts.jitFlags  = jitFlags;
    opts.compFlags = CLFLG_MAXOPT; // Default value is for full optimization

    if (jitFlags->IsSet(JitFlags::JIT_FLAG_DEBUG_CODE) || jitFlags->IsSet(JitFlags::JIT_FLAG_MIN_OPT) ||
        jitFlags->IsSet(JitFlags::JIT_FLAG_TIER0))
    {
        opts.compFlags = CLFLG_MINOPT;
    }

    // Default value is to generate a blend of size and speed optimizations
    //
    opts.compCodeOpt = BLENDED_CODE;

    // If the EE sets SIZE_OPT or if we are compiling a Class constructor
    // we will optimize for code size at the expense of speed
    //
    if (jitFlags->IsSet(JitFlags::JIT_FLAG_SIZE_OPT) || ((info.compFlags & FLG_CCTOR) == FLG_CCTOR))
    {
        opts.compCodeOpt = SMALL_CODE;
    }
    //
    // If the EE sets SPEED_OPT we will optimize for speed at the expense of code size
    //
    else if (jitFlags->IsSet(JitFlags::JIT_FLAG_SPEED_OPT) ||
             (jitFlags->IsSet(JitFlags::JIT_FLAG_TIER1) && !jitFlags->IsSet(JitFlags::JIT_FLAG_MIN_OPT)))
    {
        opts.compCodeOpt = FAST_CODE;
        assert(!jitFlags->IsSet(JitFlags::JIT_FLAG_SIZE_OPT));
    }

    //-------------------------------------------------------------------------

    opts.compDbgCode = jitFlags->IsSet(JitFlags::JIT_FLAG_DEBUG_CODE);
    opts.compDbgInfo = jitFlags->IsSet(JitFlags::JIT_FLAG_DEBUG_INFO);
    opts.compDbgEnC  = jitFlags->IsSet(JitFlags::JIT_FLAG_DEBUG_EnC);

#ifdef DEBUG
    opts.compJitAlignLoopAdaptive       = JitConfig.JitAlignLoopAdaptive() == 1;
    opts.compJitAlignLoopBoundary       = (unsigned short)JitConfig.JitAlignLoopBoundary();
    opts.compJitAlignLoopMinBlockWeight = (unsigned short)JitConfig.JitAlignLoopMinBlockWeight();

    opts.compJitAlignLoopForJcc             = JitConfig.JitAlignLoopForJcc() == 1;
    opts.compJitAlignLoopMaxCodeSize        = (unsigned short)JitConfig.JitAlignLoopMaxCodeSize();
    opts.compJitHideAlignBehindJmp          = JitConfig.JitHideAlignBehindJmp() == 1;
    opts.compJitOptimizeStructHiddenBuffer  = JitConfig.JitOptimizeStructHiddenBuffer() == 1;
    opts.compJitUnrollLoopMaxIterationCount = (unsigned short)JitConfig.JitUnrollLoopMaxIterationCount();
#else
    opts.compJitAlignLoopAdaptive           = true;
    opts.compJitAlignLoopBoundary           = DEFAULT_ALIGN_LOOP_BOUNDARY;
    opts.compJitAlignLoopMinBlockWeight     = DEFAULT_ALIGN_LOOP_MIN_BLOCK_WEIGHT;
    opts.compJitAlignLoopMaxCodeSize        = DEFAULT_MAX_LOOPSIZE_FOR_ALIGN;
    opts.compJitHideAlignBehindJmp          = true;
    opts.compJitOptimizeStructHiddenBuffer  = true;
    opts.compJitUnrollLoopMaxIterationCount = DEFAULT_UNROLL_LOOP_MAX_ITERATION_COUNT;
#endif

#ifdef TARGET_XARCH
    if (opts.compJitAlignLoopAdaptive)
    {
        // For adaptive alignment, padding limit is equal to the max instruction encoding
        // size which is 15 bytes. Hence (32 >> 1) - 1 = 15 bytes.
        opts.compJitAlignPaddingLimit = (opts.compJitAlignLoopBoundary >> 1) - 1;
    }
    else
    {
        // For non-adaptive alignment, padding limit is 1 less than the alignment boundary
        // specified.
        opts.compJitAlignPaddingLimit = opts.compJitAlignLoopBoundary - 1;
    }
#elif TARGET_ARM64
    if (opts.compJitAlignLoopAdaptive)
    {
        // For adaptive alignment, padding limit is same as specified by the alignment
        // boundary because all instructions are 4 bytes long. Hence (32 >> 1) = 16 bytes.
        opts.compJitAlignPaddingLimit = (opts.compJitAlignLoopBoundary >> 1);
    }
    else
    {
        // For non-adaptive, padding limit is same as specified by the alignment.
        opts.compJitAlignPaddingLimit = opts.compJitAlignLoopBoundary;
    }
#endif

    assert(isPow2(opts.compJitAlignLoopBoundary));
#ifdef TARGET_ARM64
    // The minimum encoding size for Arm64 is 4 bytes.
    assert(opts.compJitAlignLoopBoundary >= 4);
#endif

#if REGEN_SHORTCUTS || REGEN_CALLPAT
    // We never want to have debugging enabled when regenerating GC encoding patterns
    opts.compDbgCode = false;
    opts.compDbgInfo = false;
    opts.compDbgEnC  = false;
#endif

    compSetProcessor();

#ifdef DEBUG
    opts.dspOrder = false;

    // Optionally suppress inliner compiler instance dumping.
    //
    if (compIsForInlining())
    {
        if (JitConfig.JitDumpInlinePhases() > 0)
        {
            verbose = impInlineInfo->InlinerCompiler->verbose;
        }
        else
        {
            verbose = false;
        }
    }
    else
    {
        verbose = false;
#ifndef TARGET_WASM
        codeGen->setVerbose(false);
#endif // !TARGET_WASM
    }
    verboseTrees     = verbose && shouldUseVerboseTrees();
    verboseSsa       = verbose && shouldUseVerboseSsa();
    asciiTrees       = shouldDumpASCIITrees();
    opts.dspDiffable = compIsForInlining() ? impInlineInfo->InlinerCompiler->opts.dspDiffable : false;

#endif

    opts.altJit = false;

#if defined(LATE_DISASM) && !defined(DEBUG)
    // For non-debug builds with the late disassembler built in, we currently always do late disassembly
    // (we have no way to determine when not to, since we don't have class/method names).
    // In the DEBUG case, this is initialized to false, below.
    opts.doLateDisasm = true;
#endif

#ifdef DEBUG

    const JitConfigValues::MethodSet* pfAltJit;
    if (jitFlags->IsSet(JitFlags::JIT_FLAG_PREJIT))
    {
        pfAltJit = &JitConfig.AltJitNgen();
    }
    else
    {
        pfAltJit = &JitConfig.AltJit();
    }

    if (jitFlags->IsSet(JitFlags::JIT_FLAG_ALT_JIT))
    {
        if (pfAltJit->contains(info.compMethodHnd, info.compClassHnd, &info.compMethodInfo->args))
        {
            opts.altJit = true;
        }

        unsigned altJitLimit = ReinterpretHexAsDecimal(JitConfig.AltJitLimit());
        if (altJitLimit > 0 && Compiler::jitTotalMethodCompiled >= altJitLimit)
        {
            opts.altJit = false;
        }
    }

#else // !DEBUG

    const char* altJitVal;
    if (jitFlags->IsSet(JitFlags::JIT_FLAG_PREJIT))
    {
        altJitVal = JitConfig.AltJitNgen().list();
    }
    else
    {
        altJitVal = JitConfig.AltJit().list();
    }

    if (jitFlags->IsSet(JitFlags::JIT_FLAG_ALT_JIT))
    {
        // In release mode, you either get all methods or no methods. You must use "*" as the parameter, or we ignore
        // it. You don't get to give a regular expression of methods to match.
        // (Partially, this is because we haven't computed and stored the method and class name except in debug, and it
        // might be expensive to do so.)
        if ((altJitVal != nullptr) && (strcmp(altJitVal, "*") == 0))
        {
            opts.altJit = true;
        }
    }

#endif // !DEBUG

    // Take care of DOTNET_AltJitExcludeAssemblies.
    if (opts.altJit)
    {
        // First, initialize the AltJitExcludeAssemblies list, but only do it once.
        if (!s_pAltJitExcludeAssembliesListInitialized)
        {
            const WCHAR* wszAltJitExcludeAssemblyList = JitConfig.AltJitExcludeAssemblies();
            if (wszAltJitExcludeAssemblyList != nullptr)
            {
                // NOTE: The Assembly name list is allocated in the process heap, not in the no-release heap, which is
                // reclaimed
                // for every compilation. This is ok because we only allocate once, due to the static.
                s_pAltJitExcludeAssembliesList = new (HostAllocator::getHostAllocator())
                    AssemblyNamesList2(wszAltJitExcludeAssemblyList, HostAllocator::getHostAllocator());
            }
            s_pAltJitExcludeAssembliesListInitialized = true;
        }

        if (s_pAltJitExcludeAssembliesList != nullptr)
        {
            // We have an exclusion list. See if this method is in an assembly that is on the list.
            // Note that we check this for every method, since we might inline across modules, and
            // if the inlinee module is on the list, we don't want to use the altjit for it.
            const char* methodAssemblyName = info.compCompHnd->getAssemblyName(
                info.compCompHnd->getModuleAssembly(info.compCompHnd->getClassModule(info.compClassHnd)));
            if (s_pAltJitExcludeAssembliesList->IsInList(methodAssemblyName))
            {
                opts.altJit = false;
            }
        }
    }

#ifdef DEBUG

    // Setup assembly name list for disassembly and dump, if not already set up.
    if (!s_pJitDisasmIncludeAssembliesListInitialized)
    {
        const WCHAR* assemblyNameList = JitConfig.JitDisasmAssemblies();
        if (assemblyNameList != nullptr)
        {
            s_pJitDisasmIncludeAssembliesList = new (HostAllocator::getHostAllocator())
                AssemblyNamesList2(assemblyNameList, HostAllocator::getHostAllocator());
        }
        s_pJitDisasmIncludeAssembliesListInitialized = true;
    }

    // Check for a specific set of assemblies to dump.
    // If we have an assembly name list for disassembly, also check this method's assembly.
    bool assemblyInIncludeList = true; // assume we'll dump, if there's not an include list (or it's empty).
    if (s_pJitDisasmIncludeAssembliesList != nullptr && !s_pJitDisasmIncludeAssembliesList->IsEmpty())
    {
        const char* assemblyName = info.compCompHnd->getAssemblyName(
            info.compCompHnd->getModuleAssembly(info.compCompHnd->getClassModule(info.compClassHnd)));
        if (!s_pJitDisasmIncludeAssembliesList->IsInList(assemblyName))
        {
            // We have a list, and the current assembly is not in it, so we won't dump.
            assemblyInIncludeList = false;
        }
    }

    bool altJitConfig = !pfAltJit->isEmpty();

    bool verboseDump = false;

    if (!altJitConfig || opts.altJit)
    {
        // We should only enable 'verboseDump' when we are actually compiling a matching method
        // and not enable it when we are just considering inlining a matching method.
        //
        if (!compIsForInlining())
        {
            if (JitConfig.JitDump().contains(info.compMethodHnd, info.compClassHnd, &info.compMethodInfo->args))
            {
                verboseDump = true;
            }
            unsigned jitHashDumpVal = (unsigned)JitConfig.JitHashDump();
            if ((jitHashDumpVal != (DWORD)-1) && (jitHashDumpVal == info.compMethodHash()))
            {
                verboseDump = true;
            }
        }
    }

    // Optionally suppress dumping if not in specified list of included assemblies.
    //
    if (verboseDump && !assemblyInIncludeList)
    {
        verboseDump = false;
    }

    // Optionally suppress dumping Tier0 jit requests.
    //
    if (verboseDump && jitFlags->IsSet(JitFlags::JIT_FLAG_TIER0))
    {
        verboseDump = (JitConfig.JitDumpTier0() > 0);
    }

    // Optionally suppress dumping OSR jit requests.
    //
    if (verboseDump && jitFlags->IsSet(JitFlags::JIT_FLAG_OSR))
    {
        verboseDump = (JitConfig.JitDumpOSR() > 0);
    }

    // Optionally suppress dumping except for a specific OSR jit request.
    //
    const int dumpAtOSROffset = JitConfig.JitDumpAtOSROffset();

    if (verboseDump && (dumpAtOSROffset != -1))
    {
        if (jitFlags->IsSet(JitFlags::JIT_FLAG_OSR))
        {
            verboseDump = (((IL_OFFSET)dumpAtOSROffset) == info.compILEntry);
        }
        else
        {
            verboseDump = false;
        }
    }

    if (verboseDump)
    {
        verbose = true;
    }
#endif // DEBUG

#ifdef FEATURE_SIMD
    setUsesSIMDTypes(false);
#endif // FEATURE_SIMD

    lvaEnregEHVars       = (compEnregLocals() && JitConfig.EnableEHWriteThru());
    lvaEnregMultiRegVars = (compEnregLocals() && JitConfig.EnableMultiRegLocals());

#if FEATURE_TAILCALL_OPT
    // By default opportunistic tail call optimization is enabled.
    // Recognition is done in the importer so this must be set for
    // inlinees as well.
    opts.compTailCallOpt = true;
#endif // FEATURE_TAILCALL_OPT

#if FEATURE_FASTTAILCALL
    // By default fast tail calls are enabled.
    opts.compFastTailCalls = true;
#endif // FEATURE_FASTTAILCALL

    // Profile data
    //
    fgPgoSchema      = nullptr;
    fgPgoData        = nullptr;
    fgPgoSchemaCount = 0;
    fgPgoQueryResult = E_FAIL;
    fgPgoFailReason  = nullptr;
    fgPgoSource      = ICorJitInfo::PgoSource::Unknown;
    fgPgoHaveWeights = false;
    fgPgoSynthesized = false;
    fgPgoConsistent  = false;

    if (jitFlags->IsSet(JitFlags::JIT_FLAG_BBOPT))
    {
        fgPgoQueryResult = info.compCompHnd->getPgoInstrumentationResults(info.compMethodHnd, &fgPgoSchema,
                                                                          &fgPgoSchemaCount, &fgPgoData, &fgPgoSource);

        // a failed result that also has a non-NULL fgPgoSchema
        // indicates that the ILSize for the method no longer matches
        // the ILSize for the method when profile data was collected.
        //
        // We will discard the IBC data in this case
        //
        if (FAILED(fgPgoQueryResult))
        {
            fgPgoFailReason = (fgPgoSchema != nullptr) ? "No matching PGO data" : "No PGO data";
            fgPgoData       = nullptr;
            fgPgoSchema     = nullptr;
        }
        // Optionally, disable use of profile data.
        //
        else if (JitConfig.JitDisablePGO() > 0)
        {
            fgPgoFailReason  = "PGO data available, but JitDisablePGO > 0";
            fgPgoQueryResult = E_FAIL;
            fgPgoData        = nullptr;
            fgPgoSchema      = nullptr;
            fgPgoDisabled    = true;
        }
#ifdef DEBUG
        // Optionally, enable use of profile data for only some methods.
        //
        else
        {
            static ConfigMethodRange JitEnablePGORange;
            JitEnablePGORange.EnsureInit(JitConfig.JitEnablePGORange());

            // Base this decision on the root method hash, so a method either sees all available
            // profile data (including that for inlinees), or none of it.
            //
            const unsigned hash = impInlineRoot()->info.compMethodHash();
            if (!JitEnablePGORange.Contains(hash))
            {
                fgPgoFailReason  = "PGO data available, but method hash NOT within JitEnablePGORange";
                fgPgoQueryResult = E_FAIL;
                fgPgoData        = nullptr;
                fgPgoSchema      = nullptr;
                fgPgoDisabled    = true;
            }
        }

        // A successful result implies a non-NULL fgPgoSchema
        //
        if (SUCCEEDED(fgPgoQueryResult))
        {
            assert(fgPgoSchema != nullptr);

            for (UINT32 i = 0; i < fgPgoSchemaCount; i++)
            {
                ICorJitInfo::PgoInstrumentationKind kind = fgPgoSchema[i].InstrumentationKind;
                if (kind == ICorJitInfo::PgoInstrumentationKind::BasicBlockIntCount ||
                    kind == ICorJitInfo::PgoInstrumentationKind::BasicBlockLongCount ||
                    kind == ICorJitInfo::PgoInstrumentationKind::EdgeIntCount ||
                    kind == ICorJitInfo::PgoInstrumentationKind::EdgeLongCount)
                {
                    fgPgoHaveWeights = true;
                    break;
                }
            }
        }

        // A failed result implies a NULL fgPgoSchema
        //   see implementation of Compiler::fgHaveProfileData()
        //
        if (FAILED(fgPgoQueryResult))
        {
            assert(fgPgoSchema == nullptr);
        }
#endif // DEBUG
    }

    if (compIsForInlining())
    {
        return;
    }

    // The rest of the opts fields that we initialize here
    // should only be used when we generate code for the method
    // They should not be used when importing or inlining

#if FEATURE_TAILCALL_OPT
    opts.compTailCallLoopOpt = true;
#endif // FEATURE_TAILCALL_OPT

    opts.genFPorder = true;
    opts.genFPopt   = true;

    opts.instrCount = 0;
    opts.lvRefCount = 0;

#ifdef PROFILING_SUPPORTED
    opts.compJitELTHookEnabled = false;
#endif // PROFILING_SUPPORTED

#if defined(TARGET_ARM64)
    // 0 is default: use the appropriate frame type based on the function.
    opts.compJitSaveFpLrWithCalleeSavedRegisters = 0;
#endif // defined(TARGET_ARM64)

    opts.disAsm       = false;
    opts.disDiffable  = false;
    opts.dspDiffable  = false;
    opts.disAlignment = false;
    opts.disCodeBytes = false;

    opts.optRepeat          = false;
    opts.optRepeatIteration = 0;
    opts.optRepeatCount     = 1;
    opts.optRepeatActive    = false;

#ifdef DEBUG
    opts.dspInstrs       = false;
    opts.dspLines        = false;
    opts.varNames        = false;
    opts.disAsmSpilled   = false;
    opts.disAddr         = false;
    opts.dspCode         = false;
    opts.dspEHTable      = false;
    opts.dspDebugInfo    = false;
    opts.dspGCtbls       = false;
    opts.dspMetrics      = false;
    opts.disAsm2         = false;
    opts.dspUnwind       = false;
    opts.compLongAddress = false;

#ifdef LATE_DISASM
    opts.doLateDisasm = false;
#endif // LATE_DISASM

    compDebugBreak = false;

    //  If we have a non-empty AltJit config then we change all of these other
    //  config values to refer only to the AltJit.
    //
    if (!altJitConfig || opts.altJit)
    {
        bool disEnabled = true;

        // Optionally suppress dumping if not in specified list of included assemblies.
        //
        if (!assemblyInIncludeList)
        {
            disEnabled = false;
        }

        if (disEnabled)
        {
            if ((JitConfig.JitOrder() & 1) == 1)
            {
                opts.dspOrder = true;
            }

            if (JitConfig.JitGCDump().contains(info.compMethodHnd, info.compClassHnd, &info.compMethodInfo->args))
            {
                opts.dspGCtbls = true;
            }

            if (JitConfig.JitDisasm().contains(info.compMethodHnd, info.compClassHnd, &info.compMethodInfo->args))
            {
                opts.disAsm = true;
            }

            if (JitConfig.JitDisasmSpilled())
            {
                opts.disAsmSpilled = true;
            }

            if (JitConfig.JitUnwindDump().contains(info.compMethodHnd, info.compClassHnd, &info.compMethodInfo->args))
            {
                opts.dspUnwind = true;
            }

            if (JitConfig.JitEHDump().contains(info.compMethodHnd, info.compClassHnd, &info.compMethodInfo->args))
            {
                opts.dspEHTable = true;
            }

            if (JitConfig.JitDebugDump().contains(info.compMethodHnd, info.compClassHnd, &info.compMethodInfo->args))
            {
                opts.dspDebugInfo = true;
            }
        }

        if (opts.disAsm && JitConfig.JitDisasmWithGC())
        {
            opts.disasmWithGC = true;
        }

#ifdef LATE_DISASM
        if (JitConfig.JitLateDisasm().contains(info.compMethodHnd, info.compClassHnd, &info.compMethodInfo->args))
        {
            opts.doLateDisasm = true;
        }
#endif // LATE_DISASM

        if (JitConfig.JitDasmWithAddress() != 0)
        {
            opts.disAddr = true;
        }

        if (JitConfig.JitLongAddress() != 0)
        {
            opts.compLongAddress = true;
        }

        if ((JitConfig.JitEnableOptRepeat() != 0) &&
            (JitConfig.JitOptRepeat().contains(info.compMethodHnd, info.compClassHnd, &info.compMethodInfo->args)))
        {
            opts.optRepeat      = true;
            opts.optRepeatCount = JitConfig.JitOptRepeatCount();
        }

        opts.dspMetrics = (JitConfig.JitMetrics() != 0);
    }

    if (verboseDump)
    {
        opts.dspCode    = true;
        opts.dspEHTable = true;
        opts.dspGCtbls  = true;
        opts.disAsm2    = true;
        opts.dspUnwind  = true;
        verbose         = true;
        verboseTrees    = shouldUseVerboseTrees();
        verboseSsa      = shouldUseVerboseSsa();
#ifndef TARGET_WASM
        codeGen->setVerbose(true);
#endif // !TARGET_WASM
    }

    treesBeforeAfterMorph = (JitConfig.JitDumpBeforeAfterMorph() == 1);
    morphNum              = 0; // Initialize the morphed-trees counting.

    expensiveDebugCheckLevel = JitConfig.JitExpensiveDebugCheckLevel();
    if (expensiveDebugCheckLevel == 0)
    {
        // If we're in a stress mode that modifies the flowgraph, make 1 the default.
        if (fgStressBBProf() || compStressCompile(STRESS_DO_WHILE_LOOPS, 30))
        {
            expensiveDebugCheckLevel = 1;
        }
    }

    if (verbose)
    {
        printf("****** START compiling %s (MethodHash=%08x)\n", info.compFullName, info.compMethodHash());
        printf("Generating code for %s %s\n", Target::g_tgtPlatformName(), Target::g_tgtCPUName);
        printf(""); // in our logic this causes a flush
    }

    if (JitConfig.JitBreak().contains(info.compMethodHnd, info.compClassHnd, &info.compMethodInfo->args))
    {
        assert(!"JitBreak reached");
    }

    unsigned jitHashBreakVal = (unsigned)JitConfig.JitHashBreak();
    if ((jitHashBreakVal != (DWORD)-1) && (jitHashBreakVal == info.compMethodHash()))
    {
        assert(!"JitHashBreak reached");
    }

    if (verbose ||
        JitConfig.JitDebugBreak().contains(info.compMethodHnd, info.compClassHnd, &info.compMethodInfo->args) ||
        JitConfig.JitBreak().contains(info.compMethodHnd, info.compClassHnd, &info.compMethodInfo->args))
    {
        compDebugBreak = true;
    }

    memset(compActiveStressModes, 0, sizeof(compActiveStressModes));

    // Read function list, if not already read, and there exists such a list.
    if (!s_pJitFunctionFileInitialized)
    {
        const WCHAR* functionFileName = JitConfig.JitFunctionFile();
        if (functionFileName != nullptr)
        {
            s_pJitMethodSet =
                new (HostAllocator::getHostAllocator()) MethodSet(functionFileName, HostAllocator::getHostAllocator());
        }
        s_pJitFunctionFileInitialized = true;
    }
#else  // DEBUG
    if (JitConfig.JitDisasm().contains(info.compMethodHnd, info.compClassHnd, &info.compMethodInfo->args))
    {
        opts.disAsm = true;
    }

    if ((JitConfig.JitEnableOptRepeat() != 0) &&
        (JitConfig.JitOptRepeat().contains(info.compMethodHnd, info.compClassHnd, &info.compMethodInfo->args)))
    {
        opts.optRepeat      = true;
        opts.optRepeatCount = JitConfig.JitOptRepeatCount();
    }
#endif // !DEBUG

#ifndef DEBUG
    if (opts.disAsm)
#endif
    {
        if (JitConfig.JitDisasmTesting())
        {
            opts.disTesting = true;
        }
        if (JitConfig.JitDisasmWithAlignmentBoundaries())
        {
            opts.disAlignment = true;
        }
        if (JitConfig.JitDisasmWithCodeBytes())
        {
            opts.disCodeBytes = true;
        }
        if (JitConfig.JitDisasmDiffable())
        {
            opts.disDiffable = true;
            opts.dspDiffable = true;
        }
    }

    if (opts.optRepeat)
    {
        // Defer printing this until now, after the "START" line printed above.
        JITDUMP("\n*************** JitOptRepeat enabled; repetition count: %d\n\n", opts.optRepeatCount);
    }
    else if (JitConfig.JitEnableOptRepeat() != 0)
    {
#ifdef DEBUG
        // Opt-in to JitOptRepeat based on method hash ranges.
        // The default is no JitOptRepeat.
        static ConfigMethodRange fJitOptRepeatRange;
        fJitOptRepeatRange.EnsureInit(JitConfig.JitOptRepeatRange());
        assert(!fJitOptRepeatRange.Error());
        if (!fJitOptRepeatRange.IsEmpty() && fJitOptRepeatRange.Contains(info.compMethodHash()))
        {
            opts.optRepeat      = true;
            opts.optRepeatCount = JitConfig.JitOptRepeatCount();

            JITDUMP("\n*************** JitOptRepeat enabled by JitOptRepeatRange; repetition count: %d\n\n",
                    opts.optRepeatCount);
        }

        if (!opts.optRepeat && compStressCompile(STRESS_OPT_REPEAT, 10))
        {
            // Turn on optRepeat as part of JitStress. In this case, decide how many iterations to do, from 2 to 5,
            // based on a random number seeded by the method hash.
            opts.optRepeat = true;

            CLRRandom rng;
            rng.Init(info.compMethodHash());
            opts.optRepeatCount = rng.Next(4) + 2; // generates [2..5]

            JITDUMP("\n*************** JitOptRepeat for stress; repetition count: %d\n\n", opts.optRepeatCount);
        }
#endif // DEBUG
    }

#ifdef DEBUG
#ifndef TARGET_WASM
    assert(!codeGen->isGCTypeFixed());
#endif // !TARGET_WASM
    opts.compGcChecks = (JitConfig.JitGCChecks() != 0) || compStressCompile(STRESS_GENERIC_VARN, 5);
#endif

#if defined(DEBUG) && defined(TARGET_XARCH)
    enum
    {
        STACK_CHECK_ON_RETURN = 0x1,
        STACK_CHECK_ON_CALL   = 0x2,
        STACK_CHECK_ALL       = 0x3
    };

    DWORD dwJitStackChecks = JitConfig.JitStackChecks();
    if (compStressCompile(STRESS_GENERIC_VARN, 5))
    {
        dwJitStackChecks = STACK_CHECK_ALL;
    }
    opts.compStackCheckOnRet = (dwJitStackChecks & DWORD(STACK_CHECK_ON_RETURN)) != 0;
#if defined(TARGET_X86)
    opts.compStackCheckOnCall = (dwJitStackChecks & DWORD(STACK_CHECK_ON_CALL)) != 0;
#endif // defined(TARGET_X86)
#endif // defined(DEBUG) && defined(TARGET_XARCH)

#if MEASURE_MEM_ALLOC
    s_dspMemStats = (JitConfig.DisplayMemStats() != 0);
#endif

#ifdef PROFILING_SUPPORTED
    opts.compNoPInvokeInlineCB = jitFlags->IsSet(JitFlags::JIT_FLAG_PROF_NO_PINVOKE_INLINE);

    // Cache the profiler handle
    if (jitFlags->IsSet(JitFlags::JIT_FLAG_PROF_ENTERLEAVE))
    {
        bool hookNeeded;
        bool indirected;
        info.compCompHnd->GetProfilingHandle(&hookNeeded, &compProfilerMethHnd, &indirected);
        compProfilerHookNeeded        = !!hookNeeded;
        compProfilerMethHndIndirected = !!indirected;
    }
    else
    {
        compProfilerHookNeeded        = false;
        compProfilerMethHnd           = nullptr;
        compProfilerMethHndIndirected = false;
    }

    // Honour DOTNET_JitELTHookEnabled or STRESS_PROFILER_CALLBACKS stress mode
    // only if VM has not asked us to generate profiler hooks in the first place.
    // That is, override VM only if it hasn't asked for a profiler callback for this method.
    // Don't run this stress mode when pre-JITing, as we would need to emit a relocation
    // for the call to the fake ELT hook, which wouldn't make sense, as we can't store that
    // in the pre-JIT image.
    if (!compProfilerHookNeeded)
    {
        if ((JitConfig.JitELTHookEnabled() != 0) ||
            (!jitFlags->IsSet(JitFlags::JIT_FLAG_PREJIT) && compStressCompile(STRESS_PROFILER_CALLBACKS, 5)))
        {
            opts.compJitELTHookEnabled = true;
        }
    }

    // TBD: Exclude PInvoke stubs
    if (opts.compJitELTHookEnabled)
    {
#if defined(DEBUG) // We currently only know if we're running under SuperPMI in DEBUG
        // We don't want to get spurious SuperPMI asm diffs because profile stress kicks in and we use
        // the address of `DummyProfilerELTStub` in the JIT binary, without relocation. So just use
        // a fixed address in this case. It's SuperPMI replay, so the generated code won't be run.
        if (RunningSuperPmiReplay())
        {
#ifdef HOST_64BIT
            static_assert_no_msg(sizeof(void*) == 8);
            compProfilerMethHnd = (void*)0x0BADF00DBEADCAFE;
#else
            static_assert_no_msg(sizeof(void*) == 4);
            compProfilerMethHnd = (void*)0x0BADF00D;
#endif
        }
        else
#endif // DEBUG
        {
            compProfilerMethHnd = (void*)DummyProfilerELTStub;
        }
        compProfilerMethHndIndirected = false;
    }

#endif // PROFILING_SUPPORTED

#if FEATURE_TAILCALL_OPT
    const WCHAR* strTailCallOpt = JitConfig.TailCallOpt();
    if (strTailCallOpt != nullptr)
    {
        opts.compTailCallOpt = (UINT)_wtoi(strTailCallOpt) != 0;
    }

    if (JitConfig.TailCallLoopOpt() == 0)
    {
        opts.compTailCallLoopOpt = false;
    }
#endif

#if FEATURE_FASTTAILCALL
    if (JitConfig.FastTailCalls() == 0)
    {
        opts.compFastTailCalls = false;
    }
#endif // FEATURE_FASTTAILCALL

#ifdef CONFIGURABLE_ARM_ABI
    opts.compUseSoftFP        = jitFlags->IsSet(JitFlags::JIT_FLAG_SOFTFP_ABI);
    unsigned int softFPConfig = opts.compUseSoftFP ? 2 : 1;
    unsigned int oldSoftFPConfig =
        InterlockedCompareExchange(&GlobalJitOptions::compUseSoftFPConfigured, softFPConfig, 0);
    if (oldSoftFPConfig != softFPConfig && oldSoftFPConfig != 0)
    {
        // There are no current scenarios where the abi can change during the lifetime of a process
        // that uses the JIT. If such a change occurs, either compFeatureHfa will need to change to a TLS static
        // or we will need to have some means to reset the flag safely.
        NO_WAY("SoftFP ABI setting changed during lifetime of process");
    }

    GlobalJitOptions::compFeatureHfa = !opts.compUseSoftFP;
#elif defined(ARM_SOFTFP) && defined(TARGET_ARM)
    // Armel is unconditionally enabled in the JIT. Verify that the VM side agrees.
    assert(jitFlags->IsSet(JitFlags::JIT_FLAG_SOFTFP_ABI));
#elif defined(TARGET_ARM)
    assert(!jitFlags->IsSet(JitFlags::JIT_FLAG_SOFTFP_ABI));
#endif // CONFIGURABLE_ARM_ABI

    opts.compScopeInfo = opts.compDbgInfo;

#ifdef LATE_DISASM
    codeGen->getDisAssembler().disOpenForLateDisAsm(info.compMethodName, info.compClassName,
                                                    info.compMethodInfo->args.pSig);
#endif

    //-------------------------------------------------------------------------

    opts.compReloc = jitFlags->IsSet(JitFlags::JIT_FLAG_RELOC);

    bool enableFakeSplitting = false;

#ifdef DEBUG
    enableFakeSplitting = JitConfig.JitFakeProcedureSplitting();

#if defined(TARGET_XARCH)
    // Whether encoding of absolute addr as PC-rel offset is enabled
    opts.compEnablePCRelAddr = (JitConfig.EnablePCRelAddr() != 0);
#endif
#endif // DEBUG

    opts.compProcedureSplitting = jitFlags->IsSet(JitFlags::JIT_FLAG_PROCSPLIT) || enableFakeSplitting;

#ifdef FEATURE_CFI_SUPPORT
    // Hot/cold splitting is not being tested on NativeAOT.
    if (generateCFIUnwindCodes())
    {
        opts.compProcedureSplitting = false;
    }
#endif // FEATURE_CFI_SUPPORT

#if defined(TARGET_LOONGARCH64) || defined(TARGET_RISCV64)
    opts.compProcedureSplitting = false;
#endif // TARGET_LOONGARCH64 || TARGET_RISCV64

#ifdef DEBUG
    opts.compProcedureSplittingEH = opts.compProcedureSplitting;
#endif // DEBUG

    if (opts.compProcedureSplitting)
    {
        // Note that opts.compdbgCode is true under ngen for checked assemblies!
        opts.compProcedureSplitting = !opts.compDbgCode || enableFakeSplitting;

#ifdef DEBUG
        // JitForceProcedureSplitting is used to force procedure splitting on checked assemblies.
        // This is useful for debugging on a checked build.  Note that we still only do procedure
        // splitting in the zapper.
        if (JitConfig.JitForceProcedureSplitting().contains(info.compMethodHnd, info.compClassHnd,
                                                            &info.compMethodInfo->args))
        {
            opts.compProcedureSplitting = true;
        }

        // JitNoProcedureSplitting will always disable procedure splitting.
        if (JitConfig.JitNoProcedureSplitting().contains(info.compMethodHnd, info.compClassHnd,
                                                         &info.compMethodInfo->args))
        {
            opts.compProcedureSplitting = false;
        }
        //
        // JitNoProcedureSplittingEH will disable procedure splitting in functions with EH.
        if (JitConfig.JitNoProcedureSplittingEH().contains(info.compMethodHnd, info.compClassHnd,
                                                           &info.compMethodInfo->args))
        {
            opts.compProcedureSplittingEH = false;
        }
#endif
    }

#ifdef TARGET_64BIT
    opts.compCollect64BitCounts = JitConfig.JitCollect64BitCounts() != 0;

#ifdef DEBUG
    if (JitConfig.JitRandomlyCollect64BitCounts() != 0)
    {
        CLRRandom rng;
        rng.Init(info.compMethodHash() ^ JitConfig.JitRandomlyCollect64BitCounts() ^ 0x3485e20e);
        opts.compCollect64BitCounts = rng.Next(2) == 0;
    }
#endif
#else
    opts.compCollect64BitCounts = false;
#endif

#ifdef DEBUG

    // Now, set compMaxUncheckedOffsetForNullObject for STRESS_NULL_OBJECT_CHECK
    if (compStressCompile(STRESS_NULL_OBJECT_CHECK, 30))
    {
        compMaxUncheckedOffsetForNullObject = (size_t)JitConfig.JitMaxUncheckedOffset();
        if (verbose)
        {
            printf("STRESS_NULL_OBJECT_CHECK: compMaxUncheckedOffsetForNullObject=0x%X\n",
                   compMaxUncheckedOffsetForNullObject);
        }
    }

    if (verbose)
    {
        // If we are compiling for a specific tier, make that very obvious in the output.
        // Note that we don't expect multiple TIER flags to be set at one time, but there
        // is nothing preventing that.
        if (jitFlags->IsSet(JitFlags::JIT_FLAG_TIER0))
        {
            printf("OPTIONS: Tier-0 compilation (set DOTNET_TieredCompilation=0 to disable)\n");
        }
        if (jitFlags->IsSet(JitFlags::JIT_FLAG_TIER1))
        {
            printf("OPTIONS: Tier-1 compilation\n");
        }
        if (compSwitchedToOptimized)
        {
            printf("OPTIONS: Tier-0 compilation, switched to FullOpts\n");
        }
        if (compSwitchedToMinOpts)
        {
            printf("OPTIONS: Tier-1/FullOpts compilation, switched to MinOpts\n");
        }

        if (jitFlags->IsSet(JitFlags::JIT_FLAG_OSR))
        {
            printf("OPTIONS: OSR variant with entry point 0x%x\n", info.compILEntry);
        }

        printf("OPTIONS: compCodeOpt = %s\n", (opts.compCodeOpt == BLENDED_CODE) ? "BLENDED_CODE"
                                              : (opts.compCodeOpt == SMALL_CODE) ? "SMALL_CODE"
                                              : (opts.compCodeOpt == FAST_CODE)  ? "FAST_CODE"
                                                                                 : "UNKNOWN_CODE");

        printf("OPTIONS: compDbgCode = %s\n", dspBool(opts.compDbgCode));
        printf("OPTIONS: compDbgInfo = %s\n", dspBool(opts.compDbgInfo));
        printf("OPTIONS: compDbgEnC  = %s\n", dspBool(opts.compDbgEnC));
        printf("OPTIONS: compProcedureSplitting   = %s\n", dspBool(opts.compProcedureSplitting));
        printf("OPTIONS: compProcedureSplittingEH = %s\n", dspBool(opts.compProcedureSplittingEH));

        // This is rare; don't clutter up the dump with it normally.
        if (compProfilerHookNeeded)
        {
            printf("OPTIONS: compProfilerHookNeeded   = %s\n", dspBool(compProfilerHookNeeded));
        }

        if (jitFlags->IsSet(JitFlags::JIT_FLAG_BBOPT))
        {
            printf("OPTIONS: optimizer should use profile data\n");
        }

        if (jitFlags->IsSet(JitFlags::JIT_FLAG_PREJIT))
        {
            printf("OPTIONS: Jit invoked for ngen\n");
        }
    }
#endif

#ifdef PROFILING_SUPPORTED
#ifdef UNIX_AMD64_ABI
    if (compIsProfilerHookNeeded())
    {
        opts.compNeedToAlignFrame = true;
    }
#endif // UNIX_AMD64_ABI
#endif

#if defined(DEBUG) && defined(TARGET_ARM64)
    if ((s_pJitMethodSet == nullptr) || s_pJitMethodSet->IsActiveMethod(info.compFullName, info.compMethodHash()))
    {
        opts.compJitSaveFpLrWithCalleeSavedRegisters = JitConfig.JitSaveFpLrWithCalleeSavedRegisters();
    }
#endif // defined(DEBUG) && defined(TARGET_ARM64)

#if defined(TARGET_AMD64)
    rbmAllFloat         = RBM_ALLFLOAT_INIT;
    rbmFltCalleeTrash   = RBM_FLT_CALLEE_TRASH_INIT;
    cntCalleeTrashFloat = CNT_CALLEE_TRASH_FLOAT_INIT;

    if (canUseEvexEncoding())
    {
        rbmAllFloat |= RBM_HIGHFLOAT;
        rbmFltCalleeTrash |= RBM_HIGHFLOAT;
        cntCalleeTrashFloat += CNT_CALLEE_TRASH_HIGHFLOAT;
    }
#endif // TARGET_AMD64

#if defined(TARGET_XARCH)
    rbmAllMask         = RBM_ALLMASK_INIT;
    rbmMskCalleeTrash  = RBM_MSK_CALLEE_TRASH_INIT;
    cntCalleeTrashMask = CNT_CALLEE_TRASH_MASK_INIT;

    if (canUseEvexEncoding())
    {
        rbmAllMask |= RBM_ALLMASK_EVEX;
        rbmMskCalleeTrash |= RBM_MSK_CALLEE_TRASH_EVEX;
        cntCalleeTrashMask += CNT_CALLEE_TRASH_MASK_EVEX;
    }

    // Make sure we copy the register info and initialize the
    // trash regs after the underlying fields are initialized

    const regMaskTP vtCalleeTrashRegs[TYP_COUNT]{
#define DEF_TP(tn, nm, jitType, sz, sze, asze, st, al, regTyp, regFld, csr, ctr, tf) ctr,
#include "typelist.h"
#undef DEF_TP
    };
    memcpy(varTypeCalleeTrashRegs, vtCalleeTrashRegs, sizeof(regMaskTP) * TYP_COUNT);

    codeGen->CopyRegisterInfo();
#endif // TARGET_XARCH
}

#ifdef DEBUG

bool Compiler::compJitHaltMethod()
{
    /* This method returns true when we use an INS_BREAKPOINT to allow us to step into the generated native code */
    /* Note that this these two "Jit" environment variables also work for ngen images */

    if (JitConfig.JitHalt().contains(info.compMethodHnd, info.compClassHnd, &info.compMethodInfo->args))
    {
        return true;
    }

    /* Use this Hash variant when there are a lot of method with the same name and different signatures */

    unsigned fJitHashHaltVal = (unsigned)JitConfig.JitHashHalt();
    if ((fJitHashHaltVal != (unsigned)-1) && (fJitHashHaltVal == info.compMethodHash()))
    {
        return true;
    }

    return false;
}

/*****************************************************************************
 * Should we use a "stress-mode" for the given stressArea. We have different
 *   areas to allow the areas to be mixed in different combinations in
 *   different methods.
 * 'weight' indicates how often (as a percentage) the area should be stressed.
 *    It should reflect the usefulness:overhead ratio.
 */

const LPCWSTR Compiler::s_compStressModeNamesW[STRESS_COUNT + 1] = {
#define STRESS_MODE(mode) W("STRESS_") W(#mode),

    STRESS_MODES
#undef STRESS_MODE
};

const char* Compiler::s_compStressModeNames[STRESS_COUNT + 1] = {
#define STRESS_MODE(mode) "STRESS_" #mode,

    STRESS_MODES
#undef STRESS_MODE
};

//------------------------------------------------------------------------
// compStressCompile: determine if a stress mode should be enabled
//
// Arguments:
//   stressArea - stress mode to possibly enable
//   weight - percent of time this mode should be turned on
//     (range 0 to 100); weight 0 effectively disables
//
// Returns:
//   true if this stress mode is enabled
//
// Notes:
//   Methods may be excluded from stress via name or hash.
//
//   Particular stress modes may be disabled or forcibly enabled.
//
//   With JitStress=2, some stress modes are enabled regardless of weight;
//   these modes are the ones after COUNT_VARN in the enumeration.
//
//   For other modes or for nonzero JitStress values, stress will be
//   enabled selectively for roughly weight% of methods.
//
bool Compiler::compStressCompile(compStressArea stressArea, unsigned weight)
{
    // This can be called early, before info is fully set up.
    if ((info.compMethodName == nullptr) || (info.compFullName == nullptr))
    {
        return false;
    }

    // Inlinees defer to the root method for stress, so that we can
    // more easily isolate methods that cause stress failures.
    if (compIsForInlining())
    {
        return impInlineRoot()->compStressCompile(stressArea, weight);
    }

    const bool doStress = compStressCompileHelper(stressArea, weight);

    if (doStress && !compActiveStressModes[stressArea])
    {
        if (verbose)
        {
            printf("\n\n*** JitStress: %s ***\n\n", s_compStressModeNames[stressArea]);
        }
        compActiveStressModes[stressArea] = 1;
    }

    return doStress;
}

//------------------------------------------------------------------------
// compStressAreaHash: Get (or compute) a hash code for a stress area.
//
// Arguments:
//   stressArea - stress mode
//
// Returns:
//   A hash code for the specific stress area.
//
unsigned Compiler::compStressAreaHash(compStressArea area)
{
    static LONG s_hashCodes[STRESS_COUNT];
    assert(static_cast<unsigned>(area) < ArrLen(s_hashCodes));

    unsigned result = (unsigned)s_hashCodes[area];
    if (result == 0)
    {
        result = HashStringA(s_compStressModeNames[area]);
        if (result == 0)
        {
            result = 1;
        }

        InterlockedExchange(&s_hashCodes[area], (LONG)result);
    }

    return result;
}

//------------------------------------------------------------------------
// compStressCompileHelper: helper to determine if a stress mode should be enabled
//
// Arguments:
//   stressArea - stress mode to possibly enable
//   weight - percent of time this mode should be turned on
//     (range 0 to 100); weight 0 effectively disables
//
// Returns:
//   true if this stress mode is enabled
//
// Notes:
//   See compStressCompile
//
bool Compiler::compStressCompileHelper(compStressArea stressArea, unsigned weight)
{
    if (!compAllowStress)
    {
        return false;
    }

    // Does user explicitly prevent using this STRESS_MODE through the command line?
    const WCHAR* strStressModeNamesNot = JitConfig.JitStressModeNamesNot();
    if ((strStressModeNamesNot != nullptr) &&
        (u16_strstr(strStressModeNamesNot, s_compStressModeNamesW[stressArea]) != nullptr))
    {
        return false;
    }

    // Does user allow using this STRESS_MODE through the command line?
    const WCHAR* strStressModeNamesAllow = JitConfig.JitStressModeNamesAllow();
    if ((strStressModeNamesAllow != nullptr) &&
        (u16_strstr(strStressModeNamesAllow, s_compStressModeNamesW[stressArea]) == nullptr))
    {
        return false;
    }

    // Does user explicitly set this STRESS_MODE through the command line?
    const WCHAR* strStressModeNames = JitConfig.JitStressModeNames();
    if (strStressModeNames != nullptr)
    {
        if (u16_strstr(strStressModeNames, s_compStressModeNamesW[stressArea]) != nullptr)
        {
            return true;
        }

        // This stress mode name did not match anything in the stress
        // mode allowlist. If user has requested only enable mode,
        // don't allow this stress mode to turn on.
        const bool onlyEnableMode = JitConfig.JitStressModeNamesOnly() != 0;

        if (onlyEnableMode)
        {
            return false;
        }
    }

    // 0:   No stress (Except when explicitly set in DOTNET_JitStressModeNames)
    // !=2: Vary stress. Performance will be slightly/moderately degraded
    // 2:   Check-all stress. Performance will be REALLY horrible
    const int stressLevel = getJitStressLevel();

    assert(weight <= MAX_STRESS_WEIGHT);

    // Check for boundary conditions
    if (stressLevel == 0 || weight == 0)
    {
        return false;
    }

    // Should we allow unlimited stress ?
    if ((stressArea > STRESS_COUNT_VARN) && (stressLevel == 2))
    {
        return true;
    }

    if (weight == MAX_STRESS_WEIGHT)
    {
        return true;
    }

    // Get a hash which can be compared with 'weight'
    assert(stressArea != 0);
    const unsigned hash = (info.compMethodHash() ^ compStressAreaHash(stressArea) ^ stressLevel) % MAX_STRESS_WEIGHT;

    assert(hash < MAX_STRESS_WEIGHT && weight <= MAX_STRESS_WEIGHT);
    return (hash < weight);
}

//------------------------------------------------------------------------
// compPromoteFewerStructs: helper to determine if the local
//   should not be promoted under a stress mode.
//
// Arguments:
//   lclNum - local number to test
//
// Returns:
//   true if this local should not be promoted.
//
// Notes:
//   Reject ~50% of the potential promotions if STRESS_PROMOTE_FEWER_STRUCTS is active.
//
bool Compiler::compPromoteFewerStructs(unsigned lclNum)
{
    bool       rejectThisPromo = false;
    const bool promoteLess     = compStressCompile(STRESS_PROMOTE_FEWER_STRUCTS, 50);
    if (promoteLess)
    {

        rejectThisPromo = (((info.compMethodHash() ^ lclNum) & 1) == 0);
    }
    return rejectThisPromo;
}

//------------------------------------------------------------------------
// dumpRegMask: display a register mask. For well-known sets of registers, display a well-known token instead of
// a potentially large number of registers.
//
// Arguments:
//   regs - The set of registers to display
//
void Compiler::dumpRegMask(regMaskTP regs) const
{
    if (regs == RBM_ALLINT)
    {
        printf("[allInt]");
    }
    else if (regs == (RBM_ALLINT & ~RBM_FPBASE))
    {
        printf("[allIntButFP]");
    }
    else if (regs == RBM_ALLFLOAT)
    {
        printf("[allFloat]");
    }
    else if (regs == RBM_ALLDOUBLE)
    {
        printf("[allDouble]");
    }
#ifdef TARGET_XARCH
    else if (regs == RBM_ALLMASK)
    {
        printf("[allMask]");
    }
#endif // TARGET_XARCH
    else
    {
        dspRegMask(regs);
    }
}

#endif // DEBUG

void Compiler::compInitDebuggingInfo()
{
#ifdef DEBUG
    if (verbose)
    {
        printf("*************** In compInitDebuggingInfo() for %s\n", info.compFullName);
    }
#endif

    /*-------------------------------------------------------------------------
     *
     * Get hold of the local variable records, if there are any
     */

    info.compVarScopesCount = 0;

    if (opts.compScopeInfo)
    {
        eeGetVars();
    }

    compInitVarScopeMap();

    if (opts.compScopeInfo || opts.compDbgCode)
    {
        compInitScopeLists();
    }

    if (opts.compDbgCode && (info.compVarScopesCount > 0))
    {
        /* Create a new empty basic block. fgExtendDbgLifetimes() may add
           initialization of variables which are in scope right from the
           start of the (real) first BB (and therefore artificially marked
           as alive) into this block.
         */

        fgEnsureFirstBBisScratch();

        fgNewStmtAtEnd(fgFirstBB, gtNewNothingNode());

        JITDUMP("Debuggable code - Add new %s to perform initialization of variables\n", fgFirstBB->dspToString());
    }
    /*-------------------------------------------------------------------------
     *
     * Read the stmt-offsets table and the line-number table
     */

    info.compStmtOffsetsImplicit = ICorDebugInfo::NO_BOUNDARIES;

    // We can only report debug info for EnC at places where the stack is empty.
    // Actually, at places where there are not live temps. Else, we won't be able
    // to map between the old and the new versions correctly as we won't have
    // any info for the live temps.

    assert(!opts.compDbgEnC || !opts.compDbgInfo ||
           0 == (info.compStmtOffsetsImplicit & ~ICorDebugInfo::STACK_EMPTY_BOUNDARIES));

    info.compStmtOffsetsCount = 0;

    if (opts.compDbgInfo)
    {
        /* Get hold of the line# records, if there are any */

        eeGetStmtOffsets();

#ifdef DEBUG
        if (verbose)
        {
            printf("info.compStmtOffsetsCount    = %d\n", info.compStmtOffsetsCount);
            printf("info.compStmtOffsetsImplicit = %04Xh", info.compStmtOffsetsImplicit);

            if (info.compStmtOffsetsImplicit)
            {
                printf(" ( ");
                if (info.compStmtOffsetsImplicit & ICorDebugInfo::STACK_EMPTY_BOUNDARIES)
                {
                    printf("STACK_EMPTY ");
                }
                if (info.compStmtOffsetsImplicit & ICorDebugInfo::NOP_BOUNDARIES)
                {
                    printf("NOP ");
                }
                if (info.compStmtOffsetsImplicit & ICorDebugInfo::CALL_SITE_BOUNDARIES)
                {
                    printf("CALL_SITE ");
                }
                printf(")");
            }
            printf("\n");
            IL_OFFSET* pOffs = info.compStmtOffsets;
            for (unsigned i = 0; i < info.compStmtOffsetsCount; i++, pOffs++)
            {
                printf("%02d) IL_%04Xh\n", i, *pOffs);
            }
        }
#endif
    }
}

void Compiler::compSetOptimizationLevel()
{
    bool theMinOptsValue;
#pragma warning(suppress : 4101)
    unsigned jitMinOpts;

    if (compIsForInlining())
    {
        theMinOptsValue = impInlineInfo->InlinerCompiler->opts.MinOpts();
        goto _SetMinOpts;
    }

    theMinOptsValue = false;

    if (opts.compFlags == CLFLG_MINOPT)
    {
        JITLOG((LL_INFO100, "CLFLG_MINOPT set for method %s\n", info.compFullName));
        theMinOptsValue = true;
    }

#ifdef DEBUG
    jitMinOpts = JitConfig.JitMinOpts();

    if (!theMinOptsValue && (jitMinOpts > 0))
    {
        // jitTotalMethodCompiled does not include the method that is being compiled now, so make +1.
        unsigned methodCount     = Compiler::jitTotalMethodCompiled + 1;
        unsigned methodCountMask = methodCount & 0xFFF;
        unsigned kind            = (jitMinOpts & 0xF000000) >> 24;
        switch (kind)
        {
            default:
                if (jitMinOpts <= methodCount)
                {
                    if (verbose)
                    {
                        printf(" Optimizations disabled by JitMinOpts and methodCount\n");
                    }
                    theMinOptsValue = true;
                }
                break;
            case 0xD:
            {
                unsigned firstMinopts  = (jitMinOpts >> 12) & 0xFFF;
                unsigned secondMinopts = (jitMinOpts >> 0) & 0xFFF;

                if ((firstMinopts == methodCountMask) || (secondMinopts == methodCountMask))
                {
                    if (verbose)
                    {
                        printf("0xD: Optimizations disabled by JitMinOpts and methodCountMask\n");
                    }
                    theMinOptsValue = true;
                }
            }
            break;
            case 0xE:
            {
                unsigned startMinopts = (jitMinOpts >> 12) & 0xFFF;
                unsigned endMinopts   = (jitMinOpts >> 0) & 0xFFF;

                if ((startMinopts <= methodCountMask) && (endMinopts >= methodCountMask))
                {
                    if (verbose)
                    {
                        printf("0xE: Optimizations disabled by JitMinOpts and methodCountMask\n");
                    }
                    theMinOptsValue = true;
                }
            }
            break;
            case 0xF:
            {
                unsigned bitsZero = (jitMinOpts >> 12) & 0xFFF;
                unsigned bitsOne  = (jitMinOpts >> 0) & 0xFFF;

                if (((methodCountMask & bitsOne) == bitsOne) && ((~methodCountMask & bitsZero) == bitsZero))
                {
                    if (verbose)
                    {
                        printf("0xF: Optimizations disabled by JitMinOpts and methodCountMask\n");
                    }
                    theMinOptsValue = true;
                }
            }
            break;
        }
    }

    if (!theMinOptsValue)
    {
        if (JitConfig.JitMinOptsName().contains(info.compMethodHnd, info.compClassHnd, &info.compMethodInfo->args))
        {
            theMinOptsValue = true;
        }
    }

#ifdef DEBUG
    static ConfigMethodRange s_onlyOptimizeRange;
    s_onlyOptimizeRange.EnsureInit(JitConfig.JitOnlyOptimizeRange());

    if (!theMinOptsValue && !s_onlyOptimizeRange.IsEmpty())
    {
        unsigned methHash = info.compMethodHash();
        theMinOptsValue   = !s_onlyOptimizeRange.Contains(methHash);
    }
#endif

    if (compStressCompile(STRESS_MIN_OPTS, 5))
    {
        theMinOptsValue = true;
    }
    // For PREJIT we never drop down to MinOpts
    // unless unless CLFLG_MINOPT is set
    else if (!opts.jitFlags->IsSet(JitFlags::JIT_FLAG_PREJIT))
    {
        if ((unsigned)JitConfig.JitMinOptsCodeSize() < info.compILCodeSize)
        {
            JITLOG((LL_INFO10, "IL Code Size exceeded, using MinOpts for method %s\n", info.compFullName));
            theMinOptsValue = true;
        }
        else if ((unsigned)JitConfig.JitMinOptsInstrCount() < opts.instrCount)
        {
            JITLOG((LL_INFO10, "IL instruction count exceeded, using MinOpts for method %s\n", info.compFullName));
            theMinOptsValue = true;
        }
        else if ((unsigned)JitConfig.JitMinOptsBbCount() < fgBBcount)
        {
            JITLOG((LL_INFO10, "Basic Block count exceeded, using MinOpts for method %s\n", info.compFullName));
            theMinOptsValue = true;
        }
        else if ((unsigned)JitConfig.JitMinOptsLvNumCount() < lvaCount)
        {
            JITLOG((LL_INFO10, "Local Variable Num count exceeded, using MinOpts for method %s\n", info.compFullName));
            theMinOptsValue = true;
        }
        else if ((unsigned)JitConfig.JitMinOptsLvRefCount() < opts.lvRefCount)
        {
            JITLOG((LL_INFO10, "Local Variable Ref count exceeded, using MinOpts for method %s\n", info.compFullName));
            theMinOptsValue = true;
        }
        if (theMinOptsValue == true)
        {
            JITLOG((LL_INFO10000,
                    "IL Code Size,Instr %4d,%4d, Basic Block count %3d, Local Variable Num,Ref count "
                    "%3d,%3d for method %s\n",
                    info.compILCodeSize, opts.instrCount, fgBBcount, lvaCount, opts.lvRefCount, info.compFullName));
            if (JitConfig.JitBreakOnMinOpts() != 0)
            {
                assert(!"MinOpts enabled");
            }
        }
    }
#else  // !DEBUG
    // Retail check if we should force Minopts due to the complexity of the method
    // For PREJIT we never drop down to MinOpts
    // unless unless CLFLG_MINOPT is set
    if (!theMinOptsValue && !opts.jitFlags->IsSet(JitFlags::JIT_FLAG_PREJIT) &&
        ((DEFAULT_MIN_OPTS_CODE_SIZE < info.compILCodeSize) || (DEFAULT_MIN_OPTS_INSTR_COUNT < opts.instrCount) ||
         (DEFAULT_MIN_OPTS_BB_COUNT < fgBBcount) || (DEFAULT_MIN_OPTS_LV_NUM_COUNT < lvaCount) ||
         (DEFAULT_MIN_OPTS_LV_REF_COUNT < opts.lvRefCount)))
    {
        theMinOptsValue = true;
    }
#endif // DEBUG

    JITLOG((LL_INFO10000,
            "IL Code Size,Instr %4d,%4d, Basic Block count %3d, Local Variable Num,Ref count %3d,%3d for method %s\n",
            info.compILCodeSize, opts.instrCount, fgBBcount, lvaCount, opts.lvRefCount, info.compFullName));

#if 0
    // The code in this #if has been useful in debugging loop cloning issues, by
    // enabling selective enablement of the loop cloning optimization according to
    // method hash.
#ifdef DEBUG
    if (!theMinOptsValue)
    {
    unsigned methHash = info.compMethodHash();
    char* lostr = getenv("opthashlo");
    unsigned methHashLo = 0;
    if (lostr != NULL)
    {
        sscanf_s(lostr, "%x", &methHashLo);
        // methHashLo = (unsigned(atoi(lostr)) << 2);  // So we don't have to use negative numbers.
    }
    char* histr = getenv("opthashhi");
    unsigned methHashHi = UINT32_MAX;
    if (histr != NULL)
    {
        sscanf_s(histr, "%x", &methHashHi);
        // methHashHi = (unsigned(atoi(histr)) << 2);  // So we don't have to use negative numbers.
    }
    if (methHash < methHashLo || methHash > methHashHi)
    {
        theMinOptsValue = true;
    }
    else
    {
        printf("Doing optimization in  in %s (0x%x).\n", info.compFullName, methHash);
    }
    }
#endif
#endif

_SetMinOpts:

    // Set the MinOpts value
    opts.SetMinOpts(theMinOptsValue);

    // Notify the VM if MinOpts is being used when not requested
    if (theMinOptsValue && !compIsForInlining() && !opts.jitFlags->IsSet(JitFlags::JIT_FLAG_TIER0) &&
        !opts.jitFlags->IsSet(JitFlags::JIT_FLAG_MIN_OPT) && !opts.compDbgCode)
    {
        info.compCompHnd->setMethodAttribs(info.compMethodHnd, CORINFO_FLG_SWITCHED_TO_MIN_OPT);
        opts.jitFlags->Clear(JitFlags::JIT_FLAG_TIER1);
        compSwitchedToMinOpts = true;
    }

#ifdef DEBUG
    if (verbose && !compIsForInlining())
    {
        printf("OPTIONS: opts.MinOpts() == %s\n", opts.MinOpts() ? "true" : "false");
    }
#endif

    /* Control the optimizations */

    if (opts.OptimizationDisabled())
    {
        opts.compFlags &= ~CLFLG_MAXOPT;
        opts.compFlags |= CLFLG_MINOPT;

        lvaEnregEHVars &= compEnregLocals();
        lvaEnregMultiRegVars &= compEnregLocals();
    }

#ifndef TARGET_WASM
    if (!compIsForInlining())
    {
        codeGen->setFramePointerRequired(false);
        codeGen->setFrameRequired(false);

        if (opts.OptimizationDisabled())
        {
            codeGen->setFrameRequired(true);
        }

#if !defined(TARGET_AMD64)
        // The VM sets JitFlags::JIT_FLAG_FRAMED for two reasons: (1) the DOTNET_JitFramed variable is set, or
        // (2) the function is marked "noinline". The reason for #2 is that people mark functions
        // noinline to ensure the show up on in a stack walk. But for AMD64, we don't need a frame
        // pointer for the frame to show up in stack walk.
        if (opts.jitFlags->IsSet(JitFlags::JIT_FLAG_FRAMED))
            codeGen->setFrameRequired(true);
#endif

        if (opts.OptimizationDisabled() ||
            (opts.jitFlags->IsSet(JitFlags::JIT_FLAG_PREJIT) && !IsTargetAbi(CORINFO_NATIVEAOT_ABI)))
        {
            // The JIT doesn't currently support loop alignment for prejitted images outside NativeAOT.
            // (The JIT doesn't know the final address of the code, hence
            // it can't align code based on unknown addresses.)

            codeGen->SetAlignLoops(false); // loop alignment not supported for prejitted code
        }
        else
        {
            codeGen->SetAlignLoops(JitConfig.JitAlignLoops() == 1);
        }
    }
#endif // !TARGET_WASM

    fgCanRelocateEHRegions = true;
}

#if defined(TARGET_ARMARCH) || defined(TARGET_RISCV64)
// Function compRsvdRegCheck:
//  given a curState to use for calculating the total frame size
//  it will return true if the REG_OPT_RSVD should be reserved so
//  that it can be use to form large offsets when accessing stack
//  based LclVar including both incoming and out going argument areas.
//
//  The method advances the frame layout state to curState by calling
//  lvaFrameSize(curState).
//
bool Compiler::compRsvdRegCheck(FrameLayoutState curState)
{
    // Always do the layout even if returning early. Callers might
    // depend on us to do the layout.
    unsigned frameSize = lvaFrameSize(curState);
    JITDUMP("\n"
            "compRsvdRegCheck\n"
            "  frame size  = %6d\n"
            "  compArgSize = %6d\n",
            frameSize, compArgSize);

    if (opts.MinOpts())
    {
        // Have a recovery path in case we fail to reserve REG_OPT_RSVD and go
        // over the limit of SP and FP offset ranges due to large
        // temps.
        JITDUMP(" Returning true (MinOpts)\n\n");
        return true;
    }

    unsigned calleeSavedRegMaxSz = CALLEE_SAVED_REG_MAXSZ;
    if (compFloatingPointUsed)
    {
        calleeSavedRegMaxSz += CALLEE_SAVED_FLOAT_MAXSZ;
    }
    calleeSavedRegMaxSz += REGSIZE_BYTES; // we always push LR.  See genPushCalleeSavedRegisters

    noway_assert(frameSize >= calleeSavedRegMaxSz);

#if defined(TARGET_ARM64)

    // TODO-ARM64-CQ: update this!
    JITDUMP(" Returning true (ARM64)\n\n");
    return true; // just always assume we'll need it, for now

#elif defined(TARGET_RISCV64)
    JITDUMP(" Returning true (RISCV64)\n\n");
    return true; // just always assume we'll need it, for now

#else  // TARGET_ARM

    // frame layout:
    //
    //         ... high addresses ...
    //                         frame contents       size
    //                         -------------------  ------------------------
    //                         inArgs               compArgSize (includes prespill)
    //  caller SP --->
    //                         prespill
    //                         LR                   REGSIZE_BYTES
    //  R11    --->            R11                  REGSIZE_BYTES
    //                         callee saved regs    CALLEE_SAVED_REG_MAXSZ   (32 bytes)
    //                     optional saved fp regs   CALLEE_SAVED_FLOAT_MAXSZ (64 bytes)
    //                         lclSize
    //                             incl. TEMPS      MAX_SPILL_TEMP_SIZE
    //                             incl. outArgs
    //  SP     --->
    //          ... low addresses ...
    //
    // When codeGen->isFramePointerRequired is true, R11 will be established as a frame pointer.
    // We can then use R11 to access incoming args with positive offsets, and LclVars with
    // negative offsets.
    //
    // In functions with EH, in the non-funclet (or main) region, even though we will have a
    // frame pointer, we can use SP with positive offsets to access any or all locals or arguments
    // that we can reach with SP-relative encodings. The funclet region might require the reserved
    // register, since it must use offsets from R11 to access the parent frame.

    unsigned maxR11PositiveEncodingOffset = compFloatingPointUsed ? 0x03FC : 0x0FFF;
    JITDUMP("  maxR11PositiveEncodingOffset     = %6d\n", maxR11PositiveEncodingOffset);

    // Floating point load/store instructions (VLDR/VSTR) can address up to -0x3FC from R11, but we
    // don't know if there are either no integer locals, or if we don't need large negative offsets
    // for the integer locals, so we must use the integer max negative offset, which is a
    // smaller (absolute value) number.
    unsigned maxR11NegativeEncodingOffset = 0x00FF; // This is a negative offset from R11.
    JITDUMP("  maxR11NegativeEncodingOffset     = %6d\n", maxR11NegativeEncodingOffset);

    // -1 because otherwise we are computing the address just beyond the last argument, which we don't need to do.
    unsigned maxR11PositiveOffset = compArgSize + (2 * REGSIZE_BYTES) - 1;
    JITDUMP("  maxR11PositiveOffset             = %6d\n", maxR11PositiveOffset);

    // The value is positive, but represents a negative offset from R11.
    // frameSize includes callee-saved space for R11 and LR, which are at non-negative offsets from R11
    // (+0 and +4, respectively), so don't include those in the max possible negative offset.
    assert(frameSize >= (2 * REGSIZE_BYTES));
    unsigned maxR11NegativeOffset = frameSize - (2 * REGSIZE_BYTES);
    JITDUMP("  maxR11NegativeOffset             = %6d\n", maxR11NegativeOffset);

    if (codeGen->isFramePointerRequired())
    {
        if (maxR11NegativeOffset > maxR11NegativeEncodingOffset)
        {
            JITDUMP(" Returning true (frame required and maxR11NegativeOffset)\n\n");
            return true;
        }
        if (maxR11PositiveOffset > maxR11PositiveEncodingOffset)
        {
            JITDUMP(" Returning true (frame required and maxR11PositiveOffset)\n\n");
            return true;
        }
    }

    // Now consider the SP based frame case. Note that we will use SP based offsets to access the stack in R11 based
    // frames in the non-funclet main code area.

    unsigned maxSPPositiveEncodingOffset = compFloatingPointUsed ? 0x03FC : 0x0FFF;
    JITDUMP("  maxSPPositiveEncodingOffset      = %6d\n", maxSPPositiveEncodingOffset);

    // -1 because otherwise we are computing the address just beyond the last argument, which we don't need to do.
    assert(compArgSize + frameSize > 0);
    unsigned maxSPPositiveOffset = compArgSize + frameSize - 1;

    if (codeGen->isFramePointerUsed())
    {
        // We have a frame pointer, so we can use it to access part of the stack, even if SP can't reach those parts.
        // We will still generate SP-relative offsets if SP can reach.

        // First, check that the stack between R11 and SP can be fully reached, either via negative offset from FP
        // or positive offset from SP. Don't count stored R11 or LR, which are reached from positive offsets from FP.

        unsigned maxSPLocalsCombinedOffset = frameSize - (2 * REGSIZE_BYTES) - 1;
        JITDUMP("  maxSPLocalsCombinedOffset        = %6d\n", maxSPLocalsCombinedOffset);

        if (maxSPLocalsCombinedOffset > maxSPPositiveEncodingOffset)
        {
            // Can R11 help?
            unsigned maxRemainingLocalsCombinedOffset = maxSPLocalsCombinedOffset - maxSPPositiveEncodingOffset;
            JITDUMP("  maxRemainingLocalsCombinedOffset = %6d\n", maxRemainingLocalsCombinedOffset);

            if (maxRemainingLocalsCombinedOffset > maxR11NegativeEncodingOffset)
            {
                JITDUMP(" Returning true (frame pointer exists; R11 and SP can't reach entire stack between them)\n\n");
                return true;
            }

            // Otherwise, yes, we can address the remaining parts of the locals frame with negative offsets from R11.
        }

        // Check whether either R11 or SP can access the arguments.
        if ((maxR11PositiveOffset > maxR11PositiveEncodingOffset) &&
            (maxSPPositiveOffset > maxSPPositiveEncodingOffset))
        {
            JITDUMP(" Returning true (frame pointer exists; R11 and SP can't reach all arguments)\n\n");
            return true;
        }
    }
    else
    {
        if (maxSPPositiveOffset > maxSPPositiveEncodingOffset)
        {
            JITDUMP(" Returning true (no frame pointer exists; SP can't reach all of frame)\n\n");
            return true;
        }
    }

    // We won't need to reserve REG_OPT_RSVD.
    //
    JITDUMP(" Returning false\n\n");
    return false;
#endif // TARGET_ARM
}
#endif // TARGET_ARMARCH || TARGET_RISCV64

//------------------------------------------------------------------------
// compGetTieringName: get a string describing tiered compilation settings
//   for this method
//
// Arguments:
//   wantShortName - true if a short name is ok (say for using in file names)
//
// Returns:
//   String describing tiering decisions for this method, including cases
//   where the jit codegen will differ from what the runtime requested.
//
const char* Compiler::compGetTieringName(bool wantShortName) const
{
    const bool tier0         = opts.jitFlags->IsSet(JitFlags::JIT_FLAG_TIER0);
    const bool tier1         = opts.jitFlags->IsSet(JitFlags::JIT_FLAG_TIER1);
    const bool instrumenting = opts.jitFlags->IsSet(JitFlags::JIT_FLAG_BBINSTR);

    if (!opts.compMinOptsIsSet)
    {
        // If 'compMinOptsIsSet' is not set, just return here. Otherwise, if this method is called
        // by the assertAbort(), we would recursively call assert while trying to get MinOpts()
        // and eventually stackoverflow.
        return "Optimization-Level-Not-Yet-Set";
    }

    assert(!tier0 || !tier1); // We don't expect multiple TIER flags to be set at one time.

    if (tier0)
    {
        return instrumenting ? "Instrumented Tier0" : "Tier0";
    }
    else if (tier1)
    {
        if (opts.IsOSR())
        {
            return instrumenting ? "Instrumented Tier1-OSR" : "Tier1-OSR";
        }
        else
        {
            return instrumenting ? "Instrumented Tier1" : "Tier1";
        }
    }
    else if (opts.OptimizationEnabled())
    {
        if (compSwitchedToOptimized)
        {
            return wantShortName ? "Tier0-FullOpts" : "Tier-0 switched to FullOpts";
        }
        else
        {
            return "FullOpts";
        }
    }
    else if (opts.MinOpts())
    {
        if (compSwitchedToMinOpts)
        {
            if (compSwitchedToOptimized)
            {
                return wantShortName ? "Tier0-FullOpts-MinOpts" : "Tier-0 switched to FullOpts, then to MinOpts";
            }
            else
            {
                return wantShortName ? "Tier0-MinOpts" : "Tier-0 switched MinOpts";
            }
        }
        else
        {
            return "MinOpts";
        }
    }
    else if (opts.compDbgCode)
    {
        return "Debug";
    }
    else
    {
        return wantShortName ? "Unknown" : "Unknown optimization level";
    }
}

//------------------------------------------------------------------------
// compGetPgoSourceName: get a string describing PGO source
//
// Returns:
//   String describing describing PGO source (e.g. Dynamic, Static, etc)
//
const char* Compiler::compGetPgoSourceName() const
{
    switch (fgPgoSource)
    {
        case ICorJitInfo::PgoSource::Static:
            return "Static PGO";
        case ICorJitInfo::PgoSource::Dynamic:
            return "Dynamic PGO";
        case ICorJitInfo::PgoSource::Blend:
            return "Blended PGO";
        case ICorJitInfo::PgoSource::Text:
            return "Textual PGO";
        case ICorJitInfo::PgoSource::Sampling:
            return "Sample-based PGO";
        case ICorJitInfo::PgoSource::IBC:
            return "Classic IBC";
        case ICorJitInfo::PgoSource::Synthesis:
            return "Synthesized PGO";
        default:
            return "Unknown PGO";
    }
}

//------------------------------------------------------------------------
// compGetStressMessage: get a string describing jitstress capability
//   for this method
//
// Returns:
//   An empty string if stress is not enabled, else a string describing
//   if this method is subject to stress or is excluded by name or hash.
//
const char* Compiler::compGetStressMessage() const
{
    // Add note about stress where appropriate
    const char* stressMessage = "";

#ifdef DEBUG
    // Is stress enabled via mode name or level?
    if ((JitConfig.JitStressModeNames() != nullptr) || (getJitStressLevel() > 0))
    {
        // Is the method being jitted excluded from stress via range?
        if (compAllowStress)
        {
            // Not excluded -- stress can happen
            stressMessage = " JitStress";
        }
        else
        {
            stressMessage = " NoJitStress";
        }
    }
#endif // DEBUG

    return stressMessage;
}

void Compiler::compFunctionTraceStart()
{
#ifdef DEBUG
    if (compIsForInlining())
    {
        return;
    }

    if ((JitConfig.JitFunctionTrace() != 0) && !opts.disDiffable)
    {
        LONG newJitNestingLevel = InterlockedIncrement(&Compiler::jitNestingLevel);
        if (newJitNestingLevel <= 0)
        {
            printf("{ Illegal nesting level %d }\n", newJitNestingLevel);
        }

        for (LONG i = 0; i < newJitNestingLevel - 1; i++)
        {
            printf("  ");
        }
        printf("{ Start Jitting Method %4d %s (MethodHash=%08x) %s\n", Compiler::jitTotalMethodCompiled,
               info.compFullName, info.compMethodHash(),
               compGetTieringName()); /* } editor brace matching workaround for this printf */
    }
#endif // DEBUG
}

void Compiler::compFunctionTraceEnd(void* methodCodePtr, ULONG methodCodeSize, bool isNYI)
{
#ifdef DEBUG
    assert(!compIsForInlining());

    if ((JitConfig.JitFunctionTrace() != 0) && !opts.disDiffable)
    {
        LONG newJitNestingLevel = InterlockedDecrement(&Compiler::jitNestingLevel);
        if (newJitNestingLevel < 0)
        {
            printf("{ Illegal nesting level %d }\n", newJitNestingLevel);
        }

        for (LONG i = 0; i < newJitNestingLevel; i++)
        {
            printf("  ");
        }

        // Note: that is incorrect if we are compiling several methods at the same time.
        unsigned methodNumber = Compiler::jitTotalMethodCompiled - 1;

        /* { editor brace-matching workaround for following printf */
        printf("} Jitted Method %4d at" FMT_ADDR "method %s size %08x%s%s\n", methodNumber, DBG_ADDR(methodCodePtr),
               info.compFullName, methodCodeSize, isNYI ? " NYI" : "", opts.altJit ? " altjit" : "");
    }
#endif // DEBUG
}

//------------------------------------------------------------------------
// BeginPhase: begin execution of a phase
//
// Arguments:
//    phase - the phase that is about to begin
//
void Compiler::BeginPhase(Phases phase)
{
    mostRecentlyActivePhase = phase;
}

//------------------------------------------------------------------------
// EndPhase: finish execution of a phase
//
// Arguments:
//    phase - the phase that has just finished
//
void Compiler::EndPhase(Phases phase)
{
#if defined(FEATURE_JIT_METHOD_PERF)
    if (pCompJitTimer != nullptr)
    {
        pCompJitTimer->EndPhase(this, phase);
    }
#endif

    mostRecentlyActivePhase = phase;
}

//------------------------------------------------------------------------
// compCompile: run phases needed for compilation
//
// Arguments:
//   methodCodePtr [OUT] - address of generated code
//   methodCodeSize [OUT] - size of the generated code (hot + cold sections)
//   compileFlags [IN] - flags controlling jit behavior
//
// Notes:
//  This is the most interesting 'toplevel' function in the JIT.  It goes through the operations of
//  importing, morphing, optimizations and code generation.  This is called from the EE through the
//  code:CILJit::compileMethod function.
//
//  For an overview of the structure of the JIT, see:
//   https://github.com/dotnet/runtime/blob/main/docs/design/coreclr/jit/ryujit-overview.md
//
//  Also called for inlinees, though they will only be run through the first few phases.
//
void Compiler::compCompile(void** methodCodePtr, uint32_t* methodCodeSize, JitFlags* compileFlags)
{
    compFunctionTraceStart();

    // Enable flow graph checks
    activePhaseChecks |= PhaseChecks::CHECK_FG;

    // Prepare for importation
    //
    auto preImportPhase = [this]() {
        if (compIsForInlining())
        {
            // Notify root instance that an inline attempt is about to import IL
            impInlineRoot()->m_inlineStrategy->NoteImport();
        }

        hashBv::Init(this);

        VarSetOps::AssignAllowUninitRhs(this, compCurLife, VarSetOps::UninitVal());

        // The temp holding the secret stub argument is used by fgImport() when importing the intrinsic.
        if (info.compPublishStubParam)
        {
            assert(lvaStubArgumentVar == BAD_VAR_NUM);
            lvaStubArgumentVar                     = lvaGrabTempWithImplicitUse(false DEBUGARG("stub argument"));
            lvaGetDesc(lvaStubArgumentVar)->lvType = TYP_I_IMPL;
            // TODO-CQ: there is no need to mark it as doNotEnreg. There are no stores for this local
            // before codegen so liveness and LSRA mark it as "liveIn" and always allocate a stack slot for it.
            // However, it would be better to process it like other argument locals and keep it in
            // a reg for the whole method without spilling to the stack when possible.
            lvaSetVarDoNotEnregister(lvaStubArgumentVar DEBUGARG(DoNotEnregisterReason::VMNeedsStackAddr));
        }
    };
    DoPhase(this, PHASE_PRE_IMPORT, preImportPhase);

    // If we're going to instrument code, we may need to prepare before
    // we import. Also do this before we read in any profile data.
    //
    if (compileFlags->IsSet(JitFlags::JIT_FLAG_BBINSTR))
    {
        DoPhase(this, PHASE_IBCPREP, &Compiler::fgPrepareToInstrumentMethod);
    }

    // Incorporate profile data.
    //
    // Note: the importer is sensitive to block weights, so this has
    // to happen before importation.
    //
    activePhaseChecks |= PhaseChecks::CHECK_PROFILE;
    DoPhase(this, PHASE_INCPROFILE, &Compiler::fgIncorporateProfileData);

    // If we are doing OSR, update flow to initially reach the appropriate IL offset.
    //
    if (opts.IsOSR())
    {
        fgFixEntryFlowForOSR();
    }

    // Enable the post-phase checks that use internal logic to decide when checking makes sense.
    //
    activePhaseChecks |=
        PhaseChecks::CHECK_EH | PhaseChecks::CHECK_LOOPS | PhaseChecks::CHECK_UNIQUE | PhaseChecks::CHECK_LINKED_LOCALS;

    // Import: convert the instrs in each basic block to a tree based intermediate representation
    //
    DoPhase(this, PHASE_IMPORTATION, &Compiler::fgImport);

    // Drop back to just checking profile likelihoods.
    //
    activePhaseChecks &= ~PhaseChecks::CHECK_PROFILE;
    activePhaseChecks |= PhaseChecks::CHECK_LIKELIHOODS;

    // If this is a failed inline attempt, we're done.
    //
    if (compIsForInlining() && compInlineResult->IsFailure())
    {
#ifdef FEATURE_JIT_METHOD_PERF
        if (pCompJitTimer != nullptr)
        {
#if MEASURE_CLRAPI_CALLS
            EndPhase(PHASE_CLR_API);
#endif
            pCompJitTimer->Terminate(this, CompTimeSummaryInfo::s_compTimeSummary, false);
        }
#endif

        return;
    }

    // If instrumenting, add block and class probes.
    //
    if (compileFlags->IsSet(JitFlags::JIT_FLAG_BBINSTR))
    {
        DoPhase(this, PHASE_IBCINSTR, &Compiler::fgInstrumentMethod);
    }

    // Expand any patchpoints
    //
    DoPhase(this, PHASE_PATCHPOINTS, &Compiler::fgTransformPatchpoints);

    // Transform indirect calls that require control flow expansion.
    //
    DoPhase(this, PHASE_INDXCALL, &Compiler::fgTransformIndirectCalls);

    // Cleanup un-imported BBs, cleanup un-imported or
    // partially imported try regions, add OSR step blocks.
    //
    DoPhase(this, PHASE_POST_IMPORT, &Compiler::fgPostImportationCleanup);

    // If we're importing for inlining, we're done.
    if (compIsForInlining())
    {

#ifdef FEATURE_JIT_METHOD_PERF
        if (pCompJitTimer != nullptr)
        {
#if MEASURE_CLRAPI_CALLS
            EndPhase(PHASE_CLR_API);
#endif
            pCompJitTimer->Terminate(this, CompTimeSummaryInfo::s_compTimeSummary, false);
        }
#endif

        return;
    }

    // At this point in the phase list, all the inlinee phases have
    // been run, and inlinee compiles have exited, so we should only
    // get this far if we are jitting the root method.
    noway_assert(!compIsForInlining());

    // Prepare for the morph phases
    //
    DoPhase(this, PHASE_MORPH_INIT, &Compiler::fgMorphInit);

    // Inline callee methods into this root method
    //
    DoPhase(this, PHASE_MORPH_INLINE, &Compiler::fgInline);

    // Record "start" values for post-inlining cycles and elapsed time.
    RecordStateAtEndOfInlining();

    // Transform each GT_ALLOCOBJ node into either an allocation helper call or
    // local variable allocation on the stack.
    ObjectAllocator objectAllocator(this); // PHASE_ALLOCATE_OBJECTS

    if (compObjectStackAllocation() && opts.OptimizationEnabled())
    {
        objectAllocator.EnableObjectStackAllocation();
    }

    objectAllocator.Run();

    // Add any internal blocks/trees we may need
    //
    DoPhase(this, PHASE_MORPH_ADD_INTERNAL, &Compiler::fgAddInternal);

#ifdef SWIFT_SUPPORT
    // Transform GT_RETURN nodes into GT_SWIFT_ERROR_RET nodes if this method has Swift error handling
    //
    DoPhase(this, PHASE_SWIFT_ERROR_RET, &Compiler::fgAddSwiftErrorReturns);
#endif // SWIFT_SUPPORT

    // Remove empty try regions
    //
    DoPhase(this, PHASE_EMPTY_TRY, &Compiler::fgRemoveEmptyTry);

    // Remove empty finally regions
    //
    DoPhase(this, PHASE_EMPTY_FINALLY, &Compiler::fgRemoveEmptyFinally);

    // Streamline chains of finally invocations
    //
    DoPhase(this, PHASE_MERGE_FINALLY_CHAINS, &Compiler::fgMergeFinallyChains);

    // Clone code in finallys to reduce overhead for non-exceptional paths
    //
    DoPhase(this, PHASE_CLONE_FINALLY, &Compiler::fgCloneFinally);

#if DEBUG
    if (lvaEnregEHVars)
    {
        unsigned methHash   = info.compMethodHash();
        char*    lostr      = getenv("JitEHWTHashLo");
        unsigned methHashLo = 0;
        bool     dump       = false;
        if (lostr != nullptr)
        {
            sscanf_s(lostr, "%x", &methHashLo);
            dump = true;
        }
        char*    histr      = getenv("JitEHWTHashHi");
        unsigned methHashHi = UINT32_MAX;
        if (histr != nullptr)
        {
            sscanf_s(histr, "%x", &methHashHi);
            dump = true;
        }
        if (methHash < methHashLo || methHash > methHashHi)
        {
            lvaEnregEHVars = false;
        }
        else if (dump)
        {
            printf("Enregistering EH Vars for method %s, hash = 0x%x.\n", info.compFullName, info.compMethodHash());
            printf(""); // flush
        }
    }
    if (lvaEnregMultiRegVars)
    {
        unsigned methHash   = info.compMethodHash();
        char*    lostr      = getenv("JitMultiRegHashLo");
        unsigned methHashLo = 0;
        bool     dump       = false;
        if (lostr != nullptr)
        {
            sscanf_s(lostr, "%x", &methHashLo);
            dump = true;
        }
        char*    histr      = getenv("JitMultiRegHashHi");
        unsigned methHashHi = UINT32_MAX;
        if (histr != nullptr)
        {
            sscanf_s(histr, "%x", &methHashHi);
            dump = true;
        }
        if (methHash < methHashLo || methHash > methHashHi)
        {
            lvaEnregMultiRegVars = false;
        }
        else if (dump)
        {
            printf("Enregistering MultiReg Vars for method %s, hash = 0x%x.\n", info.compFullName,
                   info.compMethodHash());
            printf(""); // flush
        }
    }
#endif

    // Do some flow-related optimizations
    //
    if (opts.OptimizationEnabled())
    {
        // Tail merge
        //
        DoPhase(this, PHASE_HEAD_TAIL_MERGE, [this]() {
            return fgHeadTailMerge(true);
        });

        // Merge common throw blocks
        //
        DoPhase(this, PHASE_MERGE_THROWS, &Compiler::fgTailMergeThrows);

        // Run an early flow graph simplification pass
        //
        DoPhase(this, PHASE_EARLY_UPDATE_FLOW_GRAPH, &Compiler::fgUpdateFlowGraphPhase);
    }

    // Promote struct locals
    //
    DoPhase(this, PHASE_PROMOTE_STRUCTS, &Compiler::fgPromoteStructs);

    // Enable early ref counting of locals
    //
    lvaRefCountState = RCS_EARLY;

    if (opts.OptimizationEnabled())
    {
        fgNodeThreading = NodeThreading::AllLocals;
    }

    // Figure out what locals are address-taken.
    //
    DoPhase(this, PHASE_STR_ADRLCL, &Compiler::fgMarkAddressExposedLocals);

    // Do an early pass of liveness for forward sub and morph. This data is
    // valid until after morph.
    //
    DoPhase(this, PHASE_EARLY_LIVENESS, &Compiler::fgEarlyLiveness);

    // Run a simple forward substitution pass.
    //
    DoPhase(this, PHASE_FWD_SUB, &Compiler::fgForwardSub);

    // Promote struct locals based on primitive access patterns
    //
    DoPhase(this, PHASE_PHYSICAL_PROMOTION, &Compiler::PhysicalPromotion);

    // Expose candidates for implicit byref last-use copy elision.
    DoPhase(this, PHASE_IMPBYREF_COPY_OMISSION, &Compiler::fgMarkImplicitByRefCopyOmissionCandidates);

    // Locals tree list is no longer kept valid.
    fgNodeThreading = NodeThreading::None;

    // Apply the type update to implicit byref parameters; also choose (based on address-exposed
    // analysis) which implicit byref promotions to keep (requires copy to initialize) or discard.
    //
    DoPhase(this, PHASE_MORPH_IMPBYREF, &Compiler::fgRetypeImplicitByRefArgs);

#ifdef DEBUG
    // Now that locals have address-taken and implicit byref marked, we can safely apply stress.
    lvaStressLclFld();
    fgStress64RsltMul();
#endif // DEBUG

    if (opts.OptimizationEnabled())
    {
        // Build post-order that morph will use, and remove dead blocks
        //
        DoPhase(this, PHASE_DFS_BLOCKS, &Compiler::fgDfsBlocksAndRemove);
    }

    // Morph the trees in all the blocks of the method
    //
    unsigned const preMorphBBCount = fgBBcount;
    DoPhase(this, PHASE_MORPH_GLOBAL, &Compiler::fgMorphBlocks);

    auto postMorphPhase = [this]() {
        // Fix any LclVar annotations on discarded struct promotion temps for implicit by-ref args
        fgMarkDemotedImplicitByRefArgs();
        lvaRefCountState       = RCS_INVALID;
        fgLocalVarLivenessDone = false;

#ifndef TARGET_WASM
        // Decide the kind of code we want to generate
        fgSetOptions();
#endif // !TARGET_WASM

        fgExpandQmarkNodes();

#ifdef DEBUG
        compCurBB = nullptr;
#endif // DEBUG

        // Enable IR checks
        activePhaseChecks |= PhaseChecks::CHECK_IR;
    };
    DoPhase(this, PHASE_POST_MORPH, postMorphPhase);

    // If we needed to create any new BasicBlocks then renumber the blocks
    //
    if (fgBBcount > preMorphBBCount)
    {
        fgRenumberBlocks();
    }

    // GS security checks for unsafe buffers
    //
    DoPhase(this, PHASE_GS_COOKIE, &Compiler::gsPhase);

    // Compute the block weights
    //
    DoPhase(this, PHASE_COMPUTE_BLOCK_WEIGHTS, &Compiler::fgComputeBlockWeights);

    if (UsesFunclets())
    {
        // Create funclets from the EH handlers.
        //
        DoPhase(this, PHASE_CREATE_FUNCLETS, &Compiler::fgCreateFunclets);
    }

    if (opts.OptimizationEnabled())
    {
        // Invert loops
        //
        DoPhase(this, PHASE_INVERT_LOOPS, &Compiler::optInvertLoops);

        // Run some flow graph optimizations (but don't reorder)
        //
        DoPhase(this, PHASE_OPTIMIZE_FLOW, &Compiler::optOptimizeFlow);

        // Second pass of tail merge
        //
        DoPhase(this, PHASE_HEAD_TAIL_MERGE2, [this]() {
            return fgHeadTailMerge(false);
        });

        // Canonicalize entry to give a unique dominator tree root
        //
        DoPhase(this, PHASE_CANONICALIZE_ENTRY, &Compiler::fgCanonicalizeFirstBB);

        // Compute DFS tree and remove all unreachable blocks.
        //
        DoPhase(this, PHASE_DFS_BLOCKS2, &Compiler::fgDfsBlocksAndRemove);

        // Discover and classify natural loops (e.g. mark iterative loops as such). Also marks loop blocks
        // and sets bbWeight to the loop nesting levels.
        //
        DoPhase(this, PHASE_FIND_LOOPS, &Compiler::optFindLoopsPhase);

        // Scale block weights and mark run rarely blocks.
        //
        DoPhase(this, PHASE_SET_BLOCK_WEIGHTS, &Compiler::optSetBlockWeights);

        // Clone loops with optimization opportunities, and choose one based on dynamic condition evaluation.
        //
        DoPhase(this, PHASE_CLONE_LOOPS, &Compiler::optCloneLoops);

        // Unroll loops
        //
        DoPhase(this, PHASE_UNROLL_LOOPS, &Compiler::optUnrollLoops);

        // Compute dominators and exceptional entry blocks
        //
        DoPhase(this, PHASE_COMPUTE_DOMINATORS, &Compiler::fgComputeDominators);
    }

#ifdef DEBUG
    fgDebugCheckLinks();
#endif

    // Morph multi-dimensional array operations.
    // (Consider deferring all array operation morphing, including single-dimensional array ops,
    // from global morph to here, so cloning doesn't have to deal with morphed forms.)
    //
    DoPhase(this, PHASE_MORPH_MDARR, &Compiler::fgMorphArrayOps);

    // Create the variable table (and compute variable ref counts)
    //
    DoPhase(this, PHASE_MARK_LOCAL_VARS, &Compiler::lvaMarkLocalVars);

    // IMPORTANT, after this point, locals are ref counted.
    // However, ref counts are not kept incrementally up to date.
    assert(lvaLocalVarRefCounted());

    // Figure out the order in which operators are to be evaluated
    //
    DoPhase(this, PHASE_FIND_OPER_ORDER, &Compiler::fgFindOperOrder);

    // Weave the tree lists. Anyone who modifies the tree shapes after
    // this point is responsible for calling fgSetStmtSeq() to keep the
    // nodes properly linked.
    //
    DoPhase(this, PHASE_SET_BLOCK_ORDER, &Compiler::fgSetBlockOrder);

    fgNodeThreading = NodeThreading::AllTrees;

    // At this point we know if we are fully interruptible or not
    if (opts.OptimizationEnabled())
    {
        bool doSsa                     = true;
        bool doEarlyProp               = true;
        bool doValueNum                = true;
        bool doLoopHoisting            = true;
        bool doCopyProp                = true;
        bool doOptimizeIVs             = true;
        bool doBranchOpt               = true;
        bool doCse                     = true;
        bool doAssertionProp           = true;
        bool doVNBasedIntrinExpansion  = true;
        bool doRangeAnalysis           = true;
        bool doVNBasedDeadStoreRemoval = true;

#if defined(OPT_CONFIG)
        doSsa                     = (JitConfig.JitDoSsa() != 0);
        doEarlyProp               = doSsa && (JitConfig.JitDoEarlyProp() != 0);
        doValueNum                = doSsa && (JitConfig.JitDoValueNumber() != 0);
        doOptimizeIVs             = doSsa && (JitConfig.JitDoOptimizeIVs() != 0);
        doLoopHoisting            = doValueNum && (JitConfig.JitDoLoopHoisting() != 0);
        doCopyProp                = doValueNum && (JitConfig.JitDoCopyProp() != 0);
        doBranchOpt               = doValueNum && (JitConfig.JitDoRedundantBranchOpts() != 0);
        doCse                     = doValueNum;
        doAssertionProp           = doValueNum && (JitConfig.JitDoAssertionProp() != 0);
        doVNBasedIntrinExpansion  = doValueNum;
        doRangeAnalysis           = doAssertionProp && (JitConfig.JitDoRangeAnalysis() != 0);
        doVNBasedDeadStoreRemoval = doValueNum && (JitConfig.JitDoVNBasedDeadStoreRemoval() != 0);
#endif // defined(OPT_CONFIG)

        if (opts.optRepeat)
        {
            opts.optRepeatActive = true;
        }

        while (++opts.optRepeatIteration <= opts.optRepeatCount)
        {
#ifdef DEBUG
            if (verbose && opts.optRepeat)
            {
                printf("\n*************** JitOptRepeat: iteration %d of %d\n\n", opts.optRepeatIteration,
                       opts.optRepeatCount);
            }
#endif // DEBUG

            fgModified = false;

            if (doSsa)
            {
                // Build up SSA form for the IR
                //
                DoPhase(this, PHASE_BUILD_SSA, &Compiler::fgSsaBuild);
            }
            else
            {
                // At least do local var liveness; lowering depends on this.
                fgLocalVarLiveness();
            }

            if (doEarlyProp)
            {
                // Propagate array length and rewrite getType() method call
                //
                DoPhase(this, PHASE_EARLY_PROP, &Compiler::optEarlyProp);
            }

            if (doValueNum)
            {
                // Value number the trees
                //
                DoPhase(this, PHASE_VALUE_NUMBER, &Compiler::fgValueNumber);
            }

            if (doLoopHoisting)
            {
                // Hoist invariant code out of loops
                //
                DoPhase(this, PHASE_HOIST_LOOP_CODE, &Compiler::optHoistLoopCode);
            }

            if (doCopyProp)
            {
                // Perform VN based copy propagation
                //
                DoPhase(this, PHASE_VN_COPY_PROP, &Compiler::optVnCopyProp);
            }

            if (doBranchOpt)
            {
                // Optimize redundant branches
                //
                DoPhase(this, PHASE_OPTIMIZE_BRANCHES, &Compiler::optRedundantBranches);
            }
            else
            {
                // DFS tree is always invalid after this point.
                //
                fgInvalidateDfsTree();
            }

            if (doCse)
            {
                // Remove common sub-expressions
                //
                DoPhase(this, PHASE_OPTIMIZE_VALNUM_CSES, &Compiler::optOptimizeCSEs);
            }

            if (doAssertionProp)
            {
                // Assertion propagation
                //
                DoPhase(this, PHASE_ASSERTION_PROP_MAIN, &Compiler::optAssertionPropMain);
            }

            if (doVNBasedIntrinExpansion)
            {
                // Expand some intrinsics based on VN data
                //
                DoPhase(this, PHASE_VN_BASED_INTRINSIC_EXPAND, &Compiler::fgVNBasedIntrinsicExpansion);
            }

            if (doRangeAnalysis)
            {
                // Bounds check elimination via range analysis
                //
                DoPhase(this, PHASE_OPTIMIZE_INDEX_CHECKS, &Compiler::rangeCheckPhase);
            }

            if (doOptimizeIVs)
            {
                // Simplify and optimize induction variables used in natural loops
                //
                DoPhase(this, PHASE_OPTIMIZE_INDUCTION_VARIABLES, &Compiler::optInductionVariables);
            }

            if (doVNBasedDeadStoreRemoval)
            {
                // Note: this invalidates SSA and value numbers on tree nodes.
                //
                DoPhase(this, PHASE_VN_BASED_DEAD_STORE_REMOVAL, &Compiler::optVNBasedDeadStoreRemoval);
            }

            // Conservatively mark all VNs as stale
            vnStore = nullptr;

            if (fgModified)
            {
                // update the flowgraph if we modified it during the optimization phase
                //
                DoPhase(this, PHASE_OPT_UPDATE_FLOW_GRAPH, &Compiler::fgUpdateFlowGraphPhase);
            }

            // Iterate if requested, resetting annotations first.
            if (opts.optRepeatIteration == opts.optRepeatCount)
            {
                break;
            }

            assert(opts.optRepeat);

            // We may have optimized away the canonical entry BB that SSA
            // depends on above, so if we are going for another iteration then
            // make sure we still have a canonical entry.
            //
            DoPhase(this, PHASE_CANONICALIZE_ENTRY, &Compiler::fgCanonicalizeFirstBB);

            ResetOptAnnotations();
            RecomputeFlowGraphAnnotations();

#ifdef DEBUG
            if (verbose)
            {
                printf("Trees before next JitOptRepeat iteration:\n");
                fgDispBasicBlocks(true);
            }
#endif // DEBUG
        }

        if (opts.optRepeat)
        {
            opts.optRepeatActive = false;
        }
    }

    optLoopsCanonical = false;

#ifdef DEBUG
    DoPhase(this, PHASE_STRESS_SPLIT_TREE, &Compiler::StressSplitTree);
#endif

    // Expand casts
    DoPhase(this, PHASE_EXPAND_CASTS, &Compiler::fgLateCastExpansion);

    // Expand runtime lookups (an optimization but we'd better run it in tier0 too)
    DoPhase(this, PHASE_EXPAND_RTLOOKUPS, &Compiler::fgExpandRuntimeLookups);

    // Partially inline static initializations
    DoPhase(this, PHASE_EXPAND_STATIC_INIT, &Compiler::fgExpandStaticInit);

    // Expand thread local access
    DoPhase(this, PHASE_EXPAND_TLS, &Compiler::fgExpandThreadLocalAccess);

    // Insert GC Polls
    DoPhase(this, PHASE_INSERT_GC_POLLS, &Compiler::fgInsertGCPolls);

#if !defined(TARGET_WASM) // For LLVM, codegen will handle these.
    // Create any throw helper blocks that might be needed
    //
    DoPhase(this, PHASE_CREATE_THROW_HELPERS, &Compiler::fgCreateThrowHelperBlocks);
#endif // !TARGET_WASM

    if (opts.OptimizationEnabled())
    {
        // Optimize boolean conditions
        //
        DoPhase(this, PHASE_OPTIMIZE_BOOLS, &Compiler::optOptimizeBools);

        // If conversion
        //
        DoPhase(this, PHASE_IF_CONVERSION, &Compiler::optIfConversion);

        // Optimize block order
        //
        DoPhase(this, PHASE_OPTIMIZE_LAYOUT, &Compiler::optOptimizeLayout);

        // Conditional to Switch conversion
        //
        DoPhase(this, PHASE_SWITCH_RECOGNITION, &Compiler::optSwitchRecognition);
    }

    // Determine start of cold region if we are hot/cold splitting
    //
    DoPhase(this, PHASE_DETERMINE_FIRST_COLD_BLOCK, &Compiler::fgDetermineFirstColdBlock);

#ifdef DEBUG
    // Stash the current estimate of the function's size if necessary.
    if (verbose)
    {
        compSizeEstimate  = 0;
        compCycleEstimate = 0;
        for (BasicBlock* const block : Blocks())
        {
            for (Statement* const stmt : block->Statements())
            {
                compSizeEstimate += stmt->GetCostSz();
                compCycleEstimate += stmt->GetCostEx();
            }
        }
    }
#endif

    // rationalize trees
    Rationalizer rat(this); // PHASE_RATIONALIZE
    rat.Run();

    fgNodeThreading = NodeThreading::LIR;

    // Enable this to gather statistical data such as
    // call and register argument info, flowgraph and loop info, etc.
    compJitStats();

#if defined(TARGET_WASM)
    assert(m_llvm != nullptr);
    DoPhase(this, PHASE_LOWER_LLVM, [this]() {
        m_llvm->Lower();
    });

    if (opts.OptimizationEnabled())
    {
        DoPhase(this, PHASE_DFS_BLOCKS, &Compiler::fgDfsBlocksAndRemove);
        DoPhase(this, PHASE_COMPUTE_DOMINATORS, &Compiler::fgComputeDominators);

        DoPhase(this, PHASE_BUILD_SSA, [this]() {
            lvaComputeRefCounts(/* isRecompute */ true, /* setSlotNumbers */ false);
            fgSsaBuild();
        });
    }

    DoPhase(this, PHASE_ADD_VIRTUAL_UNWIND_FRAME, [this]() {
        return m_llvm->AddVirtualUnwindFrame();
    });

    DoPhase(this, PHASE_ALLOCATE_SHADOW_STACK, [this]() {
        m_llvm->Allocate();
    });

    // The common phase checks and dumps are no longer relevant past this point.
    //
    activePhaseChecks = PhaseChecks::CHECK_NONE;
    activePhaseDumps  = PhaseDumps::DUMP_NONE;

    DoPhase(this, PHASE_BUILD_LLVM, [this]() {
        m_llvm->Compile();
    });
#else // !TARGET_WASM

#ifdef TARGET_ARM
    if (compLocallocUsed)
    {
        // We reserve REG_SAVED_LOCALLOC_SP to store SP on entry for stack unwinding
        codeGen->regSet.rsMaskResvd |= RBM_SAVED_LOCALLOC_SP;
    }
#endif // TARGET_ARM

    // Assign registers to variables, etc.

    // Create LinearScan before Lowering, so that Lowering can call LinearScan methods
    // for determining whether locals are register candidates and (for xarch) whether
    // a node is a containable memory op.
    m_pLinearScan = getLinearScanAllocator(this);

    // Lower
    //
    m_pLowering = new (this, CMK_LSRA) Lowering(this, m_pLinearScan); // PHASE_LOWERING
    m_pLowering->Run();

    // Set stack levels and analyze throw helper usage.
    StackLevelSetter stackLevelSetter(this);
    stackLevelSetter.Run();

    // We can not add any new tracked variables after this point.
    lvaTrackedFixed = true;

    // Now that lowering is completed we can proceed to perform register allocation
    //
    auto linearScanPhase = [this]() {
        m_pLinearScan->doLinearScan();
    };
    DoPhase(this, PHASE_LINEAR_SCAN, linearScanPhase);

    // Copied from rpPredictRegUse()
    SetFullPtrRegMapRequired(codeGen->GetInterruptible() || !codeGen->isFramePointerUsed());

    if (opts.OptimizationEnabled())
    {
        // LSRA and stack level setting can modify the flowgraph.
        // Now that it won't change, run post-layout optimizations.
        DoPhase(this, PHASE_OPTIMIZE_POST_LAYOUT, &Compiler::optOptimizePostLayout);
    }

#if FEATURE_LOOP_ALIGN
    // Place loop alignment instructions
    DoPhase(this, PHASE_ALIGN_LOOPS, &Compiler::placeLoopAlignInstructions);
#endif

    // The common phase checks and dumps are no longer relevant past this point.
    //
    activePhaseChecks = PhaseChecks::CHECK_NONE;
    activePhaseDumps  = PhaseDumps::DUMP_NONE;

    // Generate code
    codeGen->genGenerateCode(methodCodePtr, methodCodeSize);

#if TRACK_LSRA_STATS
    if (JitConfig.DisplayLsraStats() == 2)
    {
        m_pLinearScan->dumpLsraStatsCsv(jitstdout());
    }
#endif // TRACK_LSRA_STATS

    // We're done -- set the active phase to the last phase
    // (which isn't really a phase)
    mostRecentlyActivePhase = PHASE_POST_EMIT;

#ifdef FEATURE_JIT_METHOD_PERF
    if (pCompJitTimer)
    {
#if MEASURE_CLRAPI_CALLS
        EndPhase(PHASE_CLR_API);
#else
        EndPhase(PHASE_POST_EMIT);
#endif
        pCompJitTimer->Terminate(this, CompTimeSummaryInfo::s_compTimeSummary, true);
    }
#endif

    // Generate PatchpointInfo
    generatePatchpointInfo();
#endif // !TARGET_WASM

    RecordStateAtEndOfCompilation();

    unsigned methodsCompiled = (unsigned)InterlockedIncrement((LONG*)&Compiler::jitTotalMethodCompiled);

    if (JitConfig.JitDisasmSummary() && !compIsForInlining())
    {
        char osrBuffer[20] = {0};
        if (opts.IsOSR())
        {
            // Tiering name already includes "OSR", we just want the IL offset
            sprintf_s(osrBuffer, 20, " @0x%x", info.compILEntry);
        }

#ifdef DEBUG
        const char* fullName = info.compFullName;
#else
        const char* fullName =
            eeGetMethodFullName(info.compMethodHnd, /* includeReturnType */ false, /* includeThisSpecifier */ false);
#endif

        char debugPart[128] = {0};
        INDEBUG(sprintf_s(debugPart, 128, ", hash=0x%08x%s", info.compMethodHash(), compGetStressMessage()));

        char metricPart[128] = {0};
#ifdef DEBUG
        if (JitConfig.JitMetrics() > 0)
        {
            sprintf_s(metricPart, 128, ", perfScore=%.2f, numCse=%u", Metrics.PerfScore, optCSEcount);
        }
#endif

        const bool hasProf = fgHaveProfileData();
        printf("%4d: JIT compiled %s [%s%s%s%s, IL size=%u, code size=%u%s%s]\n", methodsCompiled, fullName,
               compGetTieringName(), osrBuffer, hasProf ? " with " : "", hasProf ? compGetPgoSourceName() : "",
               info.compILCodeSize, *methodCodeSize, debugPart, metricPart);
    }

    compFunctionTraceEnd(*methodCodePtr, *methodCodeSize, false);
    JITDUMP("Method code size: %d\n", (unsigned)(*methodCodeSize));

#if FUNC_INFO_LOGGING
    if (compJitFuncInfoFile != nullptr)
    {
        assert(!compIsForInlining());
#ifdef DEBUG // We only have access to info.compFullName in DEBUG builds.
        fprintf(compJitFuncInfoFile, "%s\n", info.compFullName);
#elif FEATURE_SIMD
        fprintf(compJitFuncInfoFile, " %s\n", eeGetMethodFullName(info.compMethodHnd));
#endif
        fflush(compJitFuncInfoFile);
    }
#endif // FUNC_INFO_LOGGING
}

#if FEATURE_LOOP_ALIGN

//------------------------------------------------------------------------
// shouldAlignLoop: Check if it is legal and profitable to align a loop.
//
// Parameters:
//   loop - The loop
//   top  - First block of the loop that appears in lexical order
//
// Returns:
//    True if it is legal and profitable to align this loop.
//
// Remarks:
//   All innermost loops whose block weight meets a threshold are candidates for alignment.
//   The top block of the loop is marked with the BBF_LOOP_ALIGN flag to indicate this.
//
//   Depends on block weights being set.
//
bool Compiler::shouldAlignLoop(FlowGraphNaturalLoop* loop, BasicBlock* top)
{
    if (loop->GetChild() != nullptr)
    {
        JITDUMP("Skipping alignment for " FMT_LP "; not an innermost loop\n", loop->GetIndex());
        return false;
    }

    if (top == fgFirstBB)
    {
        // Adding align instruction in prolog is not supported.
        // TODO: Insert an empty block before the loop, if want to align it, so we have a place to put
        // the align instruction.
        JITDUMP("Skipping alignment for " FMT_LP "; loop starts in first block\n", loop->GetIndex());
        return false;
    }

    if (top->HasFlag(BBF_COLD))
    {
        JITDUMP("Skipping alignment for cold loop " FMT_LP "\n", loop->GetIndex());
        return false;
    }

    bool hasCall = loop->VisitLoopBlocks([](BasicBlock* block) {
        for (GenTree* tree : LIR::AsRange(block))
        {
            if (tree->IsCall())
            {
                return BasicBlockVisit::Abort;
            }
        }

        return BasicBlockVisit::Continue;
    }) == BasicBlockVisit::Abort;

    if (hasCall)
    {
        // Heuristic: it is not valuable to align loops with calls.
        JITDUMP("Skipping alignment for " FMT_LP "; loop contains call\n", loop->GetIndex());
        return false;
    }

    assert(!top->IsFirst());

    if (UsesCallFinallyThunks() && top->Prev()->KindIs(BBJ_CALLFINALLY))
    {
        // It must be a retless BBJ_CALLFINALLY if we get here.
        assert(!top->Prev()->isBBCallFinallyPair());

        // If the block before the loop start is a retless BBJ_CALLFINALLY
        // with UsesCallFinallyThunks, we can't add alignment
        // because it will affect reported EH region range. For x86 (where
        // !UsesCallFinallyThunks), we can allow this.

        JITDUMP("Skipping alignment for " FMT_LP "; its top block follows a CALLFINALLY block\n", loop->GetIndex());
        return false;
    }

    if (top->Prev()->isBBCallFinallyPairTail())
    {
        // If the previous block is the BBJ_CALLFINALLYRET of a
        // BBJ_CALLFINALLY/BBJ_CALLFINALLYRET pair, then we can't add alignment
        // because we can't add instructions in that block. In the
        // UsesCallFinallyThunks case, it would affect the reported EH, as above.
        JITDUMP("Skipping alignment for " FMT_LP "; its top block follows a CALLFINALLY/ALWAYS pair\n",
                loop->GetIndex());
        return false;
    }

    // Now we have an innerloop candidate that might need alignment

    weight_t topWeight     = top->getBBWeight(this);
    weight_t compareWeight = opts.compJitAlignLoopMinBlockWeight * BB_UNITY_WEIGHT;
    if (topWeight < compareWeight)
    {
        JITDUMP("Skipping alignment for " FMT_LP " that starts at " FMT_BB ", weight=" FMT_WT " < " FMT_WT ".\n",
                loop->GetIndex(), top->bbNum, topWeight, compareWeight);
        return false;
    }

    JITDUMP("Aligning " FMT_LP " that starts at " FMT_BB ", weight=" FMT_WT " >= " FMT_WT ".\n", loop->GetIndex(),
            top->bbNum, topWeight, compareWeight);
    return true;
}

//------------------------------------------------------------------------
// placeLoopAlignInstructions: determine where to place alignment padding
//
// Returns:
//    Suitable phase status
//
// Notes:
//    Iterate over all the blocks and determine
//    the best position to place the 'align' instruction. Inserting 'align'
//    instructions after an unconditional branch is preferred over inserting
//    in the block before the loop. In case there are multiple blocks
//    having 'jmp', the one that has lower weight is preferred.
//    If the block having 'jmp' is hotter than the block before the loop,
//    the align will still be placed after 'jmp' because the processor should
//    be smart enough to not fetch extra instruction beyond jmp.
//
PhaseStatus Compiler::placeLoopAlignInstructions()
{
    JITDUMP("*************** In placeLoopAlignInstructions()\n");

    if (!codeGen->ShouldAlignLoops())
    {
        JITDUMP("Not aligning loops; ShouldAlignLoops is false\n");
        return PhaseStatus::MODIFIED_NOTHING;
    }

    if (!fgMightHaveNaturalLoops)
    {
#ifdef DEBUG
        // If false, then we expect there to be no natural loops. Phases
        // between loop finding and loop alignment that may introduce loops
        // should conservatively set fgMightHaveNaturalLoops.
        FlowGraphDfsTree*      dfsTree = fgComputeDfs();
        FlowGraphNaturalLoops* loops   = FlowGraphNaturalLoops::Find(dfsTree);
        assert(loops->NumLoops() == 0);
#endif

        JITDUMP("Not checking for any loops as fgMightHaveNaturalLoops is false\n");
        return PhaseStatus::MODIFIED_NOTHING;
    }

    FlowGraphDfsTree*      dfsTree = fgComputeDfs();
    FlowGraphNaturalLoops* loops   = FlowGraphNaturalLoops::Find(dfsTree);

    // fgMightHaveNaturalLoops being true does not necessarily mean there's still any more loops left.
    if (loops->NumLoops() == 0)
    {
        JITDUMP("No natural loops found\n");
        return PhaseStatus::MODIFIED_NOTHING;
    }

    BlockToNaturalLoopMap* blockToLoop = BlockToNaturalLoopMap::Build(loops);

    BitVecTraits loopTraits((unsigned)loops->NumLoops(), this);
    BitVec       seenLoops(BitVecOps::MakeEmpty(&loopTraits));
    BitVec       alignedLoops(BitVecOps::MakeEmpty(&loopTraits));

    bool        madeChanges   = false;
    weight_t    minBlockSoFar = BB_MAX_WEIGHT;
    BasicBlock* bbHavingAlign = nullptr;

    for (BasicBlock* const block : Blocks())
    {
        FlowGraphNaturalLoop* loop = blockToLoop->GetLoop(block);

        // If this is the first block of a loop then see if we should align it
        if ((loop != nullptr) && BitVecOps::TryAddElemD(&loopTraits, seenLoops, loop->GetIndex()) &&
            shouldAlignLoop(loop, block))
        {
            block->SetFlags(BBF_LOOP_ALIGN);
            BitVecOps::AddElemD(&loopTraits, alignedLoops, loop->GetIndex());
            Metrics.LoopAlignmentCandidates++;

            BasicBlock* prev = block->Prev();
            // shouldAlignLoop should have guaranteed these properties.
            assert((prev != nullptr) && !prev->HasFlag(BBF_COLD));

            if (bbHavingAlign == nullptr)
            {
                // If jmp was not found, then block before the loop start is where align instruction will be added.

                bbHavingAlign = prev;
                JITDUMP("Marking " FMT_BB " before the loop with BBF_HAS_ALIGN for loop at " FMT_BB "\n", prev->bbNum,
                        block->bbNum);
            }
            else
            {
                JITDUMP("Marking " FMT_BB " that ends with unconditional jump with BBF_HAS_ALIGN for loop at " FMT_BB
                        "\n",
                        bbHavingAlign->bbNum, block->bbNum);
            }

            madeChanges = true;
            bbHavingAlign->SetFlags(BBF_HAS_ALIGN);

            minBlockSoFar = BB_MAX_WEIGHT;
            bbHavingAlign = nullptr;

            continue;
        }

        // Otherwise check if this is a candidate block for placing alignment for a future loop.
        // If there is an unconditional jump that won't be removed
        if (opts.compJitHideAlignBehindJmp && block->KindIs(BBJ_ALWAYS) && !block->CanRemoveJumpToNext(this))
        {
            // Track the lower weight blocks
            if (block->bbWeight < minBlockSoFar)
            {
                if ((loop == nullptr) || !BitVecOps::IsMember(&loopTraits, alignedLoops, loop->GetIndex()))
                {
                    // Ok to insert align instruction in this block because it is not part of any aligned loop.
                    minBlockSoFar = block->bbWeight;
                    bbHavingAlign = block;
                    JITDUMP(FMT_BB ", bbWeight=" FMT_WT " ends with unconditional 'jmp' \n", block->bbNum,
                            block->bbWeight);
                }
            }
        }
    }

    JITDUMP("Found %d candidates for loop alignment\n", Metrics.LoopAlignmentCandidates);

    return madeChanges ? PhaseStatus::MODIFIED_EVERYTHING : PhaseStatus::MODIFIED_NOTHING;
}

#endif

//------------------------------------------------------------------------
// StressSplitTree: A phase that stresses the gtSplitTree function.
//
// Returns:
//    Suitable phase status
//
// Notes:
//   Stress is applied on a function-by-function basis
//
PhaseStatus Compiler::StressSplitTree()
{
    if (compStressCompile(STRESS_SPLIT_TREES_RANDOMLY, 10))
    {
        SplitTreesRandomly();
        return PhaseStatus::MODIFIED_EVERYTHING;
    }

    if (compStressCompile(STRESS_SPLIT_TREES_REMOVE_COMMAS, 10))
    {
        SplitTreesRemoveCommas();
        return PhaseStatus::MODIFIED_EVERYTHING;
    }

    return PhaseStatus::MODIFIED_NOTHING;
}

//------------------------------------------------------------------------
// SplitTreesRandomly: Split all statements at a random location.
//
void Compiler::SplitTreesRandomly()
{
#ifdef DEBUG
    CLRRandom rng;
    rng.Init(info.compMethodHash() ^ 0x077cc4d4);

    // Splitting creates a lot of new locals. Set a limit on how many we end up creating here.
    unsigned maxLvaCount = max(lvaCount * 2, 50000u);

    for (BasicBlock* block : Blocks())
    {
        for (Statement* stmt : block->NonPhiStatements())
        {
            int numTrees = 0;
            for (GenTree* tree : stmt->TreeList())
            {
                if (tree->OperIs(GT_JTRUE)) // Due to relop invariant
                {
                    continue;
                }

                numTrees++;
            }

            int splitTree = rng.Next(numTrees);
            for (GenTree* tree : stmt->TreeList())
            {
                if (tree->OperIs(GT_JTRUE))
                    continue;

                if (splitTree == 0)
                {
                    JITDUMP("Splitting " FMT_STMT " at [%06u]\n", stmt->GetID(), dspTreeID(tree));
                    Statement* newStmt;
                    GenTree**  use;
                    if (gtSplitTree(block, stmt, tree, &newStmt, &use))
                    {
                        while ((newStmt != nullptr) && (newStmt != stmt))
                        {
                            fgMorphStmtBlockOps(block, newStmt);
                            newStmt = newStmt->GetNextStmt();
                        }

                        fgMorphStmtBlockOps(block, stmt);
                        gtUpdateStmtSideEffects(stmt);
                    }

                    break;
                }

                splitTree--;
            }

            if (lvaCount > maxLvaCount)
            {
                JITDUMP("Created too many locals (at %u) -- stopping\n", lvaCount);
                return;
            }
        }
    }
#endif
}

//------------------------------------------------------------------------
// SplitTreesRemoveCommas: Split trees to remove all commas.
//
void Compiler::SplitTreesRemoveCommas()
{
    // Splitting creates a lot of new locals. Set a limit on how many we end up creating here.
    unsigned maxLvaCount = max(lvaCount * 2, 50000u);

    for (BasicBlock* block : Blocks())
    {
        Statement* stmt = block->FirstNonPhiDef();
        while (stmt != nullptr)
        {
            Statement* nextStmt = stmt->GetNextStmt();
            for (GenTree* tree : stmt->TreeList())
            {
                if (!tree->OperIs(GT_COMMA))
                {
                    continue;
                }

                // Supporting this weird construct would require additional
                // handling, we need to sort of move the comma into to the
                // next node in execution order. We don't see this so just
                // skip it.
                assert(!tree->IsReverseOp());

                JITDUMP("Removing COMMA [%06u]\n", dspTreeID(tree));
                Statement* newStmt;
                GenTree**  use;
                gtSplitTree(block, stmt, tree, &newStmt, &use);
                GenTree* op1SideEffects = nullptr;
                gtExtractSideEffList(tree->gtGetOp1(), &op1SideEffects);

                if (op1SideEffects != nullptr)
                {
                    Statement* op1Stmt = fgNewStmtFromTree(op1SideEffects);
                    fgInsertStmtBefore(block, stmt, op1Stmt);
                    if (newStmt == nullptr)
                    {
                        newStmt = op1Stmt;
                    }
                }

                *use = tree->gtGetOp2();

                for (Statement* cur = newStmt; (cur != nullptr) && (cur != stmt); cur = cur->GetNextStmt())
                {
                    fgMorphStmtBlockOps(block, cur);
                }

                fgMorphStmtBlockOps(block, stmt);
                gtUpdateStmtSideEffects(stmt);

                if (lvaCount > maxLvaCount)
                {
                    JITDUMP("Created too many locals (at %u) -- stopping\n", lvaCount);
                    return;
                }

                // Morphing block ops can introduce commas (and the original
                // statement can also have more commas left). Proceed from the
                // earliest newly introduced statement.
                nextStmt = newStmt != nullptr ? newStmt : stmt;
                break;
            }

            stmt = nextStmt;
        }
    }

    for (BasicBlock* block : Blocks())
    {
        for (Statement* stmt : block->NonPhiStatements())
        {
            for (GenTree* tree : stmt->TreeList())
            {
                assert(!tree->OperIs(GT_COMMA));
            }
        }
    }
}

//------------------------------------------------------------------------
// generatePatchpointInfo: allocate and fill in patchpoint info data,
//    and report it to the VM
//
void Compiler::generatePatchpointInfo()
{
    if (!doesMethodHavePatchpoints() && !doesMethodHavePartialCompilationPatchpoints())
    {
        // Nothing to report
        return;
    }

    // Patchpoints are only found in Tier0 code, which is unoptimized, and so
    // should always have frame pointer.
#ifndef TARGET_WASM
    assert(codeGen->isFramePointerUsed());
#endif // TARGET_WASM

    // Allocate patchpoint info storage from runtime, and fill in initial bits of data.
    const unsigned        patchpointInfoSize = PatchpointInfo::ComputeSize(info.compLocalsCount);
    PatchpointInfo* const patchpointInfo     = (PatchpointInfo*)info.compCompHnd->allocateArray(patchpointInfoSize);

    // Patchpoint offsets always refer to "virtual frame offsets".
    //
    // For x64 this falls out because Tier0 frames are always FP frames, and so the FP-relative
    // offset is what we want.
    //
    // For arm64, if the frame pointer is not at the top of the frame, we need to adjust the
    // offset.

#if defined(TARGET_AMD64)
    // We add +TARGET_POINTER_SIZE here is to account for the slot that Jit_Patchpoint
    // creates when it simulates calling the OSR method (the "pseudo return address" slot).
    // This is effectively a new slot at the bottom of the Tier0 frame.
    //
    const int totalFrameSize = codeGen->genTotalFrameSize() + TARGET_POINTER_SIZE;
    const int offsetAdjust   = 0;
#elif defined(TARGET_ARM64) || defined(TARGET_LOONGARCH64) || defined(TARGET_RISCV64)
    // SP is not manipulated by calls so no frame size adjustment needed.
    // Local Offsets may need adjusting, if FP is at bottom of frame.
    //
    const int totalFrameSize = codeGen->genTotalFrameSize();
    const int offsetAdjust   = codeGen->genSPtoFPdelta() - totalFrameSize;
#else
    NYI("patchpoint info generation");
    const int offsetAdjust   = 0;
    const int totalFrameSize = 0;
#endif

    patchpointInfo->Initialize(info.compLocalsCount, totalFrameSize);

    JITDUMP("--OSR--- Total Frame Size %d, local offset adjust is %d\n", patchpointInfo->TotalFrameSize(),
            offsetAdjust);

    // We record offsets for all the "locals" here. Could restrict
    // this to just the IL locals with some extra logic, and save a bit of space,
    // but would need to adjust all consumers, too.
    for (unsigned lclNum = 0; lclNum < info.compLocalsCount; lclNum++)
    {
        // If there are shadowed params, the patchpoint info should refer to the shadow copy.
        //
        unsigned varNum = lclNum;

        if (gsShadowVarInfo != nullptr)
        {
            unsigned const shadowNum = gsShadowVarInfo[lclNum].shadowCopy;
            if (shadowNum != BAD_VAR_NUM)
            {
                assert(shadowNum < lvaCount);
                assert(shadowNum >= info.compLocalsCount);

                varNum = shadowNum;
            }
        }

        LclVarDsc* const varDsc = lvaGetDesc(varNum);

        // We expect all these to have stack homes, and be FP relative
        assert(varDsc->lvOnFrame);
        assert(varDsc->lvFramePointerBased);

        // Record FramePtr relative offset (no localloc yet)
        // Note if IL stream contained an address-of that potentially leads to exposure.
        // That bit of IL might be skipped by OSR partial importation.
        const bool isExposed = varDsc->lvHasLdAddrOp;
        patchpointInfo->SetOffsetAndExposure(lclNum, varDsc->GetStackOffset() + offsetAdjust, isExposed);

        JITDUMP("--OSR-- V%02u is at virtual offset %d%s%s\n", lclNum, patchpointInfo->Offset(lclNum),
                patchpointInfo->IsExposed(lclNum) ? " (exposed)" : "", (varNum != lclNum) ? " (shadowed)" : "");
    }

    // Special offsets
    //
    if (lvaReportParamTypeArg())
    {
        const int offset = lvaCachedGenericContextArgOffset();
        patchpointInfo->SetGenericContextArgOffset(offset + offsetAdjust);
        JITDUMP("--OSR-- cached generic context virtual offset is %d\n", patchpointInfo->GenericContextArgOffset());
    }

    if (lvaKeepAliveAndReportThis())
    {
        const int offset = lvaCachedGenericContextArgOffset();
        patchpointInfo->SetKeptAliveThisOffset(offset + offsetAdjust);
        JITDUMP("--OSR-- kept-alive this virtual offset is %d\n", patchpointInfo->KeptAliveThisOffset());
    }

    if (compGSReorderStackLayout)
    {
        assert(lvaGSSecurityCookie != BAD_VAR_NUM);
        LclVarDsc* const varDsc = lvaGetDesc(lvaGSSecurityCookie);
        patchpointInfo->SetSecurityCookieOffset(varDsc->GetStackOffset() + offsetAdjust);
        JITDUMP("--OSR-- security cookie V%02u virtual offset is %d\n", lvaGSSecurityCookie,
                patchpointInfo->SecurityCookieOffset());
    }

    if (lvaMonAcquired != BAD_VAR_NUM)
    {
        LclVarDsc* const varDsc = lvaGetDesc(lvaMonAcquired);
        patchpointInfo->SetMonitorAcquiredOffset(varDsc->GetStackOffset() + offsetAdjust);
        JITDUMP("--OSR-- monitor acquired V%02u virtual offset is %d\n", lvaMonAcquired,
                patchpointInfo->MonitorAcquiredOffset());
    }

#if defined(TARGET_AMD64)
    // Record callee save registers.
    // Currently only needed for x64.
    //
    regMaskTP rsPushRegs = codeGen->regSet.rsGetModifiedCalleeSavedRegsMask();
    rsPushRegs |= RBM_FPBASE;
    patchpointInfo->SetCalleeSaveRegisters((uint64_t)rsPushRegs);
    JITDUMP("--OSR-- Tier0 callee saves: ");
    JITDUMPEXEC(dspRegMask((regMaskTP)patchpointInfo->CalleeSaveRegisters()));
    JITDUMP("\n");
#endif

    // Register this with the runtime.
    info.compCompHnd->setPatchpointInfo(patchpointInfo);
}

//------------------------------------------------------------------------
// ResetOptAnnotations: Clear annotations produced during global optimizations.
//
// Notes:
//    The intent of this method is to clear any information typically assumed
//    to be set only once; it is used between iterations when JitOptRepeat is
//    in effect.
//
void Compiler::ResetOptAnnotations()
{
    assert(opts.optRepeat);
    assert(JitConfig.JitOptRepeatCount() > 0);
    fgResetForSsa();
    vnStore                    = nullptr;
    m_blockToEHPreds           = nullptr;
    m_dominancePreds           = nullptr;
    fgSsaPassesCompleted       = 0;
    fgVNPassesCompleted        = 0;
    fgSsaValid                 = false;
    m_nodeToLoopMemoryBlockMap = nullptr;

    for (BasicBlock* const block : Blocks())
    {
        for (Statement* const stmt : block->Statements())
        {
            for (GenTree* const tree : stmt->TreeList())
            {
                tree->ClearVN();
                tree->ClearAssertion();
                tree->gtCSEnum = NO_CSE;
            }
        }
    }
}

//------------------------------------------------------------------------
// RecomputeLoopInfo: Recompute flow graph annotations between opt-repeat iterations.
//
// Notes:
//    The intent of this method is to update all annotations computed on the flow graph
//    these annotations may have become stale during optimization, and need to be
//    up-to-date before running another iteration of optimizations.
//
void Compiler::RecomputeFlowGraphAnnotations()
{
    assert(opts.optRepeat);
    assert(JitConfig.JitOptRepeatCount() > 0);
    // Recompute reachability sets, dominators, and loops.
    optResetLoopInfo();

    fgRenumberBlocks();
    fgInvalidateDfsTree();
    fgDfsBlocksAndRemove();
    optFindLoops();

    // Should we call this using the phase method:
    //    DoPhase(this, PHASE_SET_BLOCK_WEIGHTS, &Compiler::optSetBlockWeights);
    // ? It could be called multiple times.
    optSetBlockWeights();

    if (m_domTree == nullptr)
    {
        m_domTree = FlowGraphDominatorTree::Build(m_dfsTree);
    }
}

/*****************************************************************************/
void Compiler::ProcessShutdownWork(ICorStaticInfo* statInfo)
{
}

/*****************************************************************************/

#ifdef DEBUG
void* forceFrameJIT; // used to force to frame &useful for fastchecked debugging

bool Compiler::skipMethod()
{
    static ConfigMethodRange fJitRange;
    fJitRange.EnsureInit(JitConfig.JitRange());
    assert(!fJitRange.Error());

    // Normally JitConfig.JitRange() is null, we don't want to skip
    // jitting any methods.
    //
    // So, the logic below relies on the fact that a null range string
    // passed to ConfigMethodRange represents the set of all methods.

    if (!fJitRange.Contains(info.compMethodHash()))
    {
        return true;
    }

    if (JitConfig.JitExclude().contains(info.compMethodHnd, info.compClassHnd, &info.compMethodInfo->args))
    {
        return true;
    }

    if (!JitConfig.JitInclude().isEmpty() &&
        !JitConfig.JitInclude().contains(info.compMethodHnd, info.compClassHnd, &info.compMethodInfo->args))
    {
        return true;
    }

    return false;
}

#endif

/*****************************************************************************/

int Compiler::compCompile(CORINFO_MODULE_HANDLE classPtr,
                          void**                methodCodePtr,
                          uint32_t*             methodCodeSize,
                          JitFlags*             compileFlags)
{
    // compInit should have set these already.
    noway_assert(info.compMethodInfo != nullptr);
    noway_assert(info.compCompHnd != nullptr);
    noway_assert(info.compMethodHnd != nullptr);

#ifdef FEATURE_JIT_METHOD_PERF
    static bool checkedForJitTimeLog = false;

    pCompJitTimer = nullptr;

    if (!checkedForJitTimeLog)
    {
        // Call into VM to get the config strings. FEATURE_JIT_METHOD_PERF is enabled for
        // retail builds. Do not call the regular Config helper here as it would pull
        // in a copy of the config parser into the clrjit.dll.
        InterlockedCompareExchangeT(&Compiler::compJitTimeLogFilename,
                                    (LPCWSTR)info.compCompHnd->getJitTimeLogFilename(), NULL);

        // At a process or module boundary clear the file and start afresh.
        JitTimer::PrintCsvHeader();

        checkedForJitTimeLog = true;
    }
    if ((Compiler::compJitTimeLogFilename != nullptr) || (JitTimeLogCsv() != nullptr))
    {
        pCompJitTimer = JitTimer::Create(this, info.compMethodInfo->ILCodeSize);
    }
#endif // FEATURE_JIT_METHOD_PERF

#ifdef DEBUG
    Compiler* me  = this;
    forceFrameJIT = (void*)&me; // let us see the this pointer in fastchecked build
#endif

#if FUNC_INFO_LOGGING
    LPCWSTR tmpJitFuncInfoFilename = JitConfig.JitFuncInfoFile();

    if (tmpJitFuncInfoFilename != nullptr)
    {
        LPCWSTR oldFuncInfoFileName =
            InterlockedCompareExchangeT(&compJitFuncInfoFilename, tmpJitFuncInfoFilename, NULL);
        if (oldFuncInfoFileName == nullptr)
        {
            assert(compJitFuncInfoFile == nullptr);
            compJitFuncInfoFile = _wfopen(compJitFuncInfoFilename, W("a"));
            if (compJitFuncInfoFile == nullptr)
            {
#if defined(DEBUG) && !defined(HOST_UNIX) // no 'perror' in the PAL
                perror("Failed to open JitFuncInfoLogFile");
#endif // defined(DEBUG) && !defined(HOST_UNIX)
            }
        }
    }
#endif // FUNC_INFO_LOGGING

    // if (s_compMethodsCount==0) setvbuf(jitstdout(), NULL, _IONBF, 0);

    if (compIsForInlining())
    {
        compileFlags->Clear(JitFlags::JIT_FLAG_OSR);
        info.compILEntry        = 0;
        info.compPatchpointInfo = nullptr;
    }
    else if (compileFlags->IsSet(JitFlags::JIT_FLAG_OSR))
    {
        // Fetch OSR info from the runtime
        info.compPatchpointInfo = info.compCompHnd->getOSRInfo(&info.compILEntry);
        assert(info.compPatchpointInfo != nullptr);
    }

#if defined(TARGET_ARM64)
    compFrameInfo = {0};
#endif

    virtualStubParamInfo = new (this, CMK_Unknown) VirtualStubParamInfo(IsTargetAbi(CORINFO_NATIVEAOT_ABI));

    // compMatchedVM is set to true if both CPU/ABI and OS are matching the execution engine requirements
    //
    // Do we have a matched VM? Or are we "abusing" the VM to help us do JIT work (such as using an x86 native VM
    // with an ARM-targeting "altjit").
    // Match CPU/ABI for compMatchedVM
    info.compMatchedVM = IMAGE_FILE_MACHINE_TARGET == info.compCompHnd->getExpectedTargetArchitecture();

    // Match OS for compMatchedVM
    CORINFO_EE_INFO* eeInfo = eeGetEEInfo();

#ifdef TARGET_OS_RUNTIMEDETERMINED
    noway_assert(TargetOS::OSSettingConfigured);
#endif

    if (TargetOS::IsApplePlatform)
    {
        info.compMatchedVM = info.compMatchedVM && (eeInfo->osType == CORINFO_APPLE);
    }
    else if (TargetOS::IsUnix)
    {
        if (TargetArchitecture::IsX64)
        {
            // Apple x64 uses the Unix jit variant in crossgen2, not a special jit
            info.compMatchedVM =
                info.compMatchedVM && ((eeInfo->osType == CORINFO_UNIX) || (eeInfo->osType == CORINFO_APPLE));
        }
        else
        {
            info.compMatchedVM = info.compMatchedVM && (eeInfo->osType == CORINFO_UNIX);
        }
    }
    else if (TargetOS::IsWindows)
    {
        info.compMatchedVM = info.compMatchedVM && (eeInfo->osType == CORINFO_WINNT);
    }

    // If we are not compiling for a matched VM, then we are getting JIT flags that don't match our target
    // architecture. The two main examples here are an ARM targeting altjit hosted on x86 and an ARM64
    // targeting altjit hosted on x64. (Though with cross-bitness work, the host doesn't necessarily need
    // to be of the same bitness.) In these cases, we need to fix up the JIT flags to be appropriate for
    // the target, as the VM's expected target may overlap bit flags with different meaning to our target.
    // Note that it might be better to do this immediately when setting the JIT flags in CILJit::compileMethod()
    // (when JitFlags::SetFromFlags() is called), but this is close enough. (To move this logic to
    // CILJit::compileMethod() would require moving the info.compMatchedVM computation there as well.)

    if (!info.compMatchedVM)
    {
        CORINFO_InstructionSetFlags instructionSetFlags;

        // We need to assume, by default, that all flags coming from the VM are invalid.
        instructionSetFlags.Reset();

        // We then add each available instruction set for the target architecture provided
        // that the corresponding JitConfig switch hasn't explicitly asked for it to be
        // disabled. This allows us to default to "everything" supported for altjit scenarios
        // while also still allowing instruction set opt-out providing users with the ability
        // to, for example, see and debug ARM64 codegen for any desired CPU configuration without
        // needing to have the hardware in question.

#if defined(TARGET_ARM64)
        if (JitConfig.EnableHWIntrinsic() != 0)
        {
            instructionSetFlags.AddInstructionSet(InstructionSet_ArmBase);
        }

        if (JitConfig.EnableArm64AdvSimd() != 0)
        {
            instructionSetFlags.AddInstructionSet(InstructionSet_AdvSimd);
        }

        if (JitConfig.EnableArm64Aes() != 0)
        {
            instructionSetFlags.AddInstructionSet(InstructionSet_Aes);
        }

        if (JitConfig.EnableArm64Crc32() != 0)
        {
            instructionSetFlags.AddInstructionSet(InstructionSet_Crc32);
        }

        if (JitConfig.EnableArm64Dp() != 0)
        {
            instructionSetFlags.AddInstructionSet(InstructionSet_Dp);
        }

        if (JitConfig.EnableArm64Rdm() != 0)
        {
            instructionSetFlags.AddInstructionSet(InstructionSet_Rdm);
        }

        if (JitConfig.EnableArm64Sha1() != 0)
        {
            instructionSetFlags.AddInstructionSet(InstructionSet_Sha1);
        }

        if (JitConfig.EnableArm64Sha256() != 0)
        {
            instructionSetFlags.AddInstructionSet(InstructionSet_Sha256);
        }

        if (JitConfig.EnableArm64Atomics() != 0)
        {
            instructionSetFlags.AddInstructionSet(InstructionSet_Atomics);
        }

        if (JitConfig.EnableArm64Dczva() != 0)
        {
            instructionSetFlags.AddInstructionSet(InstructionSet_Dczva);
        }

        if (JitConfig.EnableArm64Sve() != 0)
        {
            instructionSetFlags.AddInstructionSet(InstructionSet_Sve);
        }
#elif defined(TARGET_XARCH)
        if (JitConfig.EnableHWIntrinsic() != 0)
        {
            instructionSetFlags.AddInstructionSet(InstructionSet_X86Base);
        }

        if (JitConfig.EnableSSE() != 0)
        {
            instructionSetFlags.AddInstructionSet(InstructionSet_SSE);
        }

        if (JitConfig.EnableSSE2() != 0)
        {
            instructionSetFlags.AddInstructionSet(InstructionSet_SSE2);
        }

        if ((JitConfig.EnableSSE3() != 0) && (JitConfig.EnableSSE3_4() != 0))
        {
            instructionSetFlags.AddInstructionSet(InstructionSet_SSE3);
        }

        if (JitConfig.EnableSSSE3() != 0)
        {
            instructionSetFlags.AddInstructionSet(InstructionSet_SSSE3);
        }

        if (JitConfig.EnableSSE41() != 0)
        {
            instructionSetFlags.AddInstructionSet(InstructionSet_SSE41);
        }

        if (JitConfig.EnableSSE42() != 0)
        {
            instructionSetFlags.AddInstructionSet(InstructionSet_SSE42);
        }

        if (JitConfig.EnableAVX() != 0)
        {
            instructionSetFlags.AddInstructionSet(InstructionSet_AVX);
        }

        if (JitConfig.EnableAVX2() != 0)
        {
            instructionSetFlags.AddInstructionSet(InstructionSet_AVX2);
        }

        if (JitConfig.EnableAES() != 0)
        {
            instructionSetFlags.AddInstructionSet(InstructionSet_AES);
        }

        if (JitConfig.EnableBMI1() != 0)
        {
            instructionSetFlags.AddInstructionSet(InstructionSet_BMI1);
        }

        if (JitConfig.EnableBMI2() != 0)
        {
            instructionSetFlags.AddInstructionSet(InstructionSet_BMI2);
        }

        if (JitConfig.EnableFMA() != 0)
        {
            instructionSetFlags.AddInstructionSet(InstructionSet_FMA);
        }

        if (JitConfig.EnableLZCNT() != 0)
        {
            instructionSetFlags.AddInstructionSet(InstructionSet_LZCNT);
        }

        if (JitConfig.EnablePCLMULQDQ() != 0)
        {
            instructionSetFlags.AddInstructionSet(InstructionSet_PCLMULQDQ);
        }

        if (JitConfig.EnablePOPCNT() != 0)
        {
            instructionSetFlags.AddInstructionSet(InstructionSet_POPCNT);
        }

        if (JitConfig.EnableAVXVNNI() != 0)
        {
            instructionSetFlags.AddInstructionSet(InstructionSet_AVXVNNI);
        }

        if (JitConfig.EnableAVX512F() != 0)
        {
            instructionSetFlags.AddInstructionSet(InstructionSet_AVX512F);
        }

        if (JitConfig.EnableAVX512F_VL() != 0)
        {
            instructionSetFlags.AddInstructionSet(InstructionSet_AVX512F_VL);
        }

        if (JitConfig.EnableAVX512BW() != 0)
        {
            instructionSetFlags.AddInstructionSet(InstructionSet_AVX512BW);
        }

        if (JitConfig.EnableAVX512BW_VL() != 0)
        {
            instructionSetFlags.AddInstructionSet(InstructionSet_AVX512BW_VL);
        }

        if (JitConfig.EnableAVX512CD() != 0)
        {
            instructionSetFlags.AddInstructionSet(InstructionSet_AVX512CD);
        }

        if (JitConfig.EnableAVX512CD_VL() != 0)
        {
            instructionSetFlags.AddInstructionSet(InstructionSet_AVX512CD_VL);
        }

        if (JitConfig.EnableAVX512DQ() != 0)
        {
            instructionSetFlags.AddInstructionSet(InstructionSet_AVX512DQ);
        }

        if (JitConfig.EnableAVX512DQ_VL() != 0)
        {
            instructionSetFlags.AddInstructionSet(InstructionSet_AVX512DQ_VL);
        }

        if (JitConfig.EnableAVX512VBMI() != 0)
        {
            instructionSetFlags.AddInstructionSet(InstructionSet_AVX512VBMI);
        }

        if (JitConfig.EnableAVX512VBMI_VL() != 0)
        {
            instructionSetFlags.AddInstructionSet(InstructionSet_AVX512VBMI_VL);
        }
#endif

        // These calls are important and explicitly ordered to ensure that the flags are correct in
        // the face of missing or removed instruction sets. Without them, we might end up with incorrect
        // downstream checks.

        instructionSetFlags.Set64BitInstructionSetVariants();
        instructionSetFlags = EnsureInstructionSetFlagsAreValid(instructionSetFlags);

        compileFlags->SetInstructionSetFlags(instructionSetFlags);
    }

    compMaxUncheckedOffsetForNullObject = eeGetEEInfo()->maxUncheckedOffsetForNullObject;

    // Set the context for token lookup.
    if (compIsForInlining())
    {
        impTokenLookupContextHandle = impInlineInfo->tokenLookupContextHandle;

        assert(impInlineInfo->inlineCandidateInfo->clsHandle == info.compClassHnd);
        assert(impInlineInfo->inlineCandidateInfo->clsAttr == info.compCompHnd->getClassAttribs(info.compClassHnd));
        // printf("%x != %x\n", impInlineInfo->inlineCandidateInfo->clsAttr,
        // info.compCompHnd->getClassAttribs(info.compClassHnd));
        info.compClassAttr = impInlineInfo->inlineCandidateInfo->clsAttr;
    }
    else
    {
        impTokenLookupContextHandle = METHOD_BEING_COMPILED_CONTEXT();

        info.compClassAttr = info.compCompHnd->getClassAttribs(info.compClassHnd);
    }

#ifdef DEBUG
    if (JitConfig.EnableExtraSuperPmiQueries())
    {
        // This call to getClassModule/getModuleAssembly/getAssemblyName fails in crossgen2 due to these
        // APIs being unimplemented. So disable this extra info for pre-jit mode. See
        // https://github.com/dotnet/runtime/issues/48888.
        //
        // Ditto for some of the class name queries for generic params.
        //
        if (!compileFlags->IsSet(JitFlags::JIT_FLAG_PREJIT))
        {
            // Get the assembly name, to aid finding any particular SuperPMI method context function
            (void)info.compCompHnd->getAssemblyName(
                info.compCompHnd->getModuleAssembly(info.compCompHnd->getClassModule(info.compClassHnd)));

            // Fetch class names for the method's generic parameters.
            //
            CORINFO_SIG_INFO sig;
            info.compCompHnd->getMethodSig(info.compMethodHnd, &sig, nullptr);

            const unsigned classInst = sig.sigInst.classInstCount;
            if (classInst > 0)
            {
                for (unsigned i = 0; i < classInst; i++)
                {
                    eeGetClassName(sig.sigInst.classInst[i]);
                }
            }

            const unsigned methodInst = sig.sigInst.methInstCount;
            if (methodInst > 0)
            {
                for (unsigned i = 0; i < methodInst; i++)
                {
                    eeGetClassName(sig.sigInst.methInst[i]);
                }
            }
        }
    }
#endif // DEBUG

    info.compProfilerCallback = false; // Assume false until we are told to hook this method.

#ifdef DEBUG
    if (!compIsForInlining())
    {
        JitTls::GetLogEnv()->setCompiler(this);
    }

    // Have we been told to be more selective in our Jitting?
    if (skipMethod())
    {
        if (compIsForInlining())
        {
            compInlineResult->NoteFatal(InlineObservation::CALLEE_MARKED_AS_SKIPPED);
        }
        return CORJIT_SKIPPED;
    }

#endif // DEBUG

    /* Setup an error trap */

    struct Param
    {
        Compiler* pThis;

        CORINFO_MODULE_HANDLE classPtr;
        COMP_HANDLE           compHnd;
        CORINFO_METHOD_INFO*  methodInfo;
        void**                methodCodePtr;
        uint32_t*             methodCodeSize;
        JitFlags*             compileFlags;

        int result;
    } param;
    param.pThis          = this;
    param.classPtr       = classPtr;
    param.compHnd        = info.compCompHnd;
    param.methodInfo     = info.compMethodInfo;
    param.methodCodePtr  = methodCodePtr;
    param.methodCodeSize = methodCodeSize;
    param.compileFlags   = compileFlags;
    param.result         = CORJIT_INTERNALERROR;

#ifdef TARGET_WASM
    // normally done in codegencommon.cpp, but that file is not included
    genCallSite2DebugInfoMap = nullptr;
#endif // TARGET_WASM

    setErrorTrap(info.compCompHnd, Param*, pParam, &param) // ERROR TRAP: Start normal block
    {
        pParam->result =
            pParam->pThis->compCompileHelper(pParam->classPtr, pParam->compHnd, pParam->methodInfo,
                                             pParam->methodCodePtr, pParam->methodCodeSize, pParam->compileFlags);
    }
    finallyErrorTrap() // ERROR TRAP: The following block handles errors
    {
        /* Cleanup  */

        if (compIsForInlining())
        {
            goto DoneCleanUp;
        }

#ifndef TARGET_WASM
        /* Tell the emitter that we're done with this function */

        GetEmitter()->emitEndCG();
#endif // !TARGET_WASM

    DoneCleanUp:
        compDone();
    }
    endErrorTrap() // ERROR TRAP: End

    return param.result;
}

#if defined(DEBUG)
//------------------------------------------------------------------------
// compMethodHash: get hash code for currently jitted method
//
// Returns:
//    Hash based on method's full name
//
unsigned Compiler::Info::compMethodHash() const
{
    if (compMethodHashPrivate == 0)
    {
        // compMethodHashPrivate = compCompHnd->getMethodHash(compMethodHnd);
        assert(compFullName != nullptr);
        assert(*compFullName != 0);
        COUNT_T hash = HashStringA(compFullName); // Use compFullName to generate the hash, as it contains the signature
                                                  // and return type
        compMethodHashPrivate = hash;
    }
    return compMethodHashPrivate;
}

//------------------------------------------------------------------------
// compMethodHash: get hash code for specified method
//
// Arguments:
//    methodHnd - method of interest
//
// Returns:
//    Hash based on method's full name
//
unsigned Compiler::compMethodHash(CORINFO_METHOD_HANDLE methodHnd)
{
    // If this is the root method, delegate to the caching version
    //
    if (methodHnd == info.compMethodHnd)
    {
        return info.compMethodHash();
    }

    // Else compute from scratch. Might consider caching this too.
    //
    unsigned    methodHash = 0;
    const char* calleeName = eeGetMethodFullName(methodHnd);

    if (calleeName != nullptr)
    {
        methodHash = HashStringA(calleeName);
    }
    else
    {
        methodHash = info.compCompHnd->getMethodHash(methodHnd);
    }

    return methodHash;
}

#endif // defined(DEBUG)

void Compiler::compCompileFinish()
{
#if defined(DEBUG) || MEASURE_NODE_SIZE || MEASURE_BLOCK_SIZE || DISPLAY_SIZES || CALL_ARG_STATS
    genMethodCnt++;
#endif

#if MEASURE_MEM_ALLOC
    {
        compArenaAllocator->finishMemStats();
        memAllocHist.record((unsigned)((compArenaAllocator->getTotalBytesAllocated() + 1023) / 1024));
        memUsedHist.record((unsigned)((compArenaAllocator->getTotalBytesUsed() + 1023) / 1024));

        Metrics.BytesAllocated = (int64_t)compArenaAllocator->getTotalBytesUsed();
    }

#ifdef DEBUG
    if (s_dspMemStats || verbose)
    {
        printf("\nAllocations for %s (MethodHash=%08x)\n", info.compFullName, info.compMethodHash());
        compArenaAllocator->dumpMemStats(jitstdout());
    }
#endif // DEBUG
#endif // MEASURE_MEM_ALLOC

#if LOOP_HOIST_STATS
    AddLoopHoistStats();
#endif // LOOP_HOIST_STATS

#if MEASURE_NODE_SIZE
    genTreeNcntHist.record(static_cast<unsigned>(genNodeSizeStatsPerFunc.genTreeNodeCnt));
    genTreeNsizHist.record(static_cast<unsigned>(genNodeSizeStatsPerFunc.genTreeNodeSize));
#endif

#if defined(DEBUG)
    // Small methods should fit in ArenaAllocator::getDefaultPageSize(), or else
    // we should bump up ArenaAllocator::getDefaultPageSize()

    if ((info.compILCodeSize <= 32) &&     // Is it a reasonably small method?
        (info.compNativeCodeSize < 512) && // Some trivial methods generate huge native code. eg. pushing a single huge
                                           // struct
        (impInlinedCodeSize <= 128) &&     // Is the inlining reasonably bounded?
                                           // Small methods cannot meaningfully have a big number of locals
                                           // or arguments. We always track arguments at the start of
                                           // the prolog which requires memory
        (info.compLocalsCount <= 32) && !opts.MinOpts() && // We may have too many local variables, etc
        (getJitStressLevel() == 0) &&                      // We need extra memory for stress
        !opts.optRepeat &&                                 // We need extra memory to repeat opts
        !compArenaAllocator->bypassHostAllocator() && // ArenaAllocator::getDefaultPageSize() is artificially low for
                                                      // DirectAlloc
        // Factor of 2x is because data-structures are bigger under DEBUG
        (compArenaAllocator->getTotalBytesAllocated() > (2 * ArenaAllocator::getDefaultPageSize())) &&
        // RyuJIT backend needs memory tuning! TODO-Cleanup: remove this case when memory tuning is complete.
        (compArenaAllocator->getTotalBytesAllocated() > (10 * ArenaAllocator::getDefaultPageSize())) &&
        !verbose) // We allocate lots of memory to convert sets to strings for JitDump
    {
        genSmallMethodsNeedingExtraMemoryCnt++;

        // Less than 1% of all methods should run into this.
        // We cannot be more strict as there are always degenerate cases where we
        // would need extra memory (like huge structs as locals - see lvaSetStruct()).
        assert((genMethodCnt < 500) || (genSmallMethodsNeedingExtraMemoryCnt < (genMethodCnt / 100)));
    }
#endif // DEBUG

#if defined(DEBUG)

    m_inlineStrategy->DumpData();

    if (JitConfig.JitInlineDumpXmlFile() != nullptr)
    {
        FILE* file = _wfopen(JitConfig.JitInlineDumpXmlFile(), W("a"));
        if (file != nullptr)
        {
            m_inlineStrategy->DumpXml(file);
            fclose(file);
        }
        else
        {
            m_inlineStrategy->DumpXml();
        }
    }
    else
    {
        m_inlineStrategy->DumpXml();
    }

#endif

#ifdef DEBUG
    if (opts.dspOrder)
    {
        // mdMethodDef __stdcall CEEInfo::getMethodDefFromMethod(CORINFO_METHOD_HANDLE hMethod)
        mdMethodDef currentMethodToken = info.compCompHnd->getMethodDefFromMethod(info.compMethodHnd);

        static bool headerPrinted = false;
        if (!headerPrinted)
        {
            // clang-format off
            headerPrinted = true;
            printf("         |  Profiled   | Method   |   Method has    |   calls   | Num |LclV |AProp| CSE |   Perf  |bytes | %3s codesize| \n", Target::g_tgtCPUName);
            printf(" mdToken |  CNT |  RGN |    Hash  | EH | FRM | LOOP | NRM | IND | BBs | Cnt | Cnt | Cnt |  Score  |  IL  |   HOT | CLD | method name \n");
            printf("---------+------+------+----------+----+-----+------+-----+-----+-----+-----+-----+-----+---------+------+-------+-----+\n");
            //      06001234 | 1234 |  HOT | 0f1e2d3c | EH | ebp | LOOP |  15 |   6 |  12 |  17 |  12 |   8 | 1234.56 |  145 |  1234 | 123 | System.Example(int)
            // clang-format on
        }

        printf("%08X | ", currentMethodToken);

        if (fgHaveProfileWeights())
        {
            if (fgCalledCount < 1000)
            {
                printf("%4.0f | ", fgCalledCount);
            }
            else if (fgCalledCount < 1000000)
            {
                printf("%3.0fK | ", fgCalledCount / 1000);
            }
            else
            {
                printf("%3.0fM | ", fgCalledCount / 1000000);
            }
        }
        else
        {
            printf("     | ");
        }

        CorInfoRegionKind regionKind = info.compMethodInfo->regionKind;

        if (opts.altJit)
        {
            printf("ALT | ");
        }
        else if (regionKind == CORINFO_REGION_NONE)
        {
            printf("     | ");
        }
        else if (regionKind == CORINFO_REGION_HOT)
        {
            printf(" HOT | ");
        }
        else if (regionKind == CORINFO_REGION_COLD)
        {
            printf("COLD | ");
        }
        else if (regionKind == CORINFO_REGION_JIT)
        {
            printf(" JIT | ");
        }
        else
        {
            printf("UNKN | ");
        }

        printf("%08x | ", info.compMethodHash());

        if (compHndBBtabCount > 0)
        {
            printf("EH | ");
        }
        else
        {
            printf("   | ");
        }

        if (rpFrameType == FT_EBP_FRAME)
        {
            printf("%3s | ", STR_FPBASE);
        }
        else if (rpFrameType == FT_ESP_FRAME)
        {
            printf("%3s | ", STR_SPBASE);
        }
#if DOUBLE_ALIGN
        else if (rpFrameType == FT_DOUBLE_ALIGN_FRAME)
        {
            printf("dbl | ");
        }
#endif
        else // (rpFrameType == FT_NOT_SET)
        {
            printf("??? | ");
        }

        if (fgHasLoops)
        {
            printf("LOOP |");
        }
        else
        {
            printf("     |");
        }

        printf(" %3d |", optCallCount);
        printf(" %3d |", optIndirectCallCount);
        printf(" %3d |", Metrics.BasicBlocksAtCodegen);
        printf(" %3d |", lvaCount);

        if (opts.MinOpts())
        {
            printf("  MinOpts  |");
        }
        else
        {
            printf(" %3d |", optAssertionCount);
            printf(" %3d |", optCSEcount);
        }

        if (Metrics.PerfScore < 9999.995)
        {
            printf(" %7.2f |", Metrics.PerfScore);
        }
        else
        {
            printf(" %7.0f |", Metrics.PerfScore);
        }

        printf(" %4d |", info.compMethodInfo->ILCodeSize);
        printf(" %5d |", info.compTotalHotCodeSize);
        printf(" %3d |", info.compTotalColdCodeSize);

        printf(" %s\n", eeGetMethodFullName(info.compMethodHnd));
        printf(""); // in our logic this causes a flush
    }

    JITDUMP("Final metrics:\n");
    Metrics.report(this);
    DBEXEC(verbose, Metrics.dump());

    if (verbose)
    {
        printf("\n****** DONE compiling %s\n", info.compFullName);
        printf(""); // in our logic this causes a flush
    }

#if TRACK_ENREG_STATS
    for (unsigned i = 0; i < lvaCount; ++i)
    {
        const LclVarDsc* varDsc = lvaGetDesc(i);

        if (varDsc->lvRefCnt() != 0)
        {
            s_enregisterStats.RecordLocal(varDsc);
        }
    }
#endif // TRACK_ENREG_STATS

    // Only call _DbgBreakCheck when we are jitting, not when we are ngen-ing
    // For ngen the int3 or breakpoint instruction will be right at the
    // start of the ngen method and we will stop when we execute it.
    //
    if (!opts.jitFlags->IsSet(JitFlags::JIT_FLAG_PREJIT))
    {
        if (compJitHaltMethod())
        {
#if !defined(HOST_UNIX)
            // TODO-UNIX: re-enable this when we have an OS that supports a pop-up dialog

            // Don't do an assert, but just put up the dialog box so we get just-in-time debugger
            // launching.  When you hit 'retry' it will continue and naturally stop at the INT 3
            // that the JIT put in the code
            _DbgBreakCheck(__FILE__, __LINE__, "JitHalt");
#endif
        }
    }
#endif // DEBUG
}

#ifdef PSEUDORANDOM_NOP_INSERTION
// this is zlib adler32 checksum.  source came from windows base

#define BASE 65521L // largest prime smaller than 65536
#define NMAX 5552
// NMAX is the largest n such that 255n(n+1)/2 + (n+1)(BASE-1) <= 2^32-1

#define DO1(buf, i)                                                                                                    \
    {                                                                                                                  \
        s1 += buf[i];                                                                                                  \
        s2 += s1;                                                                                                      \
    }
#define DO2(buf, i)                                                                                                    \
    DO1(buf, i);                                                                                                       \
    DO1(buf, i + 1);
#define DO4(buf, i)                                                                                                    \
    DO2(buf, i);                                                                                                       \
    DO2(buf, i + 2);
#define DO8(buf, i)                                                                                                    \
    DO4(buf, i);                                                                                                       \
    DO4(buf, i + 4);
#define DO16(buf)                                                                                                      \
    DO8(buf, 0);                                                                                                       \
    DO8(buf, 8);

unsigned adler32(unsigned adler, char* buf, unsigned int len)
{
    unsigned int s1 = adler & 0xffff;
    unsigned int s2 = (adler >> 16) & 0xffff;
    int          k;

    if (buf == NULL)
        return 1L;

    while (len > 0)
    {
        k = len < NMAX ? len : NMAX;
        len -= k;
        while (k >= 16)
        {
            DO16(buf);
            buf += 16;
            k -= 16;
        }
        if (k != 0)
            do
            {
                s1 += *buf++;
                s2 += s1;
            } while (--k);
        s1 %= BASE;
        s2 %= BASE;
    }
    return (s2 << 16) | s1;
}
#endif

unsigned getMethodBodyChecksum(_In_z_ char* code, int size)
{
#ifdef PSEUDORANDOM_NOP_INSERTION
    return adler32(0, code, size);
#else
    return 0;
#endif
}

int Compiler::compCompileHelper(CORINFO_MODULE_HANDLE classPtr,
                                COMP_HANDLE           compHnd,
                                CORINFO_METHOD_INFO*  methodInfo,
                                void**                methodCodePtr,
                                uint32_t*             methodCodeSize,
                                JitFlags*             compileFlags)
{
    CORINFO_METHOD_HANDLE methodHnd = info.compMethodHnd;

    info.compCode         = methodInfo->ILCode;
    info.compILCodeSize   = methodInfo->ILCodeSize;
    info.compILImportSize = 0;

    if (info.compILCodeSize == 0)
    {
        BADCODE("code size is zero");
    }

    if (compIsForInlining())
    {
#ifdef DEBUG
        unsigned methAttr_Old  = impInlineInfo->inlineCandidateInfo->methAttr;
        unsigned methAttr_New  = info.compCompHnd->getMethodAttribs(info.compMethodHnd);
        unsigned flagsToIgnore = CORINFO_FLG_DONT_INLINE | CORINFO_FLG_FORCEINLINE;
        assert((methAttr_Old & (~flagsToIgnore)) == (methAttr_New & (~flagsToIgnore)));
#endif

        info.compFlags    = impInlineInfo->inlineCandidateInfo->methAttr;
        compInlineContext = impInlineInfo->inlineContext;
    }
    else
    {
        info.compFlags = info.compCompHnd->getMethodAttribs(info.compMethodHnd);
#ifdef PSEUDORANDOM_NOP_INSERTION
        info.compChecksum = getMethodBodyChecksum((char*)methodInfo->ILCode, methodInfo->ILCodeSize);
#endif
        compInlineContext = m_inlineStrategy->GetRootContext();
    }

    compSwitchedToOptimized = false;
    compSwitchedToMinOpts   = false;

    // compInitOptions will set the correct verbose flag.

    compInitOptions(compileFlags);

    if (!compIsForInlining() && !opts.altJit && opts.jitFlags->IsSet(JitFlags::JIT_FLAG_ALT_JIT))
    {
        // We're an altjit, but the DOTNET_AltJit configuration did not say to compile this method,
        // so skip it.
        return CORJIT_SKIPPED;
    }

#ifdef DEBUG

    if (verbose)
    {
        printf("IL to import:\n");
        dumpILRange(info.compCode, info.compILCodeSize);
    }

#endif

    // Check for DOTNET_AggressiveInlining
    if (JitConfig.JitAggressiveInlining())
    {
        compDoAggressiveInlining = true;
    }

    if (compDoAggressiveInlining)
    {
        info.compFlags |= CORINFO_FLG_FORCEINLINE;
    }

#ifdef DEBUG

    // Check for ForceInline stress.
    if (compStressCompile(STRESS_FORCE_INLINE, 0))
    {
        info.compFlags |= CORINFO_FLG_FORCEINLINE;
    }

    if (compIsForInlining())
    {
        JITLOG((LL_INFO100000, "\nINLINER impTokenLookupContextHandle for %s is 0x%p.\n",
                eeGetMethodFullName(info.compMethodHnd), dspPtr(impTokenLookupContextHandle)));
    }

#endif // DEBUG

    impCanReimport = compStressCompile(STRESS_CHK_REIMPORT, 15);

    /* Initialize set a bunch of global values */

    info.compScopeHnd      = classPtr;
    info.compXcptnsCount   = methodInfo->EHcount;
    info.compMaxStack      = methodInfo->maxStack;
    compHndBBtab           = nullptr;
    compHndBBtabCount      = 0;
    compHndBBtabAllocCount = 0;

    info.compNativeCodeSize            = 0;
    info.compTotalHotCodeSize          = 0;
    info.compTotalColdCodeSize         = 0;
    info.compHandleHistogramProbeCount = 0;

    compHasBackwardJump          = false;
    compHasBackwardJumpInHandler = false;

#ifdef DEBUG
    compCurBB = nullptr;
    lvaTable  = nullptr;

    // Reset node and block ID counter
    compGenTreeID    = 0;
    compStatementID  = 0;
    compBasicBlockID = 0;
#endif

#ifdef TARGET_ARM64
    info.compNeedsConsecutiveRegisters = false;
#endif

#ifndef TARGET_WASM
    /* Initialize emitter */

    if (!compIsForInlining())
    {
        codeGen->GetEmitter()->emitBegCG(this, compHnd);
    }
#endif // !TARGET_WASM

    info.compIsStatic = (info.compFlags & CORINFO_FLG_STATIC) != 0;

    info.compPublishStubParam = opts.jitFlags->IsSet(JitFlags::JIT_FLAG_PUBLISH_SECRET_PARAM);

    info.compHasNextCallRetAddr = false;

    if (opts.IsReversePInvoke())
    {
        bool unused;
        info.compCallConv = info.compCompHnd->getUnmanagedCallConv(methodInfo->ftn, nullptr, &unused);
        info.compArgOrder = Target::g_tgtUnmanagedArgOrder;
    }
    else
    {
        info.compCallConv = CorInfoCallConvExtension::Managed;
        info.compArgOrder = Target::g_tgtArgOrder;
    }

    info.compIsVarArgs = false;

    switch (methodInfo->args.getCallConv())
    {
        case CORINFO_CALLCONV_NATIVEVARARG:
        case CORINFO_CALLCONV_VARARG:
            info.compIsVarArgs = true;
            break;
        default:
            break;
    }

    info.compRetType = JITtype2varType(methodInfo->args.retType);
    if (info.compRetType == TYP_STRUCT)
    {
        info.compRetType = impNormStructType(methodInfo->args.retTypeClass);
    }

    info.compUnmanagedCallCountWithGCTransition = 0;
    info.compLvFrameListRoot                    = BAD_VAR_NUM;

    info.compInitMem = ((methodInfo->options & CORINFO_OPT_INIT_LOCALS) != 0);

    /* Allocate the local variable table */

    lvaInitTypeRef();

    compInitDebuggingInfo();

    // If are an altjit and have patchpoint info, we might need to tweak the frame size
    // so it's plausible for the altjit architecture.
    //
    if (!info.compMatchedVM && compileFlags->IsSet(JitFlags::JIT_FLAG_OSR))
    {
        assert(info.compLocalsCount == info.compPatchpointInfo->NumberOfLocals());
        const int totalFrameSize = info.compPatchpointInfo->TotalFrameSize();

        int frameSizeUpdate = 0;

#if defined(TARGET_AMD64)
        if ((totalFrameSize % 16) != 8)
        {
            frameSizeUpdate = 8;
        }
#elif defined(TARGET_ARM64) || defined(TARGET_LOONGARCH64) || defined(TARGET_RISCV64)
        if ((totalFrameSize & 0xf) != 0)
        {
            frameSizeUpdate = 8;
        }
#endif
        if (frameSizeUpdate != 0)
        {
            JITDUMP("Mismatched altjit + OSR -- updating tier0 frame size from %d to %d\n", totalFrameSize,
                    totalFrameSize + frameSizeUpdate);

            // Allocate a local copy with altered frame size.
            //
            const unsigned        patchpointInfoSize = PatchpointInfo::ComputeSize(info.compLocalsCount);
            PatchpointInfo* const newInfo =
                (PatchpointInfo*)getAllocator(CMK_Unknown).allocate<char>(patchpointInfoSize);

            newInfo->Initialize(info.compLocalsCount, totalFrameSize + frameSizeUpdate);
            newInfo->Copy(info.compPatchpointInfo);

            // Swap it in place.
            //
            info.compPatchpointInfo = newInfo;
        }
    }

#ifdef DEBUG
    if (compIsForInlining())
    {
        compBasicBlockID = impInlineInfo->InlinerCompiler->compBasicBlockID;
    }
#endif

    const bool forceInline = !!(info.compFlags & CORINFO_FLG_FORCEINLINE);

    if (!compIsForInlining() && opts.jitFlags->IsSet(JitFlags::JIT_FLAG_PREJIT))
    {
        // We're prejitting the root method. We also will analyze it as
        // a potential inline candidate.
        InlineResult prejitResult(this, methodHnd, "prejit");

        // Profile data allows us to avoid early "too many IL bytes" outs.
        prejitResult.NoteBool(InlineObservation::CALLSITE_HAS_PROFILE_WEIGHTS, fgHaveSufficientProfileWeights());

        // Do the initial inline screen.
        impCanInlineIL(methodHnd, methodInfo, forceInline, &prejitResult);

        // Temporarily install the prejitResult as the
        // compInlineResult so it's available to fgFindJumpTargets
        // and can accumulate more observations as the IL is
        // scanned.
        //
        // We don't pass prejitResult in as a parameter to avoid
        // potential aliasing confusion -- the other call to
        // fgFindBasicBlocks may have set up compInlineResult and
        // the code in fgFindJumpTargets references that data
        // member extensively.
        assert(compInlineResult == nullptr);
        assert(impInlineInfo == nullptr);
        compInlineResult = &prejitResult;

        // Find the basic blocks. We must do this regardless of
        // inlineability, since we are prejitting this method.
        //
        // This will also update the status of this method as
        // an inline candidate.
        fgFindBasicBlocks();

        // Undo the temporary setup.
        assert(compInlineResult == &prejitResult);
        compInlineResult = nullptr;

        // If still a viable, discretionary inline, assess
        // profitability.
        if (prejitResult.IsDiscretionaryCandidate())
        {
            prejitResult.DetermineProfitability(methodInfo);
        }

        m_inlineStrategy->NotePrejitDecision(prejitResult);

        // Handle the results of the inline analysis.
        if (prejitResult.IsFailure())
        {
            // This method is a bad inlinee according to our
            // analysis.  We will let the InlineResult destructor
            // mark it as noinline in the prejit image to save the
            // jit some work.
            //
            // This decision better not be context-dependent.
            assert(prejitResult.IsNever());
        }
        else
        {
            // This looks like a viable inline candidate.  Since
            // we're not actually inlining, don't report anything.
            prejitResult.SetSuccessResult(INLINE_PREJIT_SUCCESS);
        }
    }
    else
    {
        // We are jitting the root method, or inlining.
        fgFindBasicBlocks();
    }

    // If we're inlining and the candidate is bad, bail out.
    if (compDonotInline())
    {
        goto _Next;
    }

    // We may decide to optimize this method,
    // to avoid spending a long time stuck in Tier0 code.
    //
    if (fgCanSwitchToOptimized())
    {
        // We only expect to be able to do this at Tier0.
        //
        assert(opts.jitFlags->IsSet(JitFlags::JIT_FLAG_TIER0));

        // Normal tiering should bail us out of Tier0 tail call induced loops.
        // So keep these methods in Tier0 if we're gathering PGO data.
        // If we're not gathering PGO, then switch these to optimized to
        // minimize the number of tail call helper stubs we might need.
        // Reconsider this if/when we're able to share those stubs.
        //
        // Honor the config setting that tells the jit to
        // always optimize methods with loops.
        //
        // If neither of those apply, and OSR is enabled, the jit may still
        // decide to optimize, if there's something in the method that
        // OSR currently cannot handle, or we're optionally suppressing
        // OSR by method hash.
        //
        const char* reason = nullptr;

        if (compTailPrefixSeen && !opts.jitFlags->IsSet(JitFlags::JIT_FLAG_BBINSTR))
        {
            reason = "tail.call and not BBINSTR";
        }
        else if (compHasBackwardJump && ((info.compFlags & CORINFO_FLG_DISABLE_TIER0_FOR_LOOPS) != 0))
        {
            reason = "loop";
        }

        if (compHasBackwardJump && (reason == nullptr) && (JitConfig.TC_OnStackReplacement() > 0))
        {
            bool canEscapeViaOSR = compCanHavePatchpoints(&reason);

#ifdef DEBUG
            if (canEscapeViaOSR)
            {
                // Optionally disable OSR by method hash. This will force any
                // method that might otherwise get trapped in Tier0 to be optimized.
                //
                static ConfigMethodRange JitEnableOsrRange;
                JitEnableOsrRange.EnsureInit(JitConfig.JitEnableOsrRange());
                const unsigned hash = impInlineRoot()->info.compMethodHash();
                if (!JitEnableOsrRange.Contains(hash))
                {
                    canEscapeViaOSR = false;
                    reason          = "OSR disabled by JitEnableOsrRange";
                }
            }
#endif

            if (canEscapeViaOSR)
            {
                JITDUMP("\nOSR enabled for this method\n");
                if (compHasBackwardJump && !compTailPrefixSeen &&
                    opts.jitFlags->IsSet(JitFlags::JIT_FLAG_BBINSTR_IF_LOOPS) && opts.IsTier0())
                {
                    assert((info.compFlags & CORINFO_FLG_DISABLE_TIER0_FOR_LOOPS) == 0);
                    opts.jitFlags->Set(JitFlags::JIT_FLAG_BBINSTR);
                    JITDUMP("\nEnabling instrumentation for this method so OSR'd version will have a profile.\n");
                }
            }
            else
            {
                JITDUMP("\nOSR disabled for this method: %s\n", reason);
                assert(reason != nullptr);
            }
        }

        if (reason != nullptr)
        {
            fgSwitchToOptimized(reason);
        }
    }

    compSetOptimizationLevel();

    if ((JitConfig.JitDisasmOnlyOptimized() != 0) && (!opts.OptimizationEnabled()))
    {
        // Disable JitDisasm for non-optimized code.
        opts.disAsm = false;
    }

#ifdef DEBUG
    {
        const char* tieringName = compGetTieringName(true);
        JitMetadata::report(this, JitMetadata::TieringName, tieringName, strlen(tieringName));
    }
#endif

#if COUNT_BASIC_BLOCKS
    bbCntTable.record(fgBBcount);

    if (fgBBcount == 1)
    {
        bbOneBBSizeTable.record(methodInfo->ILCodeSize);
    }
#endif // COUNT_BASIC_BLOCKS

#ifdef DEBUG
    if (verbose)
    {
        printf("Basic block list for '%s'\n", info.compFullName);
        fgDispBasicBlocks();
    }
#endif

    compMethodID = 0;
#ifdef DEBUG
    /* Give the function a unique number */

    if (opts.disAsm || verbose)
    {
        compMethodID = ~info.compMethodHash() & 0xffff;
    }
    else
    {
        compMethodID = InterlockedIncrement(&s_compMethodsCount);
    }
#endif

    if (compIsForInlining())
    {
        compInlineResult->NoteInt(InlineObservation::CALLEE_NUMBER_OF_BASIC_BLOCKS, fgBBcount);

        if (compInlineResult->IsFailure())
        {
            goto _Next;
        }
    }

#ifdef DEBUG
    if (compIsForInlining())
    {
        compGenTreeID   = impInlineInfo->InlinerCompiler->compGenTreeID;
        compStatementID = impInlineInfo->InlinerCompiler->compStatementID;
    }
#endif

    compCompile(methodCodePtr, methodCodeSize, compileFlags);

#ifdef DEBUG
    if (compIsForInlining())
    {
        impInlineInfo->InlinerCompiler->compGenTreeID    = compGenTreeID;
        impInlineInfo->InlinerCompiler->compStatementID  = compStatementID;
        impInlineInfo->InlinerCompiler->compBasicBlockID = compBasicBlockID;
    }
#endif

_Next:

    if (compDonotInline())
    {
        // Verify we have only one inline result in play.
        assert(impInlineInfo->inlineResult == compInlineResult);
    }

    if (!compIsForInlining())
    {
        compCompileFinish();

        // Did we just compile for a target architecture that the VM isn't expecting? If so, the VM
        // can't used the generated code (and we better be an AltJit!).

        if (!info.compMatchedVM)
        {
            return CORJIT_SKIPPED;
        }

#ifdef DEBUG
        if (opts.jitFlags->IsSet(JitFlags::JIT_FLAG_ALT_JIT) && JitConfig.RunAltJitCode() == 0)
        {
            return CORJIT_SKIPPED;
        }
#endif // DEBUG
    }

    /* Success! */
    return CORJIT_OK;
}

//------------------------------------------------------------------------
// compFindLocalVarLinear: Linear search for variable's scope containing offset.
//
// Arguments:
//     varNum    The variable number to search for in the array of scopes.
//     offs      The offset value which should occur within the life of the variable.
//
// Return Value:
//     VarScopeDsc* of a matching variable that contains the offset within its life
//     begin and life end or nullptr when there is no match found.
//
//  Description:
//     Linear search for matching variables with their life begin and end containing
//     the offset.
//     or NULL if one couldn't be found.
//
//  Note:
//     Usually called for scope count = 4. Could be called for values upto 8.
//
VarScopeDsc* Compiler::compFindLocalVarLinear(unsigned varNum, unsigned offs)
{
    for (unsigned i = 0; i < info.compVarScopesCount; i++)
    {
        VarScopeDsc* dsc = &info.compVarScopes[i];
        if ((dsc->vsdVarNum == varNum) && (dsc->vsdLifeBeg <= offs) && (dsc->vsdLifeEnd > offs))
        {
            return dsc;
        }
    }
    return nullptr;
}

//------------------------------------------------------------------------
// compFindLocalVar: Search for variable's scope containing offset.
//
// Arguments:
//    varNum    The variable number to search for in the array of scopes.
//    offs      The offset value which should occur within the life of the variable.
//
// Return Value:
//    VarScopeDsc* of a matching variable that contains the offset within its life
//    begin and life end.
//    or NULL if one couldn't be found.
//
//  Description:
//     Linear search for matching variables with their life begin and end containing
//     the offset only when the scope count is < MAX_LINEAR_FIND_LCL_SCOPELIST,
//     else use the hashtable lookup.
//
VarScopeDsc* Compiler::compFindLocalVar(unsigned varNum, unsigned offs)
{
    if (info.compVarScopesCount < MAX_LINEAR_FIND_LCL_SCOPELIST)
    {
        return compFindLocalVarLinear(varNum, offs);
    }
    else
    {
        VarScopeDsc* ret = compFindLocalVar(varNum, offs, offs);
        assert(ret == compFindLocalVarLinear(varNum, offs));
        return ret;
    }
}

//------------------------------------------------------------------------
// compFindLocalVar: Search for variable's scope containing offset.
//
// Arguments:
//    varNum    The variable number to search for in the array of scopes.
//    lifeBeg   The life begin of the variable's scope
//    lifeEnd   The life end of the variable's scope
//
// Return Value:
//    VarScopeDsc* of a matching variable that contains the offset within its life
//    begin and life end, or NULL if one couldn't be found.
//
//  Description:
//     Following are the steps used:
//     1. Index into the hashtable using varNum.
//     2. Iterate through the linked list at index varNum to find a matching
//        var scope.
//
VarScopeDsc* Compiler::compFindLocalVar(unsigned varNum, unsigned lifeBeg, unsigned lifeEnd)
{
    assert(compVarScopeMap != nullptr);

    VarScopeMapInfo* info;
    if (compVarScopeMap->Lookup(varNum, &info))
    {
        VarScopeListNode* list = info->head;
        while (list != nullptr)
        {
            if ((list->data->vsdLifeBeg <= lifeBeg) && (list->data->vsdLifeEnd > lifeEnd))
            {
                return list->data;
            }
            list = list->next;
        }
    }
    return nullptr;
}

//-------------------------------------------------------------------------
// compInitVarScopeMap: Create a scope map so it can be looked up by varNum
//
//  Description:
//     Map.K => Map.V :: varNum => List(ScopeDsc)
//
//     Create a scope map that can be indexed by varNum and can be iterated
//     on it's values to look for matching scope when given an offs or
//     lifeBeg and lifeEnd.
//
//  Notes:
//     1. Build the map only when we think linear search is slow, i.e.,
//     MAX_LINEAR_FIND_LCL_SCOPELIST is large.
//     2. Linked list preserves original array order.
//
void Compiler::compInitVarScopeMap()
{
    if (info.compVarScopesCount < MAX_LINEAR_FIND_LCL_SCOPELIST)
    {
        return;
    }

    assert(compVarScopeMap == nullptr);

    compVarScopeMap = new (getAllocator()) VarNumToScopeDscMap(getAllocator());

    // 599 prime to limit huge allocations; for ex: duplicated scopes on single var.
<<<<<<< HEAD
    compVarScopeMap->Reallocate(min(info.compVarScopesCount, 599U));
=======
    compVarScopeMap->Reallocate(min(info.compVarScopesCount, 599u));
>>>>>>> e126f8ff

    for (unsigned i = 0; i < info.compVarScopesCount; ++i)
    {
        unsigned varNum = info.compVarScopes[i].vsdVarNum;

        VarScopeListNode* node = VarScopeListNode::Create(&info.compVarScopes[i], getAllocator());

        // Index by varNum and if the list exists append "node" to the "list".
        VarScopeMapInfo* info;
        if (compVarScopeMap->Lookup(varNum, &info))
        {
            info->tail->next = node;
            info->tail       = node;
        }
        // Create a new list.
        else
        {
            info = VarScopeMapInfo::Create(node, getAllocator());
            compVarScopeMap->Set(varNum, info);
        }
    }
}

struct genCmpLocalVarLifeBeg
{
    bool operator()(const VarScopeDsc* elem1, const VarScopeDsc* elem2)
    {
        return elem1->vsdLifeBeg < elem2->vsdLifeBeg;
    }
};

struct genCmpLocalVarLifeEnd
{
    bool operator()(const VarScopeDsc* elem1, const VarScopeDsc* elem2)
    {
        return elem1->vsdLifeEnd < elem2->vsdLifeEnd;
    }
};

inline void Compiler::compInitScopeLists()
{
    if (info.compVarScopesCount == 0)
    {
        compEnterScopeList = compExitScopeList = nullptr;
        return;
    }

    // Populate the 'compEnterScopeList' and 'compExitScopeList' lists

    compEnterScopeList = new (this, CMK_DebugInfo) VarScopeDsc*[info.compVarScopesCount];
    compExitScopeList  = new (this, CMK_DebugInfo) VarScopeDsc*[info.compVarScopesCount];

    for (unsigned i = 0; i < info.compVarScopesCount; i++)
    {
        compEnterScopeList[i] = compExitScopeList[i] = &info.compVarScopes[i];
    }

    jitstd::sort(compEnterScopeList, compEnterScopeList + info.compVarScopesCount, genCmpLocalVarLifeBeg());
    jitstd::sort(compExitScopeList, compExitScopeList + info.compVarScopesCount, genCmpLocalVarLifeEnd());
}

void Compiler::compResetScopeLists()
{
    if (info.compVarScopesCount == 0)
    {
        return;
    }

    assert(compEnterScopeList && compExitScopeList);

    compNextEnterScope = compNextExitScope = 0;
}

VarScopeDsc* Compiler::compGetNextEnterScope(unsigned offs, bool scan)
{
    assert(info.compVarScopesCount);
    assert(compEnterScopeList && compExitScopeList);

    if (compNextEnterScope < info.compVarScopesCount)
    {
        assert(compEnterScopeList[compNextEnterScope]);
        unsigned nextEnterOff = compEnterScopeList[compNextEnterScope]->vsdLifeBeg;
        assert(scan || (offs <= nextEnterOff));

        if (!scan)
        {
            if (offs == nextEnterOff)
            {
                return compEnterScopeList[compNextEnterScope++];
            }
        }
        else
        {
            if (nextEnterOff <= offs)
            {
                return compEnterScopeList[compNextEnterScope++];
            }
        }
    }

    return nullptr;
}

VarScopeDsc* Compiler::compGetNextExitScope(unsigned offs, bool scan)
{
    assert(info.compVarScopesCount);
    assert(compEnterScopeList && compExitScopeList);

    if (compNextExitScope < info.compVarScopesCount)
    {
        assert(compExitScopeList[compNextExitScope]);
        unsigned nextExitOffs = compExitScopeList[compNextExitScope]->vsdLifeEnd;
        assert(scan || (offs <= nextExitOffs));

        if (!scan)
        {
            if (offs == nextExitOffs)
            {
                return compExitScopeList[compNextExitScope++];
            }
        }
        else
        {
            if (nextExitOffs <= offs)
            {
                return compExitScopeList[compNextExitScope++];
            }
        }
    }

    return nullptr;
}

// The function will call the callback functions for scopes with boundaries
// at instrs from the current status of the scope lists to 'offset',
// ordered by instrs.

void Compiler::compProcessScopesUntil(unsigned   offset,
                                      VARSET_TP* inScope,
                                      void (Compiler::*enterScopeFn)(VARSET_TP* inScope, VarScopeDsc*),
                                      void (Compiler::*exitScopeFn)(VARSET_TP* inScope, VarScopeDsc*))
{
    assert(offset != BAD_IL_OFFSET);
    assert(inScope != nullptr);

    bool         foundExit = false, foundEnter = true;
    VarScopeDsc* scope;
    VarScopeDsc* nextExitScope  = nullptr;
    VarScopeDsc* nextEnterScope = nullptr;
    unsigned     offs = offset, curEnterOffs = 0;

    goto START_FINDING_SCOPES;

    // We need to determine the scopes which are open for the current block.
    // This loop walks over the missing blocks between the current and the
    // previous block, keeping the enter and exit offsets in lockstep.

    do
    {
        foundExit = foundEnter = false;

        if (nextExitScope)
        {
            (this->*exitScopeFn)(inScope, nextExitScope);
            nextExitScope = nullptr;
            foundExit     = true;
        }

        offs = nextEnterScope ? nextEnterScope->vsdLifeBeg : offset;

        while ((scope = compGetNextExitScope(offs, true)) != nullptr)
        {
            foundExit = true;

            if (!nextEnterScope || scope->vsdLifeEnd > nextEnterScope->vsdLifeBeg)
            {
                // We overshot the last found Enter scope. Save the scope for later
                // and find an entering scope

                nextExitScope = scope;
                break;
            }

            (this->*exitScopeFn)(inScope, scope);
        }

        if (nextEnterScope)
        {
            (this->*enterScopeFn)(inScope, nextEnterScope);
            curEnterOffs   = nextEnterScope->vsdLifeBeg;
            nextEnterScope = nullptr;
            foundEnter     = true;
        }

        offs = nextExitScope ? nextExitScope->vsdLifeEnd : offset;

    START_FINDING_SCOPES:

        while ((scope = compGetNextEnterScope(offs, true)) != nullptr)
        {
            foundEnter = true;

            if ((nextExitScope && scope->vsdLifeBeg >= nextExitScope->vsdLifeEnd) || (scope->vsdLifeBeg > curEnterOffs))
            {
                // We overshot the last found exit scope. Save the scope for later
                // and find an exiting scope

                nextEnterScope = scope;
                break;
            }

            (this->*enterScopeFn)(inScope, scope);

            if (!nextExitScope)
            {
                curEnterOffs = scope->vsdLifeBeg;
            }
        }
    } while (foundExit || foundEnter);
}

#if defined(DEBUG)

void Compiler::compDispScopeLists()
{
    unsigned i;

    printf("Local variable scopes = %d\n", info.compVarScopesCount);

    if (info.compVarScopesCount)
    {
        printf("    \tVarNum \tLVNum \t      Name \tBeg \tEnd\n");
    }

    printf("Sorted by enter scope:\n");
    for (i = 0; i < info.compVarScopesCount; i++)
    {
        VarScopeDsc* varScope = compEnterScopeList[i];
        assert(varScope);
        printf("%2d: \t%02Xh \t%02Xh \t%10s \t%03Xh   \t%03Xh", i, varScope->vsdVarNum, varScope->vsdLVnum,
               VarNameToStr(varScope->vsdName) == nullptr ? "UNKNOWN" : VarNameToStr(varScope->vsdName),
               varScope->vsdLifeBeg, varScope->vsdLifeEnd);

        if (compNextEnterScope == i)
        {
            printf(" <-- next enter scope");
        }

        printf("\n");
    }

    printf("Sorted by exit scope:\n");
    for (i = 0; i < info.compVarScopesCount; i++)
    {
        VarScopeDsc* varScope = compExitScopeList[i];
        assert(varScope);
        printf("%2d: \t%02Xh \t%02Xh \t%10s \t%03Xh   \t%03Xh", i, varScope->vsdVarNum, varScope->vsdLVnum,
               VarNameToStr(varScope->vsdName) == nullptr ? "UNKNOWN" : VarNameToStr(varScope->vsdName),
               varScope->vsdLifeBeg, varScope->vsdLifeEnd);

        if (compNextExitScope == i)
        {
            printf(" <-- next exit scope");
        }

        printf("\n");
    }
}

void Compiler::compDispLocalVars()
{
    printf("info.compVarScopesCount = %d\n", info.compVarScopesCount);

    if (info.compVarScopesCount > 0)
    {
        printf("    \tVarNum \tLVNum \t      Name \tBeg \tEnd\n");
    }

    for (unsigned i = 0; i < info.compVarScopesCount; i++)
    {
        VarScopeDsc* varScope = &info.compVarScopes[i];
        printf("%2d: \t%02Xh \t%02Xh \t%10s \t%03Xh   \t%03Xh\n", i, varScope->vsdVarNum, varScope->vsdLVnum,
               VarNameToStr(varScope->vsdName) == nullptr ? "UNKNOWN" : VarNameToStr(varScope->vsdName),
               varScope->vsdLifeBeg, varScope->vsdLifeEnd);
    }
}

#endif // DEBUG

/*****************************************************************************/

#if MEASURE_CLRAPI_CALLS

struct WrapICorJitInfo : public ICorJitInfo
{
    //------------------------------------------------------------------------
    // WrapICorJitInfo::makeOne: allocate an instance of WrapICorJitInfo
    //
    // Arguments:
    //    alloc      - the allocator to get memory from for the instance
    //    compile    - the compiler instance
    //    compHndRef - the ICorJitInfo handle from the EE; the caller's
    //                 copy may be replaced with a "wrapper" instance
    //
    // Return Value:
    //    If the config flags indicate that ICorJitInfo should be wrapped,
    //    we return the "wrapper" instance; otherwise we return "nullptr".

    static WrapICorJitInfo* makeOne(ArenaAllocator* alloc, Compiler* compiler, COMP_HANDLE& compHndRef /* INOUT */)
    {
        WrapICorJitInfo* wrap = nullptr;

        if (JitConfig.JitEECallTimingInfo() != 0)
        {
            // It's too early to use the default allocator, so we do this
            // in two steps to be safe (the constructor doesn't need to do
            // anything except fill in the vtable pointer, so we let the
            // compiler do it).
            void* inst = alloc->allocateMemory(roundUp(sizeof(WrapICorJitInfo)));
            if (inst != nullptr)
            {
                // If you get a build error here due to 'WrapICorJitInfo' being
                // an abstract class, it's very likely that the wrapper bodies
                // in ICorJitInfo_wrapper_generated.hpp are no longer in sync with
                // the EE interface; please be kind and update the header file.
                wrap = new (inst, jitstd::placement_t()) WrapICorJitInfo();

                wrap->wrapComp = compiler;

                // Save the real handle and replace it with our wrapped version.
                wrap->wrapHnd = compHndRef;
                compHndRef    = wrap;
            }
        }

        return wrap;
    }

private:
    Compiler*   wrapComp;
    COMP_HANDLE wrapHnd; // the "real thing"

public:
#include "ICorJitInfo_wrapper_generated.hpp"
};

#endif // MEASURE_CLRAPI_CALLS

/*****************************************************************************/

// Compile a single method

int jitNativeCode(CORINFO_METHOD_HANDLE methodHnd,
                  CORINFO_MODULE_HANDLE classPtr,
                  COMP_HANDLE           compHnd,
                  CORINFO_METHOD_INFO*  methodInfo,
                  void**                methodCodePtr,
                  uint32_t*             methodCodeSize,
                  JitFlags*             compileFlags,
                  void*                 inlineInfoPtr)
{
    //
    // A non-NULL inlineInfo means we are compiling the inlinee method.
    //
    InlineInfo* inlineInfo = (InlineInfo*)inlineInfoPtr;

    bool jitFallbackCompile = false;
START:
    int result = CORJIT_INTERNALERROR;

    ArenaAllocator* pAlloc = nullptr;
    ArenaAllocator  alloc;

#if MEASURE_CLRAPI_CALLS
    WrapICorJitInfo* wrapCLR = nullptr;
#endif

    if (inlineInfo)
    {
        // Use inliner's memory allocator when compiling the inlinee.
        pAlloc = inlineInfo->InlinerCompiler->compGetArenaAllocator();
    }
    else
    {
        pAlloc = &alloc;
    }

    Compiler* pComp;
    pComp = nullptr;

    struct Param
    {
        Compiler*       pComp;
        ArenaAllocator* pAlloc;
        bool            jitFallbackCompile;

        CORINFO_METHOD_HANDLE methodHnd;
        CORINFO_MODULE_HANDLE classPtr;
        COMP_HANDLE           compHnd;
        CORINFO_METHOD_INFO*  methodInfo;
        void**                methodCodePtr;
        uint32_t*             methodCodeSize;
        JitFlags*             compileFlags;
        InlineInfo*           inlineInfo;
#if MEASURE_CLRAPI_CALLS
        WrapICorJitInfo* wrapCLR;
#endif

        int result;
    } param;
    param.pComp              = nullptr;
    param.pAlloc             = pAlloc;
    param.jitFallbackCompile = jitFallbackCompile;
    param.methodHnd          = methodHnd;
    param.classPtr           = classPtr;
    param.compHnd            = compHnd;
    param.methodInfo         = methodInfo;
    param.methodCodePtr      = methodCodePtr;
    param.methodCodeSize     = methodCodeSize;
    param.compileFlags       = compileFlags;
    param.inlineInfo         = inlineInfo;
#if MEASURE_CLRAPI_CALLS
    param.wrapCLR = nullptr;
#endif
    param.result = result;

    setErrorTrap(compHnd, Param*, pParamOuter, &param){setErrorTrap(nullptr, Param*, pParam, pParamOuter){
        if (pParam->inlineInfo){// Lazily create the inlinee compiler object
                                if (pParam->inlineInfo->InlinerCompiler->InlineeCompiler == nullptr){
                                    pParam->inlineInfo->InlinerCompiler->InlineeCompiler =
                                        (Compiler*)pParam->pAlloc->allocateMemory(roundUp(sizeof(*pParam->pComp)));
}

// Use the inlinee compiler object
pParam->pComp = pParam->inlineInfo->InlinerCompiler->InlineeCompiler;
#ifdef DEBUG
// memset(pParam->pComp, 0xEE, sizeof(Compiler));
#endif
}
else
{
    // Allocate create the inliner compiler object
    pParam->pComp = (Compiler*)pParam->pAlloc->allocateMemory(roundUp(sizeof(*pParam->pComp)));
}

#if MEASURE_CLRAPI_CALLS
pParam->wrapCLR = WrapICorJitInfo::makeOne(pParam->pAlloc, pParam->pComp, pParam->compHnd);
#endif

// push this compiler on the stack (TLS)
pParam->pComp->prevCompiler = JitTls::GetCompiler();
JitTls::SetCompiler(pParam->pComp);

// PREFIX_ASSUME gets turned into ASSERT_CHECK and we cannot have it here
#if defined(_PREFAST_) || defined(_PREFIX_)
PREFIX_ASSUME(pParam->pComp != NULL);
#else
assert(pParam->pComp != nullptr);
#endif

pParam->pComp->compInit(pParam->pAlloc, pParam->methodHnd, pParam->compHnd, pParam->methodInfo, pParam->inlineInfo);

#ifdef DEBUG
pParam->pComp->jitFallbackCompile = pParam->jitFallbackCompile;
#endif

// Now generate the code
pParam->result =
    pParam->pComp->compCompile(pParam->classPtr, pParam->methodCodePtr, pParam->methodCodeSize, pParam->compileFlags);
}
finallyErrorTrap()
{
    Compiler* pCompiler = pParamOuter->pComp;

    // If OOM is thrown when allocating memory for a pComp, we will end up here.
    // For this case, pComp and also pCompiler will be a nullptr
    //
    if (pCompiler != nullptr)
    {
        pCompiler->info.compCode = nullptr;

        // pop the compiler off the TLS stack only if it was linked above
        assert(JitTls::GetCompiler() == pCompiler);
        JitTls::SetCompiler(pCompiler->prevCompiler);
    }

    if (pParamOuter->inlineInfo == nullptr)
    {
        // Free up the allocator we were using
        pParamOuter->pAlloc->destroy();
    }
}
endErrorTrap()
}
impJitErrorTrap()
{
    // If we were looking at an inlinee....
    if (inlineInfo != nullptr)
    {
        // Note that we failed to compile the inlinee, and that
        // there's no point trying to inline it again anywhere else.
        inlineInfo->inlineResult->NoteFatal(InlineObservation::CALLEE_COMPILATION_ERROR);
    }
    param.result = __errc;
}
endErrorTrap()

    result = param.result;

if (!inlineInfo &&
    (result == CORJIT_INTERNALERROR || result == CORJIT_RECOVERABLEERROR || result == CORJIT_IMPLLIMITATION) &&
    !jitFallbackCompile)
{
    // If we failed the JIT, reattempt with debuggable code.
    jitFallbackCompile = true;

    // Update the flags for 'safer' code generation.
    compileFlags->Set(JitFlags::JIT_FLAG_MIN_OPT);
    compileFlags->Clear(JitFlags::JIT_FLAG_SIZE_OPT);
    compileFlags->Clear(JitFlags::JIT_FLAG_SPEED_OPT);

    goto START;
}

return result;
}

#if defined(UNIX_AMD64_ABI)

// GetTypeFromClassificationAndSizes:
//   Returns the type of the eightbyte accounting for the classification and size of the eightbyte.
//
// args:
//   classType: classification type
//   size: size of the eightbyte.
//
// static
var_types Compiler::GetTypeFromClassificationAndSizes(SystemVClassificationType classType, int size)
{
    var_types type = TYP_UNKNOWN;
    switch (classType)
    {
        case SystemVClassificationTypeInteger:
            if (size == 1)
            {
                type = TYP_BYTE;
            }
            else if (size <= 2)
            {
                type = TYP_SHORT;
            }
            else if (size <= 4)
            {
                type = TYP_INT;
            }
            else if (size <= 8)
            {
                type = TYP_LONG;
            }
            else
            {
                assert(false && "GetTypeFromClassificationAndSizes Invalid Integer classification type.");
            }
            break;
        case SystemVClassificationTypeIntegerReference:
            type = TYP_REF;
            break;
        case SystemVClassificationTypeIntegerByRef:
            type = TYP_BYREF;
            break;
        case SystemVClassificationTypeSSE:
            if (size <= 4)
            {
                type = TYP_FLOAT;
            }
            else if (size <= 8)
            {
                type = TYP_DOUBLE;
            }
            else
            {
                assert(false && "GetTypeFromClassificationAndSizes Invalid SSE classification type.");
            }
            break;

        default:
            assert(false && "GetTypeFromClassificationAndSizes Invalid classification type.");
            break;
    }

    return type;
}

//-------------------------------------------------------------------
// GetEightByteType: Returns the type of eightbyte slot of a struct
//
// Arguments:
//   structDesc  -  struct classification description.
//   slotNum     -  eightbyte slot number for the struct.
//
// Return Value:
//    type of the eightbyte slot of the struct
//
// static
var_types Compiler::GetEightByteType(const SYSTEMV_AMD64_CORINFO_STRUCT_REG_PASSING_DESCRIPTOR& structDesc,
                                     unsigned                                                   slotNum)
{
    var_types eightByteType = TYP_UNDEF;
    unsigned  len           = structDesc.eightByteSizes[slotNum];

    switch (structDesc.eightByteClassifications[slotNum])
    {
        case SystemVClassificationTypeInteger:
            // See typelist.h for jit type definition.
            // All the types of size < 4 bytes are of jit type TYP_INT.
            if (structDesc.eightByteSizes[slotNum] <= 4)
            {
                eightByteType = TYP_INT;
            }
            else if (structDesc.eightByteSizes[slotNum] <= 8)
            {
                eightByteType = TYP_LONG;
            }
            else
            {
                assert(false && "GetEightByteType Invalid Integer classification type.");
            }
            break;
        case SystemVClassificationTypeIntegerReference:
            assert(len == REGSIZE_BYTES);
            eightByteType = TYP_REF;
            break;
        case SystemVClassificationTypeIntegerByRef:
            assert(len == REGSIZE_BYTES);
            eightByteType = TYP_BYREF;
            break;
        case SystemVClassificationTypeSSE:
            if (structDesc.eightByteSizes[slotNum] <= 4)
            {
                eightByteType = TYP_FLOAT;
            }
            else if (structDesc.eightByteSizes[slotNum] <= 8)
            {
                eightByteType = TYP_DOUBLE;
            }
            else
            {
                assert(false && "GetEightByteType Invalid SSE classification type.");
            }
            break;
        default:
            assert(false && "GetEightByteType Invalid classification type.");
            break;
    }

    return eightByteType;
}

//------------------------------------------------------------------------------------------------------
// GetStructTypeOffset: Gets the type, size and offset of the eightbytes of a struct for System V systems.
//
// Arguments:
//    'structDesc' -  struct description
//    'type0'      -  out param; returns the type of the first eightbyte.
//    'type1'      -  out param; returns the type of the second eightbyte.
//    'offset0'    -  out param; returns the offset of the first eightbyte.
//    'offset1'    -  out param; returns the offset of the second eightbyte.
//
// static
void Compiler::GetStructTypeOffset(const SYSTEMV_AMD64_CORINFO_STRUCT_REG_PASSING_DESCRIPTOR& structDesc,
                                   var_types*                                                 type0,
                                   var_types*                                                 type1,
                                   unsigned __int8*                                           offset0,
                                   unsigned __int8*                                           offset1)
{
    *offset0 = structDesc.eightByteOffsets[0];
    *offset1 = structDesc.eightByteOffsets[1];

    *type0 = TYP_UNKNOWN;
    *type1 = TYP_UNKNOWN;

    // Set the first eightbyte data
    if (structDesc.eightByteCount >= 1)
    {
        *type0 = GetEightByteType(structDesc, 0);
    }

    // Set the second eight byte data
    if (structDesc.eightByteCount == 2)
    {
        *type1 = GetEightByteType(structDesc, 1);
    }
}

//------------------------------------------------------------------------------------------------------
// GetStructTypeOffset: Gets the type, size and offset of the eightbytes of a struct for System V systems.
//
// Arguments:
//    'typeHnd'    -  type handle
//    'type0'      -  out param; returns the type of the first eightbyte.
//    'type1'      -  out param; returns the type of the second eightbyte.
//    'offset0'    -  out param; returns the offset of the first eightbyte.
//    'offset1'    -  out param; returns the offset of the second eightbyte.
//
void Compiler::GetStructTypeOffset(CORINFO_CLASS_HANDLE typeHnd,
                                   var_types*           type0,
                                   var_types*           type1,
                                   unsigned __int8*     offset0,
                                   unsigned __int8*     offset1)
{
    SYSTEMV_AMD64_CORINFO_STRUCT_REG_PASSING_DESCRIPTOR structDesc;
    eeGetSystemVAmd64PassStructInRegisterDescriptor(typeHnd, &structDesc);
    assert(structDesc.passedInRegisters);
    GetStructTypeOffset(structDesc, type0, type1, offset0, offset1);
}

#endif // defined(UNIX_AMD64_ABI)

/*****************************************************************************/
/*****************************************************************************/

#ifdef DEBUG
Compiler::NodeToIntMap* Compiler::FindReachableNodesInNodeTestData()
{
    NodeToIntMap* reachable = new (getAllocatorDebugOnly()) NodeToIntMap(getAllocatorDebugOnly());

    if (m_nodeTestData == nullptr)
    {
        return reachable;
    }

    // Otherwise, iterate.

    for (BasicBlock* const block : Blocks())
    {
        for (Statement* const stmt : block->NonPhiStatements())
        {
            for (GenTree* const tree : stmt->TreeList())
            {
                TestLabelAndNum tlAndN;

                // For call nodes, translate late args to what they stand for.
                if (tree->OperGet() == GT_CALL)
                {
                    GenTreeCall* call = tree->AsCall();
                    unsigned     i    = 0;
                    for (CallArg& arg : call->gtArgs.Args())
                    {
                        GenTree* argNode = arg.GetNode();
                        if (GetNodeTestData()->Lookup(argNode, &tlAndN))
                        {
                            reachable->Set(argNode, 0);
                        }
                        i++;
                    }
                }

                if (GetNodeTestData()->Lookup(tree, &tlAndN))
                {
                    reachable->Set(tree, 0);
                }
            }
        }
    }
    return reachable;
}

void Compiler::TransferTestDataToNode(GenTree* from, GenTree* to)
{
    TestLabelAndNum tlAndN;
    // We can't currently associate multiple annotations with a single node.
    // If we need to, we can fix this...

    // If the table is null, don't create it just to do the lookup, which would fail...
    if (m_nodeTestData != nullptr && GetNodeTestData()->Lookup(from, &tlAndN))
    {
        assert(!GetNodeTestData()->Lookup(to, &tlAndN));
        // We can't currently associate multiple annotations with a single node.
        // If we need to, we can fix this...
        TestLabelAndNum tlAndNTo;
        assert(!GetNodeTestData()->Lookup(to, &tlAndNTo));

        GetNodeTestData()->Remove(from);
        GetNodeTestData()->Set(to, tlAndN);
    }
}

#endif // DEBUG

/*
XXXXXXXXXXXXXXXXXXXXXXXXXXXXXXXXXXXXXXXXXXXXXXXXXXXXXXXXXXXXXXXXXXXXXXXXXXXXXXX
XXXXXXXXXXXXXXXXXXXXXXXXXXXXXXXXXXXXXXXXXXXXXXXXXXXXXXXXXXXXXXXXXXXXXXXXXXXXXXX
XX                                                                           XX
XX                          jvc                                              XX
XX                                                                           XX
XX  Functions for the stand-alone version of the JIT .                       XX
XX                                                                           XX
XXXXXXXXXXXXXXXXXXXXXXXXXXXXXXXXXXXXXXXXXXXXXXXXXXXXXXXXXXXXXXXXXXXXXXXXXXXXXXX
XXXXXXXXXXXXXXXXXXXXXXXXXXXXXXXXXXXXXXXXXXXXXXXXXXXXXXXXXXXXXXXXXXXXXXXXXXXXXXX
*/

/*****************************************************************************/
void codeGeneratorCodeSizeBeg()
{
}

/*****************************************************************************
 *
 *  Used for counting pointer assignments.
 */

/*****************************************************************************/
void codeGeneratorCodeSizeEnd()
{
}
/*****************************************************************************
 *
 *  Gather statistics - mainly used for the standalone
 *  Enable various #ifdef's to get the information you need
 */

void Compiler::compJitStats()
{
#if CALL_ARG_STATS

    /* Method types and argument statistics */
    compCallArgStats();
#endif // CALL_ARG_STATS
}

#if CALL_ARG_STATS

/*****************************************************************************
 *
 *  Gather statistics about method calls and arguments
 */

void Compiler::compCallArgStats()
{
    unsigned argNum;

    unsigned argDWordNum;
    unsigned argLngNum;
    unsigned argFltNum;
    unsigned argDblNum;

    unsigned regArgNum;
    unsigned regArgDeferred;
    unsigned regArgTemp;

    unsigned regArgLclVar;
    unsigned regArgConst;

    unsigned argTempsThisMethod = 0;

    assert(fgStmtListThreaded);

    for (BasicBlock* const block : Blocks())
    {
        for (Statement* const stmt : block->Statements())
        {
            for (GenTree* const call : stmt->TreeList())
            {
                if (call->gtOper != GT_CALL)
                    continue;

                argNum = regArgNum = regArgDeferred = regArgTemp = regArgConst = regArgLclVar = argDWordNum =
                    argLngNum = argFltNum = argDblNum = 0;

                argTotalCalls++;

                if (call->AsCall()->gtCallThisArg == nullptr)
                {
                    if (call->AsCall()->IsHelperCall())
                    {
                        argHelperCalls++;
                    }
                    else
                    {
                        argStaticCalls++;
                    }
                }
                else
                {
                    /* We have a 'this' pointer */

                    argDWordNum++;
                    argNum++;
                    regArgNum++;
                    regArgDeferred++;
                    argTotalObjPtr++;

                    if (call->AsCall()->IsVirtual())
                    {
                        /* virtual function */
                        argVirtualCalls++;
                    }
                    else
                    {
                        argNonVirtualCalls++;
                    }
                }
            }
        }
    }

    argTempsCntTable.record(argTempsThisMethod);

    if (argMaxTempsPerMethod < argTempsThisMethod)
    {
        argMaxTempsPerMethod = argTempsThisMethod;
    }
}

/* static */
void Compiler::compDispCallArgStats(FILE* fout)
{
    if (argTotalCalls == 0)
        return;

    fprintf(fout, "\n");
    fprintf(fout, "--------------------------------------------------\n");
    fprintf(fout, "Call stats\n");
    fprintf(fout, "--------------------------------------------------\n");
    fprintf(fout, "Total # of calls = %d, calls / method = %.3f\n\n", argTotalCalls,
            (float)argTotalCalls / genMethodCnt);

    fprintf(fout, "Percentage of      helper calls = %4.2f %%\n", (float)(100 * argHelperCalls) / argTotalCalls);
    fprintf(fout, "Percentage of      static calls = %4.2f %%\n", (float)(100 * argStaticCalls) / argTotalCalls);
    fprintf(fout, "Percentage of     virtual calls = %4.2f %%\n", (float)(100 * argVirtualCalls) / argTotalCalls);
    fprintf(fout, "Percentage of non-virtual calls = %4.2f %%\n\n", (float)(100 * argNonVirtualCalls) / argTotalCalls);

    fprintf(fout, "Average # of arguments per call = %.2f%%\n\n", (float)argTotalArgs / argTotalCalls);

    fprintf(fout, "Percentage of DWORD  arguments   = %.2f %%\n", (float)(100 * argTotalDWordArgs) / argTotalArgs);
    fprintf(fout, "Percentage of LONG   arguments   = %.2f %%\n", (float)(100 * argTotalLongArgs) / argTotalArgs);
    fprintf(fout, "Percentage of FLOAT  arguments   = %.2f %%\n", (float)(100 * argTotalFloatArgs) / argTotalArgs);
    fprintf(fout, "Percentage of DOUBLE arguments   = %.2f %%\n\n", (float)(100 * argTotalDoubleArgs) / argTotalArgs);

    if (argTotalRegArgs == 0)
        return;

    /*
        fprintf(fout, "Total deferred arguments     = %d \n", argTotalDeferred);

        fprintf(fout, "Total temp arguments         = %d \n\n", argTotalTemps);

        fprintf(fout, "Total 'this' arguments       = %d \n", argTotalObjPtr);
        fprintf(fout, "Total local var arguments    = %d \n", argTotalLclVar);
        fprintf(fout, "Total constant arguments     = %d \n\n", argTotalConst);
    */

    fprintf(fout, "\nRegister Arguments:\n\n");

    fprintf(fout, "Percentage of deferred arguments = %.2f %%\n", (float)(100 * argTotalDeferred) / argTotalRegArgs);
    fprintf(fout, "Percentage of temp arguments     = %.2f %%\n\n", (float)(100 * argTotalTemps) / argTotalRegArgs);

    fprintf(fout, "Maximum # of temps per method    = %d\n\n", argMaxTempsPerMethod);

    fprintf(fout, "Percentage of ObjPtr arguments   = %.2f %%\n", (float)(100 * argTotalObjPtr) / argTotalRegArgs);
    // fprintf(fout, "Percentage of global arguments   = %.2f %%\n", (float)(100 * argTotalDWordGlobEf) /
    // argTotalRegArgs);
    fprintf(fout, "Percentage of constant arguments = %.2f %%\n", (float)(100 * argTotalConst) / argTotalRegArgs);
    fprintf(fout, "Percentage of lcl var arguments  = %.2f %%\n\n", (float)(100 * argTotalLclVar) / argTotalRegArgs);

    fprintf(fout, "--------------------------------------------------\n");
    fprintf(fout, "Argument count frequency table (includes ObjPtr):\n");
    fprintf(fout, "--------------------------------------------------\n");
    argCntTable.dump(fout);
    fprintf(fout, "--------------------------------------------------\n");

    fprintf(fout, "--------------------------------------------------\n");
    fprintf(fout, "DWORD argument count frequency table (w/o LONG):\n");
    fprintf(fout, "--------------------------------------------------\n");
    argDWordCntTable.dump(fout);
    fprintf(fout, "--------------------------------------------------\n");

    fprintf(fout, "--------------------------------------------------\n");
    fprintf(fout, "Temps count frequency table (per method):\n");
    fprintf(fout, "--------------------------------------------------\n");
    argTempsCntTable.dump(fout);
    fprintf(fout, "--------------------------------------------------\n");

    /*
        fprintf(fout, "--------------------------------------------------\n");
        fprintf(fout, "DWORD argument count frequency table (w/ LONG):\n");
        fprintf(fout, "--------------------------------------------------\n");
        argDWordLngCntTable.dump(fout);
        fprintf(fout, "--------------------------------------------------\n");
    */
}

#endif // CALL_ARG_STATS

// JIT time end to end, and by phases.

#ifdef FEATURE_JIT_METHOD_PERF
// Static variables
CritSecObject       CompTimeSummaryInfo::s_compTimeSummaryLock;
CompTimeSummaryInfo CompTimeSummaryInfo::s_compTimeSummary;
#if MEASURE_CLRAPI_CALLS
double JitTimer::s_cyclesPerSec = CachedCyclesPerSecond();
#endif
#endif // FEATURE_JIT_METHOD_PERF

#if defined(FEATURE_JIT_METHOD_PERF) || DUMP_FLOWGRAPHS
const char* PhaseNames[] = {
#define CompPhaseNameMacro(enum_nm, string_nm, hasChildren, parent, measureIR) string_nm,
#include "compphases.h"
};

const char* PhaseEnums[] = {
#define CompPhaseNameMacro(enum_nm, string_nm, hasChildren, parent, measureIR) #enum_nm,
#include "compphases.h"
};

#endif // defined(FEATURE_JIT_METHOD_PERF) || DUMP_FLOWGRAPHS

#ifdef FEATURE_JIT_METHOD_PERF
bool PhaseHasChildren[] = {
#define CompPhaseNameMacro(enum_nm, string_nm, hasChildren, parent, measureIR) hasChildren,
#include "compphases.h"
};

int PhaseParent[] = {
#define CompPhaseNameMacro(enum_nm, string_nm, hasChildren, parent, measureIR) parent,
#include "compphases.h"
};

bool PhaseReportsIRSize[] = {
#define CompPhaseNameMacro(enum_nm, string_nm, hasChildren, parent, measureIR) measureIR,
#include "compphases.h"
};

CompTimeInfo::CompTimeInfo(unsigned byteCodeBytes)
    : m_byteCodeBytes(byteCodeBytes)
    , m_totalCycles(0)
    , m_parentPhaseEndSlop(0)
    , m_timerFailure(false)
#if MEASURE_CLRAPI_CALLS
    , m_allClrAPIcalls(0)
    , m_allClrAPIcycles(0)
#endif
{
    for (int i = 0; i < PHASE_NUMBER_OF; i++)
    {
        m_invokesByPhase[i] = 0;
        m_cyclesByPhase[i]  = 0;
#if MEASURE_CLRAPI_CALLS
        m_CLRinvokesByPhase[i] = 0;
        m_CLRcyclesByPhase[i]  = 0;
#endif
    }

#if MEASURE_CLRAPI_CALLS
    assert(ArrLen(m_perClrAPIcalls) == API_ICorJitInfo_Names::API_COUNT);
    assert(ArrLen(m_perClrAPIcycles) == API_ICorJitInfo_Names::API_COUNT);
    assert(ArrLen(m_maxClrAPIcycles) == API_ICorJitInfo_Names::API_COUNT);
    for (int i = 0; i < API_ICorJitInfo_Names::API_COUNT; i++)
    {
        m_perClrAPIcalls[i]  = 0;
        m_perClrAPIcycles[i] = 0;
        m_maxClrAPIcycles[i] = 0;
    }
#endif
}

bool CompTimeSummaryInfo::IncludedInFilteredData(CompTimeInfo& info)
{
    return false; // info.m_byteCodeBytes < 10;
}

//------------------------------------------------------------------------
// CompTimeSummaryInfo::AddInfo: Record timing info from one compile.
//
// Arguments:
//    info          - The timing information to record.
//    includePhases - If "true", the per-phase info in "info" is valid,
//                    which means that a "normal" compile has ended; if
//                    the value is "false" we are recording the results
//                    of a partial compile (typically an import-only run
//                    on behalf of the inliner) in which case the phase
//                    info is not valid and so we only record EE call
//                    overhead.
void CompTimeSummaryInfo::AddInfo(CompTimeInfo& info, bool includePhases)
{
    if (info.m_timerFailure)
    {
        return; // Don't update if there was a failure.
    }

    CritSecHolder timeLock(s_compTimeSummaryLock);

    if (includePhases)
    {
        bool includeInFiltered = IncludedInFilteredData(info);

        m_numMethods++;

        // Update the totals and maxima.
        m_total.m_byteCodeBytes += info.m_byteCodeBytes;
        m_maximum.m_byteCodeBytes = max(m_maximum.m_byteCodeBytes, info.m_byteCodeBytes);
        m_total.m_totalCycles += info.m_totalCycles;
        m_maximum.m_totalCycles = max(m_maximum.m_totalCycles, info.m_totalCycles);

#if MEASURE_CLRAPI_CALLS
        // Update the CLR-API values.
        m_total.m_allClrAPIcalls += info.m_allClrAPIcalls;
        m_maximum.m_allClrAPIcalls = std::max(m_maximum.m_allClrAPIcalls, info.m_allClrAPIcalls);
        m_total.m_allClrAPIcycles += info.m_allClrAPIcycles;
        m_maximum.m_allClrAPIcycles = std::max(m_maximum.m_allClrAPIcycles, info.m_allClrAPIcycles);
#endif

        if (includeInFiltered)
        {
            m_numFilteredMethods++;
            m_filtered.m_byteCodeBytes += info.m_byteCodeBytes;
            m_filtered.m_totalCycles += info.m_totalCycles;
            m_filtered.m_parentPhaseEndSlop += info.m_parentPhaseEndSlop;
        }

        for (int i = 0; i < PHASE_NUMBER_OF; i++)
        {
            m_total.m_invokesByPhase[i] += info.m_invokesByPhase[i];
            m_total.m_cyclesByPhase[i] += info.m_cyclesByPhase[i];

#if MEASURE_CLRAPI_CALLS
            m_total.m_CLRinvokesByPhase[i] += info.m_CLRinvokesByPhase[i];
            m_total.m_CLRcyclesByPhase[i] += info.m_CLRcyclesByPhase[i];
#endif

            if (includeInFiltered)
            {
                m_filtered.m_invokesByPhase[i] += info.m_invokesByPhase[i];
                m_filtered.m_cyclesByPhase[i] += info.m_cyclesByPhase[i];
#if MEASURE_CLRAPI_CALLS
                m_filtered.m_CLRinvokesByPhase[i] += info.m_CLRinvokesByPhase[i];
                m_filtered.m_CLRcyclesByPhase[i] += info.m_CLRcyclesByPhase[i];
#endif
            }
            m_maximum.m_cyclesByPhase[i] = max(m_maximum.m_cyclesByPhase[i], info.m_cyclesByPhase[i]);

#if MEASURE_CLRAPI_CALLS
            m_maximum.m_CLRcyclesByPhase[i] = max(m_maximum.m_CLRcyclesByPhase[i], info.m_CLRcyclesByPhase[i]);
#endif
        }
        m_total.m_parentPhaseEndSlop += info.m_parentPhaseEndSlop;
        m_maximum.m_parentPhaseEndSlop = max(m_maximum.m_parentPhaseEndSlop, info.m_parentPhaseEndSlop);
    }
#if MEASURE_CLRAPI_CALLS
    else
    {
        m_totMethods++;

        // Update the "global" CLR-API values.
        m_total.m_allClrAPIcalls += info.m_allClrAPIcalls;
        m_maximum.m_allClrAPIcalls = max(m_maximum.m_allClrAPIcalls, info.m_allClrAPIcalls);
        m_total.m_allClrAPIcycles += info.m_allClrAPIcycles;
        m_maximum.m_allClrAPIcycles = max(m_maximum.m_allClrAPIcycles, info.m_allClrAPIcycles);

        // Update the per-phase CLR-API values.
        m_total.m_invokesByPhase[PHASE_CLR_API] += info.m_allClrAPIcalls;
        m_maximum.m_invokesByPhase[PHASE_CLR_API] =
            max(m_maximum.m_perClrAPIcalls[PHASE_CLR_API], info.m_allClrAPIcalls);
        m_total.m_cyclesByPhase[PHASE_CLR_API] += info.m_allClrAPIcycles;
        m_maximum.m_cyclesByPhase[PHASE_CLR_API] =
            max(m_maximum.m_cyclesByPhase[PHASE_CLR_API], info.m_allClrAPIcycles);
    }

    for (int i = 0; i < API_ICorJitInfo_Names::API_COUNT; i++)
    {
        m_total.m_perClrAPIcalls[i] += info.m_perClrAPIcalls[i];
        m_maximum.m_perClrAPIcalls[i] = max(m_maximum.m_perClrAPIcalls[i], info.m_perClrAPIcalls[i]);

        m_total.m_perClrAPIcycles[i] += info.m_perClrAPIcycles[i];
        m_maximum.m_perClrAPIcycles[i] = max(m_maximum.m_perClrAPIcycles[i], info.m_perClrAPIcycles[i]);

        m_maximum.m_maxClrAPIcycles[i] = max(m_maximum.m_maxClrAPIcycles[i], info.m_maxClrAPIcycles[i]);
    }
#endif
}

// Static
LPCWSTR Compiler::compJitTimeLogFilename = nullptr;

void CompTimeSummaryInfo::Print(FILE* f)
{
    if (f == nullptr)
    {
        return;
    }
    // Otherwise...
    double countsPerSec = CachedCyclesPerSecond();
    if (countsPerSec == 0.0)
    {
        fprintf(f, "Processor does not have a high-frequency timer.\n");
        return;
    }

    double totTime_ms = 0.0;

    fprintf(f, "JIT Compilation time report:\n");
    fprintf(f, "  Compiled %d methods.\n", m_numMethods);
    if (m_numMethods != 0)
    {
        fprintf(f, "  Compiled %d bytecodes total (%d max, %8.2f avg).\n", m_total.m_byteCodeBytes,
                m_maximum.m_byteCodeBytes, (double)m_total.m_byteCodeBytes / (double)m_numMethods);
        totTime_ms = ((double)m_total.m_totalCycles / countsPerSec) * 1000.0;
        fprintf(f, "  Time: total: %10.3f Mcycles/%10.3f ms\n", ((double)m_total.m_totalCycles / 1000000.0),
                totTime_ms);
        fprintf(f, "          max: %10.3f Mcycles/%10.3f ms\n", ((double)m_maximum.m_totalCycles) / 1000000.0,
                ((double)m_maximum.m_totalCycles / countsPerSec) * 1000.0);
        fprintf(f, "          avg: %10.3f Mcycles/%10.3f ms\n",
                ((double)m_total.m_totalCycles) / 1000000.0 / (double)m_numMethods, totTime_ms / (double)m_numMethods);

        const char* extraHdr1 = "";
        const char* extraHdr2 = "";
#if MEASURE_CLRAPI_CALLS
        bool extraInfo = (JitConfig.JitEECallTimingInfo() != 0);
        if (extraInfo)
        {
            extraHdr1 = "    CLRs/meth   % in CLR";
            extraHdr2 = "-----------------------";
        }
#endif

        fprintf(f, "\n  Total time by phases:\n");
        fprintf(f, "     PHASE                          inv/meth   Mcycles    time (ms)  %% of total    max (ms)%s\n",
                extraHdr1);
        fprintf(f, "     ---------------------------------------------------------------------------------------%s\n",
                extraHdr2);

        // Ensure that at least the names array and the Phases enum have the same number of entries:
        assert(ArrLen(PhaseNames) == PHASE_NUMBER_OF);
        for (int i = 0; i < PHASE_NUMBER_OF; i++)
        {
            double phase_tot_ms = (((double)m_total.m_cyclesByPhase[i]) / countsPerSec) * 1000.0;
            double phase_max_ms = (((double)m_maximum.m_cyclesByPhase[i]) / countsPerSec) * 1000.0;

#if MEASURE_CLRAPI_CALLS
            // Skip showing CLR API call info if we didn't collect any
            if (i == PHASE_CLR_API && !extraInfo)
                continue;
#endif

            // Indent nested phases, according to depth.
            int ancPhase = PhaseParent[i];
            while (ancPhase != -1)
            {
                fprintf(f, "  ");
                ancPhase = PhaseParent[ancPhase];
            }
            fprintf(f, "     %-30s %6.2f  %10.2f   %9.3f   %8.2f%%    %8.3f", PhaseNames[i],
                    ((double)m_total.m_invokesByPhase[i]) / ((double)m_numMethods),
                    ((double)m_total.m_cyclesByPhase[i]) / 1000000.0, phase_tot_ms, (phase_tot_ms * 100.0 / totTime_ms),
                    phase_max_ms);

#if MEASURE_CLRAPI_CALLS
            if (extraInfo && i != PHASE_CLR_API)
            {
                double nest_tot_ms  = (((double)m_total.m_CLRcyclesByPhase[i]) / countsPerSec) * 1000.0;
                double nest_percent = nest_tot_ms * 100.0 / totTime_ms;
                double calls_per_fn = ((double)m_total.m_CLRinvokesByPhase[i]) / ((double)m_numMethods);

                if (nest_percent > 0.1 || calls_per_fn > 10)
                    fprintf(f, "       %5.1f   %8.2f%%", calls_per_fn, nest_percent);
            }
#endif
            fprintf(f, "\n");
        }

        // Show slop if it's over a certain percentage of the total
        double pslop_pct = 100.0 * m_total.m_parentPhaseEndSlop * 1000.0 / countsPerSec / totTime_ms;
        if (pslop_pct >= 1.0)
        {
            fprintf(f,
                    "\n  'End phase slop' should be very small (if not, there's unattributed time): %9.3f Mcycles = "
                    "%3.1f%% of total.\n\n",
                    m_total.m_parentPhaseEndSlop / 1000000.0, pslop_pct);
        }
    }
    if (m_numFilteredMethods > 0)
    {
        fprintf(f, "  Compiled %d methods that meet the filter requirement.\n", m_numFilteredMethods);
        fprintf(f, "  Compiled %d bytecodes total (%8.2f avg).\n", m_filtered.m_byteCodeBytes,
                (double)m_filtered.m_byteCodeBytes / (double)m_numFilteredMethods);
        double totTime_ms = ((double)m_filtered.m_totalCycles / countsPerSec) * 1000.0;
        fprintf(f, "  Time: total: %10.3f Mcycles/%10.3f ms\n", ((double)m_filtered.m_totalCycles / 1000000.0),
                totTime_ms);
        fprintf(f, "          avg: %10.3f Mcycles/%10.3f ms\n",
                ((double)m_filtered.m_totalCycles) / 1000000.0 / (double)m_numFilteredMethods,
                totTime_ms / (double)m_numFilteredMethods);

        fprintf(f, "  Total time by phases:\n");
        fprintf(f, "     PHASE                            inv/meth Mcycles    time (ms)  %% of total\n");
        fprintf(f, "     --------------------------------------------------------------------------------------\n");
        // Ensure that at least the names array and the Phases enum have the same number of entries:
        assert(ArrLen(PhaseNames) == PHASE_NUMBER_OF);
        for (int i = 0; i < PHASE_NUMBER_OF; i++)
        {
            double phase_tot_ms = (((double)m_filtered.m_cyclesByPhase[i]) / countsPerSec) * 1000.0;
            // Indent nested phases, according to depth.
            int ancPhase = PhaseParent[i];
            while (ancPhase != -1)
            {
                fprintf(f, "  ");
                ancPhase = PhaseParent[ancPhase];
            }
            fprintf(f, "     %-30s  %5.2f  %10.2f   %9.3f   %8.2f%%\n", PhaseNames[i],
                    ((double)m_filtered.m_invokesByPhase[i]) / ((double)m_numFilteredMethods),
                    ((double)m_filtered.m_cyclesByPhase[i]) / 1000000.0, phase_tot_ms,
                    (phase_tot_ms * 100.0 / totTime_ms));
        }

        double fslop_ms = m_filtered.m_parentPhaseEndSlop * 1000.0 / countsPerSec;
        if (fslop_ms > 1.0)
        {
            fprintf(f,
                    "\n  'End phase slop' should be very small (if not, there's unattributed time): %9.3f Mcycles = "
                    "%3.1f%% of total.\n\n",
                    m_filtered.m_parentPhaseEndSlop / 1000000.0, fslop_ms);
        }
    }

#if MEASURE_CLRAPI_CALLS
    if (m_total.m_allClrAPIcalls > 0 && m_total.m_allClrAPIcycles > 0)
    {
        fprintf(f, "\n");
        if (m_totMethods > 0)
            fprintf(f, "  Imported %u methods.\n\n", m_numMethods + m_totMethods);

        fprintf(f, "     CLR API                                   # calls   total time    max time     avg time   %% "
                   "of total\n");
        fprintf(f, "     -------------------------------------------------------------------------------");
        fprintf(f, "---------------------\n");

        static const char* APInames[] = {
#define DEF_CLR_API(name) #name,
#include "ICorJitInfo_names_generated.h"
        };

        unsigned shownCalls  = 0;
        double   shownMillis = 0.0;
#ifdef DEBUG
        unsigned checkedCalls  = 0;
        double   checkedMillis = 0.0;
#endif

        for (unsigned pass = 0; pass < 2; pass++)
        {
            for (unsigned i = 0; i < API_ICorJitInfo_Names::API_COUNT; i++)
            {
                unsigned calls = m_total.m_perClrAPIcalls[i];
                if (calls == 0)
                    continue;

                unsigned __int64 cycles = m_total.m_perClrAPIcycles[i];
                double           millis = 1000.0 * cycles / countsPerSec;

                // Don't show the small fry to keep the results manageable
                if (millis < 0.5)
                {
                    // We always show the following API because it is always called
                    // exactly once for each method and its body is the simplest one
                    // possible (it just returns an integer constant), and therefore
                    // it can be used to measure the overhead of adding the CLR API
                    // timing code. Roughly speaking, on a 3GHz x64 box the overhead
                    // per call should be around 40 ns when using RDTSC, compared to
                    // about 140 ns when using GetThreadCycles() under Windows.
                    if (i != API_ICorJitInfo_Names::API_getExpectedTargetArchitecture)
                        continue;
                }

                // In the first pass we just compute the totals.
                if (pass == 0)
                {
                    shownCalls += m_total.m_perClrAPIcalls[i];
                    shownMillis += millis;
                    continue;
                }

                unsigned __int32 maxcyc = m_maximum.m_maxClrAPIcycles[i];
                double           max_ms = 1000.0 * maxcyc / countsPerSec;

                fprintf(f, "     %-40s", APInames[i]);                                 // API name
                fprintf(f, " %8u %9.1f ms", calls, millis);                            // #calls, total time
                fprintf(f, " %8.1f ms  %8.1f ns", max_ms, 1000000.0 * millis / calls); // max, avg time
                fprintf(f, "     %5.1f%%\n", 100.0 * millis / shownMillis);            // % of total

#ifdef DEBUG
                checkedCalls += m_total.m_perClrAPIcalls[i];
                checkedMillis += millis;
#endif
            }
        }

#ifdef DEBUG
        assert(checkedCalls == shownCalls);
        assert(checkedMillis == shownMillis);
#endif

        if (shownCalls > 0 || shownMillis > 0)
        {
            fprintf(f, "     -------------------------");
            fprintf(f, "---------------------------------------------------------------------------\n");
            fprintf(f, "     Total for calls shown above              %8u %10.1f ms", shownCalls, shownMillis);
            if (totTime_ms > 0.0)
                fprintf(f, " (%4.1lf%% of overall JIT time)", shownMillis * 100.0 / totTime_ms);
            fprintf(f, "\n");
        }
        fprintf(f, "\n");
    }
#endif

    fprintf(f, "\n");
}

JitTimer::JitTimer(unsigned byteCodeSize)
    : m_info(byteCodeSize)
{
#if MEASURE_CLRAPI_CALLS
    m_CLRcallInvokes = 0;
    m_CLRcallCycles  = 0;
#endif

#ifdef DEBUG
    m_lastPhase = (Phases)-1;
#if MEASURE_CLRAPI_CALLS
    m_CLRcallAPInum = -1;
#endif
#endif

    unsigned __int64 threadCurCycles;
    if (_our_GetThreadCycles(&threadCurCycles))
    {
        m_start         = threadCurCycles;
        m_curPhaseStart = threadCurCycles;
    }
}

void JitTimer::EndPhase(Compiler* compiler, Phases phase)
{
    // Otherwise...
    // We re-run some phases currently, so this following assert doesn't work.
    // assert((int)phase > (int)m_lastPhase);  // We should end phases in increasing order.

    unsigned __int64 threadCurCycles;
    if (_our_GetThreadCycles(&threadCurCycles))
    {
        unsigned __int64 phaseCycles = (threadCurCycles - m_curPhaseStart);

        // If this is not a leaf phase, the assumption is that the last subphase must have just recently ended.
        // Credit the duration to "slop", the total of which should be very small.
        if (PhaseHasChildren[phase])
        {
            m_info.m_parentPhaseEndSlop += phaseCycles;
        }
        else
        {
            // It is a leaf phase.  Credit duration to it.
            m_info.m_invokesByPhase[phase]++;
            m_info.m_cyclesByPhase[phase] += phaseCycles;

#if MEASURE_CLRAPI_CALLS
            // Record the CLR API timing info as well.
            m_info.m_CLRinvokesByPhase[phase] += m_CLRcallInvokes;
            m_info.m_CLRcyclesByPhase[phase] += m_CLRcallCycles;
#endif

            // Credit the phase's ancestors, if any.
            int ancPhase = PhaseParent[phase];
            while (ancPhase != -1)
            {
                m_info.m_cyclesByPhase[ancPhase] += phaseCycles;
                ancPhase = PhaseParent[ancPhase];
            }

#if MEASURE_CLRAPI_CALLS
            const Phases lastPhase = PHASE_CLR_API;
#else
            const Phases lastPhase = PHASE_NUMBER_OF;
#endif
            if (phase + 1 == lastPhase)
            {
                m_info.m_totalCycles = (threadCurCycles - m_start);
            }
            else
            {
                m_curPhaseStart = threadCurCycles;
            }
        }

        if ((JitConfig.JitMeasureIR() != 0) && PhaseReportsIRSize[phase])
        {
            m_info.m_nodeCountAfterPhase[phase] = compiler->fgMeasureIR();
        }
        else
        {
            m_info.m_nodeCountAfterPhase[phase] = 0;
        }
    }

#ifdef DEBUG
    m_lastPhase = phase;
#endif
#if MEASURE_CLRAPI_CALLS
    m_CLRcallInvokes = 0;
    m_CLRcallCycles  = 0;
#endif
}

#if MEASURE_CLRAPI_CALLS

//------------------------------------------------------------------------
// JitTimer::CLRApiCallEnter: Start the stopwatch for an EE call.
//
// Arguments:
//    apix - The API index - an "enum API_ICorJitInfo_Names" value.
//

void JitTimer::CLRApiCallEnter(unsigned apix)
{
    assert(m_CLRcallAPInum == -1); // Nested calls not allowed
    m_CLRcallAPInum = apix;

    // If we can't get the cycles, we'll just ignore this call
    if (!_our_GetThreadCycles(&m_CLRcallStart))
        m_CLRcallStart = 0;
}

//------------------------------------------------------------------------
// JitTimer::CLRApiCallLeave: compute / record time spent in an EE call.
//
// Arguments:
//    apix - The API's "enum API_ICorJitInfo_Names" value; this value
//           should match the value passed to the most recent call to
//           "CLRApiCallEnter" (i.e. these must come as matched pairs),
//           and they also may not nest.
//

void JitTimer::CLRApiCallLeave(unsigned apix)
{
    // Make sure we're actually inside a measured CLR call.
    assert(m_CLRcallAPInum != -1);
    m_CLRcallAPInum = -1;

    // Ignore this one if we don't have a valid starting counter.
    if (m_CLRcallStart != 0)
    {
        if (JitConfig.JitEECallTimingInfo() != 0)
        {
            unsigned __int64 threadCurCycles;
            if (_our_GetThreadCycles(&threadCurCycles))
            {
                // Compute the cycles spent in the call.
                threadCurCycles -= m_CLRcallStart;

                // Add the cycles to the 'phase' and bump its use count.
                m_info.m_cyclesByPhase[PHASE_CLR_API] += threadCurCycles;
                m_info.m_invokesByPhase[PHASE_CLR_API] += 1;

                // Add the values to the "per API" info.
                m_info.m_allClrAPIcycles += threadCurCycles;
                m_info.m_allClrAPIcalls += 1;

                m_info.m_perClrAPIcalls[apix] += 1;
                m_info.m_perClrAPIcycles[apix] += threadCurCycles;
                m_info.m_maxClrAPIcycles[apix] = max(m_info.m_maxClrAPIcycles[apix], (unsigned __int32)threadCurCycles);

                // Subtract the cycles from the enclosing phase by bumping its start time
                m_curPhaseStart += threadCurCycles;

                // Update the running totals.
                m_CLRcallInvokes += 1;
                m_CLRcallCycles += threadCurCycles;
            }
        }

        m_CLRcallStart = 0;
    }

    assert(m_CLRcallAPInum != -1); // No longer in this API call.
    m_CLRcallAPInum = -1;
}

#endif // MEASURE_CLRAPI_CALLS

CritSecObject JitTimer::s_csvLock;

// It's expensive to constantly open and close the file, so open it once and close it
// when the process exits. This should be accessed under the s_csvLock.
FILE* JitTimer::s_csvFile = nullptr;

LPCWSTR Compiler::JitTimeLogCsv()
{
    LPCWSTR jitTimeLogCsv = JitConfig.JitTimeLogCsv();
    return jitTimeLogCsv;
}

void JitTimer::PrintCsvHeader()
{
    LPCWSTR jitTimeLogCsv = Compiler::JitTimeLogCsv();
    if (jitTimeLogCsv == nullptr)
    {
        return;
    }

    CritSecHolder csvLock(s_csvLock);

    if (s_csvFile == nullptr)
    {
        s_csvFile = _wfopen(jitTimeLogCsv, W("a"));
    }
    if (s_csvFile != nullptr)
    {
        // Seek to the end of the file s.t. `ftell` doesn't lie to us on Windows
        fseek(s_csvFile, 0, SEEK_END);

        // Write the header if the file is empty
        if (ftell(s_csvFile) == 0)
        {
            fprintf(s_csvFile, "\"Method Name\",");
            fprintf(s_csvFile, "\"Assembly or SPMI Index\",");
            fprintf(s_csvFile, "\"IL Bytes\",");
            fprintf(s_csvFile, "\"Basic Blocks\",");
            fprintf(s_csvFile, "\"Min Opts\",");
            fprintf(s_csvFile, "\"Loops\",");
            fprintf(s_csvFile, "\"Loops Cloned\",");
#if FEATURE_LOOP_ALIGN
#ifdef DEBUG
            fprintf(s_csvFile, "\"Alignment Candidates\",");
            fprintf(s_csvFile, "\"Loops Aligned\",");
#endif // DEBUG
#endif // FEATURE_LOOP_ALIGN
            for (int i = 0; i < PHASE_NUMBER_OF; i++)
            {
                fprintf(s_csvFile, "\"%s\",", PhaseNames[i]);
                if ((JitConfig.JitMeasureIR() != 0) && PhaseReportsIRSize[i])
                {
                    fprintf(s_csvFile, "\"Node Count After %s\",", PhaseNames[i]);
                }
            }

            InlineStrategy::DumpCsvHeader(s_csvFile);

            fprintf(s_csvFile, "\"Executable Code Bytes\",");
            fprintf(s_csvFile, "\"GC Info Bytes\",");
            fprintf(s_csvFile, "\"Total Bytes Allocated\",");
            fprintf(s_csvFile, "\"Total Cycles\",");
            fprintf(s_csvFile, "\"CPS\"\n");

            fflush(s_csvFile);
        }
    }
}

void JitTimer::PrintCsvMethodStats(Compiler* comp)
{
    LPCWSTR jitTimeLogCsv = Compiler::JitTimeLogCsv();
    if (jitTimeLogCsv == nullptr)
    {
        return;
    }

// eeGetMethodFullName uses locks, so don't enter crit sec before this call.
#if defined(DEBUG) || defined(LATE_DISASM)
    // If we already have computed the name because for some reason we're generating the CSV
    // for a DEBUG build (presumably not for the time info), just re-use it.
    const char* methName = comp->info.compFullName;
#else
    const char* methName = comp->eeGetMethodFullName(comp->info.compMethodHnd);
#endif

    // Try and access the SPMI index to report in the data set.
    //
    // If the jit is not hosted under SPMI this will return the
    // default value of zero.
    //
    // Query the jit host directly here instead of going via the
    // config cache, since value will change for each method.
    int index = g_jitHost->getIntConfigValue(W("SuperPMIMethodContextNumber"), -1);

    CritSecHolder csvLock(s_csvLock);

    if (s_csvFile == nullptr)
    {
        return;
    }

    fprintf(s_csvFile, "\"%s\",", methName);
    if (index != 0)
    {
        fprintf(s_csvFile, "%d,", index);
    }
    else
    {
        const char* methodAssemblyName = comp->info.compCompHnd->getAssemblyName(
            comp->info.compCompHnd->getModuleAssembly(comp->info.compCompHnd->getClassModule(comp->info.compClassHnd)));
        fprintf(s_csvFile, "\"%s\",", methodAssemblyName);
    }
    fprintf(s_csvFile, "%u,", comp->info.compILCodeSize);
    fprintf(s_csvFile, "%u,", comp->fgBBcount);
    fprintf(s_csvFile, "%u,", comp->opts.MinOpts());
    fprintf(s_csvFile, "%d,", comp->Metrics.LoopsFoundDuringOpts);
    fprintf(s_csvFile, "%d,", comp->Metrics.LoopsCloned);
#if FEATURE_LOOP_ALIGN
#ifdef DEBUG
    fprintf(s_csvFile, "%d,", comp->Metrics.LoopAlignmentCandidates);
    fprintf(s_csvFile, "%d,", comp->Metrics.LoopsAligned);
#endif // DEBUG
#endif // FEATURE_LOOP_ALIGN
    unsigned __int64 totCycles = 0;
    for (int i = 0; i < PHASE_NUMBER_OF; i++)
    {
        if (!PhaseHasChildren[i])
        {
            totCycles += m_info.m_cyclesByPhase[i];
        }
        fprintf(s_csvFile, "%llu,", (unsigned long long)m_info.m_cyclesByPhase[i]);

        if ((JitConfig.JitMeasureIR() != 0) && PhaseReportsIRSize[i])
        {
            fprintf(s_csvFile, "%u,", m_info.m_nodeCountAfterPhase[i]);
        }
    }

    comp->m_inlineStrategy->DumpCsvData(s_csvFile);

    fprintf(s_csvFile, "%u,", comp->info.compNativeCodeSize);
    fprintf(s_csvFile, "%zu,", comp->compInfoBlkSize);
    fprintf(s_csvFile, "%zu,", comp->compGetArenaAllocator()->getTotalBytesAllocated());
    fprintf(s_csvFile, "%llu,", (unsigned long long)m_info.m_totalCycles);
    fprintf(s_csvFile, "%f\n", CachedCyclesPerSecond());

    fflush(s_csvFile);
}

// Perform process shutdown actions.
//
// static
void JitTimer::Shutdown()
{
    CritSecHolder csvLock(s_csvLock);
    if (s_csvFile != nullptr)
    {
        fclose(s_csvFile);
    }
}

// Completes the timing of the current method, and adds it to "sum".
void JitTimer::Terminate(Compiler* comp, CompTimeSummaryInfo& sum, bool includePhases)
{
    if (includePhases)
    {
        PrintCsvMethodStats(comp);
    }

    sum.AddInfo(m_info, includePhases);
}
#endif // FEATURE_JIT_METHOD_PERF

#if LOOP_HOIST_STATS
// Static fields.
CritSecObject Compiler::s_loopHoistStatsLock; // Default constructor.
unsigned      Compiler::s_loopsConsidered             = 0;
unsigned      Compiler::s_loopsWithHoistedExpressions = 0;
unsigned      Compiler::s_totalHoistedExpressions     = 0;

// static
void Compiler::PrintAggregateLoopHoistStats(FILE* f)
{
    fprintf(f, "\n");
    fprintf(f, "---------------------------------------------------\n");
    fprintf(f, "Loop hoisting stats\n");
    fprintf(f, "---------------------------------------------------\n");

    double pctWithHoisted = 0.0;
    if (s_loopsConsidered > 0)
    {
        pctWithHoisted = 100.0 * (double(s_loopsWithHoistedExpressions) / double(s_loopsConsidered));
    }
    double exprsPerLoopWithExpr = 0.0;
    if (s_loopsWithHoistedExpressions > 0)
    {
        exprsPerLoopWithExpr = double(s_totalHoistedExpressions) / double(s_loopsWithHoistedExpressions);
    }
    fprintf(f, "Considered %d loops.  Of these, we hoisted expressions out of %d (%6.2f%%).\n", s_loopsConsidered,
            s_loopsWithHoistedExpressions, pctWithHoisted);
    fprintf(f, "  A total of %d expressions were hoisted, an average of %5.2f per loop-with-hoisted-expr.\n",
            s_totalHoistedExpressions, exprsPerLoopWithExpr);
}

void Compiler::AddLoopHoistStats()
{
    CritSecHolder statsLock(s_loopHoistStatsLock);

    s_loopsConsidered += m_loopsConsidered;
    s_loopsWithHoistedExpressions += m_loopsWithHoistedExpressions;
    s_totalHoistedExpressions += m_totalHoistedExpressions;
}

void Compiler::PrintPerMethodLoopHoistStats()
{
    double pctWithHoisted = 0.0;
    if (m_loopsConsidered > 0)
    {
        pctWithHoisted = 100.0 * (double(m_loopsWithHoistedExpressions) / double(m_loopsConsidered));
    }
    double exprsPerLoopWithExpr = 0.0;
    if (m_loopsWithHoistedExpressions > 0)
    {
        exprsPerLoopWithExpr = double(m_totalHoistedExpressions) / double(m_loopsWithHoistedExpressions);
    }
    printf("Considered %d loops.  Of these, we hoisted expressions out of %d (%5.2f%%).\n", m_loopsConsidered,
           m_loopsWithHoistedExpressions, pctWithHoisted);
    printf("  A total of %d expressions were hoisted, an average of %5.2f per loop-with-hoisted-expr.\n",
           m_totalHoistedExpressions, exprsPerLoopWithExpr);
}
#endif // LOOP_HOIST_STATS

//------------------------------------------------------------------------
// RecordStateAtEndOfInlining: capture timing data (if enabled) after
// inlining as completed.
//
// Note:
// Records data needed for SQM and inlining data dumps.  Should be
// called after inlining is complete.  (We do this after inlining
// because this marks the last point at which the JIT is likely to
// cause type-loading and class initialization).

void Compiler::RecordStateAtEndOfInlining()
{
#if defined(DEBUG)

    m_compCyclesAtEndOfInlining    = 0;
    m_compTickCountAtEndOfInlining = 0;
    bool b                         = CycleTimer::GetThreadCyclesS(&m_compCyclesAtEndOfInlining);
    if (!b)
    {
        return; // We don't have a thread cycle counter.
    }
    m_compTickCountAtEndOfInlining = GetTickCount();

#endif // defined(DEBUG)
}

//------------------------------------------------------------------------
// RecordStateAtEndOfCompilation: capture timing data (if enabled) after
// compilation is completed.

void Compiler::RecordStateAtEndOfCompilation()
{
#if defined(DEBUG)

    // Common portion
    m_compCycles = 0;
    unsigned __int64 compCyclesAtEnd;
    bool             b = CycleTimer::GetThreadCyclesS(&compCyclesAtEnd);
    if (!b)
    {
        return; // We don't have a thread cycle counter.
    }
    assert(compCyclesAtEnd >= m_compCyclesAtEndOfInlining);

    m_compCycles = compCyclesAtEnd - m_compCyclesAtEndOfInlining;

#endif // defined(DEBUG)
}

#if FUNC_INFO_LOGGING
// static
LPCWSTR Compiler::compJitFuncInfoFilename = nullptr;

// static
FILE* Compiler::compJitFuncInfoFile = nullptr;
#endif // FUNC_INFO_LOGGING

#ifdef DEBUG

// dumpConvertedVarSet() dumps the varset bits that are tracked
// variable indices, and we convert them to variable numbers, sort the variable numbers, and
// print them as variable numbers. To do this, we use a temporary set indexed by
// variable number. We can't use the "all varset" type because it is still size-limited, and might
// not be big enough to handle all possible variable numbers.
void dumpConvertedVarSet(Compiler* comp, VARSET_VALARG_TP vars)
{
    BYTE* pVarNumSet; // trivial set: one byte per varNum, 0 means not in set, 1 means in set.

    size_t varNumSetBytes = comp->lvaCount * sizeof(BYTE);
    pVarNumSet            = (BYTE*)_alloca(varNumSetBytes);
    memset(pVarNumSet, 0, varNumSetBytes); // empty the set

    VarSetOps::Iter iter(comp, vars);
    unsigned        varIndex = 0;
    while (iter.NextElem(&varIndex))
    {
        unsigned varNum    = comp->lvaTrackedIndexToLclNum(varIndex);
        pVarNumSet[varNum] = 1; // This varNum is in the set
    }

    bool first = true;
    printf("{");
    for (size_t varNum = 0; varNum < comp->lvaCount; varNum++)
    {
        if (pVarNumSet[varNum] == 1)
        {
            if (!first)
            {
                printf(" ");
            }
            printf("V%02u", varNum);
            first = false;
        }
    }
    printf("}");
}

/*XXXXXXXXXXXXXXXXXXXXXXXXXXXXXXXXXXXXXXXXXXXXXXXXXXXXXXXXXXXXXXXXXXXXXXXXXXXXX
XXXXXXXXXXXXXXXXXXXXXXXXXXXXXXXXXXXXXXXXXXXXXXXXXXXXXXXXXXXXXXXXXXXXXXXXXXXXXXX
XX                                                                           XX
XX                          Debugging helpers                                XX
XX                                                                           XX
XXXXXXXXXXXXXXXXXXXXXXXXXXXXXXXXXXXXXXXXXXXXXXXXXXXXXXXXXXXXXXXXXXXXXXXXXXXXXXX
XXXXXXXXXXXXXXXXXXXXXXXXXXXXXXXXXXXXXXXXXXXXXXXXXXXXXXXXXXXXXXXXXXXXXXXXXXXXXXX
*/

/*****************************************************************************/
/* The following functions are intended to be called from the debugger, to dump
 * various data structures.
 *
 * The versions that start with 'c' take a Compiler* as the first argument.
 * The versions that start with 'd' use the tlsCompiler, so don't require a Compiler*.
 *
 * Summary:
 *      cBlock,      dBlock         : Display a basic block (call fgTableDispBasicBlock()).
 *      cBlocks,     dBlocks        : Display all the basic blocks of a function (call fgDispBasicBlocks()).
 *      cBlocksV,    dBlocksV       : Display all the basic blocks of a function (call fgDispBasicBlocks(true)).
 *                                    "V" means "verbose", and will dump all the trees.
 *      cStmt,       dStmt          : Display a Statement (call gtDispStmt()).
 *      cTree,       dTree          : Display a tree (call gtDispTree()).
 *      cTreeLIR,    dTreeLIR       : Display a tree in LIR form (call gtDispLIRNode()).
 *      cTreeRange,  dTreeRange     : Display a range of trees in LIR form (call gtDispLIRNode()).
 *      cTrees,      dTrees         : Display all the trees in a function (call fgDumpTrees()).
 *      cEH,         dEH            : Display the EH handler table (call fgDispHandlerTab()).
 *      cVar,        dVar           : Display a local variable given its number (call lvaDumpEntry()).
 *      cVarDsc,     dVarDsc        : Display a local variable given a LclVarDsc* (call lvaDumpEntry()).
 *      cVars,       dVars          : Display the local variable table (call lvaTableDump()).
 *      cVarsFinal,  dVarsFinal     : Display the local variable table (call lvaTableDump(FINAL_FRAME_LAYOUT)).
 *      cBlockPreds, dBlockPreds    : Display a block's predecessors (call block->dspPreds()).
 *      cBlockSuccs, dBlockSuccs    : Display a block's successors (call block->dspSuccs(compiler)).
 *      cReach,      dReach         : Display all block reachability (call BlockReachabilitySets::Dump).
 *      cDoms,       dDoms          : Display all block dominators (call FlowGraphDominatorTree::Dump).
 *      cLiveness,   dLiveness      : Display per-block variable liveness (call fgDispBBLiveness()).
 *      cCVarSet,    dCVarSet       : Display a "converted" VARSET_TP: the varset is assumed to be tracked variable
 *                                    indices. These are converted to variable numbers and sorted. (Calls
 *                                    dumpConvertedVarSet()).
 *      cLoops,      dLoops         : Display the loops (call FlowGraphNaturalLoops::Dump()) with
 *                                    Compiler::m_loops.
 *      cLoopsA,     dLoopsA        : Display the loops (call FlowGraphNaturalLoops::Dump()) with a given
 *                                    loops arg.
 *      cLoop,       dLoop          : Display a single loop (call FlowGraphNaturalLoop::Dump()) with given
 *                                    loop arg.
 *      cTreeFlags,  dTreeFlags     : Display tree flags for a specified tree.
 *      cVN,         dVN            : Display a ValueNum (call vnPrint()).
 *
 * The following don't require a Compiler* to work:
 *      dRegMask                    : Display a regMaskTP (call dspRegMask(mask)).
 *      dBlockList                  : Display a BasicBlockList*.
 *
 * The following find an object in the IR and return it, as well as setting a global variable with the value that can
 * be used in the debugger (e.g., in the watch window, or as a way to get an address for data breakpoints).
 *      dFindTreeInTree             : Find a tree in a given tree, specifying a tree id. Sets `dbTree`.
 *      dFindTree                   : Find a tree in the IR, specifying a tree id. Sets `dbTree` and `dbTreeBlock`.
 *      dFindStmt                   : Find a Statement in the IR, specifying a statement id. Sets `dbStmt`.
 *      dFindBlock                  : Find a block in the IR, specifying a block number. Sets `dbBlock`.
 *      dFindLoop                   : Find a loop specifying a loop index. Sets `dbLoop`.
 */

// Make the debug helpers available (under #ifdef DEBUG) even though they are unreferenced. When the Microsoft
// linker is using /OPT:REF, it throws away unreferenced COMDATs (typically functions). Using "/INCLUDE:symbol"
// forces the linker to keep these anyway.
//
// Mark them `export "C"` so the names are not C++ name mangled. This makes it easier to refer to them in the
// `/INCLUDE` switch, and potentially makes them easier to find by a debugger.
//
// On x64/arm64, "C" names are not decorated (mangled). However, on x86, the names are decorated for `__stdcall`
// with a leading `_` and trailing `@N` for `N` bytes of arguments. To simplify, use __cdecl for x86. (Specifying
// it for other platforms is a no-op.)

#define JITDBGAPI extern "C"

#if defined(_MSC_VER)

#if defined(HOST_AMD64) || defined(HOST_ARM64)

// Functions which take a Compiler*
#pragma comment(linker, "/include:cBlock")
#pragma comment(linker, "/include:cBlocks")
#pragma comment(linker, "/include:cBlocksV")
#pragma comment(linker, "/include:cStmt")
#pragma comment(linker, "/include:cTree")
#pragma comment(linker, "/include:cTreeLIR")
#pragma comment(linker, "/include:cTreeRange")
#pragma comment(linker, "/include:cTrees")
#pragma comment(linker, "/include:cEH")
#pragma comment(linker, "/include:cVar")
#pragma comment(linker, "/include:cVarDsc")
#pragma comment(linker, "/include:cVars")
#pragma comment(linker, "/include:cVarsFinal")
#pragma comment(linker, "/include:cBlockPreds")
#pragma comment(linker, "/include:cBlockSuccs")
#pragma comment(linker, "/include:cReach")
#pragma comment(linker, "/include:cDoms")
#pragma comment(linker, "/include:cLiveness")
#pragma comment(linker, "/include:cCVarSet")
#pragma comment(linker, "/include:cLoops")
#pragma comment(linker, "/include:cLoopsA")
#pragma comment(linker, "/include:cLoop")
#pragma comment(linker, "/include:cScev")
#pragma comment(linker, "/include:cTreeFlags")
#pragma comment(linker, "/include:cVN")

// Functions which call the c* functions getting Compiler* using `JitTls::GetCompiler()`
#pragma comment(linker, "/include:dBlock")
#pragma comment(linker, "/include:dBlocks")
#pragma comment(linker, "/include:dBlocksV")
#pragma comment(linker, "/include:dStmt")
#pragma comment(linker, "/include:dTree")
#pragma comment(linker, "/include:dTreeLIR")
#pragma comment(linker, "/include:dTreeRange")
#pragma comment(linker, "/include:dTrees")
#pragma comment(linker, "/include:dEH")
#pragma comment(linker, "/include:dVar")
#pragma comment(linker, "/include:dVarDsc")
#pragma comment(linker, "/include:dVars")
#pragma comment(linker, "/include:dVarsFinal")
#pragma comment(linker, "/include:dBlockPreds")
#pragma comment(linker, "/include:dBlockSuccs")
#pragma comment(linker, "/include:dReach")
#pragma comment(linker, "/include:dDoms")
#pragma comment(linker, "/include:dLiveness")
#pragma comment(linker, "/include:dCVarSet")
#pragma comment(linker, "/include:dLoop")
#pragma comment(linker, "/include:dLoops")
#pragma comment(linker, "/include:dScev")
#pragma comment(linker, "/include:dTreeFlags")
#pragma comment(linker, "/include:dVN")

// Functions which don't require a Compiler*
#pragma comment(linker, "/include:dRegMask")
#pragma comment(linker, "/include:dBlockList")

// Functions which search for objects in the IR
#pragma comment(linker, "/include:dFindTreeInTree")
#pragma comment(linker, "/include:dFindTree")
#pragma comment(linker, "/include:dFindStmt")
#pragma comment(linker, "/include:dFindBlock")
#pragma comment(linker, "/include:dFindLoop")

#elif defined(HOST_X86)

// Functions which take a Compiler*
#pragma comment(linker, "/include:_cBlock")
#pragma comment(linker, "/include:_cBlocks")
#pragma comment(linker, "/include:_cBlocksV")
#pragma comment(linker, "/include:_cStmt")
#pragma comment(linker, "/include:_cTree")
#pragma comment(linker, "/include:_cTreeLIR")
#pragma comment(linker, "/include:_cTreeRange")
#pragma comment(linker, "/include:_cTrees")
#pragma comment(linker, "/include:_cEH")
#pragma comment(linker, "/include:_cVar")
#pragma comment(linker, "/include:_cVarDsc")
#pragma comment(linker, "/include:_cVars")
#pragma comment(linker, "/include:_cVarsFinal")
#pragma comment(linker, "/include:_cBlockPreds")
#pragma comment(linker, "/include:_cBlockSuccs")
#pragma comment(linker, "/include:_cReach")
#pragma comment(linker, "/include:_cDoms")
#pragma comment(linker, "/include:_cLiveness")
#pragma comment(linker, "/include:_cCVarSet")
#pragma comment(linker, "/include:_cLoop")
#pragma comment(linker, "/include:_cLoops")
#pragma comment(linker, "/include:_cLoopsA")
#pragma comment(linker, "/include:_cTreeFlags")
#pragma comment(linker, "/include:_cVN")

// Functions which call the c* functions getting Compiler* using `JitTls:_:GetCompiler()`
#pragma comment(linker, "/include:_dBlock")
#pragma comment(linker, "/include:_dBlocks")
#pragma comment(linker, "/include:_dBlocksV")
#pragma comment(linker, "/include:_dStmt")
#pragma comment(linker, "/include:_dTree")
#pragma comment(linker, "/include:_dTreeLIR")
#pragma comment(linker, "/include:_dTreeRange")
#pragma comment(linker, "/include:_dTrees")
#pragma comment(linker, "/include:_dEH")
#pragma comment(linker, "/include:_dVar")
#pragma comment(linker, "/include:_dVarDsc")
#pragma comment(linker, "/include:_dVars")
#pragma comment(linker, "/include:_dVarsFinal")
#pragma comment(linker, "/include:_dBlockPreds")
#pragma comment(linker, "/include:_dBlockSuccs")
#pragma comment(linker, "/include:_dReach")
#pragma comment(linker, "/include:_dDoms")
#pragma comment(linker, "/include:_dLiveness")
#pragma comment(linker, "/include:_dCVarSet")
#pragma comment(linker, "/include:_dLoops")
#pragma comment(linker, "/include:_dLoopsA")
#pragma comment(linker, "/include:_dLoop")
#pragma comment(linker, "/include:_dTreeFlags")
#pragma comment(linker, "/include:_dVN")

// Functions which don't require a Compiler*
#pragma comment(linker, "/include:_dRegMask")
#pragma comment(linker, "/include:_dBlockList")

// Functions which search for objects in the IR
#pragma comment(linker, "/include:_dFindTreeInTree")
#pragma comment(linker, "/include:_dFindTree")
#pragma comment(linker, "/include:_dFindStmt")
#pragma comment(linker, "/include:_dFindBlock")
#pragma comment(linker, "/include:_dFindLoop")

#endif // HOST_*

#endif // _MSC_VER

JITDBGAPI void __cdecl cBlock(Compiler* comp, BasicBlock* block)
{
    static unsigned sequenceNumber = 0; // separate calls with a number to indicate this function has been called
    printf("===================================================================== *Block %u\n", sequenceNumber++);
    comp->fgTableDispBasicBlock(block);
}

JITDBGAPI void __cdecl cBlocks(Compiler* comp)
{
    static unsigned sequenceNumber = 0; // separate calls with a number to indicate this function has been called
    printf("===================================================================== *Blocks %u\n", sequenceNumber++);
    comp->fgDispBasicBlocks();
}

JITDBGAPI void __cdecl cBlocksV(Compiler* comp)
{
    static unsigned sequenceNumber = 0; // separate calls with a number to indicate this function has been called
    printf("===================================================================== *BlocksV %u\n", sequenceNumber++);
    comp->fgDispBasicBlocks(true);
}

JITDBGAPI void __cdecl cStmt(Compiler* comp, Statement* statement)
{
    static unsigned sequenceNumber = 0; // separate calls with a number to indicate this function has been called
    printf("===================================================================== *Stmt %u\n", sequenceNumber++);
    comp->gtDispStmt(statement, ">>>");
}

JITDBGAPI void __cdecl cTree(Compiler* comp, GenTree* tree)
{
    static unsigned sequenceNumber = 0; // separate calls with a number to indicate this function has been called
    printf("===================================================================== *Tree %u\n", sequenceNumber++);
    comp->gtDispTree(tree, nullptr, ">>>");
}

JITDBGAPI void __cdecl cTreeLIR(Compiler* comp, GenTree* tree)
{
    static unsigned sequenceNumber = 0; // separate calls with a number to indicate this function has been called
    printf("===================================================================== *TreeLIR %u\n", sequenceNumber++);
    comp->gtDispLIRNode(tree);
}

JITDBGAPI void __cdecl cTreeRange(Compiler* comp, GenTree* first, GenTree* last)
{
    static unsigned sequenceNumber = 0; // separate calls with a number to indicate this function has been called
    printf("===================================================================== *TreeRange %u\n", sequenceNumber++);
    GenTree* cur = first;
    while (true)
    {
        comp->gtDispLIRNode(cur);
        if (cur == last)
            break;

        cur = cur->gtNext;
    }
}

JITDBGAPI void __cdecl cTrees(Compiler* comp)
{
    static unsigned sequenceNumber = 0; // separate calls with a number to indicate this function has been called
    printf("===================================================================== *Trees %u\n", sequenceNumber++);
    comp->fgDumpTrees(comp->fgFirstBB, nullptr);
}

JITDBGAPI void __cdecl cEH(Compiler* comp)
{
    static unsigned sequenceNumber = 0; // separate calls with a number to indicate this function has been called
    printf("===================================================================== *EH %u\n", sequenceNumber++);
    comp->fgDispHandlerTab();
}

JITDBGAPI void __cdecl cVar(Compiler* comp, unsigned lclNum)
{
    static unsigned sequenceNumber = 0; // separate calls with a number to indicate this function has been called
    printf("===================================================================== *Var %u\n", sequenceNumber++);
    comp->lvaDumpEntry(lclNum, Compiler::FINAL_FRAME_LAYOUT);
}

JITDBGAPI void __cdecl cVarDsc(Compiler* comp, LclVarDsc* varDsc)
{
    static unsigned sequenceNumber = 0; // separate calls with a number to indicate this function has been called
    printf("===================================================================== *VarDsc %u\n", sequenceNumber++);
    unsigned lclNum = comp->lvaGetLclNum(varDsc);
    comp->lvaDumpEntry(lclNum, Compiler::FINAL_FRAME_LAYOUT);
}

JITDBGAPI void __cdecl cVars(Compiler* comp)
{
    static unsigned sequenceNumber = 0; // separate calls with a number to indicate this function has been called
    printf("===================================================================== *Vars %u\n", sequenceNumber++);
    comp->lvaTableDump();
}

JITDBGAPI void __cdecl cVarsFinal(Compiler* comp)
{
    static unsigned sequenceNumber = 0; // separate calls with a number to indicate this function has been called
    printf("===================================================================== *Vars %u\n", sequenceNumber++);
    comp->lvaTableDump(Compiler::FINAL_FRAME_LAYOUT);
}

JITDBGAPI void __cdecl cBlockPreds(Compiler* comp, BasicBlock* block)
{
    static unsigned sequenceNumber = 0; // separate calls with a number to indicate this function has been called
    printf("===================================================================== *BlockPreds %u\n", sequenceNumber++);
    block->dspPreds();
}

JITDBGAPI void __cdecl cBlockSuccs(Compiler* comp, BasicBlock* block)
{
    static unsigned sequenceNumber = 0; // separate calls with a number to indicate this function has been called
    printf("===================================================================== *BlockSuccs %u\n", sequenceNumber++);
    block->dspSuccs(comp);
}

JITDBGAPI void __cdecl cReach(Compiler* comp)
{
    static unsigned sequenceNumber = 0; // separate calls with a number to indicate this function has been called
    printf("===================================================================== *Reach %u\n", sequenceNumber++);
    if (comp->m_reachabilitySets != nullptr)
    {
        comp->m_reachabilitySets->Dump();
    }
    else
    {
        printf("  Not computed\n");
    }
}

JITDBGAPI void __cdecl cDoms(Compiler* comp)
{
    static unsigned sequenceNumber = 0; // separate calls with a number to indicate this function has been called
    printf("===================================================================== *Doms %u\n", sequenceNumber++);
    if (comp->m_domTree != nullptr)
    {
        comp->m_domTree->Dump();
    }
    else
    {
        printf("  Not computed\n");
    }
}

JITDBGAPI void __cdecl cLiveness(Compiler* comp)
{
    static unsigned sequenceNumber = 0; // separate calls with a number to indicate this function has been called
    printf("===================================================================== *Liveness %u\n", sequenceNumber++);
    comp->fgDispBBLiveness();
}

JITDBGAPI void __cdecl cCVarSet(Compiler* comp, VARSET_VALARG_TP vars)
{
    static unsigned sequenceNumber = 0; // separate calls with a number to indicate this function has been called
    printf("===================================================================== *CVarSet %u\n", sequenceNumber++);
    dumpConvertedVarSet(comp, vars);
    printf("\n"); // dumpConvertedVarSet() doesn't emit a trailing newline
}

JITDBGAPI void __cdecl cLoops(Compiler* comp)
{
    static unsigned sequenceNumber = 0; // separate calls with a number to indicate this function has been called
    printf("===================================================================== *Loops %u\n", sequenceNumber++);
    FlowGraphNaturalLoops::Dump(comp->m_loops);
}

JITDBGAPI void __cdecl cLoopsA(Compiler* comp, FlowGraphNaturalLoops* loops)
{
    static unsigned sequenceNumber = 0; // separate calls with a number to indicate this function has been called
    printf("===================================================================== *LoopsA %u\n", sequenceNumber++);
    FlowGraphNaturalLoops::Dump(loops);
}

JITDBGAPI void __cdecl cLoop(Compiler* comp, FlowGraphNaturalLoop* loop)
{
    static unsigned sequenceNumber = 0; // separate calls with a number to indicate this function has been called
    printf("===================================================================== *Loop %u\n", sequenceNumber++);
    FlowGraphNaturalLoop::Dump(loop);
}

JITDBGAPI void __cdecl cScev(Compiler* comp, Scev* scev)
{
    static unsigned sequenceNumber = 0; // separate calls with a number to indicate this function has been called
    printf("===================================================================== *Scev %u\n", sequenceNumber++);
    if (scev == nullptr)
    {
        printf("  NULL\n");
    }
    else
    {
        scev->Dump(comp);
        printf("\n");
    }
}

JITDBGAPI void __cdecl cTreeFlags(Compiler* comp, GenTree* tree)
{
    static unsigned sequenceNumber = 0; // separate calls with a number to indicate this function has been called
    printf("===================================================================== *TreeFlags %u\n", sequenceNumber++);

    int chars = 0;

    if (tree->gtFlags != 0)
    {
        chars += printf("flags=");

        // Node flags

#if defined(DEBUG)
        if (tree->gtDebugFlags & GTF_DEBUG_NODE_LARGE)
        {
            chars += printf("[NODE_LARGE]");
        }
        if (tree->gtDebugFlags & GTF_DEBUG_NODE_SMALL)
        {
            chars += printf("[NODE_SMALL]");
        }
        if (tree->gtDebugFlags & GTF_DEBUG_NODE_MORPHED)
        {
            chars += printf("[MORPHED]");
        }
#endif // defined(DEBUG)

        if (tree->gtFlags & GTF_COLON_COND)
        {
            chars += printf("[COLON_COND]");
        }

        // Operator flags

        genTreeOps op = tree->OperGet();
        switch (op)
        {
            case GT_LCL_VAR:
            case GT_LCL_FLD:
            case GT_LCL_ADDR:
            case GT_STORE_LCL_FLD:
            case GT_STORE_LCL_VAR:
                if (tree->gtFlags & GTF_VAR_DEF)
                {
                    chars += printf("[VAR_DEF]");
                }
                if (tree->gtFlags & GTF_VAR_USEASG)
                {
                    chars += printf("[VAR_USEASG]");
                }
                if (tree->gtFlags & GTF_VAR_MOREUSES)
                {
                    chars += printf("[VAR_MOREUSES]");
                }
                if (!comp->lvaGetDesc(tree->AsLclVarCommon())->lvPromoted)
                {
                    if (tree->gtFlags & GTF_VAR_DEATH)
                    {
                        chars += printf("[VAR_DEATH]");
                    }
                }
                else
                {
                    if (tree->gtFlags & GTF_VAR_FIELD_DEATH0)
                    {
                        chars += printf("[VAR_FIELD_DEATH0]");
                    }
                }
                if (tree->gtFlags & GTF_VAR_FIELD_DEATH1)
                {
                    chars += printf("[VAR_FIELD_DEATH1]");
                }
                if (tree->gtFlags & GTF_VAR_FIELD_DEATH2)
                {
                    chars += printf("[VAR_FIELD_DEATH2]");
                }
                if (tree->gtFlags & GTF_VAR_FIELD_DEATH3)
                {
                    chars += printf("[VAR_FIELD_DEATH3]");
                }
                if (tree->gtFlags & GTF_VAR_EXPLICIT_INIT)
                {
                    chars += printf("[VAR_EXPLICIT_INIT]");
                }
#if defined(DEBUG)
                if (tree->gtDebugFlags & GTF_DEBUG_VAR_CSE_REF)
                {
                    chars += printf("[VAR_CSE_REF]");
                }
#endif
                break;

            case GT_NO_OP:
                break;

            case GT_INDEX_ADDR:
                if (tree->gtFlags & GTF_INX_RNGCHK)
                {
                    chars += printf("[INX_RNGCHK]");
                }
                break;

            case GT_IND:
            case GT_STOREIND:

                if (tree->gtFlags & GTF_IND_VOLATILE)
                {
                    chars += printf("[IND_VOLATILE]");
                }
                if (tree->gtFlags & GTF_IND_TGT_NOT_HEAP)
                {
                    chars += printf("[IND_TGT_NOT_HEAP]");
                }
                if (tree->gtFlags & GTF_IND_TGT_HEAP)
                {
                    chars += printf("[IND_TGT_HEAP]");
                }
                if (tree->gtFlags & GTF_IND_REQ_ADDR_IN_REG)
                {
                    chars += printf("[IND_REQ_ADDR_IN_REG]");
                }
                if (tree->gtFlags & GTF_IND_UNALIGNED)
                {
                    chars += printf("[IND_UNALIGNED]");
                }
                if (tree->gtFlags & GTF_IND_INVARIANT)
                {
                    chars += printf("[IND_INVARIANT]");
                }
                if (tree->gtFlags & GTF_IND_NONNULL)
                {
                    chars += printf("[IND_NONNULL]");
                }
                if (tree->gtFlags & GTF_IND_INITCLASS)
                {
                    chars += printf("[IND_INITCLASS]");
                }
                break;

            case GT_MUL:
#if !defined(TARGET_64BIT)
            case GT_MUL_LONG:
#endif

                if (tree->gtFlags & GTF_MUL_64RSLT)
                {
                    chars += printf("[64RSLT]");
                }
                if (tree->gtFlags & GTF_ADDRMODE_NO_CSE)
                {
                    chars += printf("[ADDRMODE_NO_CSE]");
                }
                break;

            case GT_ADD:

                if (tree->gtFlags & GTF_ADDRMODE_NO_CSE)
                {
                    chars += printf("[ADDRMODE_NO_CSE]");
                }
                break;

            case GT_LSH:

                if (tree->gtFlags & GTF_ADDRMODE_NO_CSE)
                {
                    chars += printf("[ADDRMODE_NO_CSE]");
                }
                break;

            case GT_MOD:
            case GT_UMOD:
                break;

            case GT_EQ:
            case GT_NE:
            case GT_LT:
            case GT_LE:
            case GT_GT:
            case GT_GE:

                if (tree->gtFlags & GTF_RELOP_NAN_UN)
                {
                    chars += printf("[RELOP_NAN_UN]");
                }
                if (tree->gtFlags & GTF_RELOP_JMP_USED)
                {
                    chars += printf("[RELOP_JMP_USED]");
                }
                break;

            case GT_BOX:

                if (tree->gtFlags & GTF_BOX_VALUE)
                {
                    chars += printf("[BOX_VALUE]");
                }

                if (tree->gtFlags & GTF_BOX_CLONED)
                {
                    chars += printf("[BOX_CLONED]");
                }
                break;

            case GT_ARR_ADDR:
                if (tree->gtFlags & GTF_ARR_ADDR_NONNULL)
                {
                    chars += printf("[ARR_ADDR_NONNULL]");
                }
                break;

            case GT_CNS_INT:
            {
                GenTreeFlags handleKind = (tree->gtFlags & GTF_ICON_HDL_MASK);
                if (handleKind != 0)
                {
                    chars += printf("[%s]", GenTree::gtGetHandleKindString(handleKind));
                }
            }
            break;

            case GT_BLK:
            case GT_STORE_BLK:

                if (tree->gtFlags & GTF_IND_VOLATILE)
                {
                    chars += printf("[IND_VOLATILE]");
                }
                if (tree->gtFlags & GTF_IND_UNALIGNED)
                {
                    chars += printf("[IND_UNALIGNED]");
                }
                break;

            case GT_CALL:

                if (tree->gtFlags & GTF_CALL_UNMANAGED)
                {
                    chars += printf("[CALL_UNMANAGED]");
                }
                if (tree->gtFlags & GTF_CALL_INLINE_CANDIDATE)
                {
                    chars += printf("[CALL_INLINE_CANDIDATE]");
                }
                if (!tree->AsCall()->IsVirtual())
                {
                    chars += printf("[CALL_NONVIRT]");
                }
                if (tree->AsCall()->IsVirtualVtable())
                {
                    chars += printf("[CALL_VIRT_VTABLE]");
                }
                if (tree->AsCall()->IsVirtualStub())
                {
                    chars += printf("[CALL_VIRT_STUB]");
                }
                if (tree->gtFlags & GTF_CALL_NULLCHECK)
                {
                    chars += printf("[CALL_NULLCHECK]");
                }
                if (tree->gtFlags & GTF_CALL_POP_ARGS)
                {
                    chars += printf("[CALL_POP_ARGS]");
                }
                if (tree->gtFlags & GTF_CALL_HOISTABLE)
                {
                    chars += printf("[CALL_HOISTABLE]");
                }

                // More flags associated with calls.

                {
                    GenTreeCall* call = tree->AsCall();

                    if (call->gtCallMoreFlags & GTF_CALL_M_EXPLICIT_TAILCALL)
                    {
                        chars += printf("[CALL_M_EXPLICIT_TAILCALL]");
                    }
                    if (call->gtCallMoreFlags & GTF_CALL_M_TAILCALL)
                    {
                        chars += printf("[CALL_M_TAILCALL]");
                    }
                    if (call->gtCallMoreFlags & GTF_CALL_M_RETBUFFARG)
                    {
                        chars += printf("[CALL_M_RETBUFFARG]");
                    }
                    if (call->gtCallMoreFlags & GTF_CALL_M_DELEGATE_INV)
                    {
                        chars += printf("[CALL_M_DELEGATE_INV]");
                    }
                    if (call->gtCallMoreFlags & GTF_CALL_M_NOGCCHECK)
                    {
                        chars += printf("[CALL_M_NOGCCHECK]");
                    }
                    if (call->gtCallMoreFlags & GTF_CALL_M_SPECIAL_INTRINSIC)
                    {
                        chars += printf("[CALL_M_SPECIAL_INTRINSIC]");
                    }

                    if (call->IsVirtualStub())
                    {
                        if (call->gtCallMoreFlags & GTF_CALL_M_VIRTSTUB_REL_INDIRECT)
                        {
                            chars += printf("[CALL_M_VIRTSTUB_REL_INDIRECT]");
                        }
                    }
                    else if (!call->IsVirtual())
                    {
                        if (call->gtCallMoreFlags & GTF_CALL_M_NONVIRT_SAME_THIS)
                        {
                            chars += printf("[CALL_M_NONVIRT_SAME_THIS]");
                        }
                    }

                    if (call->gtCallMoreFlags & GTF_CALL_M_FRAME_VAR_DEATH)
                    {
                        chars += printf("[CALL_M_FRAME_VAR_DEATH]");
                    }
                    if (call->gtCallMoreFlags & GTF_CALL_M_TAILCALL_VIA_JIT_HELPER)
                    {
                        chars += printf("[CALL_M_TAILCALL_VIA_JIT_HELPER]");
                    }
#if FEATURE_TAILCALL_OPT
                    if (call->gtCallMoreFlags & GTF_CALL_M_IMPLICIT_TAILCALL)
                    {
                        chars += printf("[CALL_M_IMPLICIT_TAILCALL]");
                    }
#endif
                    if (call->gtCallMoreFlags & GTF_CALL_M_PINVOKE)
                    {
                        chars += printf("[CALL_M_PINVOKE]");
                    }

                    if (call->IsFatPointerCandidate())
                    {
                        chars += printf("[CALL_FAT_POINTER_CANDIDATE]");
                    }

                    if (call->IsGuarded())
                    {
                        chars += printf("[CALL_GUARDED]");
                    }

                    if (call->gtCallDebugFlags & GTF_CALL_MD_STRESS_TAILCALL)
                    {
                        chars += printf("[CALL_MD_STRESS_TAILCALL]");
                    }

                    if (call->gtCallDebugFlags & GTF_CALL_MD_DEVIRTUALIZED)
                    {
                        chars += printf("[CALL_MD_DEVIRTUALIZED]");
                    }

                    if (call->gtCallDebugFlags & GTF_CALL_MD_GUARDED)
                    {
                        chars += printf("[CALL_MD_GUARDED]");
                    }

                    if (call->gtCallDebugFlags & GTF_CALL_MD_UNBOXED)
                    {
                        chars += printf("[CALL_MD_UNBOXED]");
                    }
                }
                break;
            default:

            {
                GenTreeFlags flags = (tree->gtFlags & (~(GTF_COMMON_MASK | GTF_OVERFLOW)));
                if (flags != 0)
                {
                    chars += printf("[%08X]", flags);
                }
            }
            break;
        }

        // Common flags.

        if (tree->gtFlags & GTF_ASG)
        {
            chars += printf("[ASG]");
        }
        if (tree->gtFlags & GTF_CALL)
        {
            chars += printf("[CALL]");
        }
        switch (op)
        {
            case GT_MUL:
            case GT_CAST:
            case GT_ADD:
            case GT_SUB:
                if (tree->gtFlags & GTF_OVERFLOW)
                {
                    chars += printf("[OVERFLOW]");
                }
                break;
            default:
                break;
        }
        if (tree->gtFlags & GTF_EXCEPT)
        {
            chars += printf("[EXCEPT]");
        }
        if (tree->gtFlags & GTF_GLOB_REF)
        {
            chars += printf("[GLOB_REF]");
        }
        if (tree->gtFlags & GTF_ORDER_SIDEEFF)
        {
            chars += printf("[ORDER_SIDEEFF]");
        }
        if (tree->gtFlags & GTF_REVERSE_OPS)
        {
            if (op != GT_LCL_VAR)
            {
                chars += printf("[REVERSE_OPS]");
            }
        }
        if (tree->gtFlags & GTF_SPILLED)
        {
            chars += printf("[SPILLED_OPER]");
        }
#if FEATURE_SET_FLAGS
        if (tree->gtFlags & GTF_SET_FLAGS)
        {
            if ((op != GT_IND) && (op != GT_STOREIND))
            {
                chars += printf("[ZSF_SET_FLAGS]");
            }
        }
#endif
        if (tree->gtFlags & GTF_IND_NONFAULTING)
        {
            if (tree->OperIsIndirOrArrMetaData())
            {
                chars += printf("[IND_NONFAULTING]");
            }
        }
        if (tree->gtFlags & GTF_MAKE_CSE)
        {
            chars += printf("[MAKE_CSE]");
        }
        if (tree->gtFlags & GTF_DONT_CSE)
        {
            chars += printf("[DONT_CSE]");
        }
        if (tree->gtFlags & GTF_BOOLEAN)
        {
            chars += printf("[BOOLEAN]");
        }
        if (tree->gtFlags & GTF_UNSIGNED)
        {
            chars += printf("[SMALL_UNSIGNED]");
        }
        if (tree->gtFlags & GTF_SPILL)
        {
            chars += printf("[SPILL]");
        }
        if (tree->gtFlags & GTF_REUSE_REG_VAL)
        {
            if (op == GT_CNS_INT)
            {
                chars += printf("[REUSE_REG_VAL]");
            }
        }
    }
}

JITDBGAPI void __cdecl cVN(Compiler* comp, ValueNum vn)
{
    static unsigned sequenceNumber = 0; // separate calls with a number to indicate this function has been called
    printf("===================================================================== *VN %u\n", sequenceNumber++);
    comp->vnPrint(vn, 1);
    printf("\n");
}

JITDBGAPI void __cdecl dBlock(BasicBlock* block)
{
    cBlock(JitTls::GetCompiler(), block);
}

JITDBGAPI void __cdecl dBlocks()
{
    cBlocks(JitTls::GetCompiler());
}

JITDBGAPI void __cdecl dBlocksV()
{
    cBlocksV(JitTls::GetCompiler());
}

JITDBGAPI void __cdecl dStmt(Statement* statement)
{
    cStmt(JitTls::GetCompiler(), statement);
}

JITDBGAPI void __cdecl dTree(GenTree* tree)
{
    cTree(JitTls::GetCompiler(), tree);
}

JITDBGAPI void __cdecl dTreeLIR(GenTree* tree)
{
    cTreeLIR(JitTls::GetCompiler(), tree);
}

JITDBGAPI void __cdecl dTreeRange(GenTree* first, GenTree* last)
{
    cTreeRange(JitTls::GetCompiler(), first, last);
}

JITDBGAPI void __cdecl dTrees()
{
    cTrees(JitTls::GetCompiler());
}

JITDBGAPI void __cdecl dEH()
{
    cEH(JitTls::GetCompiler());
}

JITDBGAPI void __cdecl dVar(unsigned lclNum)
{
    cVar(JitTls::GetCompiler(), lclNum);
}

JITDBGAPI void __cdecl dVarDsc(LclVarDsc* varDsc)
{
    cVarDsc(JitTls::GetCompiler(), varDsc);
}

JITDBGAPI void __cdecl dVars()
{
    cVars(JitTls::GetCompiler());
}

JITDBGAPI void __cdecl dVarsFinal()
{
    cVarsFinal(JitTls::GetCompiler());
}

JITDBGAPI void __cdecl dBlockPreds(BasicBlock* block)
{
    cBlockPreds(JitTls::GetCompiler(), block);
}

JITDBGAPI void __cdecl dBlockSuccs(BasicBlock* block)
{
    cBlockSuccs(JitTls::GetCompiler(), block);
}

JITDBGAPI void __cdecl dReach()
{
    cReach(JitTls::GetCompiler());
}

JITDBGAPI void __cdecl dDoms()
{
    cDoms(JitTls::GetCompiler());
}

JITDBGAPI void __cdecl dLiveness()
{
    cLiveness(JitTls::GetCompiler());
}

JITDBGAPI void __cdecl dCVarSet(VARSET_VALARG_TP vars)
{
    cCVarSet(JitTls::GetCompiler(), vars);
}

JITDBGAPI void __cdecl dLoops()
{
    cLoops(JitTls::GetCompiler());
}

JITDBGAPI void __cdecl dLoopsA(FlowGraphNaturalLoops* loops)
{
    cLoopsA(JitTls::GetCompiler(), loops);
}

JITDBGAPI void __cdecl dLoop(FlowGraphNaturalLoop* loop)
{
    cLoop(JitTls::GetCompiler(), loop);
}

JITDBGAPI void __cdecl dScev(Scev* scev)
{
    cScev(JitTls::GetCompiler(), scev);
}

JITDBGAPI void __cdecl dTreeFlags(GenTree* tree)
{
    cTreeFlags(JitTls::GetCompiler(), tree);
}

JITDBGAPI void __cdecl dVN(ValueNum vn)
{
    cVN(JitTls::GetCompiler(), vn);
}

JITDBGAPI void __cdecl dRegMask(regMaskTP mask)
{
    static unsigned sequenceNumber = 0; // separate calls with a number to indicate this function has been called
    printf("===================================================================== dRegMask %u\n", sequenceNumber++);
    dspRegMask(mask);
    printf("\n"); // dspRegMask() doesn't emit a trailing newline
}

JITDBGAPI void __cdecl dBlockList(BasicBlockList* list)
{
    static unsigned sequenceNumber = 0; // separate calls with a number to indicate this function has been called
    printf("===================================================================== dBlockList %u\n", sequenceNumber++);
    while (list != nullptr)
    {
        printf(FMT_BB " ", list->block->bbNum);
        list = list->next;
    }
    printf("\n");
}

// Global variables available in debug mode.  That are set by debug APIs for finding
// Trees, Stmts, and/or Blocks using id or bbNum.
// That can be used in watch window or as a way to get address of fields for data breakpoints.

GenTree*              dbTree;
Statement*            dbStmt;
BasicBlock*           dbTreeBlock;
BasicBlock*           dbBlock;
FlowGraphNaturalLoop* dbLoop;

// Debug APIs for finding Trees, Stmts, and/or Blocks.
// As a side effect, they set the debug variables above.

JITDBGAPI GenTree* __cdecl dFindTreeInTree(GenTree* tree, unsigned id)
{
    if (tree == nullptr)
    {
        return nullptr;
    }

    if (tree->gtTreeID == id)
    {
        dbTree = tree;
        return tree;
    }

    GenTree* child = nullptr;
    tree->VisitOperands([&child, id](GenTree* operand) -> GenTree::VisitResult {
        child = dFindTreeInTree(child, id);
        return (child != nullptr) ? GenTree::VisitResult::Abort : GenTree::VisitResult::Continue;
    });

    return child;
}

JITDBGAPI GenTree* __cdecl dFindTree(unsigned id)
{
    Compiler* comp = JitTls::GetCompiler();

    dbTreeBlock = nullptr;
    dbTree      = nullptr;

    for (BasicBlock* const block : comp->Blocks())
    {
        for (Statement* const stmt : block->Statements())
        {
            GenTree* const tree = dFindTreeInTree(stmt->GetRootNode(), id);
            if (tree != nullptr)
            {
                dbTreeBlock = block;
                dbTree      = tree;
                return tree;
            }
        }
    }

    return nullptr;
}

JITDBGAPI Statement* __cdecl dFindStmt(unsigned id)
{
    Compiler* comp = JitTls::GetCompiler();

    dbStmt = nullptr;

    unsigned stmtId = 0;
    for (BasicBlock* const block : comp->Blocks())
    {
        for (Statement* const stmt : block->Statements())
        {
            stmtId++;
            if (stmtId == id)
            {
                dbStmt = stmt;
                return stmt;
            }
        }
    }

    return nullptr;
}

JITDBGAPI BasicBlock* __cdecl dFindBlock(unsigned bbNum)
{
    Compiler* comp = JitTls::GetCompiler();

    dbBlock = nullptr;

    for (BasicBlock* const block : comp->Blocks())
    {
        if (block->bbNum == bbNum)
        {
            dbBlock = block;
            return block;
        }
    }

    return nullptr;
}

JITDBGAPI FlowGraphNaturalLoop* __cdecl dFindLoop(unsigned index)
{
    Compiler* comp = JitTls::GetCompiler();
    dbLoop         = nullptr;

    if ((comp->m_loops == nullptr) || (index >= comp->m_loops->NumLoops()))
    {
        printf("Index %u out of range\n", index);
        return nullptr;
    }

    dbLoop = comp->m_loops->GetLoopByIndex(index);
    return dbLoop;
}

#endif // DEBUG

#if VARSET_COUNTOPS
// static
BitSetSupport::BitSetOpCounter Compiler::m_varsetOpCounter("VarSetOpCounts.log");
#endif
#if ALLVARSET_COUNTOPS
// static
BitSetSupport::BitSetOpCounter Compiler::m_allvarsetOpCounter("AllVarSetOpCounts.log");
#endif

// static
HelperCallProperties Compiler::s_helperCallProperties;

/*****************************************************************************/
/*****************************************************************************/

//------------------------------------------------------------------------
// killGCRefs:
// Given some tree node return does it need all GC refs to be spilled from
// callee save registers.
//
// Arguments:
//    tree       - the tree for which we ask about gc refs.
//
// Return Value:
//    true       - tree kills GC refs on callee save registers
//    false      - tree doesn't affect GC refs on callee save registers
//
bool Compiler::killGCRefs(GenTree* tree)
{
    if (tree->IsCall())
    {
        GenTreeCall* call = tree->AsCall();
        if (call->IsUnmanaged())
        {
            return true;
        }

        if (call->gtCallMethHnd == eeFindHelper(CORINFO_HELP_JIT_PINVOKE_BEGIN))
        {
            assert(opts.ShouldUsePInvokeHelpers());
            return true;
        }
    }
    else if (tree->OperIs(GT_START_PREEMPTGC))
    {
        return true;
    }

    return false;
}

//------------------------------------------------------------------------
// lvaIsOSRLocal: check if this local var is one that requires special
//     treatment for OSR compilations.
//
// Arguments:
//    varNum     - variable of interest
//
// Return Value:
//    true       - this is an OSR compile and this local requires special treatment
//    false      - not an OSR compile, or not an interesting local for OSR

bool Compiler::lvaIsOSRLocal(unsigned varNum)
{
    LclVarDsc* const varDsc = lvaGetDesc(varNum);

#ifdef DEBUG
    if (opts.IsOSR())
    {
        if (varDsc->lvIsOSRLocal)
        {
            // Sanity check for promoted fields of OSR locals.
            //
            if (varNum >= info.compLocalsCount)
            {
                assert(varDsc->lvIsStructField);
                assert(varDsc->lvParentLcl < info.compLocalsCount);
            }
        }
    }
    else
    {
        assert(!varDsc->lvIsOSRLocal);
    }
#endif

    return varDsc->lvIsOSRLocal;
}

//------------------------------------------------------------------------------
// gtTypeForNullCheck: helper to get the most optimal and correct type for nullcheck
//
// Arguments:
//    tree - the node for nullcheck;
//
var_types Compiler::gtTypeForNullCheck(GenTree* tree)
{
    static const var_types s_typesBySize[] = {TYP_UNDEF, TYP_BYTE,  TYP_SHORT, TYP_UNDEF, TYP_INT,
                                              TYP_UNDEF, TYP_UNDEF, TYP_UNDEF, TYP_LONG};

    if (!varTypeIsStruct(tree))
    {
#if defined(TARGET_XARCH)
        // Just an optimization for XARCH - smaller mov
        if (genTypeSize(tree) == 8)
        {
            return TYP_INT;
        }
#endif

        assert((genTypeSize(tree) < ARRAY_SIZE(s_typesBySize)) && (s_typesBySize[genTypeSize(tree)] != TYP_UNDEF));
        return s_typesBySize[genTypeSize(tree)];
    }
    // for the rest: probe a single byte to avoid potential AVEs
    return TYP_BYTE;
}

//------------------------------------------------------------------------------
// gtChangeOperToNullCheck: helper to change tree oper to a NULLCHECK.
//
// Arguments:
//    tree  - the node to change;
//    block - basic block of the node.
//
// Notes:
//    the function should not be called after lowering for platforms that do not support
//    emitting NULLCHECK nodes, like arm32. Use `Lowering::TransformUnusedIndirection`
//    that handles it and calls this function when appropriate.
//
void Compiler::gtChangeOperToNullCheck(GenTree* tree, BasicBlock* block)
{
    assert(tree->OperIs(GT_IND, GT_BLK));
    tree->ChangeOper(GT_NULLCHECK);
    tree->ChangeType(gtTypeForNullCheck(tree));
    tree->SetIndirExceptionFlags(this);
    block->SetFlags(BBF_HAS_NULLCHECK);
    optMethodFlags |= OMF_HAS_NULLCHECK;
}

#if defined(DEBUG)
//------------------------------------------------------------------------------
// devirtualizationDetailToString: describe the detailed devirtualization reason
//
// Arguments:
//    detail - detail to describe
//
// Returns:
//    descriptive string
//
const char* Compiler::devirtualizationDetailToString(CORINFO_DEVIRTUALIZATION_DETAIL detail)
{
    switch (detail)
    {
        case CORINFO_DEVIRTUALIZATION_UNKNOWN:
            return "unknown";
        case CORINFO_DEVIRTUALIZATION_SUCCESS:
            return "success";
        case CORINFO_DEVIRTUALIZATION_FAILED_CANON:
            return "object class was canonical";
        case CORINFO_DEVIRTUALIZATION_FAILED_COM:
            return "object class was com";
        case CORINFO_DEVIRTUALIZATION_FAILED_CAST:
            return "object class could not be cast to interface class";
        case CORINFO_DEVIRTUALIZATION_FAILED_LOOKUP:
            return "interface method could not be found";
        case CORINFO_DEVIRTUALIZATION_FAILED_DIM:
            return "interface method was default interface method";
        case CORINFO_DEVIRTUALIZATION_FAILED_SUBCLASS:
            return "object not subclass of base class";
        case CORINFO_DEVIRTUALIZATION_FAILED_SLOT:
            return "virtual method installed via explicit override";
        case CORINFO_DEVIRTUALIZATION_FAILED_BUBBLE:
            return "devirtualization crossed version bubble";
        case CORINFO_DEVIRTUALIZATION_MULTIPLE_IMPL:
            return "object class has multiple implementations of interface";
        case CORINFO_DEVIRTUALIZATION_FAILED_BUBBLE_CLASS_DECL:
            return "decl method is defined on class and decl method not in version bubble, and decl method not in "
                   "type closest to version bubble";
        case CORINFO_DEVIRTUALIZATION_FAILED_BUBBLE_INTERFACE_DECL:
            return "decl method is defined on interface and not in version bubble, and implementation type not "
                   "entirely defined in bubble";
        case CORINFO_DEVIRTUALIZATION_FAILED_BUBBLE_IMPL:
            return "object class not defined within version bubble";
        case CORINFO_DEVIRTUALIZATION_FAILED_BUBBLE_IMPL_NOT_REFERENCEABLE:
            return "object class cannot be referenced from R2R code due to missing tokens";
        case CORINFO_DEVIRTUALIZATION_FAILED_DUPLICATE_INTERFACE:
            return "crossgen2 virtual method algorithm and runtime algorithm differ in the presence of duplicate "
                   "interface implementations";
        case CORINFO_DEVIRTUALIZATION_FAILED_DECL_NOT_REPRESENTABLE:
            return "Decl method cannot be represented in R2R image";
        case CORINFO_DEVIRTUALIZATION_FAILED_TYPE_EQUIVALENCE:
            return "Support for type equivalence in devirtualization is not yet implemented in crossgen2";
        default:
            return "undefined";
    }
}

//------------------------------------------------------------------------------
// printfAlloc: printf a string and allocate the result in CMK_DebugOnly
// memory.
//
// Arguments:
//    format - Format string
//
// Returns:
//    Allocated string.
//
const char* Compiler::printfAlloc(const char* format, ...)
{
    char    str[512];
    va_list args;
    va_start(args, format);
    int result = vsprintf_s(str, ArrLen(str), format, args);
    va_end(args);
    assert((result >= 0) && ((unsigned)result < ArrLen(str)));

    char* resultStr = new (this, CMK_DebugOnly) char[result + 1];
    memcpy(resultStr, str, (unsigned)result + 1);
    return resultStr;
}

#endif // defined(DEBUG)

#if TRACK_ENREG_STATS
Compiler::EnregisterStats Compiler::s_enregisterStats;

void Compiler::EnregisterStats::RecordLocal(const LclVarDsc* varDsc)
{
    m_totalNumberOfVars++;
    if (varDsc->TypeGet() == TYP_STRUCT)
    {
        m_totalNumberOfStructVars++;
    }
    if (!varDsc->lvDoNotEnregister)
    {
        m_totalNumberOfEnregVars++;
        if (varDsc->TypeGet() == TYP_STRUCT)
        {
            m_totalNumberOfStructEnregVars++;
        }
    }
    else
    {
        switch (varDsc->GetDoNotEnregReason())
        {
            case DoNotEnregisterReason::AddrExposed:
                m_addrExposed++;
                break;
            case DoNotEnregisterReason::HiddenBufferStructArg:
                m_hiddenStructArg++;
                break;
            case DoNotEnregisterReason::DontEnregStructs:
                m_dontEnregStructs++;
                break;
            case DoNotEnregisterReason::NotRegSizeStruct:
                m_notRegSizeStruct++;
                break;
            case DoNotEnregisterReason::LocalField:
                m_localField++;
                break;
            case DoNotEnregisterReason::VMNeedsStackAddr:
                m_VMNeedsStackAddr++;
                break;
            case DoNotEnregisterReason::LiveInOutOfHandler:
                m_liveInOutHndlr++;
                break;
            case DoNotEnregisterReason::BlockOp:
                m_blockOp++;
                break;
            case DoNotEnregisterReason::IsStructArg:
                m_structArg++;
                break;
            case DoNotEnregisterReason::DepField:
                m_depField++;
                break;
            case DoNotEnregisterReason::NoRegVars:
                m_noRegVars++;
                break;
            case DoNotEnregisterReason::MinOptsGC:
                m_minOptsGC++;
                break;
#if !defined(TARGET_64BIT)
            case DoNotEnregisterReason::LongParamField:
                m_longParamField++;
                break;
#endif
#ifdef JIT32_GCENCODER
            case DoNotEnregisterReason::PinningRef:
                m_PinningRef++;
                break;
#endif
            case DoNotEnregisterReason::LclAddrNode:
                m_lclAddrNode++;
                break;

            case DoNotEnregisterReason::CastTakesAddr:
                m_castTakesAddr++;
                break;

            case DoNotEnregisterReason::StoreBlkSrc:
                m_storeBlkSrc++;
                break;

            case DoNotEnregisterReason::SwizzleArg:
                m_swizzleArg++;
                break;

            case DoNotEnregisterReason::BlockOpRet:
                m_blockOpRet++;
                break;

            case DoNotEnregisterReason::ReturnSpCheck:
                m_returnSpCheck++;
                break;

            case DoNotEnregisterReason::CallSpCheck:
                m_callSpCheck++;
                break;

            case DoNotEnregisterReason::SimdUserForcesDep:
                m_simdUserForcesDep++;
                break;

            default:
                unreached();
                break;
        }

        if (varDsc->GetDoNotEnregReason() == DoNotEnregisterReason::AddrExposed)
        {
            // We can't `assert(IsAddressExposed())` because `fgAdjustForAddressExposedOrWrittenThis`
            // does not clear `m_doNotEnregReason` on `this`.
            switch (varDsc->GetAddrExposedReason())
            {
                case AddressExposedReason::PARENT_EXPOSED:
                    m_parentExposed++;
                    break;

                case AddressExposedReason::TOO_CONSERVATIVE:
                    m_tooConservative++;
                    break;

                case AddressExposedReason::ESCAPE_ADDRESS:
                    m_escapeAddress++;
                    break;

                case AddressExposedReason::WIDE_INDIR:
                    m_wideIndir++;
                    break;

                case AddressExposedReason::OSR_EXPOSED:
                    m_osrExposed++;
                    break;

                case AddressExposedReason::STRESS_LCL_FLD:
                    m_stressLclFld++;
                    break;

                case AddressExposedReason::DISPATCH_RET_BUF:
                    m_dispatchRetBuf++;
                    break;

                case AddressExposedReason::STRESS_POISON_IMPLICIT_BYREFS:
                    m_stressPoisonImplicitByrefs++;
                    break;

                case AddressExposedReason::EXTERNALLY_VISIBLE_IMPLICITLY:
                    m_externallyVisibleImplicitly++;
                    break;

                default:
                    unreached();
                    break;
            }
        }
    }
}

void Compiler::EnregisterStats::Dump(FILE* fout) const
{
    const unsigned totalNumberOfNotStructVars =
        s_enregisterStats.m_totalNumberOfVars - s_enregisterStats.m_totalNumberOfStructVars;
    const unsigned totalNumberOfNotStructEnregVars =
        s_enregisterStats.m_totalNumberOfEnregVars - s_enregisterStats.m_totalNumberOfStructEnregVars;
    const unsigned notEnreg = s_enregisterStats.m_totalNumberOfVars - s_enregisterStats.m_totalNumberOfEnregVars;

    fprintf(fout, "\nLocals enregistration statistics:\n");
    if (m_totalNumberOfVars == 0)
    {
        fprintf(fout, "No locals to report.\n");
        return;
    }
    fprintf(fout, "total number of locals: %d, number of enregistered: %d, notEnreg: %d, ratio: %.2f\n",
            m_totalNumberOfVars, m_totalNumberOfEnregVars, m_totalNumberOfVars - m_totalNumberOfEnregVars,
            (float)m_totalNumberOfEnregVars / m_totalNumberOfVars);

    if (m_totalNumberOfStructVars != 0)
    {
        fprintf(fout, "total number of struct locals: %d, number of enregistered: %d, notEnreg: %d, ratio: %.2f\n",
                m_totalNumberOfStructVars, m_totalNumberOfStructEnregVars,
                m_totalNumberOfStructVars - m_totalNumberOfStructEnregVars,
                (float)m_totalNumberOfStructEnregVars / m_totalNumberOfStructVars);
    }

    const unsigned numberOfPrimitiveLocals = totalNumberOfNotStructVars - totalNumberOfNotStructEnregVars;
    if (numberOfPrimitiveLocals != 0)
    {
        fprintf(fout, "total number of primitive locals: %d, number of enregistered: %d, notEnreg: %d, ratio: %.2f\n",
                totalNumberOfNotStructVars, totalNumberOfNotStructEnregVars, numberOfPrimitiveLocals,
                (float)totalNumberOfNotStructEnregVars / totalNumberOfNotStructVars);
    }

    if (notEnreg == 0)
    {
        fprintf(fout, "All locals are enregistered.\n");
        return;
    }

#define PRINT_STATS(stat, total)                                                                                       \
    if (stat != 0)                                                                                                     \
    {                                                                                                                  \
        fprintf(fout, #stat " %d, ratio: %.2f\n", stat, (float)stat / total);                                          \
    }

    PRINT_STATS(m_addrExposed, notEnreg);
    PRINT_STATS(m_hiddenStructArg, notEnreg);
    PRINT_STATS(m_dontEnregStructs, notEnreg);
    PRINT_STATS(m_notRegSizeStruct, notEnreg);
    PRINT_STATS(m_localField, notEnreg);
    PRINT_STATS(m_VMNeedsStackAddr, notEnreg);
    PRINT_STATS(m_liveInOutHndlr, notEnreg);
    PRINT_STATS(m_blockOp, notEnreg);
    PRINT_STATS(m_structArg, notEnreg);
    PRINT_STATS(m_depField, notEnreg);
    PRINT_STATS(m_noRegVars, notEnreg);
    PRINT_STATS(m_minOptsGC, notEnreg);
#if !defined(TARGET_64BIT)
    PRINT_STATS(m_longParamField, notEnreg);
#endif // !TARGET_64BIT
#ifdef JIT32_GCENCODER
    PRINT_STATS(m_PinningRef, notEnreg);
#endif // JIT32_GCENCODER
    PRINT_STATS(m_lclAddrNode, notEnreg);
    PRINT_STATS(m_castTakesAddr, notEnreg);
    PRINT_STATS(m_storeBlkSrc, notEnreg);
    PRINT_STATS(m_swizzleArg, notEnreg);
    PRINT_STATS(m_blockOpRet, notEnreg);
    PRINT_STATS(m_returnSpCheck, notEnreg);
    PRINT_STATS(m_callSpCheck, notEnreg);
    PRINT_STATS(m_simdUserForcesDep, notEnreg);

    fprintf(fout, "\nAddr exposed details:\n");
    if (m_addrExposed == 0)
    {
        fprintf(fout, "\nNo address exposed locals to report.\n");
        return;
    }

    PRINT_STATS(m_parentExposed, m_addrExposed);
    PRINT_STATS(m_tooConservative, m_addrExposed);
    PRINT_STATS(m_escapeAddress, m_addrExposed);
    PRINT_STATS(m_wideIndir, m_addrExposed);
    PRINT_STATS(m_osrExposed, m_addrExposed);
    PRINT_STATS(m_stressLclFld, m_addrExposed);
    PRINT_STATS(m_dispatchRetBuf, m_addrExposed);
    PRINT_STATS(m_stressPoisonImplicitByrefs, m_addrExposed);
    PRINT_STATS(m_externallyVisibleImplicitly, m_addrExposed);
}
#endif // TRACK_ENREG_STATS<|MERGE_RESOLUTION|>--- conflicted
+++ resolved
@@ -7625,11 +7625,7 @@
     compVarScopeMap = new (getAllocator()) VarNumToScopeDscMap(getAllocator());
 
     // 599 prime to limit huge allocations; for ex: duplicated scopes on single var.
-<<<<<<< HEAD
-    compVarScopeMap->Reallocate(min(info.compVarScopesCount, 599U));
-=======
     compVarScopeMap->Reallocate(min(info.compVarScopesCount, 599u));
->>>>>>> e126f8ff
 
     for (unsigned i = 0; i < info.compVarScopesCount; ++i)
     {
