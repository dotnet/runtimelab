--- conflicted
+++ resolved
@@ -1838,16 +1838,9 @@
 
 void Llvm::buildStoreBlk(GenTreeBlk* blockOp)
 {
-<<<<<<< HEAD
     ClassLayout* structLayout = blockOp->GetLayout();
 
-    Value* baseAddressValue = getGenTreeValue(blockOp->Addr());
-=======
-
-    ClassLayout* structLayout = blockOp->GetLayout();
-
     Value* baseAddressValue = consumeValue(blockOp->Addr(), Type::getInt8Ty(_llvmContext)->getPointerTo());
->>>>>>> 3eea0059
 
     // zero initialization  check
     GenTree* dataOp = blockOp->Data();
@@ -1864,11 +1857,7 @@
     if (structLayout->HasGCPtr() && ((blockOp->gtFlags & GTF_IND_TGT_NOT_HEAP) == 0) &&
         !blockOp->Addr()->OperIsLocalAddr())
     {
-<<<<<<< HEAD
-            storeObjAtAddress(baseAddressValue, dataValue, structDesc);
-=======
         storeObjAtAddress(baseAddressValue, dataValue, structDesc);
->>>>>>> 3eea0059
     }
     else
     {
@@ -2085,11 +2074,6 @@
             buildStoreInd(node->AsStoreInd());
             break;
         case GT_STORE_BLK:
-<<<<<<< HEAD
-            buildStoreBlk(node->AsBlk());
-            break;
-=======
->>>>>>> 3eea0059
         case GT_STORE_OBJ:
             buildStoreBlk(node->AsBlk());
             break;
