--- conflicted
+++ resolved
@@ -297,7 +297,7 @@
     return llvmFunc;
 }
 
-Type* getLLVMTypeForVarType(var_types type, bool widenSmallInts)
+Type* getLLVMTypeForVarType(var_types type)
 {
     // TODO: Fill out with missing type mappings and when all code done via clrjit, default should fail with useful
     // message
@@ -306,10 +306,10 @@
         case var_types::TYP_BOOL:
         case var_types::TYP_BYTE:
         case var_types::TYP_UBYTE:
-            return widenSmallInts ? Type::getInt32Ty(_llvmContext) : Type::getInt8Ty(_llvmContext);
+            return Type::getInt8Ty(_llvmContext);
         case var_types::TYP_SHORT:
         case var_types::TYP_USHORT:
-            return widenSmallInts ? Type::getInt32Ty(_llvmContext) : Type::getInt16Ty(_llvmContext);
+            return Type::getInt16Ty(_llvmContext);
         case var_types::TYP_INT:
             return Type::getInt32Ty(_llvmContext);
         case var_types::TYP_REF:
@@ -357,59 +357,7 @@
 
 void castingStore(llvm::IRBuilder<>& builder, Value* toStore, Value* address, var_types type)
 {
-    castingStore(builder, toStore, address, getLLVMTypeForVarType(type, false));
-}
-
-/// <summary>
-/// Returns the llvm arg number or shadow stack offset for the corresponding local which must be loaded from an argument
-/// </summary>
-struct LlvmArgInfo getLlvmArgInfoForArgIx(CORINFO_SIG_INFO& sigInfo, unsigned int lclNum)
-{
-    if (sigInfo.hasExplicitThis() || sigInfo.hasTypeArg())
-        failFunctionCompilation();
-
-    unsigned int llvmArgNum    = 1; // skip shadow stack arg
-    bool         returnOnStack = false;
-
-    if (needsReturnStackSlot(sigInfo.retType))
-    {
-        llvmArgNum++;
-    }
-
-    CORINFO_ARG_LIST_HANDLE sigArgs     = sigInfo.args;
-    struct LlvmArgInfo      llvmArgInfo = {
-        -1 /* default to not an LLVM arg*/, sigInfo.hasThis() ? TARGET_POINTER_SIZE : 0 /* this is the first pointer on
-                                                                                           the shadow stack */
-    };
-    unsigned int shadowStackOffset = llvmArgInfo.m_shadowStackOffset;
-
-    unsigned int i = 0;
-    for (; i < sigInfo.numArgs; i++, sigArgs = _info.compCompHnd->getArgNext(sigArgs))
-    {
-        CorInfoType corInfoType = getCorInfoTypeForArg(sigInfo, sigArgs);
-        if (canStoreTypeOnLlvmStack(corInfoType))
-        {
-            if (lclNum == i)
-            {
-                llvmArgInfo.m_argIx = llvmArgNum;
-                break;
-            }
-
-            llvmArgNum++;
-        }
-        else
-        {
-            if (lclNum == i)
-            {
-                llvmArgInfo.m_shadowStackOffset = shadowStackOffset;
-                break;
-            }
-
-            shadowStackOffset += TARGET_POINTER_SIZE; // TODO size of arg, for now only handles byrefs and class types
-        }
-    }
-    assert(lclNum == i); // lclNum not an argument
-    return llvmArgInfo;
+    castingStore(builder, toStore, address, getLLVMTypeForVarType(type));
 }
 
 /// <summary>
@@ -690,13 +638,8 @@
 
 Value* buildInd(llvm::IRBuilder<>& builder, GenTree* node, Value* ptr)
 {
-<<<<<<< HEAD
-    // pass true to widen small ints to i32, TODO: will need to do the same for CLS_VAR, LCL_FLD
-    return mapGenTreeToValue(node, builder.CreateLoad(castIfNecessary(builder, ptr, getLLVMTypeForVarType(node->TypeGet(), true)->getPointerTo())));
-=======
     // TODO: Simplify genActualType(node->TypeGet()) to just genActualType(node) when main is merged
-    return mapTreeIdValue(node->gtTreeID, builder.CreateLoad(castIfNecessary(builder, ptr, getLLVMTypeForVarType(genActualType(node->TypeGet()))->getPointerTo())));
->>>>>>> f48fbe57
+    return mapGenTreeToValue(node, builder.CreateLoad(castIfNecessary(builder, ptr, getLLVMTypeForVarType(genActualType(node->TypeGet()))->getPointerTo())));
 }
 
 Value* buildNe(llvm::IRBuilder<>& builder, GenTree* node, Value* op1, Value* op2)
