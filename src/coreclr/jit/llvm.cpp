--- conflicted
+++ resolved
@@ -232,13 +232,8 @@
         failFunctionCompilation();
     }
 
-<<<<<<< HEAD
-    // dont think RhpAssignRef will ever reverse PInvoke, so probably ok not to store the shadow stack here
+    // RhpAssignRef will never reverse PInvoke, so do not need to store the shadow stack here
     builder.CreateCall(getOrCreateRhpAssignRef(), ArrayRef<Value*>{address, castIfNecessary(builder, toStore, Type::getInt8PtrTy(_llvmContext))});
-=======
-    // RhpAssignRef will never reverse PInvoke, so do not need to store the shadow stack here
-    builder.CreateCall(getOrCreateRhpAssignRef(), ArrayRef<Value*>{address, toStore});
->>>>>>> f2f29cc6
 }
 
 Value* visitNode(llvm::IRBuilder<> &builder, GenTree* node)
