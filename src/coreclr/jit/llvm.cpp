--- conflicted
+++ resolved
@@ -169,11 +169,7 @@
         //var padding        = (atOffset + (alignment - 1)) & ~(alignment - 1);
         failFunctionCompilation();
     }
-<<<<<<< HEAD
-    return (atOffset + (alignment - 1)) & ~(alignment - 1);
-=======
     return roundUp(atOffset, alignment);
->>>>>>> 4bc99685
 }
 
 unsigned int padNextOffset(CorInfoType corInfoType, unsigned int atOffset)
@@ -199,11 +195,7 @@
 /// </summary>
 bool canStoreTypeOnLlvmStack(CorInfoType corInfoType)
 {
-<<<<<<< HEAD
-    // TODO: CORINFO_TYPE_VALUECLASS maps to a c# struct?
-=======
     // structs with no GC pointers can go on LLVM stack.
->>>>>>> 4bc99685
     if (corInfoType == CorInfoType::CORINFO_TYPE_VALUECLASS)
     {
         // TODO: the equivalent of this c# goes here
@@ -217,16 +209,6 @@
         failFunctionCompilation();
     }
 
-<<<<<<< HEAD
-    if (corInfoType == CorInfoType::CORINFO_TYPE_BYREF || corInfoType == CorInfoType::CORINFO_TYPE_CLASS)
-    {
-        return false;
-    }
-    if (corInfoType == CorInfoType::CORINFO_TYPE_REFANY || corInfoType == CorInfoType::CORINFO_TYPE_VAR)
-    {
-        //TODO: what scenarios have these
-        failFunctionCompilation();
-=======
     if (corInfoType == CorInfoType::CORINFO_TYPE_REFANY)
     {
         return false;
@@ -235,7 +217,6 @@
         corInfoType == CorInfoType::CORINFO_TYPE_REFANY)
     {
         return false;
->>>>>>> 4bc99685
     }
     return true;
 }
@@ -277,20 +258,12 @@
 
     CORINFO_ARG_LIST_HANDLE  sigArgs = sigInfo.args;
 
-<<<<<<< HEAD
-    //TODO: not attempting to compile generic signatures with context arg via clrjit yet, is it the same as sigInfo.hasTypeArg()?
-    //if (hasHiddenParam)
-    //{
-    //    signatureTypes.Add(LLVMTypeRef.CreatePointer(LLVMTypeRef.Int8, 0)); // *EEType
-    //}
-=======
     //TODO: not attempting to compile generic signatures with context arg via clrjit yet
     if (sigInfo.hasTypeArg())
     {
         failFunctionCompilation();
         //signatureTypes.Add(LLVMTypeRef.CreatePointer(LLVMTypeRef.Int8, 0)); // *EEType
     }
->>>>>>> 4bc99685
 
     for (unsigned int i = 0; i < sigInfo.numArgs; i++, sigArgs = _info.compCompHnd->getArgNext(sigArgs))
     {
@@ -410,12 +383,8 @@
     };
     unsigned int shadowStackOffset = llvmArgInfo.m_shadowStackOffset;
 
-<<<<<<< HEAD
-    for (unsigned int i = 0; i < sigInfo.numArgs; i++, sigArgs = _info.compCompHnd->getArgNext(sigArgs))
-=======
     unsigned int i = 0;
     for (; i < sigInfo.numArgs; i++, sigArgs = _info.compCompHnd->getArgNext(sigArgs))
->>>>>>> 4bc99685
     {
         CorInfoType corInfoType = getCorInfoTypeForArg(sigInfo, sigArgs);
         if (canStoreTypeOnLlvmStack(corInfoType))
@@ -423,11 +392,7 @@
             if (lclNum == i)
             {
                 llvmArgInfo.m_argIx = llvmArgNum;
-<<<<<<< HEAD
-                return llvmArgInfo;
-=======
                 break;
->>>>>>> 4bc99685
             }
 
             llvmArgNum++;
@@ -437,22 +402,14 @@
             if (lclNum == i)
             {
                 llvmArgInfo.m_shadowStackOffset = shadowStackOffset;
-<<<<<<< HEAD
-                return llvmArgInfo;
-=======
                 break;
->>>>>>> 4bc99685
             }
 
             shadowStackOffset += TARGET_POINTER_SIZE; // TODO size of arg, for now only handles byrefs and class types
         }
     }
-<<<<<<< HEAD
-    failFunctionCompilation(); // lclNum not an argument, TODO: how to indicate a failure in compilation
-=======
     assert(lclNum == i); // lclNum not an argument
     return llvmArgInfo;
->>>>>>> 4bc99685
 }
 
 void emitDoNothingCall(llvm::IRBuilder<>& builder)
@@ -687,31 +644,7 @@
 
 Value* buildNe(llvm::IRBuilder<>& builder, GenTree* node, Value* op1, Value* op2)
 {
-<<<<<<< HEAD
-    // TODO: when the next integer binary operator is implemented, factor out the widening
-    Type* op1Type = op1->getType();
-    Type* op2Type = op2->getType();
-    if (op1Type == op2Type)
-    {
-        // no widening required
-        return mapTreeIdValue(node->gtTreeID, builder.CreateICmpNE(op1, op2));
-    }
-    else
-    {
-        if (op1Type->isIntegerTy() && op2Type->isIntegerTy())
-        {
-            Type* type = ((llvm::IntegerType*)op1Type)->getBitWidth() >= ((llvm::IntegerType*)op2Type)->getBitWidth()
-                       ? op1Type
-                       : op2Type;
-            return mapTreeIdValue(node->gtTreeID, builder.CreateICmpNE(castIfNecessary(builder, op1, type),
-                                                                       castIfNecessary(builder, op2, type)));
-        }
-    }
-    // unsupported comparison 
-    failFunctionCompilation();
-=======
     return mapGenTreeToValue(node, builder.CreateICmpNE(op1, op2));
->>>>>>> 4bc99685
 }
 
 void importStoreInd(llvm::IRBuilder<>& builder, GenTreeStoreInd* storeIndOp)
@@ -734,15 +667,11 @@
     Value*       llvmRef;
     unsigned int lclNum = lclVar->GetLclNum();
 
-<<<<<<< HEAD
     // cache hit
-=======
->>>>>>> 4bc99685
     if (_localsMap->find(lclNum) == _localsMap->end())
     {
         if (_compiler->lvaIsParameter(lclNum))
         {
-<<<<<<< HEAD
             if (!_info.compIsStatic && _info.compThisArg == lclNum)
             {
                 // this is always the first pointer on the shadowstack (LLVM arg 0).  Dont need the gep in this case
@@ -750,7 +679,8 @@
             }
             else
             {
-                struct LlvmArgInfo llvmArgInfo = getLlvmArgInfoForArgIx(_sigInfo, lclNum);
+                unsigned int       argIx       = _info.compIsStatic ? lclNum : lclNum - 1;
+                struct LlvmArgInfo llvmArgInfo = getLlvmArgInfoForArgIx(_sigInfo, argIx);
                 if (llvmArgInfo.m_argIx >= 0)
                 {
                     llvmRef = _function->getArg(llvmArgInfo.m_argIx);
@@ -763,19 +693,6 @@
                 }
             }
 
-=======
-            struct LlvmArgInfo llvmArgInfo = getLlvmArgInfoForArgIx(_sigInfo, lclNum);
-            if (llvmArgInfo.m_argIx >= 0)
-            {
-                llvmRef = _function->getArg(llvmArgInfo.m_argIx);
-            }
-            else
-            {
-                // TODO: store argAddress in a map in case multiple IR locals are to the same argument - we only want one gep in the prolog
-                Value* argAddress = _prologBuilder->CreateGEP(_function->getArg(0), builder.getInt32(llvmArgInfo.m_shadowStackOffset), "Argument");
-                llvmRef = builder.CreateLoad(builder.CreateBitCast(argAddress, (Type::getInt8PtrTy(_llvmContext)->getPointerTo())));
-            }
->>>>>>> 4bc99685
             _localsMap->insert({lclNum, llvmRef});
         }
         else
