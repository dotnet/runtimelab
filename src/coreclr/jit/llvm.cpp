--- conflicted
+++ resolved
@@ -379,1989 +379,5 @@
 
 uint32_t Llvm::GetInstanceFieldAlignment(CORINFO_CLASS_HANDLE fieldTypeHandle)
 {
-<<<<<<< HEAD
-    Type* targetType = getLlvmTypeForVarType(node->TypeGet());
-    Value* dividendValue = consumeValue(node->gtGetOp1(), targetType);
-    Value* divisorValue  = consumeValue(node->gtGetOp2(), targetType);
-    Value* resultValue   = nullptr;
-    // TODO-LLVM: exception handling.  Div by 0 and INT32/64_MIN / -1
-    switch (node->TypeGet())
-    {
-        case TYP_FLOAT:
-        case TYP_DOUBLE:
-            resultValue = _builder.CreateFDiv(dividendValue, divisorValue);
-            break;
-
-        default:
-            resultValue = _builder.CreateSDiv(dividendValue, divisorValue);
-            break;
-    }
-
-    mapGenTreeToValue(node, resultValue);
-}
-
-unsigned int Llvm::getTotalRealLocalOffset()
-{
-    return _shadowStackLocalsSize;
-}
-
-unsigned int Llvm::getTotalLocalOffset()
-{
-    unsigned int offset = getTotalRealLocalOffset();
-    return AlignUp(offset, TARGET_POINTER_SIZE);
-}
-
-llvm::Value* Llvm::getShadowStackOffest(Value* shadowStack, unsigned int offset)
-{
-    if (offset == 0)
-    {
-        return shadowStack;
-    }
-
-    return _builder.CreateGEP(shadowStack, _builder.getInt32(offset));
-}
-
-llvm::BasicBlock* Llvm::getLLVMBasicBlockForBlock(BasicBlock* block)
-{
-    llvm::BasicBlock* llvmBlock;
-    if (_blkToLlvmBlkVectorMap->Lookup(block, &llvmBlock))
-        return llvmBlock;
-
-    llvmBlock = llvm::BasicBlock::Create(_llvmContext, "", _function);
-    _blkToLlvmBlkVectorMap->Set(block, llvmBlock);
-    return llvmBlock;
-}
-
-// shadow stack moved up to avoid overwriting anything on the stack in the compiling method
-llvm::Value* Llvm::getShadowStackForCallee()
-{
-    unsigned int offset = getTotalLocalOffset();
-
-    return offset == 0 ? _function->getArg(0) : _builder.CreateGEP(_function->getArg(0), _builder.getInt32(offset));
-}
-
-//------------------------------------------------------------------------
-// consumeValue: Get the Value* "node" produces when consumed as "targetLlvmType".
-//
-// During codegen, we follow the "normalize on demand" convention, i. e.
-// the IR nodes produce "raw" values that have exactly the types of nodes,
-// preserving small types, pointers, etc. However, the user in the IR
-// consumes "actual" types, and this is the method where we normalize
-// to those types. We could have followed the reverse convention and
-// normalized on production of "Value*"s, but we presume the "on demand"
-// convention is more efficient LLVM-IR-size-wise. It allows us to avoid
-// situations where we'd be upcasting only to immediately truncate, which
-// would be the case for small typed arguments and relops feeding jumps,
-// to name a few examples.
-//
-// Arguments:
-//    node           - the node for which to obtain the normalized value of
-//    targetLlvmType - the LLVM type through which the user uses "node"
-//
-// Return Value:
-//    The normalized value, of "targetLlvmType" type.
-//
-Value* Llvm::consumeValue(GenTree* node, Type* targetLlvmType)
-{
-    Value* nodeValue = getGenTreeValue(node);
-    Value* finalValue = nodeValue;
-
-    if (nodeValue->getType() != targetLlvmType)
-    {
-        // int to pointer type (TODO-LLVM: WASM64: use POINTER_BITs when set correctly, also below for getInt32Ty)
-        if (nodeValue->getType() == Type::getInt32Ty(_llvmContext) && targetLlvmType->isPointerTy())
-        {
-            return _builder.CreateIntToPtr(nodeValue, targetLlvmType);
-        }
-
-        // pointer to ints
-        if (nodeValue->getType()->isPointerTy() && targetLlvmType == Type::getInt32Ty(_llvmContext))
-        {
-            return _builder.CreatePtrToInt(nodeValue, Type::getInt32Ty(_llvmContext));
-        }
-
-        // i32* e.g symbols, to i8*
-        if (nodeValue->getType()->isPointerTy() && targetLlvmType->isPointerTy())
-        {
-            return _builder.CreateBitCast(nodeValue, targetLlvmType);
-        }
-
-        // int and smaller int conversions
-        assert(targetLlvmType->isIntegerTy() && nodeValue->getType()->isIntegerTy() &&
-               nodeValue->getType()->getPrimitiveSizeInBits() <= 32 && targetLlvmType->getPrimitiveSizeInBits() <= 32);
-        if (nodeValue->getType()->getPrimitiveSizeInBits() < targetLlvmType->getPrimitiveSizeInBits())
-        {
-            var_types trueNodeType = TYP_UNDEF;
-
-            switch (node->OperGet())
-            {
-                case GT_CALL:
-                    trueNodeType = static_cast<var_types>(node->AsCall()->gtReturnType);
-                    break;
-
-                case GT_LCL_VAR:
-                    trueNodeType = _compiler->lvaGetDesc(node->AsLclVarCommon())->TypeGet();
-                    break;
-
-                case GT_EQ:
-                case GT_NE:
-                case GT_LT:
-                case GT_LE:
-                case GT_GE:
-                case GT_GT:
-                    // This is the special case for relops. Ordinary codegen "just knows" they need zero-extension.
-                    assert(nodeValue->getType() == Type::getInt1Ty(_llvmContext));
-                    trueNodeType = TYP_UBYTE;
-                    break;
-
-                case GT_CAST:
-                    trueNodeType = node->AsCast()->CastToType();
-                    break;
-                default:
-                    trueNodeType = node->TypeGet();
-                    break;
-            }
-
-            assert(varTypeIsSmall(trueNodeType));
-
-            finalValue = varTypeIsSigned(trueNodeType) ? _builder.CreateSExt(nodeValue, targetLlvmType)
-                                                       : _builder.CreateZExt(nodeValue, targetLlvmType);
-        }
-        else
-        {
-            // Truncate.
-            finalValue = _builder.CreateTrunc(nodeValue, targetLlvmType);
-        }
-    }
-
-    return finalValue;
-}
-
-Function* Llvm::getOrCreateLlvmFunction(const char* symbolName, GenTreeCall* call)
-{
-    Function* llvmFunc = _module->getFunction(symbolName);
-
-    if (llvmFunc == nullptr)
-    {
-        // assume ExternalLinkage, if the function is defined in the clrjit module, then it is replaced and an
-        // extern added to the Ilc module
-        llvmFunc =
-            Function::Create(createFunctionTypeForCall(call), Function::ExternalLinkage, 0U, symbolName, _module);
-    }
-    return llvmFunc;
-}
-
-llvm::Value* Llvm::buildUserFuncCall(GenTreeCall* call)
-{
-    llvm::FunctionCallee llvmFuncCallee;
-
-    if (call->gtCallType == CT_USER_FUNC || call->gtCallType == CT_INDIRECT)
-    {
-        if (call->IsVirtualVtable() || call->gtCallType == CT_INDIRECT)
-        {
-            FunctionType* functionType = createFunctionTypeForCall(call);
-            GenTree* calleeNode = call->IsVirtualVtable() ? call->gtControlExpr : call->gtCallAddr;
-
-            Value* funcPtr = castIfNecessary(getGenTreeValue(calleeNode), functionType->getPointerTo());
-
-            llvmFuncCallee = {functionType, funcPtr};
-        }
-        else
-        {
-            const char* symbolName = (*_getMangledSymbolName)(_thisPtr, call->gtEntryPoint.handle);
-
-            (*_addCodeReloc)(_thisPtr, call->gtEntryPoint.handle);
-            Function* llvmFunc = getOrCreateLlvmFunction(symbolName, call);
-
-            llvmFuncCallee = llvmFunc;
-        }
-    }
-
-    std::vector<llvm::Value*> argVec = std::vector<llvm::Value*>();
-
-    GenTreePutArgType* lastArg = nullptr;
-    for (GenTreeCall::Use& use : call->Args())
-    {
-        lastArg = use.GetNode()->AsPutArgType();
-        argVec.push_back(consumeValue(lastArg->gtGetOp1(), getLlvmTypeForCorInfoType(lastArg->GetCorInfoType(), lastArg->GetClsHnd())));
-    }
-
-    Value* llvmCall = _builder.CreateCall(llvmFuncCallee, ArrayRef<Value*>(argVec));
-    return mapGenTreeToValue(call, llvmCall);
-}
-
-FunctionType* Llvm::buildHelperLlvmFunctionType(GenTreeCall* call, bool withShadowStack)
-{
-    Type* retLlvmType = getLlvmTypeForVarType(call->TypeGet());
-    std::vector<llvm::Type*> argVec;
-
-    if (withShadowStack)
-    {
-        argVec.push_back(Type::getInt8PtrTy(_llvmContext));
-    }
-
-    for (GenTreeCall::Use& use : call->Args())
-    {
-        Type* argLlvmType = getLlvmTypeForVarType(use.GetNode()->TypeGet());
-        argVec.push_back(argLlvmType);
-    }
-
-    return FunctionType::get(retLlvmType, ArrayRef<llvm::Type*>(argVec), false);
-}
-
-bool Llvm::helperRequiresShadowStack(CORINFO_METHOD_HANDLE corinfoMethodHnd)
-{
-    //TODO-LLVM: is there a better way to identify managed helpers?
-    //Probably want to lower the math helpers to ordinary GT_CASTs and
-    //handle in the LLVM (as does ILToLLVMImporter) to avoid this overhead
-    return corinfoMethodHnd == _compiler->eeFindHelper(CORINFO_HELP_TYPEHANDLE_TO_RUNTIMETYPEHANDLE) ||
-           corinfoMethodHnd == _compiler->eeFindHelper(CORINFO_HELP_GVMLOOKUP_FOR_SLOT) ||
-           corinfoMethodHnd == _compiler->eeFindHelper(CORINFO_HELP_DBL2INT_OVF) ||
-           corinfoMethodHnd == _compiler->eeFindHelper(CORINFO_HELP_DBL2LNG_OVF) ||
-           corinfoMethodHnd == _compiler->eeFindHelper(CORINFO_HELP_DBL2UINT_OVF) ||
-           corinfoMethodHnd == _compiler->eeFindHelper(CORINFO_HELP_DBL2ULNG_OVF) ||
-           corinfoMethodHnd == _compiler->eeFindHelper(CORINFO_HELP_LMOD) ||
-           corinfoMethodHnd == _compiler->eeFindHelper(CORINFO_HELP_LDIV) ||
-           corinfoMethodHnd == _compiler->eeFindHelper(CORINFO_HELP_LMUL_OVF) ||
-           corinfoMethodHnd == _compiler->eeFindHelper(CORINFO_HELP_ULMUL_OVF) ||
-           corinfoMethodHnd == _compiler->eeFindHelper(CORINFO_HELP_ULDIV) ||
-           corinfoMethodHnd == _compiler->eeFindHelper(CORINFO_HELP_ULMOD);
-}
-
-void Llvm::buildHelperFuncCall(GenTreeCall* call)
-{
-    if (call->gtCallMethHnd == _compiler->eeFindHelper(CORINFO_HELP_READYTORUN_GENERIC_HANDLE) ||
-        call->gtCallMethHnd == _compiler->eeFindHelper(CORINFO_HELP_READYTORUN_GENERIC_STATIC_BASE) ||
-        call->gtCallMethHnd == _compiler->eeFindHelper(CORINFO_HELP_GVMLOOKUP_FOR_SLOT) || /* generates an extra parameter in the signature */
-        call->gtCallMethHnd == _compiler->eeFindHelper(CORINFO_HELP_READYTORUN_DELEGATE_CTOR))
-    {
-        // TODO-LLVM
-        failFunctionCompilation();
-    }
-
-    if (call->gtCallMethHnd == _compiler->eeFindHelper(CORINFO_HELP_READYTORUN_STATIC_BASE))
-    {
-        const char* symbolName = (*_getMangledSymbolName)(_thisPtr, call->gtEntryPoint.handle);
-        Function* llvmFunc = _module->getFunction(symbolName);
-        if (llvmFunc == nullptr)
-        {
-            llvmFunc = Function::Create(buildHelperLlvmFunctionType(call, true), Function::ExternalLinkage, 0U, symbolName, _module); // TODO: ExternalLinkage forced as defined in ILC module
-        }
-
-        // replacement for _info.compCompHnd->recordRelocation(nullptr, gtCall->gtEntryPoint.handle, IMAGE_REL_BASED_REL32);
-        (*_addCodeReloc)(_thisPtr, call->gtEntryPoint.handle);
-
-        mapGenTreeToValue(call, _builder.CreateCall(llvmFunc, getShadowStackForCallee()));
-        return;
-    }
-    else
-    {
-        fgArgInfo* argInfo = call->fgArgInfo;
-        unsigned int argCount = argInfo->ArgCount();
-        fgArgTabEntry** argTable = argInfo->ArgTable();
-        std::vector<OperandArgNum> sortedArgs = std::vector<OperandArgNum>(argCount);
-        OperandArgNum* sortedData = sortedArgs.data();
-        bool requiresShadowStack = helperRequiresShadowStack(call->gtCallMethHnd);
-
-        //TODO-LLVM: refactor calling code with user calls.
-        for (unsigned i = 0; i < argCount; i++)
-        {
-            fgArgTabEntry* curArgTabEntry = argTable[i];
-            unsigned int   argNum = curArgTabEntry->argNum;
-            OperandArgNum  opAndArg = { argNum, curArgTabEntry->GetNode() };
-            sortedData[argNum] = opAndArg;
-        }
-
-        void* pAddr = nullptr;
-
-        CorInfoHelpFunc helperNum = _compiler->eeGetHelperNum(call->gtCallMethHnd);
-        void* addr = _compiler->compGetHelperFtn(helperNum, &pAddr);
-        const char* symbolName = (*_getMangledSymbolName)(_thisPtr, addr);
-        Function* llvmFunc = _module->getFunction(symbolName);
-        if (llvmFunc == nullptr)
-        {
-            llvmFunc = Function::Create(buildHelperLlvmFunctionType(call, requiresShadowStack), Function::ExternalLinkage, 0U, symbolName, _module);
-        }
-
-        (*_addCodeReloc)(_thisPtr, addr);
-
-        std::vector<llvm::Value*> argVec;
-        unsigned argIx = 0;
-
-        Value* shadowStackForCallee = getShadowStackForCallee();
-        if (requiresShadowStack)
-        {
-            argVec.push_back(shadowStackForCallee);
-            argIx++;
-        }
-        else
-        {
-            // we may come back into managed from the unmanaged call so store the shadowstack
-            _builder.CreateStore(shadowStackForCallee, getOrCreateExternalSymbol("t_pShadowStackTop", Type::getInt8PtrTy(_llvmContext)));
-        }
-
-        for (OperandArgNum opAndArg : sortedArgs)
-        {
-            if ((opAndArg.operand->gtOper == GT_CNS_INT) && opAndArg.operand->IsIconHandle())
-            {
-                void* iconValue = (void*)(opAndArg.operand->AsIntCon()->IconValue());
-                const char* methodTableName = (*_getMangledSymbolName)(_thisPtr, iconValue);
-                (*_addCodeReloc)(_thisPtr, iconValue);
-                argVec.push_back(castIfNecessary(_builder.CreateLoad(castIfNecessary(getOrCreateExternalSymbol(methodTableName), Type::getInt32PtrTy(_llvmContext)->getPointerTo())), llvmFunc->getArg(argIx)->getType()));
-            }
-            else
-            {
-                argVec.push_back(consumeValue(opAndArg.operand, llvmFunc->getArg(argIx)->getType()));
-            }
-            argIx++;
-        }
-        // TODO-LLVM: If the block has a handler, this will need to be an invoke.  E.g. create a CallOrInvoke as per ILToLLVMImporter
-        mapGenTreeToValue(call, _builder.CreateCall(llvmFunc, llvm::ArrayRef<Value*>(argVec)));
-        if (call->gtCallMethHnd == _compiler->eeFindHelper(CORINFO_HELP_THROW))
-        {
-            _builder.CreateUnreachable();
-        }
-    }
-}
-
-void Llvm::buildCall(GenTree* node)
-{
-    GenTreeCall* call = node->AsCall();
-    if (call->gtCallType == CT_HELPER)
-    {
-        buildHelperFuncCall(call);
-    }
-    else if ((call->gtCallType == CT_USER_FUNC || call->gtCallType == CT_INDIRECT) &&
-             !call->IsVirtualStub() /* TODO: Virtual stub not implemented */)
-    {
-        buildUserFuncCall(call);
-    }
-    else
-    {
-        failFunctionCompilation();
-    }
-}
-
-void Llvm::buildCast(GenTreeCast* cast)
-{
-    var_types castFromType  = genActualType(cast->CastOp());
-    var_types castToType = cast->CastToType();
-    Value* castFromValue = consumeValue(cast->CastOp(), getLlvmTypeForVarType(castFromType));
-    Value* castValue = nullptr;
-    Type* castToLlvmType = getLlvmTypeForVarType(castToType);
-
-    // TODO-LLVM: handle checked ("gtOverflow") casts.
-    switch (castFromType)
-    {
-        case TYP_INT:
-        case TYP_LONG:
-            switch (castToType)
-            {
-                case TYP_BOOL:
-                case TYP_BYTE:
-                case TYP_UBYTE:
-                case TYP_SHORT:
-                case TYP_USHORT:
-                case TYP_INT:
-                case TYP_UINT:
-                    // "Cast(integer -> small type)" is "s/zext<int>(truncate<small type>)".
-                    // Here we will truncate and leave the extension for the user to consume.
-                    castValue = _builder.CreateTrunc(castFromValue, castToLlvmType);
-                    break;
-
-                case TYP_LONG:
-                    castValue = cast->IsUnsigned()
-                                    ? _builder.CreateZExt(castFromValue, castToLlvmType)
-                                    : _builder.CreateSExt(castFromValue, castToLlvmType);
-                    break;
-
-                case TYP_DOUBLE:
-                    castValue = cast->IsUnsigned()
-                                    ? _builder.CreateUIToFP(castFromValue, castToLlvmType)
-                                    : _builder.CreateSIToFP(castFromValue, castToLlvmType);
-                    break;
-
-                default:
-                    failFunctionCompilation(); // NYI
-            }
-            break;
-
-        case TYP_FLOAT:
-        case TYP_DOUBLE:
-            switch (castToType)
-            {
-                case TYP_FLOAT:
-                case TYP_DOUBLE:
-                    castValue = _builder.CreateFPCast(castFromValue, castToLlvmType);
-                    break;
-                case TYP_BYTE:
-                case TYP_SHORT:
-                case TYP_INT:
-                case TYP_LONG:
-                    castValue = _builder.CreateFPToSI(castFromValue, castToLlvmType);
-                    break;
-
-                case TYP_BOOL:
-                case TYP_UBYTE:
-                case TYP_USHORT:
-                case TYP_UINT:
-                case TYP_ULONG:
-                    castValue = _builder.CreateFPToUI(castFromValue, castToLlvmType);
-                    break;
-
-                default:
-                    unreached();
-            }
-            break;
-
-        default:
-            failFunctionCompilation(); // NYI
-    }
-
-    mapGenTreeToValue(cast, castValue);
-}
-
-void Llvm::buildCnsDouble(GenTreeDblCon* node)
-{
-    if (node->TypeIs(TYP_DOUBLE))
-    {
-        mapGenTreeToValue(node, llvm::ConstantFP::get(Type::getDoubleTy(_llvmContext), node->gtDconVal));
-    }
-    else
-    {
-        assert(node->TypeIs(TYP_FLOAT));
-        mapGenTreeToValue(node, llvm::ConstantFP::get(Type::getFloatTy(_llvmContext), node->gtDconVal));
-    }
-}
-
-void Llvm::buildCnsInt(GenTree* node)
-{
-    if (node->gtType == TYP_INT)
-    {
-        if (node->IsIconHandle())
-        {
-            // TODO-LLVM : consider lowering these to "IND(CLS_VAR_ADDR)"
-            if (node->IsIconHandle(GTF_ICON_TOKEN_HDL) || node->IsIconHandle(GTF_ICON_CLASS_HDL) ||
-                node->IsIconHandle(GTF_ICON_METHOD_HDL) || node->IsIconHandle(GTF_ICON_FIELD_HDL))
-            {
-                const char* symbolName = (*_getMangledSymbolName)(_thisPtr, (void*)(node->AsIntCon()->IconValue()));
-                (*_addCodeReloc)(_thisPtr, (void*)node->AsIntCon()->IconValue());
-                mapGenTreeToValue(node, _builder.CreateLoad(getOrCreateExternalSymbol(symbolName)));
-            }
-            else
-            {
-                //TODO-LLVML: other ICON handle types
-                failFunctionCompilation();
-            }
-        }
-        else
-        {
-            mapGenTreeToValue(node, _builder.getInt32(node->AsIntCon()->IconValue()));
-        }
-        return;
-    }
-    if (node->gtType == TYP_REF)
-    {
-        ssize_t intCon = node->AsIntCon()->gtIconVal;
-        if (node->IsIconHandle(GTF_ICON_STR_HDL))
-        {
-            const char* symbolName = (*_getMangledSymbolName)(_thisPtr, (void *)(node->AsIntCon()->IconValue()));
-            (*_addCodeReloc)(_thisPtr, (void*)node->AsIntCon()->IconValue());
-            mapGenTreeToValue(node, _builder.CreateLoad(getOrCreateExternalSymbol(symbolName)));
-            return;
-        }
-        // TODO: delete this check, just handling string constants and null ptr stores for now, other TYP_REFs not implemented yet
-        if (intCon != 0)
-        {
-            failFunctionCompilation();
-        }
-
-        mapGenTreeToValue(node, _builder.CreateIntToPtr(_builder.getInt32(intCon), Type::getInt8PtrTy(_llvmContext))); // TODO: wasm64
-        return;
-    }
-    failFunctionCompilation();
-}
-
-void Llvm::buildCnsLng(GenTree* node)
-{
-    mapGenTreeToValue(node, _builder.getInt64(node->AsLngCon()->LngValue()));
-}
-
-void Llvm::buildInd(GenTree* node, Value* ptr)
-{
-    // cast the pointer to create the correct load instructions
-    mapGenTreeToValue(node, _builder.CreateLoad(
-                                 castIfNecessary(ptr,
-                                     getLlvmTypeForVarType(node->TypeGet())->getPointerTo())));
-}
-
-void Llvm::buildObj(GenTreeObj* node)
-{
-    // cast the pointer to create the correct load instructions
-    mapGenTreeToValue(node, _builder.CreateLoad(
-                          castIfNecessary(getGenTreeValue(node->AsOp()->gtOp1),
-                                          getLlvmTypeForStruct(node->GetLayout())->getPointerTo())));
-}
-
-Value* Llvm::buildJTrue(GenTree* node, Value* opValue)
-{
-    return _builder.CreateCondBr(opValue, getLLVMBasicBlockForBlock(_currentBlock->bbJumpDest), getLLVMBasicBlockForBlock(_currentBlock->bbNext));
-}
-
-void Llvm::buildCmp(GenTree* node, Value* op1, Value* op2)
-{
-    llvm::CmpInst::Predicate llvmPredicate;
-
-    bool isIntOrPtr = op1->getType()->isIntOrPtrTy();
-    switch (node->OperGet())
-    {
-        case GT_EQ:
-            llvmPredicate = isIntOrPtr ? llvm::CmpInst::Predicate::ICMP_EQ : llvm::CmpInst::Predicate::FCMP_OEQ;
-            break;
-        case GT_NE:
-            llvmPredicate = isIntOrPtr ? llvm::CmpInst::Predicate::ICMP_NE : llvm::CmpInst::Predicate::FCMP_ONE;
-            break;
-        case GT_LE:
-            llvmPredicate = isIntOrPtr ? (node->IsUnsigned() ? llvm::CmpInst::Predicate::ICMP_ULE : llvm::CmpInst::Predicate::ICMP_SLE)
-                : llvm::CmpInst::Predicate::FCMP_OLE;
-            break;
-        case GT_LT:
-            llvmPredicate = isIntOrPtr ? (node->IsUnsigned() ? llvm::CmpInst::Predicate::ICMP_ULT : llvm::CmpInst::Predicate::ICMP_SLT)
-                : llvm::CmpInst::Predicate::FCMP_OLT;
-            break;
-        case GT_GE:
-            llvmPredicate = isIntOrPtr ? (node->IsUnsigned() ? llvm::CmpInst::Predicate::ICMP_UGE : llvm::CmpInst::Predicate::ICMP_SGE)
-                : llvm::CmpInst::Predicate::FCMP_OGE;
-            break;
-        case GT_GT:
-            llvmPredicate = isIntOrPtr ? (node->IsUnsigned() ? llvm::CmpInst::Predicate::ICMP_UGT : llvm::CmpInst::Predicate::ICMP_SGT)
-                : llvm::CmpInst::Predicate::FCMP_OGT;
-            break;
-        default:
-            failFunctionCompilation(); // TODO all genTreeOps values
-
-    }
-    // comparing refs and ints is valid LIR, but not LLVM so handle that case by converting the int to a ref
-    if (op1->getType() != op2->getType())
-    {
-        if (op1->getType()->isPointerTy() && op2->getType()->isIntegerTy())
-        {
-            op2 = _builder.CreateIntToPtr(op2, op1->getType());
-        }
-        else if (op2->getType()->isPointerTy() && op1->getType()->isIntegerTy())
-        {
-            op1 = _builder.CreateIntToPtr(op1, op2->getType());
-        }
-        else
-        {
-            // TODO-LLVM: other valid LIR comparisons
-            failFunctionCompilation();
-        }
-    }
-    mapGenTreeToValue(node, _builder.CreateCmp(llvmPredicate, op1, op2));
-}
-
-// in case we haven't seen the phi args yet, create just the phi nodes and fill in the args at the end
-void Llvm::buildEmptyPhi(GenTreePhi* phi)
-{
-    llvm::PHINode* llvmPhiNode = _builder.CreatePHI(getLlvmTypeForVarType(phi->TypeGet()), phi->NumChildren());
-    _phiPairs.push_back({ phi, llvmPhiNode });
-    mapGenTreeToValue(phi, llvmPhiNode);
-}
-
-void Llvm::fillPhis()
-{
-    for (PhiPair phiPair : _phiPairs)
-    {
-        llvm::PHINode* llvmPhiNode = phiPair.llvmPhiNode;
-
-        for (GenTreePhi::Use& use : phiPair.irPhiNode->Uses())
-        {
-            GenTreePhiArg* phiArg = use.GetNode()->AsPhiArg();
-            unsigned       lclNum = phiArg->GetLclNum();
-            unsigned       ssaNum = phiArg->GetSsaNum();
-
-            Value* localPhiArg = nullptr;
-            auto iter = _localsMap->find({ lclNum, ssaNum });
-            if (iter == _localsMap->end())
-            {
-                //TODO-LLVM: Uninitialised locals are caught here as they would fail on the equivalent assert below.
-                // See https://github.com/dotnet/runtimelab/pull/1744#discussion_r757791229
-                if (!(_compiler->lvaIsParameter(lclNum) && ssaNum == SsaConfig::FIRST_SSA_NUM))
-                {
-                    failFunctionCompilation();
-                }
-                // Arguments are implicitly defined on entry to the method.
-                assert(_compiler->lvaIsParameter(lclNum) && ssaNum == SsaConfig::FIRST_SSA_NUM);
-                LlvmArgInfo  llvmArgInfo = getLlvmArgInfoForArgIx(lclNum);
-                localPhiArg = _function->getArg(llvmArgInfo.m_argIx);
-            }
-            else
-            {
-                localPhiArg = iter->second;
-            }
-
-            Value* phiRealArgValue;
-            llvm::Instruction* castRequired = getCast(localPhiArg, llvmPhiNode->getType());
-            if (castRequired != nullptr)
-            {
-                // This cast is needed when
-                // 1) The phi arg real type is short and the definition is the actual longer type, e.g. for bool/int
-                // 2) There is a pointer difference, e.g. i8* v i32* and perhaps different levels of indirection: i8** and i8*
-                llvm::BasicBlock::iterator phiInsertPoint = _builder.GetInsertPoint();
-                llvm::BasicBlock* phiBlock = _builder.GetInsertBlock();
-                llvm::Instruction* predBlockTerminator = getLLVMBasicBlockForBlock(phiArg->gtPredBB)->getTerminator();
-
-                _builder.SetInsertPoint(predBlockTerminator);
-                phiRealArgValue = _builder.Insert(castRequired);
-                _builder.SetInsertPoint(phiBlock, phiInsertPoint);
-            }
-            else
-            {
-                phiRealArgValue = localPhiArg;
-            }
-            llvmPhiNode->addIncoming(phiRealArgValue, getLLVMBasicBlockForBlock(phiArg->gtPredBB));
-        }
-    }
-}
-
-void Llvm::buildUnaryOperation(GenTree* node)
-{
-    Value* result;
-    Value* op1Value = consumeValue(node->gtGetOp1(), getLlvmTypeForVarType(node->TypeGet()));
-
-    switch (node->OperGet())
-    {
-        case GT_NEG:
-            if (op1Value->getType()->isFloatingPointTy())
-            {
-                result = _builder.CreateFNeg(op1Value, "fneg");
-            }
-            else
-            {
-                result = _builder.CreateNeg(op1Value, "neg");
-            }
-            break;
-        case GT_NOT:
-            result = _builder.CreateNot(op1Value, "not");
-            break;
-        default:
-            failFunctionCompilation();  // TODO-LLVM: other binary operators
-    }
-    mapGenTreeToValue(node, result);
-}
-
-void Llvm::buildBinaryOperation(GenTree* node)
-{
-    Value* result;
-    Type*  targetType = getLlvmTypeForVarType(node->TypeGet());
-    Value* op1 = consumeValue(node->gtGetOp1(), targetType);
-    Value* op2 = consumeValue(node->gtGetOp2(), targetType);
-
-    switch (node->OperGet())
-    {
-        case GT_AND:
-            result = _builder.CreateAnd(op1, op2, "and");
-            break;
-        case GT_OR:
-            result = _builder.CreateOr(op1, op2, "or");
-            break;
-        case GT_XOR:
-            result = _builder.CreateXor(op1, op2, "xor");
-            break;
-        default:
-            failFunctionCompilation();  // TODO-LLVM: other binary operaions
-    }
-    mapGenTreeToValue(node, result);
-}
-
-void Llvm::buildShift(GenTreeOp* node)
-{
-    Type*  llvmTargetType = getLlvmTypeForVarType(node->TypeGet());
-    Value* numBitsToShift = consumeValue(node->gtOp2, getLlvmTypeForVarType(node->gtOp2->TypeGet()));
-
-    // LLVM requires the operands be the same type as the shift itself.
-    // Shift counts are assumed to never be negative, so we zero extend.
-    if (numBitsToShift->getType()->getPrimitiveSizeInBits() < llvmTargetType->getPrimitiveSizeInBits())
-    {
-        numBitsToShift = _builder.CreateZExt(numBitsToShift, llvmTargetType);
-    }
-
-    Value* op1Value = consumeValue(node->gtOp1, llvmTargetType);
-    Value* result;
-
-    switch (node->OperGet())
-    {
-        case GT_LSH:
-            result = _builder.CreateShl(op1Value, numBitsToShift, "lsh");
-            break;
-        case GT_RSH:
-            result = _builder.CreateAShr(op1Value, numBitsToShift, "rsh");
-            break;
-        case GT_RSZ:
-            result = _builder.CreateLShr(op1Value, numBitsToShift, "rsz");
-            break;
-        default:
-            failFunctionCompilation();  // TODO-LLVM: other shift types
-    }
-    mapGenTreeToValue(node, result);
-}
-
-void Llvm::buildReturn(GenTree* node)
-{
-    switch (node->TypeGet())
-    {
-        case TYP_BOOL:
-        case TYP_BYTE:
-        case TYP_UBYTE:
-        case TYP_SHORT:
-        case TYP_USHORT:
-        case TYP_INT:
-        case TYP_UINT:
-        case TYP_LONG:
-        case TYP_ULONG:
-            if (node->gtGetOp1()->TypeIs(TYP_FLOAT))
-            {
-                // TODO-LLVM: remove this case by lowering see
-                // https://github.com/dotnet/runtimelab/pull/2007#issuecomment-1264715441
-                failFunctionCompilation();
-            }
-            _builder.CreateRet(consumeValue(node->gtGetOp1(), getLlvmTypeForCorInfoType(_sigInfo.retType, _sigInfo.retTypeClass)));
-            return;
-        case TYP_VOID:
-            _builder.CreateRetVoid();
-            return;
-        default:
-            failFunctionCompilation();
-    }
-}
-
-void Llvm::buildStoreInd(GenTreeStoreInd* storeIndOp)
-{
-    GenTree* data = storeIndOp->Data();
-    Type* toStoreLlvmType = getLlvmTypeForVarType(storeIndOp->TypeGet());
-    Value* toStore = consumeValue(data, toStoreLlvmType);
-    Value* address = consumeValue(storeIndOp->Addr(), toStoreLlvmType->getPointerTo());
-
-    GCInfo::WriteBarrierForm writeBarrierForm = getGCInfo()->gcIsWriteBarrierCandidate(storeIndOp, data);
-    switch (writeBarrierForm)
-    {
-        case GCInfo::WriteBarrierForm::WBF_BarrierUnchecked:
-            _builder.CreateCall(getOrCreateRhpAssignRef(),
-                                ArrayRef<Value*>{castIfNecessary(address, Type::getInt8PtrTy(_llvmContext)),
-                                                 castIfNecessary(toStore, Type::getInt8PtrTy(_llvmContext))});
-            break;
-        case GCInfo::WriteBarrierForm::WBF_BarrierChecked:
-        case GCInfo::WriteBarrierForm::WBF_BarrierUnknown:
-            _builder.CreateCall(getOrCreateRhpCheckedAssignRef(),
-                                ArrayRef<Value*>{castIfNecessary(address, Type::getInt8PtrTy(_llvmContext)),
-                                                 castIfNecessary(toStore, Type::getInt8PtrTy(_llvmContext))});
-            break;
-
-        case GCInfo::WriteBarrierForm::WBF_NoBarrier:
-        case GCInfo::WriteBarrierForm::WBF_NoBarrier_CheckNotHeapInDebug:
-            _builder.CreateStore(toStore, address);
-            break;
-
-        default:
-            unreached();
-    }
-}
-
-// Copies endOffset - startOffset bytes, endOffset is exclusive.
-unsigned Llvm::buildMemCpy(Value* baseAddress, unsigned startOffset, unsigned endOffset, Value* srcAddress)
-{
-    Value* destAddress = _builder.CreateGEP(baseAddress, _builder.getInt32(startOffset));
-    unsigned size = endOffset - startOffset;
-
-    _builder.CreateMemCpy(destAddress, llvm::Align(), srcAddress, llvm::Align(), size);
-
-    return size;
-}
-
-void Llvm::buildThrowException(llvm::IRBuilder<>& builder, const char* helperClass, const char * helperMethodName, Value* shadowStack)
-{
-    CORINFO_METHOD_HANDLE methodHandle = _getCompilerHelpersMethodHandle(_thisPtr, helperClass, helperMethodName);
-    const char* mangledName = (*_getMangledMethodName)(_thisPtr, methodHandle);
-
-    Function* llvmFunc = _module->getFunction(mangledName);
-
-    if (llvmFunc == nullptr)
-    {
-        // assume ExternalLinkage, if the function is defined in the clrjit module, then it is replaced and an
-        // extern added to the Ilc module
-        llvmFunc = Function::Create(FunctionType::get(Type::getVoidTy(_llvmContext), {Type::getInt8PtrTy(_llvmContext)},
-                                                      false),
-                                    Function::ExternalLinkage, 0U, mangledName, _module);
-        _addCodeReloc(_thisPtr, methodHandle);
-    }
-
-    builder.CreateCall(llvmFunc, {shadowStack});
-    builder.CreateUnreachable();
-}
-
-void Llvm::buildLlvmCallOrInvoke(Function* callee, ArrayRef<Value*> args)
-{
-    // TODO-LLVM: invoke if callsite has exception handler
-    _builder.CreateCall(callee, args);
-}
-
-void Llvm::buildNullCheck(GenTreeUnOp* nullCheckNode)
-{
-    if (_nullCheckFunction == nullptr)
-    {
-        _nullCheckFunction =
-            Function::Create(FunctionType::get(Type::getVoidTy(_llvmContext),
-                                               {Type::getInt8PtrTy(_llvmContext), Type::getInt8PtrTy(_llvmContext)},
-                                               false),
-                                              Function::InternalLinkage, 0U, "nativeaot.throwifnull", _module);
-
-        llvm::IRBuilder<> builder(_llvmContext);
-        llvm::BasicBlock* block = llvm::BasicBlock::Create(_llvmContext, "Block", _nullCheckFunction);
-        llvm::BasicBlock* throwBlock = llvm::BasicBlock::Create(_llvmContext, "ThrowBlock", _nullCheckFunction);
-        llvm::BasicBlock* retBlock = llvm::BasicBlock::Create(_llvmContext, "RetBlock", _nullCheckFunction);
-
-        builder.SetInsertPoint(block);
-
-        builder.CreateCondBr(builder.CreateICmp(llvm::CmpInst::Predicate::ICMP_EQ, _nullCheckFunction->getArg(1),
-                                                llvm::ConstantPointerNull::get(Type::getInt8PtrTy(_llvmContext)),
-                                                "nullCheck"), throwBlock, retBlock);
-        builder.SetInsertPoint(throwBlock);
-
-        buildThrowException(builder, u8"ThrowHelpers", u8"ThrowNullReferenceException", _nullCheckFunction->getArg(0));
-
-        builder.SetInsertPoint(retBlock);
-        builder.CreateRetVoid();
-    }
-
-    buildLlvmCallOrInvoke(_nullCheckFunction, {getShadowStackForCallee(), consumeValue(nullCheckNode->gtGetOp1(),  Type::getInt8PtrTy(_llvmContext))});
-}
-
-void Llvm::storeObjAtAddress(Value* baseAddress, Value* data, StructDesc* structDesc)
-{
-    unsigned fieldCount = structDesc->getFieldCount();
-    unsigned bytesStored = 0;
-
-    for (unsigned i = 0; i < fieldCount; i++)
-    {
-        FieldDesc* fieldDesc = structDesc->getFieldDesc(i);
-        unsigned   fieldOffset = fieldDesc->getFieldOffset();
-        Value*     address     = _builder.CreateGEP(baseAddress, _builder.getInt32(fieldOffset));
-
-        if (structDesc->hasSignificantPadding() && fieldOffset > bytesStored)
-        {
-            bytesStored += buildMemCpy(baseAddress, bytesStored, fieldOffset, address);
-        }
-
-        Value* fieldData = nullptr;
-        if (data->getType()->isStructTy())
-        {
-            const llvm::StructLayout* structLayout = _module->getDataLayout().getStructLayout(static_cast<llvm::StructType*>(data->getType()));
-
-            unsigned llvmFieldIndex = structLayout->getElementContainingOffset(fieldOffset);
-            fieldData               = _builder.CreateExtractValue(data, llvmFieldIndex);
-        }
-        else
-        {
-            // single field IL structs are not LLVM structs
-            fieldData = data;
-        }
-
-        if (fieldData->getType()->isStructTy())
-        {
-            assert(fieldDesc->getClassHandle() != NO_CLASS_HANDLE);
-
-            // recurse into struct
-            storeObjAtAddress(address, fieldData, getStructDesc(fieldDesc->getClassHandle()));
-
-            bytesStored += fieldData->getType()->getPrimitiveSizeInBits() / BITS_PER_BYTE;
-        }
-        else
-        {
-            if (fieldDesc->isGcPointer())
-            {
-                // we can't be sure the address is on the heap, it could be the result of pointer arithmetic on a local var
-                _builder.CreateCall(getOrCreateRhpCheckedAssignRef(),
-                                    ArrayRef<Value*>{address,
-                                                     castIfNecessary(fieldData, Type::getInt8PtrTy(_llvmContext))});
-                bytesStored += TARGET_POINTER_SIZE;
-            }
-            else
-            {
-                _builder.CreateStore(fieldData, castIfNecessary(address, fieldData->getType()->getPointerTo()));
-
-                bytesStored += fieldData->getType()->getPrimitiveSizeInBits() / BITS_PER_BYTE;
-            }
-        }
-    }
-
-    unsigned llvmStructSize = data->getType()->getPrimitiveSizeInBits() / BITS_PER_BYTE;
-    if (structDesc->hasSignificantPadding() && llvmStructSize > bytesStored)
-    {
-        Value* srcAddress = _builder.CreateGEP(baseAddress, _builder.getInt32(bytesStored));
-
-        buildMemCpy(baseAddress, bytesStored, llvmStructSize, srcAddress);
-    }
-}
-
-void Llvm::buildStoreBlk(GenTreeBlk* blockOp)
-{
-
-    ClassLayout* structLayout = blockOp->GetLayout();
-
-    Value* baseAddressValue = consumeValue(blockOp->Addr(), Type::getInt8Ty(_llvmContext)->getPointerTo());
-
-    // zero initialization  check
-    GenTree* dataOp = blockOp->Data();
-    if (dataOp->IsIntegralConst(0))
-    {
-        _builder.CreateMemSet(baseAddressValue, _builder.getInt8(0), _builder.getInt32(structLayout->GetSize()), {});
-        return;
-    }
-
-    CORINFO_CLASS_HANDLE structClsHnd  = structLayout->GetClassHandle();
-    StructDesc*          structDesc    = getStructDesc(structClsHnd);
-
-    Value* dataValue = getGenTreeValue(blockOp->Data());
-    if (structLayout->HasGCPtr() && ((blockOp->gtFlags & GTF_IND_TGT_NOT_HEAP) == 0) &&
-        !blockOp->Addr()->OperIsLocalAddr())
-    {
-        storeObjAtAddress(baseAddressValue, dataValue, structDesc);
-    }
-    else
-    {
-        _builder.CreateStore(dataValue, castIfNecessary(baseAddressValue, dataValue->getType()->getPointerTo()));
-    }
-}
-
-Value* Llvm::localVar(GenTreeLclVar* lclVar)
-{
-    Value*       llvmRef;
-    unsigned int lclNum = lclVar->GetLclNum();
-    unsigned int ssaNum = lclVar->GetSsaNum();
-    LclVarDsc*   varDsc = _compiler->lvaGetDesc(lclVar);
-
-    if (isLlvmFrameLocal(varDsc))
-    {
-        llvmRef = _builder.CreateLoad(m_allocas[lclNum]);
-    }
-    else if (_localsMap->find({lclNum, ssaNum}) == _localsMap->end())
-    {
-        if (varDsc->lvLlvmArgNum != BAD_LLVM_ARG_NUM)
-        {
-            // TODO-LLVM: we dont handle this yet
-            if (_info.compRetBuffArg != BAD_VAR_NUM)
-            {
-                failFunctionCompilation();
-            }
-
-            llvmRef = _function->getArg(varDsc->lvLlvmArgNum);
-            _localsMap->insert({{lclNum, ssaNum}, llvmRef});
-        }
-        else
-        {
-            // unhandled scenario, local is not defined already, and is not a parameter
-            failFunctionCompilation();
-        }
-    }
-    else
-    {
-        llvmRef = _localsMap->at({lclNum, ssaNum});
-    }
-
-    // implicit truncating from long to int
-    if (llvmRef->getType() == Type::getInt64Ty(_llvmContext) && lclVar->TypeIs(TYP_INT))
-    {
-        llvmRef = _builder.CreateTrunc(llvmRef, Type::getInt32Ty(_llvmContext));
-    }
-
-    mapGenTreeToValue(lclVar, llvmRef);
-    return llvmRef;
-}
-
-void Llvm::buildLocalField(GenTreeLclFld* lclFld)
-{
-    assert(!lclFld->TypeIs(TYP_STRUCT));
-
-    unsigned   lclNum = lclFld->GetLclNum();
-    LclVarDsc* varDsc = _compiler->lvaGetDesc(lclNum);
-    assert(isLlvmFrameLocal(varDsc));
-
-    // TODO-LLVM: if this is an only value type field, or at offset 0, we can optimize.
-    Value* structAddrValue = m_allocas[lclNum];
-    Value* structAddrInt8Ptr = castIfNecessary(structAddrValue, Type::getInt8PtrTy(_llvmContext));
-    Value* fieldAddressValue = _builder.CreateGEP(structAddrInt8Ptr, _builder.getInt16(lclFld->GetLclOffs()));
-    Value* fieldAddressTypedValue =
-        castIfNecessary(fieldAddressValue, getLlvmTypeForVarType(lclFld->TypeGet())->getPointerTo());
-
-    mapGenTreeToValue(lclFld, _builder.CreateLoad(fieldAddressTypedValue));
-}
-
-void Llvm::buildLocalVarAddr(GenTreeLclVarCommon* lclAddr)
-{
-    unsigned int lclNum = lclAddr->GetLclNum();
-    if (lclAddr->isLclField())
-    {
-        Value* bytePtr = castIfNecessary(m_allocas[lclNum], Type::getInt8PtrTy(_llvmContext));
-        mapGenTreeToValue(lclAddr, _builder.CreateGEP(bytePtr, _builder.getInt16(lclAddr->GetLclOffs())));
-    }
-    else
-    {
-        mapGenTreeToValue(lclAddr, m_allocas[lclNum]);
-    }
-}
-
-bool Llvm::isLlvmFrameLocal(LclVarDsc* varDsc)
-{
-    assert(canStoreLocalOnLlvmStack(varDsc) && (_compiler->fgSsaPassesCompleted >= 1));
-    return !varDsc->lvInSsa && varDsc->lvRefCnt() > 0;
-}
-
-void Llvm::storeLocalVar(GenTreeLclVar* lclVar)
-{
-    Type*  destLlvmType = getLlvmTypeForLclVar(lclVar);
-    Value* localValue   = nullptr;
-
-    // zero initialization check
-    if (lclVar->TypeIs(TYP_STRUCT) && lclVar->gtGetOp1()->IsIntegralConst(0))
-    {
-        localValue = llvm::Constant::getNullValue(destLlvmType);
-    }
-    else
-    {
-        localValue = consumeValue(lclVar->gtGetOp1(), destLlvmType);
-    }
-
-    unsigned lclNum = lclVar->GetLclNum();
-    LclVarDsc* varDsc = _compiler->lvaGetDesc(lclVar);
-
-    if (isLlvmFrameLocal(varDsc))
-    {
-        Value* lclAddressValue = m_allocas[lclNum];
-        _builder.CreateStore(localValue, castIfNecessary(lclAddressValue, destLlvmType->getPointerTo()));
-    }
-    else
-    {
-        if (varDsc->lvIsParam) // TODO-LLVM: not doing params yet
-        {
-            failFunctionCompilation();
-        }
-
-        SsaPair ssaPair = {lclNum, lclVar->GetSsaNum()};
-        _localsMap->insert({ssaPair, localValue});
-    }
-}
-
-void Llvm::visitNode(GenTree* node)
-{
-    genTreeOps oper = node->OperGet();
-    switch (oper)
-    {
-        case GT_ADD:
-            buildAdd(node, getGenTreeValue(node->AsOp()->gtOp1), getGenTreeValue(node->AsOp()->gtOp2));
-            break;
-        case GT_DIV:
-            buildDiv(node);
-            break;
-        case GT_CALL:
-            buildCall(node);
-            break;
-        case GT_CAST:
-            buildCast(node->AsCast());
-            break;
-        case GT_CNS_DBL:
-            buildCnsDouble(node->AsDblCon());
-            break;
-        case GT_CNS_INT:
-            buildCnsInt(node);
-            break;
-        case GT_CNS_LNG:
-            buildCnsLng(node);
-            break;
-        case GT_IL_OFFSET:
-            _currentOffset = node->AsILOffset()->gtStmtILoffsx;
-            _currentOffsetDiLocation = nullptr;
-            break;
-        case GT_IND:
-            buildInd(node, getGenTreeValue(node->AsOp()->gtOp1));
-            break;
-        case GT_JTRUE:
-            buildJTrue(node, getGenTreeValue(node->AsOp()->gtOp1));
-            break;
-        case GT_LCL_FLD:
-            buildLocalField(node->AsLclFld());
-            break;
-        case GT_LCL_VAR:
-            localVar(node->AsLclVar());
-            break;
-        case GT_LCL_VAR_ADDR:
-        case GT_LCL_FLD_ADDR:
-            buildLocalVarAddr(node->AsLclVarCommon());
-            break;
-        case GT_LSH:
-        case GT_RSH:
-        case GT_RSZ:
-            buildShift(node->AsOp());
-            break;
-        case GT_EQ:
-        case GT_NE:
-        case GT_LE:
-        case GT_LT:
-        case GT_GE:
-        case GT_GT:
-            buildCmp(node, getGenTreeValue(node->AsOp()->gtOp1), getGenTreeValue(node->AsOp()->gtOp2));
-            break;
-        case GT_NEG:
-        case GT_NOT:
-            buildUnaryOperation(node);
-            break;
-        case GT_NO_OP:
-            emitDoNothingCall();
-            break;
-        case GT_NULLCHECK:
-            buildNullCheck(node->AsUnOp());
-            break;
-        case GT_OBJ:
-            buildObj(node->AsObj());
-            break;
-        case GT_PHI:
-            buildEmptyPhi(node->AsPhi());
-            break;
-        case GT_PHI_ARG:
-        case GT_PUTARG_TYPE:
-            break;
-        case GT_RETURN:
-            buildReturn(node);
-            break;
-        case GT_STORE_LCL_VAR:
-            storeLocalVar(node->AsLclVar());
-            break;
-        case GT_STOREIND:
-            buildStoreInd(node->AsStoreInd());
-            break;
-        case GT_STORE_BLK:
-        case GT_STORE_OBJ:
-            buildStoreBlk(node->AsBlk());
-            break;
-        case GT_AND:
-        case GT_OR:
-        case GT_XOR:
-            buildBinaryOperation(node);
-            break;
-        default:
-            failFunctionCompilation();
-    }
-}
-
-void Llvm::startImportingBasicBlock(BasicBlock* block)
-{
-    _currentBlock = block;
-}
-
-void Llvm::endImportingBasicBlock(BasicBlock* block)
-{
-    if ((block->bbJumpKind == BBjumpKinds::BBJ_NONE) && block->bbNext != nullptr)
-    {
-        _builder.CreateBr(getLLVMBasicBlockForBlock(block->bbNext));
-        return;
-    }
-    if ((block->bbJumpKind == BBjumpKinds::BBJ_ALWAYS) && block->bbJumpDest != nullptr)
-    {
-        _builder.CreateBr(getLLVMBasicBlockForBlock(block->bbJumpDest));
-        return;
-    }
-    //TODO: other jump kinds
-}
-
-void Llvm::generateProlog()
-{
-    // create a prolog block to store arguments passed on shadow stack, TODO: other things from ILToLLVMImporter to come
-    llvm::BasicBlock* prologBlock = llvm::BasicBlock::Create(_llvmContext, "Prolog", _function);
-    _prologBuilder.SetInsertPoint(prologBlock);
-
-    createAllocasForLocalsWithAddrOp();
-
-    llvm::BasicBlock* block0 = getLLVMBasicBlockForBlock(_compiler->fgFirstBB);
-    _prologBuilder.SetInsertPoint(_prologBuilder.CreateBr(block0)); // position _prologBuilder to add locals and arguments
-    _builder.SetInsertPoint(block0);
-}
-
-struct DebugMetadata Llvm::getOrCreateDebugMetadata(const char* documentFileName)
-{
-    std::string fullPath = documentFileName;
-
-    struct DebugMetadata debugMetadata;
-    auto findResult = _debugMetadataMap.find(fullPath);
-    if (findResult == _debugMetadataMap.end())
-    {
-        // check Unix and Windows path styles
-        std::size_t botDirPos = fullPath.find_last_of("/");
-        if (botDirPos == std::string::npos)
-        {
-            botDirPos = fullPath.find_last_of("\\");
-        }
-        std::string directory = ""; // is it possible there is never a directory?
-        std::string fileName;
-        if (botDirPos != std::string::npos)
-        {
-            directory = fullPath.substr(0, botDirPos);
-            fileName = fullPath.substr(botDirPos + 1, fullPath.length());
-        }
-        else
-        {
-            fileName = fullPath;
-        }
-
-        _diBuilder                 = new llvm::DIBuilder(*_module);
-        llvm::DIFile* fileMetadata = _diBuilder->createFile(fileName, directory);
-
-        // TODO: get the right value for isOptimized
-        llvm::DICompileUnit* compileUnit =
-            _diBuilder->createCompileUnit(llvm::dwarf::DW_LANG_C /* no dotnet choices in the enum */, fileMetadata,
-                                          "ILC",
-                                       0 /* Optimized */, "", 1, "", llvm::DICompileUnit::DebugEmissionKind::FullDebug,
-                                       0, 0, 0, llvm::DICompileUnit::DebugNameTableKind::Default, false, "");
-
-        debugMetadata = {fileMetadata, compileUnit};
-        _debugMetadataMap.insert({fullPath, debugMetadata});
-    }
-    else debugMetadata = findResult->second;
-
-    return debugMetadata;
-}
-
-llvm::DILocation* Llvm::createDebugFunctionAndDiLocation(struct DebugMetadata debugMetadata, unsigned int lineNo)
-{
-    if (_debugFunction == nullptr)
-    {
-        llvm::DISubroutineType* functionMetaType = _diBuilder->createSubroutineType({} /* TODO - function parameter types*/, llvm::DINode::DIFlags::FlagZero);
-        uint32_t lineNumber = _firstSequencePointLineNumber(_thisPtr);
-
-        const char* methodName = _info.compCompHnd->getMethodName(_info.compMethodHnd, nullptr);
-        _debugFunction = _diBuilder->createFunction(debugMetadata.fileMetadata, methodName,
-                                                    methodName, debugMetadata.fileMetadata, lineNumber,
-                                                    functionMetaType, lineNumber, llvm::DINode::DIFlags::FlagZero,
-                                                    llvm::DISubprogram::DISPFlags::SPFlagDefinition |
-                                                        llvm::DISubprogram::DISPFlags::SPFlagLocalToUnit);
-        _function->setSubprogram(_debugFunction);
-    }
-    return llvm::DILocation::get(_llvmContext, lineNo, 0, _debugFunction);
-}
-
-void Llvm::startImportingNode()
-{
-    if (_debugMetadata.diCompileUnit != nullptr && _currentOffsetDiLocation == nullptr)
-    {
-        unsigned int lineNo = _getOffsetLineNumber(_thisPtr, _currentOffset);
-
-        _currentOffsetDiLocation = createDebugFunctionAndDiLocation(_debugMetadata, lineNo);
-        _builder.SetCurrentDebugLocation(_currentOffsetDiLocation);
-    }
-}
-
-
-Llvm::Llvm(Compiler* pCompiler)
-    : _compiler(pCompiler),
-      _info(pCompiler->info),
-      _function(nullptr),
-      _builder(_llvmContext),
-      _prologBuilder(_llvmContext),
-      _shadowStackLclNum(BAD_VAR_NUM),
-      _retAddressLclNum(BAD_VAR_NUM)
-{
-    _compiler->eeGetMethodSig(_info.compMethodHnd, &_sigInfo);
-}
-
-void Llvm::llvmShutdown()
-{
-    if (_diBuilder != nullptr)
-    {
-        emitDebugMetadata(_llvmContext);
-    }
-
-    std::error_code ec;
-
-    if (_outputFileName == nullptr) return; // nothing generated
-
-#ifdef DEBUG
-    char* txtFileName = (char*)malloc(strlen(_outputFileName) + 2); // .txt is longer than .bc
-    strcpy(txtFileName, _outputFileName);
-    strcpy(txtFileName + strlen(_outputFileName) - 2, "txt");
-    llvm::raw_fd_ostream textOutputStream(txtFileName, ec);
-    _module->print(textOutputStream, (llvm::AssemblyAnnotationWriter*)NULL);
-    free(txtFileName);
-
-    // verifyModule returns true when its broken, so invert
-    assert(!llvm::verifyModule(*_module, &llvm::errs()));
-#endif //DEBUG
-
-    llvm::raw_fd_ostream OS(_outputFileName, ec);
-    llvm::WriteBitcodeToFile(*_module, OS);
-
-    for (const auto &structDesc : *_structDescMap)
-    {
-        delete structDesc.second;
-    }
-
-    delete _module;
-}
-
-void Llvm::populateLlvmArgNums()
-{
-    if (_sigInfo.hasTypeArg())
-    {
-        failFunctionCompilation();
-    }
-
-    _shadowStackLclNum = _compiler->lvaGrabTemp(true DEBUGARG("shadowstack"));
-    LclVarDsc* shadowStackVarDsc = _compiler->lvaGetDesc(_shadowStackLclNum);
-    unsigned   nextLlvmArgNum    = 0;
-
-    shadowStackVarDsc->lvLlvmArgNum = nextLlvmArgNum++;
-    shadowStackVarDsc->lvType    = TYP_I_IMPL;
-    shadowStackVarDsc->lvCorInfoType = CORINFO_TYPE_PTR;
-    shadowStackVarDsc->lvIsParam = true;
-
-    if (needsReturnStackSlot(_sigInfo.retType, _sigInfo.retTypeClass))
-    {
-        _retAddressLclNum = _compiler->lvaGrabTemp(true DEBUGARG("returnslot"));
-        LclVarDsc* retAddressVarDsc  = _compiler->lvaGetDesc(_retAddressLclNum);
-        retAddressVarDsc->lvLlvmArgNum = nextLlvmArgNum++;
-        retAddressVarDsc->lvType       = TYP_I_IMPL;
-        retAddressVarDsc->lvCorInfoType = CORINFO_TYPE_PTR;
-        retAddressVarDsc->lvIsParam    = true;
-    }
-
-    // TODO-LLVM: other non-standard args, generic context, outs
-
-    CORINFO_ARG_LIST_HANDLE sigArgs = _sigInfo.args;
-    unsigned firstCorInfoArgLocalNum = 0;
-    if (_sigInfo.hasThis())
-    {
-        firstCorInfoArgLocalNum++;
-    }
-
-    if (_info.compRetBuffArg != BAD_VAR_NUM)
-    {
-        firstCorInfoArgLocalNum++;
-    }
-
-    for (unsigned int i = 0; i < _sigInfo.numArgs; i++, sigArgs = _info.compCompHnd->getArgNext(sigArgs))
-    {
-        CORINFO_CLASS_HANDLE classHnd;
-        CorInfoType          corInfoType = getCorInfoTypeForArg(&_sigInfo, sigArgs, &classHnd);
-        LclVarDsc*           varDsc      = _compiler->lvaGetDesc(i + firstCorInfoArgLocalNum);
-        if (canStoreLocalOnLlvmStack(varDsc))
-        {
-            varDsc->lvLlvmArgNum  = nextLlvmArgNum++;
-            varDsc->lvCorInfoType = corInfoType;
-            varDsc->lvClassHnd = classHnd;
-        }
-    }
-
-    _llvmArgCount = nextLlvmArgNum;
-}
-
-void Llvm::ConvertShadowStackLocalNode(GenTreeLclVarCommon* node)
-{
-    GenTreeLclVarCommon* lclVar = node->AsLclVarCommon();
-    LclVarDsc* varDsc = _compiler->lvaGetDesc(lclVar->GetLclNum());
-    genTreeOps oper = node->OperGet();
-    if (!canStoreLocalOnLlvmStack(varDsc))
-    {
-        // TODO-LLVM: if the offset == 0, just GT_STOREIND at the shadowStack
-        unsigned offsetVal = varDsc->GetStackOffset() + node->GetLclOffs();
-        GenTreeIntCon* offset = _compiler->gtNewIconNode(offsetVal, TYP_I_IMPL);
-
-        GenTreeLclVar* shadowStackLocal = _compiler->gtNewLclvNode(_shadowStackLclNum, TYP_I_IMPL);
-        GenTree* lclAddress = _compiler->gtNewOperNode(GT_ADD, TYP_I_IMPL, shadowStackLocal, offset);
-
-        genTreeOps indirOper;
-        GenTree* storedValue = nullptr;
-        switch (node->OperGet())
-        {
-            case GT_STORE_LCL_VAR:
-                indirOper = lclVar->TypeIs(TYP_STRUCT) ? GT_STORE_OBJ : GT_STOREIND;
-                storedValue = node->AsOp()->gtGetOp1();
-                break;
-            case GT_LCL_VAR:
-                indirOper = lclVar->TypeIs(TYP_STRUCT) ? GT_OBJ : GT_IND;
-                break;
-            case GT_LCL_FLD:
-                assert(!lclVar->TypeIs(TYP_STRUCT));
-                indirOper = GT_IND;
-                break;
-            case GT_LCL_VAR_ADDR:
-            case GT_LCL_FLD_ADDR:
-                indirOper = GT_NONE;
-                break;
-            default:
-                unreached();
-        }
-        if (GenTree::OperIsIndir(indirOper))
-        {
-            node->ChangeOper(indirOper);
-            node->AsIndir()->SetAddr(lclAddress);
-        }
-        if (GenTree::OperIsStore(indirOper))
-        {
-            node->gtFlags |= GTF_IND_TGT_NOT_HEAP;
-            node->AsOp()->gtOp2 = storedValue;
-        }
-        if (GenTree::OperIsBlk(indirOper))
-        {
-            node->AsBlk()->SetLayout(varDsc->GetLayout());
-            node->AsBlk()->gtBlkOpKind = GenTreeBlk::BlkOpKindInvalid;
-        }
-
-        CurrentRange().InsertBefore(node, shadowStackLocal, offset);
-        if (indirOper == GT_NONE)
-        {
-            // Local address nodes are directly replaced with the ADD.
-            node->ReplaceWith(lclAddress, _compiler);
-        }
-        else
-        {
-            CurrentRange().InsertBefore(node, lclAddress);
-        }
-    }
-}
-
-// If the return type must be GC tracked, removes the return type
-// and converts to a return slot arg, modifying the call args, and building the necessary IR
-GenTreeCall::Use* Llvm::lowerCallReturn(GenTreeCall*      callNode,
-                                        GenTreeCall::Use* insertAfterArg)
-{
-    GenTreeCall::Use* lastArg = insertAfterArg;
-    var_types callReturnType = callNode->TypeGet();
-    CORINFO_SIG_INFO* calleeSigInfo = callNode->callSig;
-
-    // Some ctors, e.g. strings (and maybe only strings), have a return type in IR so
-    // pass the call return type instead of the CORINFO_SIG_INFO return type, which is void in these cases
-    if (needsReturnStackSlot(toCorInfoType(callReturnType), calleeSigInfo->retTypeClass))
-    {
-        // replace the "CALL ref" with a "CALL void" that takes a return address as the first argument
-        GenTreeLclVar* shadowStackVar     = _compiler->gtNewLclvNode(_shadowStackLclNum, TYP_I_IMPL);
-        GenTreeIntCon* offset             = _compiler->gtNewIconNode(_shadowStackLocalsSize, TYP_I_IMPL);
-        GenTree*       returnValueAddress = _compiler->gtNewOperNode(GT_ADD, TYP_I_IMPL, shadowStackVar, offset);
-
-        // create temp for the return address
-        unsigned   returnTempNum    = _compiler->lvaGrabTemp(false DEBUGARG("return value address"));
-        LclVarDsc* returnAddrVarDsc = _compiler->lvaGetDesc(returnTempNum);
-        returnAddrVarDsc->lvType    = TYP_I_IMPL;
-
-        GenTree*          addrStore     = _compiler->gtNewStoreLclVar(returnTempNum, returnValueAddress);
-        GenTree*          returnAddrLcl = _compiler->gtNewLclvNode(returnTempNum, TYP_I_IMPL);
-
-        GenTree* returnAddrLclAfterCall = _compiler->gtNewLclvNode(returnTempNum, TYP_I_IMPL);
-        GenTree* indirNode;
-        if (callReturnType == TYP_STRUCT)
-        {
-            indirNode    = _compiler->gtNewObjNode(calleeSigInfo->retTypeClass, returnAddrLclAfterCall);
-        }
-        else
-        {
-            indirNode = _compiler->gtNewOperNode(GT_IND, callReturnType, returnAddrLclAfterCall);
-        }
-        indirNode->gtFlags |= GTF_IND_TGT_NOT_HEAP; // No RhpAssignRef required
-        LIR::Use callUse;
-        if (CurrentRange().TryGetUse(callNode, &callUse))
-        {
-            callUse.ReplaceWith(_compiler, indirNode);
-        }
-        else
-        {
-            callNode->ClearUnusedValue();
-        }
-
-        GenTreePutArgType* putArg = _compiler->gtNewPutArgType(returnAddrLcl, CORINFO_TYPE_PTR, nullptr);
-#if DEBUG
-        putArg->SetArgNum(-2);  // -2 will represent the return arg for LLVM
-#endif
-        lastArg = _compiler->gtInsertNewCallArgAfter(putArg, insertAfterArg);
-
-        callNode->gtReturnType = TYP_VOID;
-        callNode->gtCorInfoType = CORINFO_TYPE_VOID;
-        callNode->ChangeType(TYP_VOID);
-
-        CurrentRange().InsertBefore(callNode, shadowStackVar, offset, returnValueAddress, addrStore);
-        CurrentRange().InsertAfter(addrStore, returnAddrLcl, putArg);
-        CurrentRange().InsertAfter(callNode, returnAddrLclAfterCall, indirNode);
-    }
-    else
-    {
-        callNode->gtCorInfoType = calleeSigInfo->retType;
-    }
-
-    return lastArg;
-}
-
-void Llvm::failUnsupportedCalls(GenTreeCall* callNode)
-{
-    // we can't do these yet
-    if (callNode->gtCallType != CT_INDIRECT && _isRuntimeImport(_thisPtr, callNode->gtCallMethHnd))
-    {
-        failFunctionCompilation();
-    }
-
-    CORINFO_SIG_INFO* calleeSigInfo = callNode->callSig;
-    // TODO-LLVM: not attempting to compile generic signatures with context arg via clrjit yet
-    // Investigate which methods do not get callSig set - happens currently with the Generics test
-    if (calleeSigInfo == nullptr || calleeSigInfo->hasTypeArg())
-    {
-        failFunctionCompilation();
-    }
-
-    if (callNode->gtCallArgs != nullptr)
-    {
-        for (GenTree* operand : callNode->Operands())
-        {
-            if (operand->IsArgPlaceHolderNode() || !operand->IsValue())
-            {
-                // Either of these situations may happen with calls.
-                continue;
-            }
-            if (operand == callNode->gtControlExpr || operand == callNode->gtCallAddr)
-            {
-                // vtable target or indirect target
-                continue;
-            }
-
-            fgArgTabEntry* curArgTabEntry = _compiler->gtArgEntryByNode(callNode, operand);
-            regNumber      argReg         = curArgTabEntry->GetRegNum();
-            if (argReg == REG_STK) // TODO-LLVM: out args
-            {
-                failFunctionCompilation();
-            }
-            if (curArgTabEntry->nonStandardArgKind == NonStandardArgKind::VirtualStubCell)
-            {
-                failFunctionCompilation();
-            }
-        }
-    }
-}
-
-GenTree* Llvm::createStoreNode(var_types nodeType, GenTree* addr, GenTree* data, ClassLayout* structClassLayout)
-{
-    GenTree* storeNode;
-    if (nodeType == TYP_STRUCT)
-    {
-        storeNode = new (_compiler, GT_STORE_OBJ) GenTreeObj(nodeType, addr, data, structClassLayout);
-    }
-    else
-    {
-        storeNode = new (_compiler, GT_STOREIND) GenTreeStoreInd(nodeType, addr, data);
-    }
-    return storeNode;
-}
-
-GenTree* Llvm::createShadowStackStoreNode(var_types nodeType, GenTree* addr, GenTree* data, ClassLayout* structClassLayout)
-{
-    GenTree* storeNode = createStoreNode(nodeType, addr, data, structClassLayout);
-    storeNode->gtFlags |= GTF_IND_TGT_NOT_HEAP;
-
-    return storeNode;
-}
-
-//------------------------------------------------------------------------
-// lowerCallToShadowStack: Lower the call, rewriting its arguments.
-//
-// This method has two primary objectives:
-//  1) Transfer the information about the arguments from arg info to explicit
-//     PutArgType nodes, to make it easy for codegen to consume it. Also, get
-//     rid of the late/non-late argument distinction, by sorting the inserted nodes
-//     in the original evaluation order, matching that of them in the signature.
-//  2) Rewrite arguments and the return to be stored on the shadow stack. We take
-//     the arguments which need to be on the shadow stack, remove them from the call
-//     arguments list, store their values on the shadow stack, at offsets calculated
-//     in a simple increasing order, matching the signature. We also rewrite returns
-//     that must be on the shadow stack, see "lowerCallReturn".
-//
-void Llvm::lowerCallToShadowStack(GenTreeCall* callNode)
-{
-    // rewrite the args, adding shadow stack, and moving gc tracked args to the shadow stack
-    unsigned shadowStackUseOffest = 0;
-
-    fgArgInfo*                 argInfo    = callNode->fgArgInfo;
-    unsigned int               argCount   = argInfo->ArgCount();
-    fgArgTabEntry**            argTable   = argInfo->ArgTable();
-    std::vector<OperandArgNum> sortedArgs = std::vector<OperandArgNum>(argCount);
-    OperandArgNum*             sortedData = sortedArgs.data();
-
-    GenTreeCall::Use* lastArg;
-    GenTreeCall::Use* insertReturnAfter;
-    GenTreeCall::Use* callThisArg = callNode->gtCallThisArg;
-
-    callNode->ResetArgInfo();
-    callNode->gtCallThisArg = nullptr;
-
-    // set up the callee shadowstack, creating a temp and the PUTARG
-    GenTreeLclVar* shadowStackVar = _compiler->gtNewLclvNode(_shadowStackLclNum, TYP_I_IMPL);
-    GenTreeIntCon* offset         = _compiler->gtNewIconNode(_shadowStackLocalsSize, TYP_I_IMPL);
-    // TODO-LLVM: possible performance benefit: when _shadowStackLocalsSize == 0, then omit the GT_ADD.
-    GenTree* calleeShadowStack = _compiler->gtNewOperNode(GT_ADD, TYP_I_IMPL, shadowStackVar, offset);
-
-    GenTreePutArgType* calleeShadowStackPutArg =
-        _compiler->gtNewPutArgType(calleeShadowStack, CORINFO_TYPE_PTR, NO_CLASS_HANDLE);
-#ifdef DEBUG
-    calleeShadowStackPutArg->SetArgNum(-1); // -1 will represent the shadowstack  arg for LLVM
-#endif
-
-    callNode->gtCallArgs     = _compiler->gtNewCallArgs(calleeShadowStackPutArg);
-    lastArg                  = callNode->gtCallArgs;
-    insertReturnAfter        = lastArg; // add the return slot after the shadow stack arg
-    callNode->gtCallLateArgs = nullptr;
-
-    CurrentRange().InsertBefore(callNode, shadowStackVar, offset, calleeShadowStack, calleeShadowStackPutArg);
-
-    lastArg = lowerCallReturn(callNode, insertReturnAfter);
-
-    for (unsigned i = 0; i < argCount; i++)
-    {
-        fgArgTabEntry* curArgTabEntry = argTable[i];
-        unsigned int   argNum         = curArgTabEntry->argNum;
-        OperandArgNum  opAndArg       = {argNum, curArgTabEntry->GetNode()};
-        sortedData[argNum]            = opAndArg;
-    }
-
-    CORINFO_SIG_INFO* calleeSigInfo = callNode->callSig;
-    // Relies on the fact all arguments not in the signature come before those that are.
-    unsigned firstSigArgIx = argCount - calleeSigInfo->numArgs;
-
-    CORINFO_ARG_LIST_HANDLE sigArgs = calleeSigInfo->args;
-    unsigned                argIx   = 0;
-
-    for (OperandArgNum opAndArg : sortedArgs)
-    {
-        CORINFO_CLASS_HANDLE clsHnd      = NO_CLASS_HANDLE;
-        CorInfoType          corInfoType = CORINFO_TYPE_UNDEF;
-
-        // "this" not in sigInfo arg list
-        bool isThis = callThisArg != nullptr && opAndArg.argNum == 0 && calleeSigInfo->hasThis();
-        bool isSigArg = argIx >= firstSigArgIx;
-        if (isSigArg)
-        {
-            corInfoType = getCorInfoTypeForArg(calleeSigInfo, sigArgs, &clsHnd);
-        }
-        else if (!isThis)
-        {
-            corInfoType = toCorInfoType(opAndArg.operand->TypeGet());
-        }
-
-        bool argOnShadowStack = isThis || (isSigArg && !canStoreArgOnLlvmStack(_info, corInfoType, clsHnd));
-        if (argOnShadowStack)
-        {
-            GenTree* lclShadowStack = _compiler->gtNewLclvNode(_shadowStackLclNum, TYP_I_IMPL);
-
-            if (corInfoType == CORINFO_TYPE_VALUECLASS)
-            {
-                shadowStackUseOffest = padOffset(corInfoType, clsHnd, shadowStackUseOffest);
-            }
-
-            GenTreeIntCon* offset    = _compiler->gtNewIconNode(_shadowStackLocalsSize + shadowStackUseOffest, TYP_I_IMPL);
-            GenTree*       slotAddr  = _compiler->gtNewOperNode(GT_ADD, TYP_I_IMPL, lclShadowStack, offset);
-            GenTree*       storeNode =
-                createShadowStackStoreNode(opAndArg.operand->TypeGet(), slotAddr, opAndArg.operand,
-                                corInfoType == CORINFO_TYPE_VALUECLASS ? _compiler->typGetObjLayout(clsHnd) : nullptr);
-
-            if (corInfoType == CORINFO_TYPE_VALUECLASS)
-            {
-                shadowStackUseOffest = padNextOffset(corInfoType, clsHnd, shadowStackUseOffest);
-            }
-            else
-            {
-                shadowStackUseOffest += TARGET_POINTER_SIZE;
-            }
-
-            CurrentRange().InsertBefore(callNode, lclShadowStack, offset, slotAddr, storeNode);
-        }
-        else
-        {
-            // arg on LLVM stack
-            GenTreePutArgType* putArg = _compiler->gtNewPutArgType(opAndArg.operand, corInfoType, clsHnd);
-#if DEBUG
-            putArg->SetArgNum(opAndArg.argNum);
-#endif
-            lastArg = _compiler->gtInsertNewCallArgAfter(putArg, lastArg);
-
-            CurrentRange().InsertBefore(callNode, putArg);
-        }
-        if (isSigArg)
-        {
-            sigArgs = _info.compCompHnd->getArgNext(sigArgs);
-        }
-
-        argIx++;
-    }
-}
-
-void Llvm::lowerStoreLcl(GenTreeLclVarCommon* storeLclNode)
-{
-    LclVarDsc* addrVarDsc = _compiler->lvaGetDesc(storeLclNode->GetLclNum());
-
-    if (storeLclNode->TypeIs(TYP_STRUCT))
-    {
-        GenTree* dataOp = storeLclNode->gtGetOp1();
-        CORINFO_CLASS_HANDLE dataHandle = _compiler->gtGetStructHandleIfPresent(dataOp);
-        if (dataOp->OperIs(GT_IND))
-        {
-            // Special case: "gtGetStructHandleIfPresent" sometimes guesses the handle from
-            // field sequences, but we will always need to transform TYP_STRUCT INDs into OBJs.
-            dataHandle = NO_CLASS_HANDLE;
-        }
-
-        if (addrVarDsc->GetStructHnd() != dataHandle)
-        {
-            if (dataOp->OperIsIndir())
-            {
-                dataOp->SetOper(GT_OBJ);
-                dataOp->AsObj()->SetLayout(addrVarDsc->GetLayout());
-            }
-            else if (dataOp->OperIs(GT_LCL_VAR)) // can get icon 0 here
-            {
-                GenTreeLclVarCommon* dataLcl = dataOp->AsLclVarCommon();
-                LclVarDsc* dataVarDsc = _compiler->lvaGetDesc(dataLcl->GetLclNum());
-
-                dataVarDsc->lvHasLocalAddr = 1;
-
-                GenTree* dataAddrNode = _compiler->gtNewLclVarAddrNode(dataLcl->GetLclNum());
-
-                dataLcl->ChangeOper(GT_OBJ);
-                dataLcl->AsObj()->SetAddr(dataAddrNode);
-                dataLcl->AsObj()->SetLayout(addrVarDsc->GetLayout());
-
-                CurrentRange().InsertBefore(dataLcl, dataAddrNode);
-            }
-        }
-    }
-}
-
-void Llvm::lowerToShadowStack()
-{
-    for (BasicBlock* _currentBlock : _compiler->Blocks())
-    {
-        _currentRange = &LIR::AsRange(_currentBlock);
-        for (GenTree* node : CurrentRange())
-        {
-            if (node->OperIs(GT_STORE_LCL_VAR, GT_LCL_VAR, GT_LCL_FLD, GT_LCL_VAR_ADDR, GT_LCL_FLD_ADDR))
-            {
-                ConvertShadowStackLocalNode(node->AsLclVarCommon());
-            }
-            else if (node->IsCall())
-            {
-                GenTreeCall* callNode = node->AsCall();
-
-                if (callNode->IsHelperCall())
-                {
-                    // helper calls are built differently
-                    continue;
-                }
-
-                failUnsupportedCalls(callNode);
-
-                lowerCallToShadowStack(callNode);
-            }
-            else if (node->OperIs(GT_RETURN) && _retAddressLclNum != BAD_VAR_NUM)
-            {
-                var_types originalReturnType = node->TypeGet();
-                if(node->TypeIs(TYP_VOID))
-                {
-                    /* TODO-LLVM: retbuf .   compHasRetBuffArg doesn't seem to have an implementation */
-                    failFunctionCompilation();
-                }
-
-                LclVarDsc* retAddressVarDsc = _compiler->lvaGetDesc(_retAddressLclNum);
-                retAddressVarDsc->lvIsParam = 1;
-                retAddressVarDsc->lvType = TYP_I_IMPL;
-
-                GenTreeLclVar* retAddressLocal = _compiler->gtNewLclvNode(_retAddressLclNum, TYP_I_IMPL);
-                GenTree* storeNode = createShadowStackStoreNode(originalReturnType, retAddressLocal, node->AsOp()->gtGetOp1(),
-                                    originalReturnType == TYP_STRUCT ? _compiler->typGetObjLayout(_sigInfo.retTypeClass) : nullptr);
-
-                GenTreeOp* retNode = node->AsOp();
-                retNode->gtOp1 = nullptr;
-                node->ChangeType(TYP_VOID);
-
-                CurrentRange().InsertBefore(node, retAddressLocal, storeNode);
-            }
-
-            if (node->OperIsLocalAddr() || node->OperIsLocalField())
-            {
-                // Indicates that this local is to live on the LLVM frame, and will not participate in SSA.
-                _compiler->lvaGetDesc(node->AsLclVarCommon())->lvHasLocalAddr = 1;
-            }
-            else if (node->OperIs(GT_STORE_LCL_VAR))
-            {
-                lowerStoreLcl(node->AsLclVarCommon());
-            }
-        }
-    }
-}
-
-//------------------------------------------------------------------------
-// Convert GT_STORE_LCL_VAR and GT_LCL_VAR to use the shadow stack when the local needs to be GC tracked,
-// rewrite calls that returns GC types to do so via a store to a passed in address on the shadow stack.
-// Likewise, store the returned value there if required.
-//
-void Llvm::PlaceAndConvertShadowStackLocals()
-{
-    populateLlvmArgNums();
-
-    _shadowStackLocalsSize = 0;
-
-    std::vector<LclVarDsc*> locals;
-    unsigned localsParamCount = 0;
-
-    for (unsigned lclNum = 0; lclNum < _compiler->lvaCount; lclNum++)
-    {
-        LclVarDsc* varDsc = _compiler->lvaGetDesc(lclNum);
-        if (!canStoreLocalOnLlvmStack(varDsc))
-        {
-            locals.push_back(varDsc);
-            if (varDsc->lvIsParam)
-            {
-                localsParamCount++;
-                varDsc->lvIsParam = false;
-            }
-        }
-    }
-
-    if (_compiler->opts.OptimizationEnabled())
-    {
-        std::sort(locals.begin() + localsParamCount, locals.end(), [](const LclVarDsc* lhs, const LclVarDsc* rhs) { return lhs->lvRefCntWtd() > rhs->lvRefCntWtd(); });
-    }
-
-    unsigned int offset = 0;
-    for (unsigned i = 0; i < locals.size(); i++)
-    {
-        LclVarDsc* varDsc = locals.at(i);
-        CorInfoType corInfoType = toCorInfoType(varDsc->TypeGet());
-        CORINFO_CLASS_HANDLE classHandle = tryGetStructClassHandle(varDsc);
-
-        offset = padOffset(corInfoType, classHandle, offset);
-        varDsc->SetStackOffset(offset);
-        offset = padNextOffset(corInfoType, classHandle, offset);
-    }
-    _shadowStackLocalsSize = offset;
-
-    lowerToShadowStack();
-}
-
-void Llvm::createAllocasForLocalsWithAddrOp()
-{
-    m_allocas = std::vector<Value*>(_compiler->lvaCount, nullptr);
-
-    for (unsigned lclNum = 0; lclNum < _compiler->lvaCount; lclNum++)
-    {
-        LclVarDsc* varDsc = _compiler->lvaGetDesc(lclNum);
-
-        if (canStoreLocalOnLlvmStack(varDsc) && isLlvmFrameLocal(varDsc))
-        {
-            CORINFO_CLASS_HANDLE classHandle = tryGetStructClassHandle(varDsc);
-            Type* llvmType = getLlvmTypeForCorInfoType(toCorInfoType(varDsc->TypeGet()), classHandle);
-            Value* allocaValue = _prologBuilder.CreateAlloca(llvmType);
-            m_allocas[lclNum] = allocaValue;
-
-            if (varDsc->lvIsParam)
-            {
-                LlvmArgInfo argInfo = getLlvmArgInfoForArgIx(lclNum);
-                assert(argInfo.IsLlvmArg());
-                Value* dataValue = _function->getArg(argInfo.m_argIx);
-                _prologBuilder.CreateStore(dataValue, castIfNecessary(allocaValue, dataValue->getType()->getPointerTo(),
-                                                                      &_prologBuilder));
-            }
-        }
-    }
-}
-
-//------------------------------------------------------------------------
-// Compile: Compile IR to LLVM, adding to the LLVM Module
-//
-// TODO-LLVM: A legal optimization here is to not GC-report things if we know they're not on the heap (say this is actually a local). 
-void Llvm::Compile()
-{
-    CompAllocator allocator = _compiler->getAllocator();
-    BlkToLlvmBlkVectorMap blkToLlvmBlkVectorMap(allocator);
-    _blkToLlvmBlkVectorMap = &blkToLlvmBlkVectorMap;
-    std::unordered_map<GenTree*, Value*> sdsuMap;
-    _sdsuMap = &sdsuMap;
-    _localsMap = new std::unordered_map<SsaPair, Value*, SsaPairHash>();
-    const char* mangledName = (*_getMangledMethodName)(_thisPtr, _info.compMethodHnd);
-    _function = _module->getFunction(mangledName);
-    _debugFunction = nullptr;
-    _debugMetadata.diCompileUnit = nullptr;
-
-    if (_function == nullptr)
-    {
-        _function = Function::Create(getFunctionType(), Function::ExternalLinkage, 0U, mangledName,
-            _module); // TODO: ExternalLinkage forced as linked from old module
-    }
-
-    // mono does this via Javascript (pal_random.js), but prefer not to introduce that dependency as it limits the ability to run out of the browser.
-    // Copy the temporary workaround from the IL->LLVM generator for now.
-    if (!strcmp(mangledName, "S_P_CoreLib_Interop__GetRandomBytes"))
-    {
-        // this would normally fill the buffer parameter, but we'll just leave the buffer as is and that will be our "random" data for now
-        llvm::BasicBlock* llvmBlock = llvm::BasicBlock::Create(_llvmContext, "", _function);
-        _builder.SetInsertPoint(llvmBlock);
-        _builder.CreateRetVoid();
-        return;
-    }
-
-    if (_compiler->opts.compDbgInfo)
-    {
-        const char* documentFileName = _getDocumentFileName(_thisPtr);
-        if (documentFileName && *documentFileName != '\0')
-        {
-            _debugMetadata = getOrCreateDebugMetadata(documentFileName);
-        }
-    }
-
-    generateProlog();
-
-    class LlvmCompileDomTreeVisitor : public DomTreeVisitor<LlvmCompileDomTreeVisitor>
-    {
-        Llvm* m_llvm;
-
-    public:
-        LlvmCompileDomTreeVisitor(Compiler* compiler, Llvm* llvm)
-            : DomTreeVisitor(compiler, compiler->fgSsaDomTree), m_llvm(llvm)
-        {
-        }
-
-        void PreOrderVisit(BasicBlock* block) const
-        {
-            // TODO-LLVM: finret basic blocks
-            if (block->bbJumpKind == BBJ_EHFINALLYRET)
-            {
-                m_llvm->failFunctionCompilation();
-            }
-
-            m_llvm->startImportingBasicBlock(block);
-
-            llvm::BasicBlock* entry = m_llvm->getLLVMBasicBlockForBlock(block);
-            m_llvm->_builder.SetInsertPoint(entry);
-            for (GenTree* node : LIR::AsRange(block))
-            {
-                m_llvm->startImportingNode();
-                m_llvm->visitNode(node);
-            }
-            m_llvm->endImportingBasicBlock(block);
-        }
-    };
-
-    LlvmCompileDomTreeVisitor visitor(_compiler, this);
-    visitor.WalkTree();
-
-    fillPhis();
-
-    if (_debugFunction != nullptr)
-    {
-        _diBuilder->finalizeSubprogram(_debugFunction);
-    }
-}
-#endif
-=======
     return _getInstanceFieldAlignment(_thisPtr, fieldTypeHandle);
-}
->>>>>>> ebf083ee
+}