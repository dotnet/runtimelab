--- conflicted
+++ resolved
@@ -21,11 +21,6 @@
     GetMangledMethodName,
     GetSymbolMangledName,
     GetSignatureForMethodSymbol,
-<<<<<<< HEAD
-    GetTypeName,
-=======
-    GetEHDispatchFunctionName, // TODO-LLVM: move these to the LLVM helper mechanism.
->>>>>>> ff8e96bf
     AddCodeReloc,
     IsRuntimeImport,
     GetDocumentFileName,
@@ -835,17 +830,6 @@
     return CallEEApi<EEApiId::GetSignatureForMethodSymbol, int>(m_pEECorInfo, symbolHandle, pSig) != 0;
 }
 
-<<<<<<< HEAD
-const char* Llvm::GetTypeName(CORINFO_CLASS_HANDLE typeHandle)
-{
-    return CallEEApi<EEApiId::GetTypeName, const char*>(m_pEECorInfo, typeHandle);
-=======
-const char* Llvm::GetEHDispatchFunctionName(CORINFO_EH_CLAUSE_FLAGS handlerType)
-{
-    return CallEEApi<EEApiId::GetEHDispatchFunctionName, const char*>(m_pEECorInfo, handlerType);
->>>>>>> ff8e96bf
-}
-
 void Llvm::AddCodeReloc(void* handle)
 {
     CallEEApi<EEApiId::AddCodeReloc, void>(m_pEECorInfo, handle);
