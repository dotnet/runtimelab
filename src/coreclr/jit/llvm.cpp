// Licensed to the .NET Foundation under one or more agreements.
// The .NET Foundation licenses this file to you under the MIT license.

#ifdef TARGET_WASM
#include <string.h>
#include "alloc.h"
#include "compiler.h"
#include "block.h"
#include "gentree.h"
#include "llvm.h"
#include "llvm/ADT/StringRef.h"
#include "llvm/IR/LLVMContext.h"
#include "llvm/IR/Module.h"
#include "llvm/IR/Function.h"
#include "llvm/IR/IRBuilder.h"
#include "llvm/Bitcode/BitcodeWriter.h"
#include <unordered_map>

using llvm::Function;
using llvm::FunctionType;
using llvm::Type;
using llvm::LLVMContext;
using llvm::ArrayRef;
using llvm::Module;
using llvm::Value;

typedef JitHashTable<BasicBlock*, JitPtrKeyFuncs<BasicBlock>, llvm::BasicBlock*> BlkToLlvmBlkVectorMap;

static Module* _module = nullptr;
static LLVMContext _llvmContext;
static void* _thisPtr; // TODO: workaround for not changing the JIT/EE interface.  As this is static, it will probably fail if multithreaded compilation is attempted
static const char* (*_getMangledMethodName)(void*, CORINFO_METHOD_STRUCT_*);
static const char* (*_getMangledSymbolName)(void*, void*);
static const char* (*_addCodeReloc)(void*, void*);
static char* _outputFileName;
static Function* _doNothingFunction;

<<<<<<< HEAD
Compiler::Info                            _info;
Compiler*                                 _compiler;
Function*                                 _function;
BlkToLlvmBlkVectorMap*                    _blkToLlvmBlkVectorMap;
llvm::IRBuilder<>*                        _builder;
std::unordered_map<unsigned int, Value*>* _sdsuMap;
std::unordered_map<unsigned int, Value*>* _localsMap;
=======
Compiler::Info _info;
Compiler* _compiler;
Function* _function;
BlkToLlvmBlkVectorMap *_blkToLlvmBlkVectorMap;
llvm::IRBuilder<>* _builder;
std::unordered_map<unsigned int, Value*>* _sdsuMap;
>>>>>>> 4632bfd7

extern "C" DLLEXPORT void registerLlvmCallbacks(void* thisPtr, const char* outputFileName, const char* triple, const char* dataLayout,
    const char* (*getMangledMethodNamePtr)(void*, CORINFO_METHOD_STRUCT_*),
    const char* (*getMangledSymbolNamePtr)(void*, void*),
    const char* (*addCodeRelocPtr)(void*, void*)
    )
{
    _thisPtr = thisPtr;
    _getMangledMethodName = getMangledMethodNamePtr;
    _getMangledSymbolName = getMangledSymbolNamePtr;
    _addCodeReloc = addCodeRelocPtr;
    if (_module == nullptr) // registerLlvmCallbacks is called for each method to compile, but must only created the module once.  Better perhaps to split this into 2 calls.
    {
        _module = new Module(llvm::StringRef("netscripten-clrjit"), _llvmContext);
        _module->setTargetTriple(triple);
        _module->setDataLayout(dataLayout);
        _outputFileName = (char*)malloc(strlen(outputFileName) + 7);
        strcpy(_outputFileName, "1.txt"); // ??? without this _outputFileName is corrupted
        strcpy(_outputFileName, outputFileName);
        strcpy(_outputFileName + strlen(_outputFileName) - 3, "clrjit"); // use different module output name for now, TODO: delete if old LLVM gen does not create a module
        strcat(_outputFileName, ".bc");
    }
}

void Llvm::Init()
{
}

void Llvm::llvmShutdown()
{
#if DEBUG
    if (_outputFileName == nullptr) return; // nothing generated
    std::error_code ec;
    char* txtFileName = (char *)malloc(strlen(_outputFileName) + 2); // .txt is longer than .bc
    strcpy(txtFileName, _outputFileName);
    strcpy(txtFileName + strlen(_outputFileName) - 2, "txt");
    llvm::raw_fd_ostream textOutputStream(txtFileName, ec);
    _module->print(textOutputStream, (llvm::AssemblyAnnotationWriter*)NULL);
    free(txtFileName);
#endif //DEBUG
    llvm::raw_fd_ostream OS(_outputFileName, ec);
    llvm::WriteBitcodeToFile(*_module, OS);
    delete _module;
//    Module.Verify(LLVMVerifierFailureAction.LLVMAbortProcessAction);
}

<<<<<<< HEAD
[[noreturn]] void failFunctionCompilation()
{
    _function->deleteBody();
=======
[[ noreturn ]] void failFunctionCompilation()
{
    _function->dropAllReferences();
    _function->eraseFromParent();
>>>>>>> 4632bfd7
    fatal(CORJIT_SKIPPED);
}

Value* mapTreeIdValue(unsigned int treeId, Value* valueRef)
{
    if (_sdsuMap->find(treeId) != _sdsuMap->end())
    {
        fatal(CorJitResult::CORJIT_INTERNALERROR);
    }
    _sdsuMap->insert({ treeId, valueRef });
    return valueRef;
}

Value* getTreeIdValue(GenTree* op)
{
    return _sdsuMap->at(op->gtTreeID);
}

<<<<<<< HEAD
// Copy of logic from ILImporter.GetLLVMTypeForTypeDesc
llvm::Type* getLlvmTypeForCorInfoType(CorInfoType corInfoType) {
    switch (corInfoType)
    {
        case CorInfoType::CORINFO_TYPE_VOID:
            return Type::getVoidTy(_llvmContext);

        case CorInfoType::CORINFO_TYPE_BOOL:
            return Type::getInt1Ty(_llvmContext);

        case CorInfoType::CORINFO_TYPE_INT:
        case CorInfoType::CORINFO_TYPE_NATIVEINT:  // TODO: Wasm64 - what does NativeInt mean for Wasm64
            return Type::getInt32Ty(_llvmContext);

        case CorInfoType::CORINFO_TYPE_ULONG:
            return Type::getInt64Ty(_llvmContext);

            // these need to go on the shadow stack.  TODO when Ilc module is gone, as a performance improvement can we pass byrefs to non struct value types on the llvm stack?
        case CorInfoType::CORINFO_TYPE_BYREF:
        case CorInfoType::CORINFO_TYPE_CLASS:
            failFunctionCompilation();

        default:
            failFunctionCompilation();
    }
}

FunctionType* getFunctionTypeForMethodHandle(CORINFO_METHOD_HANDLE methodHandle)
{
    CORINFO_SIG_INFO sigInfo;
    _compiler->eeGetMethodSig(methodHandle, &sigInfo);
    if (sigInfo.hasExplicitThis() || sigInfo.hasThis() || sigInfo.hasTypeArg())
        failFunctionCompilation();

    llvm::Type* retLlvmType = getLlvmTypeForCorInfoType(sigInfo.retType);
    std::vector<llvm::Type*> argVec(sigInfo.numArgs + 1);
    CORINFO_ARG_LIST_HANDLE  sigArgs = sigInfo.args;
    argVec[0]                        = Type::getInt8PtrTy(_llvmContext); // shadowstack arg

    for (unsigned int i = 0; i < sigInfo.numArgs; i++, sigArgs = _info.compCompHnd->getArgNext(sigArgs))
    {
        CORINFO_CLASS_HANDLE clsHnd;
        CorInfoTypeWithMod   corTypeWithMod = _info.compCompHnd->getArgType(&sigInfo, sigArgs, &clsHnd);
        argVec[i + 1] = getLlvmTypeForCorInfoType(strip(corTypeWithMod));
    }

    return FunctionType::get(retLlvmType, ArrayRef<Type*>(argVec), false);
}

Value* getOrCreateExternalSymbol(const char* symbolName)
{
    Value* symbol = _module->getGlobalVariable(symbolName);
    if (symbol == nullptr)
    {
        symbol = new llvm::GlobalVariable(*_module, Type::getInt32PtrTy(_llvmContext), true, llvm::GlobalValue::LinkageTypes::ExternalLinkage, (llvm::Constant*)nullptr, symbolName);
    }
    return symbol;
}

Function* getOrCreateRhpAssignRef()
=======

FunctionType* getFunctionTypeForMethod(Compiler::Info info)
>>>>>>> 4632bfd7
{
    Function* llvmFunc = _module->getFunction("RhpAssignRef");
    if (llvmFunc == nullptr)
    {
        llvmFunc = Function::Create(FunctionType::get(Type::getVoidTy(_llvmContext), ArrayRef<Type*>{Type::getInt8PtrTy(_llvmContext), Type::getInt8PtrTy(_llvmContext)}, false), Function::ExternalLinkage, 0U, "RhpAssignRef", _module); // TODO: ExternalLinkage forced as linked from old module
    }
    return llvmFunc;
}

<<<<<<< HEAD
=======
Value* getOrCreateExternalSymbol(const char* symbolName)
{
    Value* symbol = _module->getGlobalVariable(symbolName);
    if (symbol == nullptr)
    {
        symbol = new llvm::GlobalVariable(*_module, Type::getInt32PtrTy(_llvmContext), true, llvm::GlobalValue::LinkageTypes::ExternalLinkage, (llvm::Constant*)nullptr, symbolName);
    }
    return symbol;
}

Function* getOrCreateRhpAssignRef()
{
    Function* llvmFunc = _module->getFunction("RhpAssignRef");
    if (llvmFunc == nullptr)
    {
        llvmFunc = Function::Create(FunctionType::get(Type::getVoidTy(_llvmContext), ArrayRef<Type*>{Type::getInt8PtrTy(_llvmContext), Type::getInt8PtrTy(_llvmContext)}, false), Function::ExternalLinkage, 0U, "RhpAssignRef", _module); // TODO: ExternalLinkage forced as linked from old module
    }
    return llvmFunc;
}

>>>>>>> 4632bfd7
Value* castIfNecessary(llvm::IRBuilder<>& builder, Value* source, Type* valueType)
{
    Type* sourceType = source->getType();
    if (sourceType == valueType)
        return source;

    Type::TypeID toStoreTypeID = sourceType->getTypeID();
    Type::TypeID valueTypeKind = valueType->getTypeID();

    if (toStoreTypeID == Type::TypeID::PointerTyID && valueTypeKind == Type::TypeID::PointerTyID)
    {
        return builder.CreatePointerCast(source, valueType, "CastPtr");
    }
    failFunctionCompilation();
}

void emitDoNothingCall(llvm::IRBuilder<>& builder)
{
    if (_doNothingFunction == nullptr)
    {
        _doNothingFunction = Function::Create(FunctionType::get(Type::getVoidTy(_llvmContext), ArrayRef<Type*>(), false), Function::ExternalLinkage, 0U, "llvm.donothing", _module);
    }
    builder.CreateCall(_doNothingFunction);
}

Value* buildAdd(llvm::IRBuilder<>& builder, GenTree* node, Value* op1, Value* op2)
{
    if (!op1->getType()->isPointerTy() || !op2->getType()->isIntegerTy())
    {
        //only support gep
        failFunctionCompilation();
    }
    return mapTreeIdValue(node->gtTreeID, builder.CreateGEP(op1, op2));
}

<<<<<<< HEAD
FunctionType* getFunctionSignature(CORINFO_CONST_LOOKUP callTarget)
{
    return FunctionType::get(Type::getInt8PtrTy(_llvmContext), ArrayRef<Type*>(Type::getInt8PtrTy(_llvmContext)), false);
}

Value* genTreeAsLlvmType(GenTree* gt, Type* t)
{
    Value* v = getTreeIdValue(gt);
    if (v->getType() == t)
        return v;

    if (gt->OperGet() == GT_CNS_INT && gt->gtType == var_types::TYP_INT)
    {
        return _builder->getInt({(unsigned int)t->getPrimitiveSizeInBits().getFixedSize(), (uint64_t)gt->AsIntCon()->gtIconVal, true});
    }
    failFunctionCompilation();
}

llvm::Value* buildUserFuncCall(GenTreeCall* gtCall, llvm::IRBuilder<>& builder)
{
    const char* symbolName = (*_getMangledSymbolName)(_thisPtr, gtCall->gtEntryPoint.handle);
    // TODO: how to detect RuntimeImport ?
    if (!strcmp(symbolName, "S_P_CoreLib_System_Runtime_RuntimeImports__MemoryBarrier") ||
        !strcmp(symbolName, "S_P_CoreLib_System_Runtime_RuntimeImports__RhCollect"))
    {
        failFunctionCompilation();
    }
    (*_addCodeReloc)(_thisPtr, gtCall->gtEntryPoint.handle);
    Function* llvmFunc = _module->getFunction(symbolName);
    if (llvmFunc == nullptr)
    {
        CORINFO_SIG_INFO sigInfo;
        _compiler->eeGetMethodSig(gtCall->gtCallMethHnd, &sigInfo);
        CORINFO_ARG_LIST_HANDLE sigArgs = sigInfo.args;

        // assume ExternalLinkage, if the function is defined in the clrjit module, then it is replaced and an extern
        // added to the Ilc module
        llvmFunc = Function::Create(getFunctionTypeForMethodHandle(gtCall->gtCallMethHnd), Function::ExternalLinkage,
                                    0U, symbolName, _module);
    }
    std::vector<llvm::Value*> argVec;

    // shadowstack arg first
    argVec.push_back(_function->getArg(0));

    // TODO Is Args() more appropriate than Operands() ?
    // for (GenTreeCall::Use& arg : gtCall->Args())
    int argIx = 1;
    for (GenTree* operand : gtCall->Operands())
    {
        // copied this logic from gtDispLIRNode
        if (operand->IsArgPlaceHolderNode() || !operand->IsValue())
        {
            // Either of these situations may happen with calls.
            continue;
        }

        argVec.push_back(genTreeAsLlvmType(operand, llvmFunc->getArg(argIx)->getType()));
        argIx++;
    }
    return mapTreeIdValue(gtCall->gtTreeID, builder.CreateCall(llvmFunc, ArrayRef<Value*>(argVec)));
}

=======
>>>>>>> 4632bfd7
Value* buildCall(llvm::IRBuilder<>& builder, GenTree* node)
{
    GenTreeCall* gtCall = node->AsCall();
    if (gtCall->gtCallType == CT_HELPER)
    {
        if (gtCall->gtCallMethHnd == _compiler->eeFindHelper(CORINFO_HELP_READYTORUN_STATIC_BASE))
        {
            const char* symbolName = (*_getMangledSymbolName)(_thisPtr, gtCall->gtEntryPoint.handle);
            Function* llvmFunc = _module->getFunction(symbolName);
            if (llvmFunc == nullptr)
            {
                llvmFunc = Function::Create(FunctionType::get(Type::getInt8PtrTy(_llvmContext), ArrayRef<Type*>(Type::getInt8PtrTy(_llvmContext)), false), Function::ExternalLinkage, 0U, symbolName, _module); // TODO: ExternalLinkage forced as defined in ILC module
            }
            // replacement for _info.compCompHnd->recordRelocation(nullptr, gtCall->gtEntryPoint.handle, IMAGE_REL_BASED_REL32);
            (*_addCodeReloc)(_thisPtr, gtCall->gtEntryPoint.handle);
            return mapTreeIdValue(node->gtTreeID, builder.CreateCall(llvmFunc, _function->getArg(0)));
        }
    }
<<<<<<< HEAD
    else if (gtCall->gtCallType == CT_USER_FUNC)
    {
        return buildUserFuncCall(gtCall, builder);
    }
=======
>>>>>>> 4632bfd7
    failFunctionCompilation();
}

Value* buildCnsInt(llvm::IRBuilder<>& builder, GenTree* node)
{
    if (node->gtType == var_types::TYP_INT)
    {
        return mapTreeIdValue(node->gtTreeID, builder.getInt32(node->AsIntCon()->gtIconVal));
    }
    if (node->gtType == var_types::TYP_REF)
    {
<<<<<<< HEAD
        //TODO: delete this check, just handling null ptr stores for now, other TYP_REFs include string constants which are not implemented
=======
>>>>>>> 4632bfd7
        ssize_t intCon = node->AsIntCon()->gtIconVal;
        if (node->IsIconHandle(GTF_ICON_STR_HDL))
        {
            const char* symbolName = (*_getMangledSymbolName)(_thisPtr, (void *)(node->AsIntCon()->IconValue()));
            return mapTreeIdValue(node->gtTreeID, builder.CreateLoad(getOrCreateExternalSymbol(symbolName)));
        }
<<<<<<< HEAD
=======
        //TODO: delete this check, just handling null ptr stores for now (and GTF_ICON_STR_HDL above)
>>>>>>> 4632bfd7
        if (intCon != 0)
        {
            failFunctionCompilation();
        }

        return mapTreeIdValue(node->gtTreeID, builder.CreateIntToPtr(builder.getInt32(intCon), Type::getInt8PtrTy(_llvmContext))); // TODO: wasm64
    }
    failFunctionCompilation();
}

<<<<<<< HEAD
Type*  getLLVMTypeForVarType(var_types type)
{
    switch (type)
    {
        case var_types::TYP_INT:
            return Type::getInt32Ty(_llvmContext);
        default:
            failFunctionCompilation();
    }
}

Value* castToPointerToVarType(llvm::IRBuilder<>& builder, Value* address, var_types type)
{
    return castIfNecessary(builder, address, getLLVMTypeForVarType(type)->getPointerTo());
}

void castingStore(llvm::IRBuilder<>& builder, Value* toStore, Value* address, var_types type)
{
    builder.CreateStore(toStore, castToPointerToVarType(builder, address, type));
}

=======
>>>>>>> 4632bfd7
void importStoreInd(llvm::IRBuilder<>& builder, GenTree* node)
{
    Value* address = getTreeIdValue(node->AsOp()->gtOp1);
    Value* toStore = getTreeIdValue(node->AsOp()->gtOp2);
    // TODO: delete this temporary check for supported stores
<<<<<<< HEAD
    // assert address->getType()->isPointerTy()
    if (toStore->getType()->isPointerTy())
    {
        // RhpAssignRef will never reverse PInvoke, so do not need to store the shadow stack here
        builder.CreateCall(getOrCreateRhpAssignRef(), ArrayRef<Value*>{address, castIfNecessary(builder, toStore, Type::getInt8PtrTy(_llvmContext))});
    }
    else
    {
        castingStore(builder, toStore, address, node->AsOp()->gtOp2->gtType);
    }
}

Value* localVar(llvm::IRBuilder<>& builder, GenTree* tree)
{
    GenTreeLclVar* lclVar = tree->AsLclVar();
    Value*         llvmRef = _localsMap->at(lclVar->GetLclNum());
    mapTreeIdValue(tree->gtTreeID, llvmRef);
    return llvmRef;
}

Value* storeLocalVar(llvm::IRBuilder<>& builder, GenTree* tree)
=======
    if (!address->getType()->isPointerTy() || !toStore->getType()->isPointerTy())
    {
        //RhpAssignRef only
        failFunctionCompilation();
    }

    // RhpAssignRef will never reverse PInvoke, so do not need to store the shadow stack here
    builder.CreateCall(getOrCreateRhpAssignRef(), ArrayRef<Value*>{address, castIfNecessary(builder, toStore, Type::getInt8PtrTy(_llvmContext))});
}

Value* visitNode(llvm::IRBuilder<> &builder, GenTree* node)
>>>>>>> 4632bfd7
{
    if (tree->gtFlags & GTF_VAR_DEF)
    {
        Value*         valueRef = getTreeIdValue(tree->gtGetOp1());
        assert(valueRef != nullptr);
        GenTreeLclVar* lclVar   = tree->AsLclVar();
        LclVarDsc*     varDsc   = _compiler->lvaGetDesc(lclVar);

        _localsMap->insert({lclVar->GetLclNum(), valueRef});
        return valueRef;
    }
    else
    {
        failFunctionCompilation();
    }
}

Value* visitNode(llvm::IRBuilder<>& builder, GenTree* node)
    {
    switch (node->OperGet())
    {
        case GT_ADD:
            return buildAdd(builder, node, getTreeIdValue(node->AsOp()->gtOp1), getTreeIdValue(node->AsOp()->gtOp2));
        case GT_CALL:
            return buildCall(builder, node);
        case GT_CNS_INT:
            return buildCnsInt(builder, node);
        case GT_IL_OFFSET:
            break;
        case GT_LCL_VAR:
            return localVar(builder, node);
        case GT_NO_OP:
            emitDoNothingCall(builder);
            break;
        case GT_RETURN:
            builder.CreateRetVoid();
            break;
<<<<<<< HEAD
        case GT_STORE_LCL_VAR:
            return storeLocalVar(builder, node);
            break;
=======
>>>>>>> 4632bfd7
        case GT_STOREIND:
            importStoreInd(builder, node);
            break;
        default:
            failFunctionCompilation();
    }
    return nullptr;
}

llvm::BasicBlock* getLLVMBasicBlockForBlock(BasicBlock* block)
{
    llvm::BasicBlock* llvmBlock;
    if (_blkToLlvmBlkVectorMap->Lookup(block, &llvmBlock)) return llvmBlock;

    llvmBlock = llvm::BasicBlock::Create(_llvmContext, "", _function);
    _blkToLlvmBlkVectorMap->Set(block, llvmBlock);
    return llvmBlock;
}

void endImportingBasicBlock(BasicBlock* block)
{
    if (block->bbJumpKind == BBjumpKinds::BBJ_NONE && block->bbNext)
    {
        _builder->CreateBr(getLLVMBasicBlockForBlock(block->bbNext));
    }
}

//------------------------------------------------------------------------
// Compile: Compile IR to LLVM, adding to the LLVM Module
//
void Llvm::Compile(Compiler* pCompiler)
{
    _compiler = pCompiler;
    _info = pCompiler->info;
    CompAllocator allocator = pCompiler->getAllocator();
    BlkToLlvmBlkVectorMap blkToLlvmBlkVectorMap(allocator);
    _blkToLlvmBlkVectorMap = &blkToLlvmBlkVectorMap;
    std::unordered_map<unsigned int, Value*> sdsuMap;
    _sdsuMap = &sdsuMap;
<<<<<<< HEAD
    _localsMap = new std::unordered_map<unsigned int, Value*>();
    const char *mangledName = (*_getMangledMethodName)(_thisPtr, _info.compMethodHnd);
    _function    = _module->getFunction(mangledName);
    if (_function == nullptr)
    {
        _function = Function::Create(getFunctionTypeForMethodHandle(_info.compMethodHnd), Function::ExternalLinkage, 0U, mangledName,
                                     _module); // TODO: ExternalLinkage forced as linked from old module
    }
=======
    const char* mangledName = (*_getMangledMethodName)(_thisPtr, _info.compMethodHnd);
    _function = Function::Create(getFunctionTypeForMethod(_info), Function::ExternalLinkage, 0U, mangledName, _module); // TODO: ExternalLinkage forced as linked from old module
>>>>>>> 4632bfd7

    BasicBlock* firstBb = pCompiler->fgFirstBB;
    llvm::IRBuilder<> builder(_llvmContext);
    _builder = &builder;
    for (BasicBlock* block = firstBb; block; block = block->bbNext)
    {
        if (block->hasTryIndex())
        {
            failFunctionCompilation();
        }

        llvm::BasicBlock* entry = getLLVMBasicBlockForBlock(block);
        builder.SetInsertPoint(entry);
        for (GenTree* node = block->GetFirstLIRNode(); node; node = node->gtNext)
        {
            visitNode(builder, node);
        }
        endImportingBasicBlock(block);
    }
}
#endif<|MERGE_RESOLUTION|>--- conflicted
+++ resolved
@@ -35,7 +35,6 @@
 static char* _outputFileName;
 static Function* _doNothingFunction;
 
-<<<<<<< HEAD
 Compiler::Info                            _info;
 Compiler*                                 _compiler;
 Function*                                 _function;
@@ -43,14 +42,6 @@
 llvm::IRBuilder<>*                        _builder;
 std::unordered_map<unsigned int, Value*>* _sdsuMap;
 std::unordered_map<unsigned int, Value*>* _localsMap;
-=======
-Compiler::Info _info;
-Compiler* _compiler;
-Function* _function;
-BlkToLlvmBlkVectorMap *_blkToLlvmBlkVectorMap;
-llvm::IRBuilder<>* _builder;
-std::unordered_map<unsigned int, Value*>* _sdsuMap;
->>>>>>> 4632bfd7
 
 extern "C" DLLEXPORT void registerLlvmCallbacks(void* thisPtr, const char* outputFileName, const char* triple, const char* dataLayout,
     const char* (*getMangledMethodNamePtr)(void*, CORINFO_METHOD_STRUCT_*),
@@ -97,16 +88,9 @@
 //    Module.Verify(LLVMVerifierFailureAction.LLVMAbortProcessAction);
 }
 
-<<<<<<< HEAD
 [[noreturn]] void failFunctionCompilation()
 {
     _function->deleteBody();
-=======
-[[ noreturn ]] void failFunctionCompilation()
-{
-    _function->dropAllReferences();
-    _function->eraseFromParent();
->>>>>>> 4632bfd7
     fatal(CORJIT_SKIPPED);
 }
 
@@ -125,7 +109,6 @@
     return _sdsuMap->at(op->gtTreeID);
 }
 
-<<<<<<< HEAD
 // Copy of logic from ILImporter.GetLLVMTypeForTypeDesc
 llvm::Type* getLlvmTypeForCorInfoType(CorInfoType corInfoType) {
     switch (corInfoType)
@@ -186,10 +169,6 @@
 }
 
 Function* getOrCreateRhpAssignRef()
-=======
-
-FunctionType* getFunctionTypeForMethod(Compiler::Info info)
->>>>>>> 4632bfd7
 {
     Function* llvmFunc = _module->getFunction("RhpAssignRef");
     if (llvmFunc == nullptr)
@@ -199,29 +178,6 @@
     return llvmFunc;
 }
 
-<<<<<<< HEAD
-=======
-Value* getOrCreateExternalSymbol(const char* symbolName)
-{
-    Value* symbol = _module->getGlobalVariable(symbolName);
-    if (symbol == nullptr)
-    {
-        symbol = new llvm::GlobalVariable(*_module, Type::getInt32PtrTy(_llvmContext), true, llvm::GlobalValue::LinkageTypes::ExternalLinkage, (llvm::Constant*)nullptr, symbolName);
-    }
-    return symbol;
-}
-
-Function* getOrCreateRhpAssignRef()
-{
-    Function* llvmFunc = _module->getFunction("RhpAssignRef");
-    if (llvmFunc == nullptr)
-    {
-        llvmFunc = Function::Create(FunctionType::get(Type::getVoidTy(_llvmContext), ArrayRef<Type*>{Type::getInt8PtrTy(_llvmContext), Type::getInt8PtrTy(_llvmContext)}, false), Function::ExternalLinkage, 0U, "RhpAssignRef", _module); // TODO: ExternalLinkage forced as linked from old module
-    }
-    return llvmFunc;
-}
-
->>>>>>> 4632bfd7
 Value* castIfNecessary(llvm::IRBuilder<>& builder, Value* source, Type* valueType)
 {
     Type* sourceType = source->getType();
@@ -257,7 +213,6 @@
     return mapTreeIdValue(node->gtTreeID, builder.CreateGEP(op1, op2));
 }
 
-<<<<<<< HEAD
 FunctionType* getFunctionSignature(CORINFO_CONST_LOOKUP callTarget)
 {
     return FunctionType::get(Type::getInt8PtrTy(_llvmContext), ArrayRef<Type*>(Type::getInt8PtrTy(_llvmContext)), false);
@@ -285,6 +240,7 @@
     {
         failFunctionCompilation();
     }
+
     (*_addCodeReloc)(_thisPtr, gtCall->gtEntryPoint.handle);
     Function* llvmFunc = _module->getFunction(symbolName);
     if (llvmFunc == nullptr)
@@ -321,8 +277,6 @@
     return mapTreeIdValue(gtCall->gtTreeID, builder.CreateCall(llvmFunc, ArrayRef<Value*>(argVec)));
 }
 
-=======
->>>>>>> 4632bfd7
 Value* buildCall(llvm::IRBuilder<>& builder, GenTree* node)
 {
     GenTreeCall* gtCall = node->AsCall();
@@ -341,13 +295,10 @@
             return mapTreeIdValue(node->gtTreeID, builder.CreateCall(llvmFunc, _function->getArg(0)));
         }
     }
-<<<<<<< HEAD
     else if (gtCall->gtCallType == CT_USER_FUNC)
     {
         return buildUserFuncCall(gtCall, builder);
     }
-=======
->>>>>>> 4632bfd7
     failFunctionCompilation();
 }
 
@@ -359,20 +310,13 @@
     }
     if (node->gtType == var_types::TYP_REF)
     {
-<<<<<<< HEAD
         //TODO: delete this check, just handling null ptr stores for now, other TYP_REFs include string constants which are not implemented
-=======
->>>>>>> 4632bfd7
         ssize_t intCon = node->AsIntCon()->gtIconVal;
         if (node->IsIconHandle(GTF_ICON_STR_HDL))
         {
             const char* symbolName = (*_getMangledSymbolName)(_thisPtr, (void *)(node->AsIntCon()->IconValue()));
             return mapTreeIdValue(node->gtTreeID, builder.CreateLoad(getOrCreateExternalSymbol(symbolName)));
         }
-<<<<<<< HEAD
-=======
-        //TODO: delete this check, just handling null ptr stores for now (and GTF_ICON_STR_HDL above)
->>>>>>> 4632bfd7
         if (intCon != 0)
         {
             failFunctionCompilation();
@@ -383,11 +327,18 @@
     failFunctionCompilation();
 }
 
-<<<<<<< HEAD
 Type*  getLLVMTypeForVarType(var_types type)
 {
+    // TODO: ill out with missing type mappings and when all code done via clrjit, default should fail with useful message
     switch (type)
     {
+        case var_types::TYP_BOOL:
+        case var_types::TYP_BYTE:
+        case var_types::TYP_UBYTE:
+            return Type::getInt8Ty(_llvmContext);
+        case var_types::TYP_SHORT:
+        case var_types::TYP_USHORT:
+            return Type::getInt16Ty(_llvmContext);
         case var_types::TYP_INT:
             return Type::getInt32Ty(_llvmContext);
         default:
@@ -402,17 +353,14 @@
 
 void castingStore(llvm::IRBuilder<>& builder, Value* toStore, Value* address, var_types type)
 {
-    builder.CreateStore(toStore, castToPointerToVarType(builder, address, type));
-}
-
-=======
->>>>>>> 4632bfd7
+    builder.CreateStore(castIfNecessary(builder, toStore, getLLVMTypeForVarType(type)), castToPointerToVarType(builder, address, type));
+}
+
 void importStoreInd(llvm::IRBuilder<>& builder, GenTree* node)
 {
     Value* address = getTreeIdValue(node->AsOp()->gtOp1);
     Value* toStore = getTreeIdValue(node->AsOp()->gtOp2);
     // TODO: delete this temporary check for supported stores
-<<<<<<< HEAD
     // assert address->getType()->isPointerTy()
     if (toStore->getType()->isPointerTy())
     {
@@ -421,7 +369,7 @@
     }
     else
     {
-        castingStore(builder, toStore, address, node->AsOp()->gtOp2->gtType);
+        castingStore(builder, toStore, address, node->gtType);
     }
 }
 
@@ -434,19 +382,6 @@
 }
 
 Value* storeLocalVar(llvm::IRBuilder<>& builder, GenTree* tree)
-=======
-    if (!address->getType()->isPointerTy() || !toStore->getType()->isPointerTy())
-    {
-        //RhpAssignRef only
-        failFunctionCompilation();
-    }
-
-    // RhpAssignRef will never reverse PInvoke, so do not need to store the shadow stack here
-    builder.CreateCall(getOrCreateRhpAssignRef(), ArrayRef<Value*>{address, castIfNecessary(builder, toStore, Type::getInt8PtrTy(_llvmContext))});
-}
-
-Value* visitNode(llvm::IRBuilder<> &builder, GenTree* node)
->>>>>>> 4632bfd7
 {
     if (tree->gtFlags & GTF_VAR_DEF)
     {
@@ -484,12 +419,9 @@
         case GT_RETURN:
             builder.CreateRetVoid();
             break;
-<<<<<<< HEAD
         case GT_STORE_LCL_VAR:
             return storeLocalVar(builder, node);
             break;
-=======
->>>>>>> 4632bfd7
         case GT_STOREIND:
             importStoreInd(builder, node);
             break;
@@ -529,7 +461,6 @@
     _blkToLlvmBlkVectorMap = &blkToLlvmBlkVectorMap;
     std::unordered_map<unsigned int, Value*> sdsuMap;
     _sdsuMap = &sdsuMap;
-<<<<<<< HEAD
     _localsMap = new std::unordered_map<unsigned int, Value*>();
     const char *mangledName = (*_getMangledMethodName)(_thisPtr, _info.compMethodHnd);
     _function    = _module->getFunction(mangledName);
@@ -538,10 +469,6 @@
         _function = Function::Create(getFunctionTypeForMethodHandle(_info.compMethodHnd), Function::ExternalLinkage, 0U, mangledName,
                                      _module); // TODO: ExternalLinkage forced as linked from old module
     }
-=======
-    const char* mangledName = (*_getMangledMethodName)(_thisPtr, _info.compMethodHnd);
-    _function = Function::Create(getFunctionTypeForMethod(_info), Function::ExternalLinkage, 0U, mangledName, _module); // TODO: ExternalLinkage forced as linked from old module
->>>>>>> 4632bfd7
 
     BasicBlock* firstBb = pCompiler->fgFirstBB;
     llvm::IRBuilder<> builder(_llvmContext);
