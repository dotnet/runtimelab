// Licensed to the .NET Foundation under one or more agreements.
// The .NET Foundation licenses this file to you under the MIT license.

#ifdef TARGET_WASM
#include <string.h>
#include "alloc.h"
#include "compiler.h"
#include "block.h"
#include "gentree.h"
#pragma warning (disable: 4702)
#include "llvm.h"
#include "llvm/ADT/StringRef.h"
#include "llvm/IR/LLVMContext.h"
#include "llvm/IR/Module.h"
#include "llvm/Bitcode/BitcodeWriter.h"
#include "llvm/IR/DIBuilder.h"
#include "llvm/BinaryFormat/Dwarf.h"
#include "llvm/IR/Verifier.h"
#pragma warning (error: 4702)

using llvm::Function;
using llvm::FunctionType;
using llvm::LLVMContext;
using llvm::ArrayRef;
using llvm::Module;

static Module*          _module    = nullptr;
static llvm::DIBuilder* _diBuilder = nullptr;
static LLVMContext _llvmContext;
static void* _thisPtr; // TODO: workaround for not changing the JIT/EE interface.  As this is static, it will probably fail if multithreaded compilation is attempted
static const char* (*_getMangledMethodName)(void*, CORINFO_METHOD_STRUCT_*);
static const char* (*_getMangledSymbolName)(void*, void*);
static const char* (*_getMangledSymbolNameFromHelperTarget)(void*, void*);
static const char* (*_getTypeName)(void*, CORINFO_CLASS_HANDLE);
static const char* (*_addCodeReloc)(void*, void*);
static const uint32_t (*_isRuntimeImport)(void*, CORINFO_METHOD_STRUCT_*);
static const char* (*_getDocumentFileName)(void*);
static const uint32_t (*_firstSequencePointLineNumber)(void*);
static const uint32_t (*_getOffsetLineNumber)(void*, unsigned int ilOffset);
static const uint32_t(*_structIsWrappedPrimitive)(void*, CORINFO_CLASS_STRUCT_*, CorInfoType);
static const uint32_t(*_padOffset)(void*, CORINFO_CLASS_STRUCT_*, unsigned);
static const CorInfoTypeWithMod(*_getArgTypeIncludingParameterized)(void*, CORINFO_SIG_INFO*, CORINFO_ARG_LIST_HANDLE, CORINFO_CLASS_HANDLE*);
static const CorInfoTypeWithMod(*_getParameterType)(void*, CORINFO_CLASS_HANDLE, CORINFO_CLASS_HANDLE*);

static char*                              _outputFileName;
static Function*                          _doNothingFunction;

static std::unordered_map<CORINFO_CLASS_HANDLE, Type*>* _llvmStructs = new std::unordered_map<CORINFO_CLASS_HANDLE, Type*>();


extern "C" DLLEXPORT void registerLlvmCallbacks(void*       thisPtr,
                                                const char* outputFileName,
                                                const char* triple,
                                                const char* dataLayout,
                                                const char* (*getMangledMethodNamePtr)(void*, CORINFO_METHOD_STRUCT_*),
                                                const char* (*getMangledSymbolNamePtr)(void*, void*),
                                                const char* (*getMangledSymbolNameFromHelperTargetPtr)(void*, void*),
                                                const char* (*getTypeName)(void*, CORINFO_CLASS_HANDLE),
                                                const char* (*addCodeRelocPtr)(void*, void*),
                                                const uint32_t (*isRuntimeImport)(void*, CORINFO_METHOD_STRUCT_*),
                                                const char* (*getDocumentFileName)(void*),
                                                const uint32_t (*firstSequencePointLineNumber)(void*),
                                                const uint32_t (*getOffsetLineNumber)(void*, unsigned int),
                                                const uint32_t(*structIsWrappedPrimitive)(void*, CORINFO_CLASS_STRUCT_*, CorInfoType),
                                                const uint32_t(*padOffset)(void*, CORINFO_CLASS_STRUCT_*, unsigned),
                                                const CorInfoTypeWithMod(*getArgTypeIncludingParameterized)(void*, CORINFO_SIG_INFO*, CORINFO_ARG_LIST_HANDLE, CORINFO_CLASS_HANDLE*),
                                                const CorInfoTypeWithMod(*getParameterType)(void*, CORINFO_CLASS_HANDLE, CORINFO_CLASS_HANDLE*))
{
    _thisPtr = thisPtr;
    _getMangledMethodName         = getMangledMethodNamePtr;
    _getMangledSymbolName         = getMangledSymbolNamePtr;
    _getMangledSymbolNameFromHelperTarget = getMangledSymbolNameFromHelperTargetPtr;
    _getTypeName                  = getTypeName;
    _addCodeReloc                 = addCodeRelocPtr;
    _isRuntimeImport              = isRuntimeImport;
    _getDocumentFileName          = getDocumentFileName;
    _firstSequencePointLineNumber = firstSequencePointLineNumber;
    _getOffsetLineNumber          = getOffsetLineNumber;
    _structIsWrappedPrimitive     = structIsWrappedPrimitive;
    _padOffset = padOffset;
    _getArgTypeIncludingParameterized = getArgTypeIncludingParameterized;
    _getParameterType = getParameterType;

    if (_module == nullptr) // registerLlvmCallbacks is called for each method to compile, but must only created the module once.  Better perhaps to split this into 2 calls.
    {
        _module = new Module(llvm::StringRef("netscripten-clrjit"), _llvmContext);
        _module->setTargetTriple(triple);
        _module->setDataLayout(dataLayout);
        _outputFileName = (char*)malloc(strlen(outputFileName) + 7);
        strcpy(_outputFileName, "1.txt"); // ??? without this _outputFileName is corrupted
        strcpy(_outputFileName, outputFileName);
        strcpy(_outputFileName + strlen(_outputFileName) - 3, "clrjit"); // use different module output name for now, TODO: delete if old LLVM gen does not create a module
        strcat(_outputFileName, ".bc");
    }
}

void emitDebugMetadata(LLVMContext& context)
{
    _module->addModuleFlag(llvm::Module::Warning, "Dwarf Version", 4);
    _module->addModuleFlag(llvm::Module::Warning, "Debug Info Version", 3);
    _diBuilder->finalize();
}

[[noreturn]] void Llvm::failFunctionCompilation()
{
    if (_function != nullptr)
    {
        _function->deleteBody();
    }
    fatal(CORJIT_SKIPPED);
}

Value* Llvm::mapGenTreeToValue(GenTree* genTree, Value* valueRef)
{
    if (_sdsuMap->find(genTree) != _sdsuMap->end())
    {
        fatal(CorJitResult::CORJIT_INTERNALERROR);
    }
    _sdsuMap->insert({genTree, valueRef});
    return valueRef;
}

Value* Llvm::getGenTreeValue(GenTree* op)
{
    return _sdsuMap->at(op);
}

// maintains compatiblity with the IL->LLVM generation.  TODO-LLVM, when IL generation is no more, see if we can remove this unwrapping
bool structIsWrappedPrimitive(CORINFO_CLASS_HANDLE classHnd, CorInfoType primitiveType)
{
    return (*_structIsWrappedPrimitive)(_thisPtr, classHnd, primitiveType);
}

void addPaddingFields(unsigned paddingSize, std::vector<Type*> llvmFields)
{
    unsigned numInts = paddingSize / 4;
    unsigned numBytes = paddingSize - numInts * 4;
    for (unsigned i = 0; i < numInts; i++)
    {
        llvmFields.push_back(Type::getInt32Ty(_llvmContext));
    }
    for (unsigned i = 0; i < numBytes; i++)
    {
        llvmFields.push_back(Type::getInt8Ty(_llvmContext));
    }
}

unsigned getWellKnownTypeSize(CorInfoType corInfoType)
{
    return genTypeSize(JITtype2varType(corInfoType));
}

unsigned Llvm::getElementSize(CORINFO_CLASS_HANDLE classHandle, CorInfoType corInfoType)
{
    if (classHandle != NO_CLASS_HANDLE)
    {
        return _info.compCompHnd->getClassSize(classHandle);
    }
    return getWellKnownTypeSize(corInfoType);
}

llvm::Type* Llvm::getLlvmTypeForStruct(CORINFO_CLASS_HANDLE structHandle)
{
    if (_llvmStructs->find(structHandle) == _llvmStructs->end())
    {
        llvm::Type* llvmType;

        // LLVM thinks certain sizes of struct have a different calling convention than Clang does.
        // Treating them as ints fixes that and is more efficient in general

        unsigned structSize = _info.compCompHnd->getClassSize(structHandle);
        unsigned structAlignment = _info.compCompHnd->getClassAlignmentRequirement(structHandle);
        switch (structSize)
        {
            case 1:
                llvmType = Type::getInt8Ty(_llvmContext);
                break;
            case 2:
                if (structAlignment == 2)
                {
                    llvmType = Type::getInt16Ty(_llvmContext);
                    break;
                }
            case 4:
                if (structAlignment == 4)
                {
                    if (structIsWrappedPrimitive(structHandle, CORINFO_TYPE_FLOAT))
                    {
                        llvmType = Type::getFloatTy(_llvmContext);
                    }
                    else
                    {
                        llvmType = Type::getInt32Ty(_llvmContext);
                    }
                    break;
                }
            case 8:
                if (structAlignment == 8)
                {
                    if (structIsWrappedPrimitive(structHandle, CORINFO_TYPE_DOUBLE))
                    {
                        llvmType = Type::getDoubleTy(_llvmContext);
                    }
                    else
                    {
                        llvmType = Type::getInt64Ty(_llvmContext);
                    }
                    break;
                }

            default:
                // Forward-declare the struct in case there's a reference to it in the fields.
                // This must be a named struct or LLVM hits a stack overflow
                const char* name = _getTypeName(_thisPtr, structHandle);
                llvm::StructType* llvmStructType = llvm::StructType::create(_llvmContext, name);
                llvmType = llvmStructType;
                unsigned fieldCnt = _info.compCompHnd->getClassNumInstanceFields(structHandle);

                std::vector<CORINFO_FIELD_HANDLE> sparseFields = std::vector<CORINFO_FIELD_HANDLE>(structSize);
                std::vector<Type*> llvmFields = std::vector<Type*>();

                for (unsigned i = 0; i < structSize; i++) sparseFields[i] = nullptr;

                for (unsigned i = 0; i < fieldCnt; i++)
                {
                    CORINFO_FIELD_HANDLE fieldHandle = _info.compCompHnd->getFieldInClass(structHandle, i);
                    unsigned fldOffset = _info.compCompHnd->getFieldOffset(fieldHandle);

                    assert(fldOffset < structSize);

                    // store the biggest field at the offset for unions
                    if (sparseFields[fldOffset] == nullptr ||
                        _info.compCompHnd->getClassSize(_info.compCompHnd->getFieldClass(fieldHandle)) > _info.compCompHnd->getClassSize(_info.compCompHnd->getFieldClass(sparseFields[fldOffset])))
                    {
                        sparseFields[fldOffset] = fieldHandle;
                    }
                }
                unsigned lastOffset = -1;
                CORINFO_CLASS_HANDLE prevClass = nullptr;
                CorInfoType prevCorInfoType = CorInfoType::CORINFO_TYPE_UNDEF;
                unsigned totalSize = 0;

                for (unsigned curOffset = 0; curOffset < structSize;)
                {
                    CORINFO_FIELD_HANDLE fieldHandle = sparseFields[curOffset];
                    if (fieldHandle == nullptr)
                    {
                        curOffset++;
                        continue;
                    }

                    int prevElementSize;
                    if (prevCorInfoType == CorInfoType::CORINFO_TYPE_UNDEF)
                    {
                        lastOffset = 0;
                        prevElementSize = 0;
                    }
                    else
                    {
                        prevElementSize = getElementSize(prevClass, prevCorInfoType);
                    }

                    // Pad to this field if necessary
                    unsigned paddingSize = curOffset - lastOffset - prevElementSize;
                    if (paddingSize > 0)
                    {
                        addPaddingFields(paddingSize, llvmFields);
                        totalSize += paddingSize;
                    }

                    CORINFO_CLASS_HANDLE fieldClassHandle = NO_CLASS_HANDLE;
                    CorInfoType fieldCorType = _info.compCompHnd->getFieldType(fieldHandle, &fieldClassHandle);
                    
                    int fieldSize = getElementSize(fieldClassHandle, fieldCorType);

                    llvmFields.push_back(getLlvmTypeForCorInfoType(fieldCorType, fieldClassHandle));

                    totalSize += fieldSize;
                    lastOffset = curOffset;
                    prevClass = fieldClassHandle;
                    prevCorInfoType = fieldCorType;

                    curOffset += fieldSize;
                }

                // If explicit layout is greater than the sum of fields, add padding
                if (totalSize < structSize)
                {
                    addPaddingFields(structSize - totalSize, llvmFields);
                }

                llvmStructType->setBody(llvmFields, true);
                break;
        }
        _llvmStructs->insert({ structHandle, llvmType });
    }
    return _llvmStructs->at(structHandle);
}

//------------------------------------------------------------------------
// Returns the VM defined TypeDesc.GetParameterType() for the given type
// Intended for pointers to generate the appropriate LLVM pointer type
// E.g. "[S.P.CoreLib]Internal.Runtime.MethodTable"*
// 
llvm::Type* Llvm::getLlvmTypeForParameterType(CORINFO_CLASS_HANDLE classHnd)
{
    CORINFO_CLASS_HANDLE innerParameterHandle;
    CorInfoType parameterCorInfoType = strip(_getParameterType(_thisPtr, classHnd, &innerParameterHandle));
    if (parameterCorInfoType == CorInfoType::CORINFO_TYPE_VOID)
    {
        return Type::getInt8Ty(_llvmContext); // LLVM doesn't allow void*
    }
    return getLlvmTypeForCorInfoType(parameterCorInfoType, innerParameterHandle);
}

// Copy of logic from ILImporter.GetLLVMTypeForTypeDesc
llvm::Type* Llvm::getLlvmTypeForCorInfoType(CorInfoType corInfoType, CORINFO_CLASS_HANDLE classHnd)
{
    switch (corInfoType)
    {
        case CorInfoType::CORINFO_TYPE_VOID:
            return Type::getVoidTy(_llvmContext);

        case CorInfoType::CORINFO_TYPE_BOOL:
        case CorInfoType::CORINFO_TYPE_UBYTE:
        case CorInfoType::CORINFO_TYPE_BYTE:
            return Type::getInt8Ty(_llvmContext);

        case CorInfoType::CORINFO_TYPE_SHORT:
        case CorInfoType::CORINFO_TYPE_USHORT:
            return Type::getInt16Ty(_llvmContext);

        case CorInfoType::CORINFO_TYPE_INT:
        case CorInfoType::CORINFO_TYPE_UINT:
        case CorInfoType::CORINFO_TYPE_NATIVEINT:  // TODO: Wasm64 - what does NativeInt mean for Wasm64
            return Type::getInt32Ty(_llvmContext);

        case CorInfoType::CORINFO_TYPE_LONG:
        case CorInfoType::CORINFO_TYPE_ULONG:
            return Type::getInt64Ty(_llvmContext);

        case CorInfoType::CORINFO_TYPE_FLOAT:
            return Type::getFloatTy(_llvmContext);

        case CorInfoType::CORINFO_TYPE_DOUBLE:
            return Type::getDoubleTy(_llvmContext);

        case CorInfoType::CORINFO_TYPE_PTR:
        {
            if (classHnd == NO_CLASS_HANDLE)
            {
                return Type::getInt8Ty(_llvmContext)->getPointerTo();
            }

            return getLlvmTypeForParameterType(classHnd)->getPointerTo();
        }

        case CorInfoType::CORINFO_TYPE_BYREF:
        case CorInfoType::CORINFO_TYPE_CLASS:
            return Type::getInt8PtrTy(_llvmContext);

        case CorInfoType::CORINFO_TYPE_VALUECLASS:
            return getLlvmTypeForStruct(classHnd);

        default:
            failFunctionCompilation();
    }
}

// When looking at a sigInfo from eeGetMethodSig we have CorInfoType(s) but when looking at lclVars we have LclVarDsc or var_type(s), This method exists to allow both to map to LLVM types.
CorInfoType Llvm::toCorInfoType(var_types varType)
{
    switch (varType)
    {
        case TYP_BOOL:
            return CorInfoType::CORINFO_TYPE_BOOL;
        case TYP_BYREF:
            return CorInfoType::CORINFO_TYPE_BYREF;
        case TYP_BYTE:
            return CorInfoType::CORINFO_TYPE_BYTE;
        case TYP_UBYTE:
            return CorInfoType::CORINFO_TYPE_UBYTE;
        case TYP_LCLBLK: // TODO: outgoing args space - need to get an example compiling, e.g. https://github.com/dotnet/runtimelab/blob/40f9ff64ae80596bcddcec16a7e1a8f57a0b2cff/src/tests/nativeaot/SmokeTests/HelloWasm/HelloWasm.cs#L3492 to see what's
            // going on.  CORINFO_TYPE_VALUECLASS is a better mapping but if that is mapped as of now, then canStoreTypeOnLlvmStack will fail compilation for most methods.
            failFunctionCompilation();
        case TYP_DOUBLE:
            return CorInfoType::CORINFO_TYPE_DOUBLE;
        case TYP_FLOAT:
            return CorInfoType::CORINFO_TYPE_FLOAT;
        case TYP_INT:
            return CorInfoType::CORINFO_TYPE_INT;
        case TYP_UINT:
            return CorInfoType::CORINFO_TYPE_UINT;
        case TYP_LONG:
            return CorInfoType::CORINFO_TYPE_LONG;
        case TYP_ULONG:
            return CorInfoType::CORINFO_TYPE_ULONG;
        case TYP_REF:
            return CorInfoType::CORINFO_TYPE_REFANY;
        case TYP_SHORT:
            return CorInfoType::CORINFO_TYPE_SHORT;
        case TYP_USHORT:
            return CorInfoType::CORINFO_TYPE_USHORT;
        case TYP_STRUCT:
            return CorInfoType::CORINFO_TYPE_VALUECLASS;
        case TYP_UNDEF:
            return CorInfoType::CORINFO_TYPE_UNDEF;
        case TYP_VOID:
            return CorInfoType::CORINFO_TYPE_VOID;
        default:
            failFunctionCompilation();
    }
}

CORINFO_CLASS_HANDLE Llvm::tryGetStructClassHandle(LclVarDsc* varDsc)
{
    return varTypeIsStruct(varDsc) ? varDsc->GetStructHnd() : NO_CLASS_HANDLE;;
}

unsigned int Llvm::padOffset(CorInfoType corInfoType, CORINFO_CLASS_HANDLE structClassHandle, unsigned int atOffset)
{
    unsigned int alignment;
    if (corInfoType == CorInfoType::CORINFO_TYPE_BYREF || corInfoType == CorInfoType::CORINFO_TYPE_CLASS ||
        corInfoType == CorInfoType::CORINFO_TYPE_REFANY)
    {
        // simplified for just pointers
        alignment = TARGET_POINTER_SIZE; // TODO Wasm64 aligns pointers at 4 or 8?
    }
    else
    {
        assert(corInfoType == CorInfoType::CORINFO_TYPE_VALUECLASS);
        return _padOffset(_thisPtr, structClassHandle, atOffset);
    }
    return roundUp(atOffset, alignment);
}

unsigned int Llvm::padNextOffset(CorInfoType corInfoType, CORINFO_CLASS_HANDLE structClassHandle, unsigned int atOffset)
{
    unsigned int size;
    if (corInfoType == CorInfoType::CORINFO_TYPE_BYREF || corInfoType == CorInfoType::CORINFO_TYPE_CLASS ||
        corInfoType == CorInfoType::CORINFO_TYPE_REFANY)
    {
        size = TARGET_POINTER_SIZE;
    }
    else
    {
        assert(corInfoType == CorInfoType::CORINFO_TYPE_VALUECLASS);
        size = getElementSize(structClassHandle, corInfoType);
    }
    return padOffset(corInfoType, structClassHandle, atOffset) + size;
}

/// <summary>
/// Returns true if the type can be stored on the LLVM stack
/// instead of the shadow stack in this method. This is the case
/// if it is a non-ref primitive or a struct without GC fields.
/// </summary>
bool canStoreLocalOnLlvmStack(LclVarDsc* varDsc)
{
    return !varDsc->HasGCPtr();
}

bool Llvm::canStoreArgOnLlvmStack(CorInfoType corInfoType, CORINFO_CLASS_HANDLE classHnd)
{
    // structs with no GC pointers can go on LLVM stack.
    if (corInfoType == CorInfoType::CORINFO_TYPE_VALUECLASS)
    {
        // Use getClassAtribs over typGetObjLayout because EETypePtr has CORINFO_FLG_GENERIC_TYPE_VARIABLE? which fails with typGetObjLayout
        uint32_t classAttribs = _info.compCompHnd->getClassAttribs(classHnd);

        return (classAttribs & (CORINFO_FLG_CONTAINS_GC_PTR | CORINFO_FLG_CONTAINS_STACK_PTR)) == 0;
    }

    if (corInfoType == CorInfoType::CORINFO_TYPE_BYREF || corInfoType == CorInfoType::CORINFO_TYPE_CLASS ||
        corInfoType == CorInfoType::CORINFO_TYPE_REFANY)
    {
        return false;
    }
    return true;
}

/// <summary>
/// Returns true if the method returns a type that must be kept
/// on the shadow stack
/// </summary>
bool Llvm::needsReturnStackSlot(CorInfoType corInfoType, CORINFO_CLASS_HANDLE classHnd)
{
    return corInfoType != CorInfoType::CORINFO_TYPE_VOID && !canStoreArgOnLlvmStack(corInfoType, classHnd);
}

CorInfoType Llvm::getCorInfoTypeForArg(CORINFO_SIG_INFO* sigInfo, CORINFO_ARG_LIST_HANDLE& arg, CORINFO_CLASS_HANDLE* clsHnd)
{
    CorInfoTypeWithMod corTypeWithMod = _getArgTypeIncludingParameterized(_thisPtr, sigInfo, arg, clsHnd);
    return strip(corTypeWithMod);
}

FunctionType* Llvm::getFunctionType()
{
    // TODO-LLVM: delete this when these signatures implemented
    if (_sigInfo.hasExplicitThis() || _sigInfo.hasTypeArg())
        failFunctionCompilation();

    std::vector<llvm::Type*> argVec(_llvmArgCount);
    llvm::Type*              retLlvmType;

    for (unsigned i = 0; i < _compiler->lvaCount; i++)
    {
        LclVarDsc* varDsc = _compiler->lvaGetDesc(i);
        if (varDsc->lvIsParam)
        {
            assert(varDsc->lvLlvmArgNum != BAD_LLVM_ARG_NUM);

            argVec[varDsc->lvLlvmArgNum] = getLlvmTypeForCorInfoType(varDsc->lvCorInfoType, varDsc->lvClassHnd);
        }
    }

    retLlvmType = _retAddressLclNum == BAD_VAR_NUM
        ? getLlvmTypeForCorInfoType(_sigInfo.retType, _sigInfo.retTypeClass)
        : Type::getVoidTy(_llvmContext);

    return FunctionType::get(retLlvmType, ArrayRef<Type*>(argVec), false);
}

FunctionType* Llvm::createFunctionTypeForCall(GenTreeCall* call)
{
    llvm::Type* retLlvmType = getLlvmTypeForCorInfoType(call->gtCorInfoType, call->gtRetClsHnd);

    std::vector<llvm::Type*> argVec = std::vector<llvm::Type*>();

    for (GenTreeCall::Use& use : call->Args())
    {
        if (use.GetNode() == call->gtControlExpr)
            continue;

        GenTreePutArgType* putArg = use.GetNode()->AsPutArgType();
        argVec.push_back(getLlvmTypeForCorInfoType(putArg->GetCorInfoType(), putArg->GetClsHnd()));
    }

    return FunctionType::get(retLlvmType, ArrayRef<Type*>(argVec), false);
}

Value* getOrCreateExternalSymbol(const char* symbolName, Type* symbolType = nullptr)
{
    if (symbolType == nullptr)
    {
        symbolType = Type::getInt32PtrTy(_llvmContext);
    }

    Value* symbol = _module->getGlobalVariable(symbolName);
    if (symbol == nullptr)
    {
        symbol = new llvm::GlobalVariable(*_module, symbolType, true, llvm::GlobalValue::LinkageTypes::ExternalLinkage, (llvm::Constant*)nullptr, symbolName);
    }
    return symbol;
}

Function* getOrCreateRhpAssignRef()
{
    Function* llvmFunc = _module->getFunction("RhpAssignRef");
    if (llvmFunc == nullptr)
    {
        llvmFunc = Function::Create(FunctionType::get(Type::getVoidTy(_llvmContext), ArrayRef<Type*>{Type::getInt8PtrTy(_llvmContext), Type::getInt8PtrTy(_llvmContext)}, false), Function::ExternalLinkage, 0U, "RhpAssignRef", _module); // TODO: ExternalLinkage forced as linked from old module
    }
    return llvmFunc;
}

Type* Llvm::getLlvmTypeForVarType(var_types type)
{
    // TODO: Fill out with missing type mappings and when all code done via clrjit, default should fail with useful
    // message
    switch (type)
    {
        case TYP_BOOL:
        case TYP_BYTE:
        case TYP_UBYTE:
            return Type::getInt8Ty(_llvmContext);
        case TYP_SHORT:
        case TYP_USHORT:
            return Type::getInt16Ty(_llvmContext);
        case TYP_INT:
        case TYP_UINT:
            return Type::getInt32Ty(_llvmContext);
        case TYP_LONG:
        case TYP_ULONG:
            return Type::getInt64Ty(_llvmContext);
        case var_types::TYP_FLOAT:
            return Type::getFloatTy(_llvmContext);
        case var_types::TYP_DOUBLE:
            return Type::getDoubleTy(_llvmContext);
        case TYP_BYREF:
        case TYP_REF:
            return Type::getInt8PtrTy(_llvmContext);
        case TYP_VOID:
            return Type::getVoidTy(_llvmContext);
        default:
            failFunctionCompilation();
    }
}

llvm::Instruction* Llvm::getCast(llvm::Value* source, Type* targetType)
{
    Type* sourceType = source->getType();
    if (sourceType == targetType)
        return nullptr;

    Type::TypeID sourceTypeID = sourceType->getTypeID();
    Type::TypeID targetTypeId = targetType->getTypeID();

    if (targetTypeId == Type::TypeID::PointerTyID)
    {
        switch (sourceTypeID)
        {
            case Type::TypeID::PointerTyID:
                return new llvm::BitCastInst(source, targetType, "CastPtrToPtr");
            case Type::TypeID::IntegerTyID:
                return new llvm::IntToPtrInst(source, targetType, "CastPtrToInt");
            default:
                failFunctionCompilation();
        }
    }
    if (targetTypeId == Type::TypeID::IntegerTyID)
    {
        switch (sourceTypeID)
        {
            case Type::TypeID::PointerTyID:
                return new llvm::PtrToIntInst(source, targetType, "CastPtrToInt");
            case Type::TypeID::IntegerTyID:
                if (sourceType->getPrimitiveSizeInBits() > targetType->getPrimitiveSizeInBits())
                {
                    return new llvm::TruncInst(source, targetType, "TruncInt");
                }
            default:
                failFunctionCompilation();
        }
    }

    failFunctionCompilation();
}

Value* Llvm::castIfNecessary(Value* source, Type* targetType)
{
    llvm::Instruction* castInst = getCast(source, targetType);
    if (castInst == nullptr)
        return source;

    return _builder.Insert(castInst);
}

Value* Llvm::castToPointerToLlvmType(Value* address, llvm::Type* llvmType)
{
    return castIfNecessary(address, llvmType->getPointerTo());
}

void Llvm::castingStore(Value* toStore, Value* address, llvm::Type* llvmType)
{
    _builder.CreateStore(castIfNecessary(toStore, llvmType),
        castToPointerToLlvmType(address, llvmType));
}

void Llvm::castingStore(Value* toStore, Value* address, var_types type)
{
    castingStore(toStore, address, getLlvmTypeForVarType(type));
}

/// <summary>
/// Returns the llvm arg number or shadow stack offset for the corresponding local which must be loaded from an argument
/// </summary>
LlvmArgInfo Llvm::getLlvmArgInfoForArgIx(unsigned int lclNum)
{
    if (_sigInfo.hasExplicitThis() || _sigInfo.hasTypeArg())
        failFunctionCompilation();

    unsigned int llvmArgNum    = 1; // skip shadow stack arg
    bool         returnOnStack = false;

    LlvmArgInfo             llvmArgInfo = {
        -1 /* default to not an LLVM arg*/, _sigInfo.hasThis() ? TARGET_POINTER_SIZE : 0 /* this is the first pointer on
                                                                                       the shadow stack */
    };
    if (needsReturnStackSlot(_sigInfo.retType, _sigInfo.retTypeClass))
    {
        if (lclNum == 0)
        {
            // the first IR arg is the return address, but its not in sigInfo so handle here
            llvmArgInfo.m_argIx = llvmArgNum;
            return llvmArgInfo;
        }
        lclNum--;  // line up with sigArgs
        llvmArgNum++;
    }

    CORINFO_ARG_LIST_HANDLE sigArgs = _sigInfo.args;

    unsigned int shadowStackOffset = llvmArgInfo.m_shadowStackOffset;

    unsigned int i = 0;
    for (; i < _sigInfo.numArgs; i++, sigArgs = _info.compCompHnd->getArgNext(sigArgs))
    {
        CORINFO_CLASS_HANDLE clsHnd;
        CorInfoType corInfoType = getCorInfoTypeForArg(&_sigInfo, sigArgs, &clsHnd);
        if (canStoreArgOnLlvmStack(corInfoType, clsHnd))
        {
            if (lclNum == i)
            {
                llvmArgInfo.m_argIx = llvmArgNum;
                break;
            }

            llvmArgNum++;
        }
        else
        {
            if (lclNum == i)
            {
                llvmArgInfo.m_shadowStackOffset = shadowStackOffset;
                break;
            }

            shadowStackOffset += TARGET_POINTER_SIZE; // TODO size of arg, for now only handles byrefs and class types
        }
    }
    assert(lclNum == i); // lclNum not an argument
    return llvmArgInfo;
}

void Llvm::emitDoNothingCall()
{
    if (_doNothingFunction == nullptr)
    {
        _doNothingFunction = Function::Create(FunctionType::get(Type::getVoidTy(_llvmContext), ArrayRef<Type*>(), false), Function::ExternalLinkage, 0U, "llvm.donothing", _module);
    }
    _builder.CreateCall(_doNothingFunction);
}

void Llvm::buildAdd(GenTree* node, Value* op1, Value* op2)
{
    Type* op1Type = op1->getType();
    if (op1Type->isPointerTy() && op2->getType()->isIntegerTy())
    {
        // GEPs scale indices, bitcasting to i8* makes them equivalent to the raw offsets we have in IR
        mapGenTreeToValue(node, _builder.CreateGEP(castIfNecessary(op1, Type::getInt8PtrTy(_llvmContext)), op2));
    }
    else if (op1Type->isIntegerTy() && op2->getType() == op1Type)
    {
        mapGenTreeToValue(node, _builder.CreateAdd(op1, op2));
    }
    else
    {
        // unsupported add type combination
        failFunctionCompilation();
    }
}

unsigned int Llvm::getTotalRealLocalOffset()
{
    return _shadowStackLocalsSize;
}

unsigned int Llvm::getTotalLocalOffset()
{
    unsigned int offset = getTotalRealLocalOffset();
    return AlignUp(offset, TARGET_POINTER_SIZE);
}

llvm::Value* Llvm::getShadowStackOffest(Value* shadowStack, unsigned int offset)
{
    if (offset == 0)
    {
        return shadowStack;
    }

    return _builder.CreateGEP(shadowStack, _builder.getInt32(offset));
}

llvm::BasicBlock* Llvm::getLLVMBasicBlockForBlock(BasicBlock* block)
{
    llvm::BasicBlock* llvmBlock;
    if (_blkToLlvmBlkVectorMap->Lookup(block, &llvmBlock))
        return llvmBlock;

    llvmBlock = llvm::BasicBlock::Create(_llvmContext, "", _function);
    _blkToLlvmBlkVectorMap->Set(block, llvmBlock);
    return llvmBlock;
}

void Llvm::storeOnShadowStack(GenTree* operand, Value* shadowStackForCallee, unsigned int offset)
{
    castingStore(consumeValue(operand, Type::getInt8PtrTy(_llvmContext)),
                 getShadowStackOffest(shadowStackForCallee, offset), Type::getInt8PtrTy(_llvmContext));
}

// shadow stack moved up to avoid overwriting anything on the stack in the compiling method
llvm::Value* Llvm::getShadowStackForCallee()
{
    unsigned int offset = getTotalLocalOffset();

    return offset == 0 ? _function->getArg(0) : _builder.CreateGEP(_function->getArg(0), _builder.getInt32(offset));
}

//------------------------------------------------------------------------
// consumeValue: Get the Value* "node" produces when consumed as "targetLlvmType".
//
// During codegen, we follow the "normalize on demand" convention, i. e.
// the IR nodes produce "raw" values that have exactly the types of nodes,
// preserving small types, pointers, etc. However, the user in the IR
// consumes "actual" types, and this is the method where we normalize
// to those types. We could have followed the reverse convention and
// normalized on production of "Value*"s, but we presume the "on demand"
// convention is more efficient LLVM-IR-size-wise. It allows us to avoid
// situations where we'd be upcasting only to immediately truncate, which
// would be the case for small typed arguments and relops feeding jumps,
// to name a few examples.
//
// Arguments:
//    node           - the node for which to obtain the normalized value of
//    targetLlvmType - the LLVM type through which the user uses "node"
//
// Return Value:
//    The normalized value, of "targetLlvmType" type.
//
Value* Llvm::consumeValue(GenTree* node, Type* targetLlvmType)
{
    Value* nodeValue = getGenTreeValue(node);
    Value* finalValue = nodeValue;

    if (nodeValue->getType() != targetLlvmType)
    {
        // int to pointer type (TODO-LLVM: WASM64: use POINTER_BITs when set correctly, also below for getInt32Ty)
        if (nodeValue->getType() == Type::getInt32Ty(_llvmContext) && targetLlvmType->isPointerTy())
        {
            return _builder.CreateIntToPtr(nodeValue, targetLlvmType);
        }

        // pointer to ints
        if (nodeValue->getType()->isPointerTy() && targetLlvmType == Type::getInt32Ty(_llvmContext))
        {
            return _builder.CreatePtrToInt(nodeValue, Type::getInt32Ty(_llvmContext));
        }

        // i32* e.g symbols, to i8*
        if (nodeValue->getType()->isPointerTy() && targetLlvmType->isPointerTy())
        {
            return _builder.CreateBitCast(nodeValue, targetLlvmType);
        }

        // int and smaller int conversions
        assert(targetLlvmType->isIntegerTy() && nodeValue->getType()->isIntegerTy() &&
               nodeValue->getType()->getPrimitiveSizeInBits() <= 32 && targetLlvmType->getPrimitiveSizeInBits() <= 32);
        if (nodeValue->getType()->getPrimitiveSizeInBits() < targetLlvmType->getPrimitiveSizeInBits())
        {
            // Upcast.
            if (varTypeIsSmall(node))
            {
                finalValue = varTypeIsSigned(node) ? _builder.CreateSExt(nodeValue, targetLlvmType)
                                                   : _builder.CreateZExt(nodeValue, targetLlvmType);
            }
            else
            {
                // This is the special case for relops. Ordinary codegen "just knows" they need zero-extension.
                assert(nodeValue->getType() == Type::getInt1Ty(_llvmContext));
                finalValue = _builder.CreateZExt(nodeValue, targetLlvmType);
            }
        }
        else
        {
            // Truncate.
            finalValue = _builder.CreateTrunc(nodeValue, targetLlvmType);
        }
    }

    return finalValue;
}

Function* Llvm::getOrCreateLlvmFunction(const char* symbolName, GenTreeCall* call)
{
    Function* llvmFunc = _module->getFunction(symbolName);

    if (llvmFunc == nullptr)
    {
        // assume ExternalLinkage, if the function is defined in the clrjit module, then it is replaced and an
        // extern added to the Ilc module
        llvmFunc =
            Function::Create(createFunctionTypeForCall(call), Function::ExternalLinkage, 0U, symbolName, _module);
    }
    return llvmFunc;
}

llvm::Value* Llvm::buildUserFuncCall(GenTreeCall* call)
{
    llvm::FunctionCallee llvmFuncCallee;

    if (call->gtCallType == CT_USER_FUNC)
    {
        if (call->IsVirtualVtable())
        {
            FunctionType* functionType = createFunctionTypeForCall(call);

            Value* funcPtr = castIfNecessary(getGenTreeValue(call->gtControlExpr), functionType->getPointerTo());

            llvmFuncCallee = {functionType, funcPtr};
        }
        else
        {
            const char* symbolName = (*_getMangledSymbolName)(_thisPtr, call->gtEntryPoint.handle);

            (*_addCodeReloc)(_thisPtr, call->gtEntryPoint.handle);
            Function* llvmFunc = getOrCreateLlvmFunction(symbolName, call);

            llvmFuncCallee = llvmFunc;
        }
    }

    std::vector<llvm::Value*> argVec = std::vector<llvm::Value*>();

    GenTreePutArgType* lastArg = nullptr;
    for (GenTreeCall::Use& use : call->Args())
    {
        lastArg = use.GetNode()->AsPutArgType();
        argVec.push_back(consumeValue(lastArg->gtGetOp1(), getLlvmTypeForCorInfoType(lastArg->GetCorInfoType(), lastArg->GetClsHnd())));
    }

    Value* llvmCall = _builder.CreateCall(llvmFuncCallee, ArrayRef<Value*>(argVec));
    return mapGenTreeToValue(call, llvmCall);
}

FunctionType* Llvm::buildHelperLlvmFunctionType(GenTreeCall* call, bool withShadowStack)
{
    Type* retLlvmType = getLlvmTypeForVarType(call->TypeGet());
    std::vector<llvm::Type*> argVec;

    if (withShadowStack)
    {
        argVec.push_back(Type::getInt8PtrTy(_llvmContext));
    }

    for (GenTreeCall::Use& use : call->Args())
    {
        Type* argLlvmType = getLlvmTypeForVarType(use.GetNode()->TypeGet());
        argVec.push_back(argLlvmType);
    }

    return FunctionType::get(retLlvmType, ArrayRef<llvm::Type*>(argVec), false);
}

bool Llvm::helperRequiresShadowStack(CORINFO_METHOD_HANDLE corinfoMethodHnd)
{
    //TODO-LLVM: is there a better way to identify managed helpers?
    //Probably want to lower the math helpers to ordinary GT_CASTs and
    //handle in the LLVM (as does ILToLLVMImporter) to avoid this overhead
    return corinfoMethodHnd == _compiler->eeFindHelper(CORINFO_HELP_TYPEHANDLE_TO_RUNTIMETYPEHANDLE) ||
           corinfoMethodHnd == _compiler->eeFindHelper(CORINFO_HELP_GVMLOOKUP_FOR_SLOT) ||
           corinfoMethodHnd == _compiler->eeFindHelper(CORINFO_HELP_DBL2INT_OVF) ||
           corinfoMethodHnd == _compiler->eeFindHelper(CORINFO_HELP_DBL2LNG_OVF) ||
           corinfoMethodHnd == _compiler->eeFindHelper(CORINFO_HELP_DBL2UINT_OVF) ||
           corinfoMethodHnd == _compiler->eeFindHelper(CORINFO_HELP_DBL2ULNG_OVF);
}

void Llvm::buildHelperFuncCall(GenTreeCall* call)
{
    if (call->gtCallMethHnd == _compiler->eeFindHelper(CORINFO_HELP_READYTORUN_GENERIC_HANDLE) ||
        call->gtCallMethHnd == _compiler->eeFindHelper(CORINFO_HELP_READYTORUN_GENERIC_STATIC_BASE) ||
        call->gtCallMethHnd == _compiler->eeFindHelper(CORINFO_HELP_GVMLOOKUP_FOR_SLOT) || /* generates an extra parameter in the signature */
        call->gtCallMethHnd == _compiler->eeFindHelper(CORINFO_HELP_READYTORUN_DELEGATE_CTOR))
    {
        // TODO-LLVM
        failFunctionCompilation();
    }

    if (call->gtCallMethHnd == _compiler->eeFindHelper(CORINFO_HELP_READYTORUN_STATIC_BASE))
    {
        const char* symbolName = (*_getMangledSymbolName)(_thisPtr, call->gtEntryPoint.handle);
        Function* llvmFunc = _module->getFunction(symbolName);
        if (llvmFunc == nullptr)
        {
            llvmFunc = Function::Create(buildHelperLlvmFunctionType(call, true), Function::ExternalLinkage, 0U, symbolName, _module); // TODO: ExternalLinkage forced as defined in ILC module
        }

        // replacement for _info.compCompHnd->recordRelocation(nullptr, gtCall->gtEntryPoint.handle, IMAGE_REL_BASED_REL32);
        (*_addCodeReloc)(_thisPtr, call->gtEntryPoint.handle);

        mapGenTreeToValue(call, _builder.CreateCall(llvmFunc, getShadowStackForCallee()));
        return;
    }
    else
    {
        fgArgInfo* argInfo = call->fgArgInfo;
        unsigned int argCount = argInfo->ArgCount();
        fgArgTabEntry** argTable = argInfo->ArgTable();
        std::vector<OperandArgNum> sortedArgs = std::vector<OperandArgNum>(argCount);
        OperandArgNum* sortedData = sortedArgs.data();
        bool requiresShadowStack = helperRequiresShadowStack(call->gtCallMethHnd);

        //TODO-LLVM: refactor calling code with user calls.
        for (unsigned i = 0; i < argCount; i++)
        {
            fgArgTabEntry* curArgTabEntry = argTable[i];
            unsigned int   argNum = curArgTabEntry->argNum;
            OperandArgNum  opAndArg = { argNum, curArgTabEntry->GetNode() };
            sortedData[argNum] = opAndArg;
        }

        void* pAddr = nullptr;

        CorInfoHelpFunc helperNum = _compiler->eeGetHelperNum(call->gtCallMethHnd);
        void* addr = _compiler->compGetHelperFtn(helperNum, &pAddr);
        const char* symbolName = (*_getMangledSymbolName)(_thisPtr, addr);
        Function* llvmFunc = _module->getFunction(symbolName);
        if (llvmFunc == nullptr)
        {
            llvmFunc = Function::Create(buildHelperLlvmFunctionType(call, requiresShadowStack), Function::ExternalLinkage, 0U, symbolName, _module);
        }

        (*_addCodeReloc)(_thisPtr, addr);

        std::vector<llvm::Value*> argVec;
        unsigned argIx = 0;

        Value* shadowStackForCallee = getShadowStackForCallee();
        if (requiresShadowStack)
        {
            argVec.push_back(shadowStackForCallee);
            argIx++;
        }
        else
        {
            // we may come back into managed from the unmanaged call so store the shadowstack
            _builder.CreateStore(shadowStackForCallee, getOrCreateExternalSymbol("t_pShadowStackTop", Type::getInt8PtrTy(_llvmContext)));
        }

        for (OperandArgNum opAndArg : sortedArgs)
        {
            if ((opAndArg.operand->gtOper == GT_CNS_INT) && opAndArg.operand->IsIconHandle())
            {
                void* iconValue = (void*)(opAndArg.operand->AsIntCon()->IconValue());
                const char* methodTableName = (*_getMangledSymbolName)(_thisPtr, iconValue);
                (*_addCodeReloc)(_thisPtr, iconValue);
                argVec.push_back(castIfNecessary(_builder.CreateLoad(castIfNecessary(getOrCreateExternalSymbol(methodTableName), Type::getInt32PtrTy(_llvmContext)->getPointerTo())), llvmFunc->getArg(argIx)->getType()));
            }
            else
            {
                argVec.push_back(consumeValue(opAndArg.operand, llvmFunc->getArg(argIx)->getType()));
            }
            argIx++;
        }
        // TODO-LLVM: If the block has a handler, this will need to be an invoke.  E.g. create a CallOrInvoke as per ILToLLVMImporter
        mapGenTreeToValue(call, _builder.CreateCall(llvmFunc, llvm::ArrayRef<Value*>(argVec)));
        if (call->gtCallMethHnd == _compiler->eeFindHelper(CORINFO_HELP_THROW))
        {
            _builder.CreateUnreachable();
        }
    }
}

void Llvm::buildCall(GenTree* node)
{
    GenTreeCall* call = node->AsCall();
    if (call->gtCallType == CT_HELPER)
    {
        buildHelperFuncCall(call);
    }
<<<<<<< HEAD
    else if ((call->gtCallType == CT_USER_FUNC || call->gtCallType == CT_INDIRECT) && !call->IsVirtualStub() /* TODO: Virtual stub not implemented */)
=======
    else if ((call->gtCallType == CT_USER_FUNC) && !call->IsVirtualStub() /* TODO: Virtual stub not implemented */)
>>>>>>> ea61843f
    {
        buildUserFuncCall(call);
    }
    else
    {
        failFunctionCompilation();
    }
}

void Llvm::buildCast(GenTreeCast* cast)
{
    var_types castToType = cast->CastToType();
    if (castToType == TYP_BOOL && cast->TypeIs(TYP_INT) && cast->CastOp()->TypeIs(TYP_INT))
    {
        Value* intValue = _builder.CreateZExt(getGenTreeValue(cast->CastOp()), getLlvmTypeForVarType(TYP_INT));
        mapGenTreeToValue(cast, intValue); // nothing to do except map the source value to the destination GenTree
    }
    else if (castToType == TYP_DOUBLE && cast->CastOp()->TypeIs(TYP_FLOAT))
    {
        mapGenTreeToValue(cast, _builder.CreateFPCast(getGenTreeValue(cast->CastOp()), getLlvmTypeForVarType(TYP_DOUBLE)));
    }
    else if (cast->TypeIs(TYP_LONG) && genActualTypeIsInt(cast->CastOp()))
    {
        // Cast pointer to int if necessary.  TODO-LLVM: candidate for lowering?
        Value* sourceValue = castIfNecessary(getGenTreeValue(cast->CastOp()), getLlvmTypeForVarType(cast->CastOp()->TypeGet()));

        mapGenTreeToValue(cast,
            cast->IsUnsigned()
            ? _builder.CreateZExt(sourceValue, getLlvmTypeForVarType(cast->CastToType()))
            : _builder.CreateSExt(sourceValue, getLlvmTypeForVarType(cast->CastToType())));
    }
    else if (cast->TypeIs(TYP_INT, TYP_LONG) && cast->CastOp()->TypeIs(TYP_FLOAT, TYP_DOUBLE))
    {
        mapGenTreeToValue(cast,
            cast->IsUnsigned()
                ? _builder.CreateFPToUI(getGenTreeValue(cast->CastOp()), getLlvmTypeForVarType(cast->CastToType()))
                : _builder.CreateFPToSI(getGenTreeValue(cast->CastOp()), getLlvmTypeForVarType(cast->CastToType())));
    }
    else
    {
        // TODO: other casts
        failFunctionCompilation();
    }
}

void Llvm::buildCnsDouble(GenTreeDblCon* node)
{
    if (node->TypeIs(TYP_DOUBLE))
    {
        mapGenTreeToValue(node, llvm::ConstantFP::get(Type::getDoubleTy(_llvmContext), node->gtDconVal));
    }
    else
    {
        assert(node->TypeIs(TYP_FLOAT));
        mapGenTreeToValue(node, llvm::ConstantFP::get(Type::getFloatTy(_llvmContext), node->gtDconVal));
    }
}

void Llvm::buildCnsInt(GenTree* node)
{
    if (node->gtType == TYP_INT)
    {
        mapGenTreeToValue(node, _builder.getInt32(node->AsIntCon()->IconValue()));
        return;
    }
    if (node->gtType == TYP_REF)
    {
        ssize_t intCon = node->AsIntCon()->gtIconVal;
        if (node->IsIconHandle(GTF_ICON_STR_HDL))
        {
            const char* symbolName = (*_getMangledSymbolName)(_thisPtr, (void *)(node->AsIntCon()->IconValue()));
            (*_addCodeReloc)(_thisPtr, (void*)node->AsIntCon()->IconValue());
            mapGenTreeToValue(node, _builder.CreateLoad(getOrCreateExternalSymbol(symbolName)));
            return;
        }
        // TODO: delete this check, just handling string constants and null ptr stores for now, other TYP_REFs not implemented yet
        if (intCon != 0)
        {
            failFunctionCompilation();
        }

        mapGenTreeToValue(node, _builder.CreateIntToPtr(_builder.getInt32(intCon), Type::getInt8PtrTy(_llvmContext))); // TODO: wasm64
        return;
    }
    failFunctionCompilation();
}

void Llvm::buildInd(GenTree* node, Value* ptr)
{
    // cast the pointer to create the correct load instructions
    mapGenTreeToValue(node, _builder.CreateLoad(
                                 castIfNecessary(ptr,
                                     getLlvmTypeForVarType(node->TypeGet())->getPointerTo())));
}

Value* Llvm::buildJTrue(GenTree* node, Value* opValue)
{
    return _builder.CreateCondBr(opValue, getLLVMBasicBlockForBlock(_currentBlock->bbJumpDest), getLLVMBasicBlockForBlock(_currentBlock->bbNext));
}

void Llvm::buildCmp(GenTree* node, Value* op1, Value* op2)
{
    llvm::CmpInst::Predicate llvmPredicate;

    bool isIntOrPtr = op1->getType()->isIntOrPtrTy();
    switch (node->OperGet())
    {
        case GT_EQ:
            llvmPredicate = isIntOrPtr ? llvm::CmpInst::Predicate::ICMP_EQ : llvm::CmpInst::Predicate::FCMP_OEQ;
            break;
        case GT_NE:
            llvmPredicate = isIntOrPtr ? llvm::CmpInst::Predicate::ICMP_NE : llvm::CmpInst::Predicate::FCMP_ONE;
            break;
        case GT_LE:
            llvmPredicate = isIntOrPtr ? (node->IsUnsigned() ? llvm::CmpInst::Predicate::ICMP_ULE : llvm::CmpInst::Predicate::ICMP_SLE)
                : llvm::CmpInst::Predicate::FCMP_OLE;
            break;
        case GT_LT:
            llvmPredicate = isIntOrPtr ? (node->IsUnsigned() ? llvm::CmpInst::Predicate::ICMP_ULT : llvm::CmpInst::Predicate::ICMP_SLT)
                : llvm::CmpInst::Predicate::FCMP_OLT;
            break;
        case GT_GE:
            llvmPredicate = isIntOrPtr ? (node->IsUnsigned() ? llvm::CmpInst::Predicate::ICMP_UGE : llvm::CmpInst::Predicate::ICMP_SGE)
                : llvm::CmpInst::Predicate::FCMP_OGE;
            break;
        case GT_GT:
            llvmPredicate = isIntOrPtr ? (node->IsUnsigned() ? llvm::CmpInst::Predicate::ICMP_UGT : llvm::CmpInst::Predicate::ICMP_SGT)
                : llvm::CmpInst::Predicate::FCMP_OGT;
            break;
        default:
            failFunctionCompilation(); // TODO all genTreeOps values

    }
    // comparing refs and ints is valid LIR, but not LLVM so handle that case by converting the int to a ref
    if (op1->getType() != op2->getType())
    {
        if (op1->getType()->isPointerTy() && op2->getType()->isIntegerTy())
        {
            op2 = _builder.CreateIntToPtr(op2, op1->getType());
        }
        else if (op2->getType()->isPointerTy() && op1->getType()->isIntegerTy())
        {
            op1 = _builder.CreateIntToPtr(op1, op2->getType());
        }
        else
        {
            // TODO-LLVM: other valid LIR comparisons
            failFunctionCompilation();
        }
    }
    mapGenTreeToValue(node, _builder.CreateCmp(llvmPredicate, op1, op2));
}

// in case we haven't seen the phi args yet, create just the phi nodes and fill in the args at the end
void Llvm::buildEmptyPhi(GenTreePhi* phi)
{
    llvm::PHINode* llvmPhiNode = _builder.CreatePHI(getLlvmTypeForVarType(phi->TypeGet()), phi->NumChildren());
    _phiPairs.push_back({ phi, llvmPhiNode });
    mapGenTreeToValue(phi, llvmPhiNode);
}

void Llvm::fillPhis()
{
    for (PhiPair phiPair : _phiPairs)
    {
        llvm::PHINode* llvmPhiNode = phiPair.llvmPhiNode;

        for (GenTreePhi::Use& use : phiPair.irPhiNode->Uses())
        {
            GenTreePhiArg* phiArg = use.GetNode()->AsPhiArg();
            unsigned       lclNum = phiArg->GetLclNum();
            unsigned       ssaNum = phiArg->GetSsaNum();

            Value* localPhiArg = nullptr;
            auto iter = _localsMap->find({ lclNum, ssaNum });
            if (iter == _localsMap->end())
            {
                //TODO-LLVM: Uninitialised locals are caught here as they would fail on the equivalent assert below.
                // See https://github.com/dotnet/runtimelab/pull/1744#discussion_r757791229
                if (!(_compiler->lvaIsParameter(lclNum) && ssaNum == SsaConfig::FIRST_SSA_NUM))
                {
                    failFunctionCompilation();
                }
                // Arguments are implicitly defined on entry to the method.
                assert(_compiler->lvaIsParameter(lclNum) && ssaNum == SsaConfig::FIRST_SSA_NUM);
                LlvmArgInfo  llvmArgInfo = getLlvmArgInfoForArgIx(lclNum);
                localPhiArg = _function->getArg(llvmArgInfo.m_argIx);
            }
            else
            {
                localPhiArg = iter->second;
            }

            Value* phiRealArgValue;
            llvm::Instruction* castRequired = getCast(localPhiArg, llvmPhiNode->getType());
            if (castRequired != nullptr)
            {
                // This cast is needed when
                // 1) The phi arg real type is short and the definition is the actual longer type, e.g. for bool/int
                // 2) There is a pointer difference, e.g. i8* v i32* and perhaps different levels of indirection: i8** and i8*
                llvm::BasicBlock::iterator phiInsertPoint = _builder.GetInsertPoint();
                llvm::BasicBlock* phiBlock = _builder.GetInsertBlock();
                llvm::Instruction* predBlockTerminator = getLLVMBasicBlockForBlock(phiArg->gtPredBB)->getTerminator();

                _builder.SetInsertPoint(predBlockTerminator);
                phiRealArgValue = _builder.Insert(castRequired);
                _builder.SetInsertPoint(phiBlock, phiInsertPoint);
            }
            else
            {
                phiRealArgValue = localPhiArg;
            }
            llvmPhiNode->addIncoming(phiRealArgValue, getLLVMBasicBlockForBlock(phiArg->gtPredBB));
        }
    }
}

void Llvm::buildUnaryOperation(GenTree* node)
{
    Value* result;
    Value* op1Value = consumeValue(node->gtGetOp1(), getLlvmTypeForVarType(node->TypeGet()));

    switch (node->OperGet())
    {
        case GT_NEG:
            if (op1Value->getType()->isFloatingPointTy())
            {
                result = _builder.CreateFNeg(op1Value, "fneg");
            }
            else
            {
                result = _builder.CreateNeg(op1Value, "neg");
            }
            break;
        case GT_NOT:
            result = _builder.CreateNot(op1Value, "not");
            break;
        default:
            failFunctionCompilation();  // TODO-LLVM: other binary operators
    }
    mapGenTreeToValue(node, result);
}

void Llvm::buildBinaryOperation(GenTree* node)
{
    Value* result;
    Type*  targetType = getLlvmTypeForVarType(node->TypeGet());
    Value* op1 = consumeValue(node->gtGetOp1(), targetType);
    Value* op2 = consumeValue(node->gtGetOp2(), targetType);

    switch (node->OperGet())
    {
        case GT_AND:
            result = _builder.CreateAnd(op1, op2, "and");
            break;
        case GT_OR:
            result = _builder.CreateOr(op1, op2, "or");
            break;
        case GT_XOR:
            result = _builder.CreateXor(op1, op2, "xor");
            break;
        default:
            failFunctionCompilation();  // TODO-LLVM: other binary operaions
    }
    mapGenTreeToValue(node, result);
}

void Llvm::buildShift(GenTreeOp* node)
{
    Type*  llvmTargetType = getLlvmTypeForVarType(node->TypeGet());
    Value* numBitsToShift = consumeValue(node->gtOp2, getLlvmTypeForVarType(node->gtOp2->TypeGet()));

    // LLVM requires the operands be the same type as the shift itself.
    // Shift counts are assumed to never be negative, so we zero extend.
    if (numBitsToShift->getType()->getPrimitiveSizeInBits() < llvmTargetType->getPrimitiveSizeInBits())
    {
        numBitsToShift = _builder.CreateZExt(numBitsToShift, llvmTargetType);
    }

    Value* op1Value = consumeValue(node->gtOp1, llvmTargetType);
    Value* result;

    switch (node->OperGet())
    {
        case GT_LSH:
            result = _builder.CreateShl(op1Value, numBitsToShift, "lsh");
            break;
        case GT_RSH:
            result = _builder.CreateAShr(op1Value, numBitsToShift, "rsh");
            break;
        case GT_RSZ:
            result = _builder.CreateLShr(op1Value, numBitsToShift, "rsz");
            break;
        default:
            failFunctionCompilation();  // TODO-LLVM: other shift types
    }
    mapGenTreeToValue(node, result);
}

void Llvm::buildReturn(GenTree* node)
{
    switch (node->TypeGet())
    {
        case TYP_BOOL:
        case TYP_BYTE:
        case TYP_UBYTE:
        case TYP_SHORT:
        case TYP_USHORT:
        case TYP_INT:
        case TYP_UINT:
        case TYP_LONG:
        case TYP_ULONG:
            _builder.CreateRet(castIfNecessary(getGenTreeValue(node->gtGetOp1()), getLlvmTypeForCorInfoType(_sigInfo.retType, _sigInfo.retTypeClass)));
            return;
        case TYP_VOID:
            _builder.CreateRetVoid();
            return;
        default:
            failFunctionCompilation();
    }
}

void Llvm::importStoreInd(GenTreeStoreInd* storeIndOp)
{
    Value* address = getGenTreeValue(storeIndOp->Addr());
    Value* toStore = getGenTreeValue(storeIndOp->Data());
    if (toStore->getType()->isPointerTy() && (storeIndOp->gtFlags & GTF_IND_TGT_NOT_HEAP) == 0)
    {
        // RhpAssignRef will never reverse PInvoke, so do not need to store the shadow stack here
        _builder.CreateCall(getOrCreateRhpAssignRef(), ArrayRef<Value*>{address, castIfNecessary(toStore, Type::getInt8PtrTy(_llvmContext))});
    }
    else
    {
        castingStore(toStore, address, storeIndOp->gtType);
    }
}

Value* Llvm::localVar(GenTreeLclVar* lclVar)
{
    Value*       llvmRef;
    unsigned int lclNum = lclVar->GetLclNum();
    unsigned int ssaNum = lclVar->GetSsaNum();
    if (_localsMap->find({lclNum, ssaNum}) == _localsMap->end())
    {
        LclVarDsc* varDsc = _compiler->lvaGetDesc(lclVar);

        if (varDsc->lvLlvmArgNum != BAD_LLVM_ARG_NUM)
        {
            // TODO-LLVM: we dont handle this yet
            if (_info.compRetBuffArg != BAD_VAR_NUM)
            {
                failFunctionCompilation();
            }

            llvmRef = _function->getArg(varDsc->lvLlvmArgNum);
            _localsMap->insert({{lclNum, ssaNum}, llvmRef});
        }
        else
        {
            // unhandled scenario, local is not defined already, and is not a parameter
            failFunctionCompilation();
        }
    }
    else
    {
        llvmRef = _localsMap->at({lclNum, ssaNum});
    }

    // implicit truncating from long to int
    if (llvmRef->getType() == Type::getInt64Ty(_llvmContext) && lclVar->TypeIs(TYP_INT))
    {
        llvmRef = _builder.CreateTrunc(llvmRef, Type::getInt32Ty(_llvmContext));
    }

    mapGenTreeToValue(lclVar, llvmRef);
    return llvmRef;
}

// LLVM operations like ICmpNE return an i1, but in the IR it is expected to be an Int (i32).
/* E.g.
*                                                 /--*  t10    int
                                                  +--*  t11    int
N009 ( 30, 14) [000012] ---XG-------        t12 = *  NE        int
                                                  /--*  t12    int
N011 ( 34, 17) [000016] DA-XG-------              *  STORE_LCL_VAR int    V03 loc1
*/
Value* Llvm::zextIntIfNecessary(Value* intValue)
{
    llvm::TypeSize intSize = intValue->getType()->getPrimitiveSizeInBits();
    if (intSize < TARGET_POINTER_SIZE * 8)
    {
        return _builder.CreateIntCast(intValue, Type::getInt32Ty(_llvmContext), false);
    }
    return intValue;
}

int Llvm::getLocalOffsetAtIndex(GenTreeLclVar* lclVar)
{
    int        offset;

    LclVarDsc* varDsc = _compiler->lvaGetDesc(lclVar);
    if (canStoreLocalOnLlvmStack(varDsc))
    {
        offset = -1;
    }
    else
    {
        offset = 0;

        for (unsigned lclNum = 0; lclNum < lclVar->GetLclNum(); lclNum++)
        {
            varDsc = _compiler->lvaGetDesc(lclNum);
            if (!varDsc->lvIsParam)
            {
                CorInfoType corInfoType = toCorInfoType(varDsc->TypeGet());
                if (!canStoreLocalOnLlvmStack(varDsc))
                {
                    offset = padNextOffset(corInfoType, tryGetStructClassHandle(varDsc), offset);
                }
            }
        }
        offset = padOffset(toCorInfoType(lclVar->TypeGet()), tryGetStructClassHandle(varDsc), offset);
    }

    return offset;
}

Value* Llvm::getLocalVarAddress(GenTreeLclVar* lclVar) {
    //// TODO: 1 - need the address context logic from ILToLLVMImporter when exception blocks are implemented
    ////       2 - ILToLLVMImporter caches the gep in the prolog, this creates the gep each time which is wasteful - look to copy more of the logic from ILToLLVMImporter.LoadVarAddress
    unsigned int varOffset = getLocalOffsetAtIndex(lclVar);
    if (varOffset == -1)
    {
        // if these are used in exception handlers, then they need to be stored, for now just fail
        failFunctionCompilation();
    }
    return _builder.CreateGEP(_function->getArg(0), _builder.getInt32(varOffset), "lclVar");
}

void Llvm::storeLocalVar(GenTreeLclVar* lclVar)
{
    if (lclVar->gtFlags & GTF_VAR_DEF)
    {
        Value* valueRef = getGenTreeValue(lclVar->gtGetOp1());
        assert(valueRef != nullptr);
        // This could be done in the NE operator, but sometimes that would be needless, e.g. when followed by JTRUE
        // TODO-LLVM: As this is a zero extend widening operation, this is only valid if the small int is unsigned.  We don't know that here, so likely it would be better to
        // delete this and do the cast in the operator.  It seems likely that the cast will be a nop anyway, at least in Wasm, as Wasm does not have any number types smaller than i32
        if (valueRef->getType()->isIntegerTy())
        {
            valueRef = zextIntIfNecessary(valueRef);
        }

        LclVarDsc* varDsc = _compiler->lvaGetDesc(lclVar);

        if (varDsc->lvIsParam)
        {
            failFunctionCompilation();
        }

        SsaPair ssaPair = {lclVar->GetLclNum(), lclVar->GetSsaNum()};
        _localsMap->insert({ssaPair, valueRef });
    }
    else
    {
        failFunctionCompilation();
    }
}

void Llvm::visitNode(GenTree* node)
{
    genTreeOps oper = node->OperGet();
    switch (oper)
    {
        case GT_ADD:
            buildAdd(node, getGenTreeValue(node->AsOp()->gtOp1), getGenTreeValue(node->AsOp()->gtOp2));
            break;
        case GT_CALL:
            buildCall(node);
            break;
        case GT_CAST:
            buildCast(node->AsCast());
            break;
        case GT_CNS_DBL:
            buildCnsDouble(node->AsDblCon());
            break;
        case GT_CNS_INT:
            buildCnsInt(node);
            break;
        case GT_IL_OFFSET:
            _currentOffset = node->AsILOffset()->gtStmtILoffsx;
            _currentOffsetDiLocation = nullptr;
            break;
        case GT_IND:
            buildInd(node, getGenTreeValue(node->AsOp()->gtOp1));
            break;
        case GT_JTRUE:
            buildJTrue(node, getGenTreeValue(node->AsOp()->gtOp1));
            break;
        case GT_LCL_VAR:
            localVar(node->AsLclVar());
            break;
        case GT_LSH:
        case GT_RSH:
        case GT_RSZ:
            buildShift(node->AsOp());
            break;
        case GT_EQ:
        case GT_NE:
        case GT_LE:
        case GT_LT:
        case GT_GE:
        case GT_GT:
            buildCmp(node, getGenTreeValue(node->AsOp()->gtOp1), getGenTreeValue(node->AsOp()->gtOp2));
            break;
        case GT_NEG:
        case GT_NOT:
            buildUnaryOperation(node);
            break;
        case GT_NO_OP:
            emitDoNothingCall();
            break;
        case GT_PHI:
            buildEmptyPhi(node->AsPhi());
            break;
        case GT_PHI_ARG:
        case GT_PUTARG_TYPE:
            break;
        case GT_RETURN:
            buildReturn(node);
            break;
        case GT_STORE_LCL_VAR:
            storeLocalVar(node->AsLclVar());
            break;
        case GT_STOREIND:
            importStoreInd((GenTreeStoreInd*)node);
            break;
        case GT_AND:
        case GT_OR:
        case GT_XOR:
            buildBinaryOperation(node);
            break;
        default:
            failFunctionCompilation();
    }
}

void Llvm::startImportingBasicBlock(BasicBlock* block)
{
    _currentBlock = block;
}

void Llvm::endImportingBasicBlock(BasicBlock* block)
{
    if ((block->bbJumpKind == BBjumpKinds::BBJ_NONE) && block->bbNext != nullptr)
    {
        _builder.CreateBr(getLLVMBasicBlockForBlock(block->bbNext));
        return;
    }
    if ((block->bbJumpKind == BBjumpKinds::BBJ_ALWAYS) && block->bbJumpDest != nullptr)
    {
        _builder.CreateBr(getLLVMBasicBlockForBlock(block->bbJumpDest));
        return;
    }
    //TODO: other jump kinds
}

void Llvm::generateProlog()
{
    // create a prolog block to store arguments passed on shadow stack, TODO: other things from ILToLLVMImporter to come
    llvm::BasicBlock* prologBlock = llvm::BasicBlock::Create(_llvmContext, "Prolog", _function);
    _prologBuilder.SetInsertPoint(prologBlock);

    llvm::BasicBlock* block0 = getLLVMBasicBlockForBlock(_compiler->fgFirstBB);
    _prologBuilder.SetInsertPoint(_prologBuilder.CreateBr(block0)); // position _prologBuilder to add locals and arguments
    _builder.SetInsertPoint(block0);
}

struct DebugMetadata Llvm::getOrCreateDebugMetadata(const char* documentFileName)
{
    std::string fullPath = documentFileName;

    struct DebugMetadata debugMetadata;
    auto findResult = _debugMetadataMap.find(fullPath);
    if (findResult == _debugMetadataMap.end())
    {
        // check Unix and Windows path styles
        std::size_t botDirPos = fullPath.find_last_of("/");
        if (botDirPos == std::string::npos)
        {
            botDirPos = fullPath.find_last_of("\\");
        }
        std::string directory = ""; // is it possible there is never a directory?
        std::string fileName;
        if (botDirPos != std::string::npos)
        {
            directory = fullPath.substr(0, botDirPos);
            fileName = fullPath.substr(botDirPos + 1, fullPath.length());
        }
        else
        {
            fileName = fullPath;
        }

        _diBuilder                 = new llvm::DIBuilder(*_module);
        llvm::DIFile* fileMetadata = _diBuilder->createFile(fileName, directory);

        // TODO: get the right value for isOptimized
        llvm::DICompileUnit* compileUnit =
            _diBuilder->createCompileUnit(llvm::dwarf::DW_LANG_C /* no dotnet choices in the enum */, fileMetadata,
                                          "ILC",
                                       0 /* Optimized */, "", 1, "", llvm::DICompileUnit::DebugEmissionKind::FullDebug,
                                       0, 0, 0, llvm::DICompileUnit::DebugNameTableKind::Default, false, "");

        debugMetadata = {fileMetadata, compileUnit};
        _debugMetadataMap.insert({fullPath, debugMetadata});
    }
    else debugMetadata = findResult->second;

    return debugMetadata;
}

llvm::DILocation* Llvm::createDebugFunctionAndDiLocation(struct DebugMetadata debugMetadata, unsigned int lineNo)
{
    if (_debugFunction == nullptr)
    {
        llvm::DISubroutineType* functionMetaType = _diBuilder->createSubroutineType({} /* TODO - function parameter types*/, llvm::DINode::DIFlags::FlagZero);
        uint32_t lineNumber = _firstSequencePointLineNumber(_thisPtr);

        const char* methodName = _info.compCompHnd->getMethodName(_info.compMethodHnd, nullptr);
        _debugFunction = _diBuilder->createFunction(debugMetadata.fileMetadata, methodName,
                                                    methodName, debugMetadata.fileMetadata, lineNumber,
                                                    functionMetaType, lineNumber, llvm::DINode::DIFlags::FlagZero,
                                                    llvm::DISubprogram::DISPFlags::SPFlagDefinition |
                                                        llvm::DISubprogram::DISPFlags::SPFlagLocalToUnit);
        _function->setSubprogram(_debugFunction);
    }
    return llvm::DILocation::get(_llvmContext, lineNo, 0, _debugFunction);
}

void Llvm::startImportingNode()
{
    if (_debugMetadata.diCompileUnit != nullptr && _currentOffsetDiLocation == nullptr)
    {
        unsigned int lineNo = _getOffsetLineNumber(_thisPtr, _currentOffset);

        _currentOffsetDiLocation = createDebugFunctionAndDiLocation(_debugMetadata, lineNo);
        _builder.SetCurrentDebugLocation(_currentOffsetDiLocation);
    }
}


Llvm::Llvm(Compiler* pCompiler)
    : _compiler(pCompiler),
      _info(pCompiler->info),
      _function(nullptr),
      _builder(_llvmContext),
      _prologBuilder(_llvmContext),
      _shadowStackLclNum(BAD_VAR_NUM),
      _retAddressLclNum(BAD_VAR_NUM)
{
    _compiler->eeGetMethodSig(_info.compMethodHnd, &_sigInfo);
}

void Llvm::llvmShutdown()
{
    if (_diBuilder != nullptr)
    {
        emitDebugMetadata(_llvmContext);
    }

    std::error_code ec;

    if (_outputFileName == nullptr) return; // nothing generated

#ifdef DEBUG
    char* txtFileName = (char*)malloc(strlen(_outputFileName) + 2); // .txt is longer than .bc
    strcpy(txtFileName, _outputFileName);
    strcpy(txtFileName + strlen(_outputFileName) - 2, "txt");
    llvm::raw_fd_ostream textOutputStream(txtFileName, ec);
    _module->print(textOutputStream, (llvm::AssemblyAnnotationWriter*)NULL);
    free(txtFileName);

    // verifyModule returns true when its broken, so invert
    assert(!llvm::verifyModule(*_module, &llvm::errs()));
#endif //DEBUG

    llvm::raw_fd_ostream OS(_outputFileName, ec);
    llvm::WriteBitcodeToFile(*_module, OS);
    delete _module;
}

void Llvm::populateLlvmArgNums()
{
    if (_sigInfo.hasTypeArg())
    {
        failFunctionCompilation();
    }

    _shadowStackLclNum = _compiler->lvaGrabTemp(true DEBUGARG("shadowstack"));
    LclVarDsc* shadowStackVarDsc = _compiler->lvaGetDesc(_shadowStackLclNum);
    unsigned   nextLlvmArgNum    = 0;

    shadowStackVarDsc->lvLlvmArgNum = nextLlvmArgNum++;
    shadowStackVarDsc->lvType    = TYP_I_IMPL;
    shadowStackVarDsc->lvCorInfoType = CORINFO_TYPE_PTR;
    shadowStackVarDsc->lvIsParam = true;

    if (needsReturnStackSlot(_sigInfo.retType, _sigInfo.retTypeClass))
    {
        _retAddressLclNum = _compiler->lvaGrabTemp(true DEBUGARG("returnslot"));
        LclVarDsc* retAddressVarDsc  = _compiler->lvaGetDesc(_retAddressLclNum);
        retAddressVarDsc->lvLlvmArgNum = nextLlvmArgNum++;
        retAddressVarDsc->lvType       = TYP_I_IMPL;
        retAddressVarDsc->lvCorInfoType = CORINFO_TYPE_PTR;
        retAddressVarDsc->lvIsParam    = true;
    }

    // TODO-LLVM: other non-standard args, generic context, outs

    CORINFO_ARG_LIST_HANDLE sigArgs = _sigInfo.args;
    unsigned firstCorInfoArgLocalNum = 0;
    if (_sigInfo.hasThis())
    {
        firstCorInfoArgLocalNum++;
    }

    if (_info.compRetBuffArg != BAD_VAR_NUM)
    {
        firstCorInfoArgLocalNum++;
    }

    for (unsigned int i = 0; i < _sigInfo.numArgs; i++, sigArgs = _info.compCompHnd->getArgNext(sigArgs))
    {
        CORINFO_CLASS_HANDLE classHnd;
        CorInfoType          corInfoType = getCorInfoTypeForArg(&_sigInfo, sigArgs, &classHnd);
        LclVarDsc*           varDsc      = _compiler->lvaGetDesc(i + firstCorInfoArgLocalNum);
        if (canStoreLocalOnLlvmStack(varDsc))
        {
            varDsc->lvLlvmArgNum  = nextLlvmArgNum++;
            varDsc->lvCorInfoType = corInfoType;
            varDsc->lvClassHnd = classHnd;
        }
    }

    _llvmArgCount = nextLlvmArgNum;
}

void Llvm::ConvertShadowStackLocalNode(GenTreeLclVarCommon* node)
{
    GenTreeLclVarCommon* lclVar = node->AsLclVarCommon();
    LclVarDsc* varDsc = _compiler->lvaGetDesc(lclVar->GetLclNum());
    genTreeOps oper = node->OperGet();
    if (!canStoreLocalOnLlvmStack(varDsc))
    {
        // TODO-LLVM: if the offset == 0, just GT_STOREIND at the shadowStack
        GenTreeIntCon* offset = _compiler->gtNewIconNode(varDsc->GetStackOffset(), TYP_I_IMPL);
        GenTreeLclVar* shadowStackLocal = _compiler->gtNewLclvNode(_shadowStackLclNum, TYP_I_IMPL);
        GenTree* lclAddress = _compiler->gtNewOperNode(GT_ADD, TYP_I_IMPL, shadowStackLocal, offset);

        genTreeOps indirOper = GT_NONE;
        GenTree* storedValue = nullptr;
        switch (node->OperGet())
        {
            case GT_STORE_LCL_VAR:
                indirOper = lclVar->TypeIs(TYP_STRUCT) ? GT_STORE_OBJ : GT_STOREIND;
                storedValue = node->AsOp()->gtGetOp1();
                break;
            case GT_LCL_VAR:
                indirOper = lclVar->TypeIs(TYP_STRUCT) ? GT_OBJ : GT_IND;
                break;
            default:
                unreached();
        }
        node->ChangeOper(indirOper);
        node->AsIndir()->SetAddr(lclAddress);
        if (GenTree::OperIsStore(indirOper))
        {
            node->gtFlags |= GTF_IND_TGT_NOT_HEAP;
            node->AsOp()->gtOp2 = storedValue;
        }
        if (GenTree::OperIsBlk(indirOper))
        {
            GenTreeBlk* blk = node->AsBlk();
            CORINFO_CLASS_HANDLE handle = varDsc->GetStructHnd();
            blk->SetLayout(_compiler->typGetObjLayout(handle));
            blk->gtBlkOpKind = GenTreeBlk::BlkOpKindInvalid;
        }
        CurrentRange().InsertBefore(node, offset, shadowStackLocal, lclAddress);
    }
}

// If the return type must be GC tracked, removes the return type
// and converts to a return slot arg, modifying the call args, and building the necessary IR
GenTreeCall::Use* Llvm::lowerCallReturn(GenTreeCall*      callNode,
                                        CORINFO_SIG_INFO* calleeSigInfo,
                                        GenTreeCall::Use* insertAfterArg)
{
    GenTreeCall::Use* lastArg = insertAfterArg;
    var_types callReturnType = callNode->TypeGet();

    // Some ctors, e.g. strings (and maybe only strings), have a return type in IR so
    // pass the call return type instead of the CORINFO_SIG_INFO return type, which is void in these cases
    if (needsReturnStackSlot(toCorInfoType(callReturnType), calleeSigInfo->retTypeClass))
    {
        // replace the "CALL ref" with a "CALL void" that takes a return address as the first argument
        GenTreeLclVar* shadowStackVar     = _compiler->gtNewLclvNode(_shadowStackLclNum, TYP_I_IMPL);
        GenTreeIntCon* offset             = _compiler->gtNewIconNode(_shadowStackLocalsSize, TYP_I_IMPL);
        GenTree*       returnValueAddress = _compiler->gtNewOperNode(GT_ADD, TYP_I_IMPL, shadowStackVar, offset);

        // create temp for the return address
        unsigned   returnTempNum    = _compiler->lvaGrabTemp(false DEBUGARG("return value address"));
        LclVarDsc* returnAddrVarDsc = _compiler->lvaGetDesc(returnTempNum);
        returnAddrVarDsc->lvType    = TYP_I_IMPL;

        GenTree*          addrStore     = _compiler->gtNewStoreLclVar(returnTempNum, returnValueAddress);
        GenTree*          returnAddrLcl = _compiler->gtNewLclvNode(returnTempNum, TYP_I_IMPL);

        GenTree* returnAddrLclAfterCall = _compiler->gtNewLclvNode(returnTempNum, TYP_I_IMPL);
        GenTree* indirNode;
        if (callReturnType == TYP_STRUCT)
        {
            indirNode    = _compiler->gtNewObjNode(calleeSigInfo->retTypeClass, returnAddrLclAfterCall);
        }
        else
        {
            indirNode = _compiler->gtNewOperNode(GT_IND, callReturnType, returnAddrLclAfterCall);
        }
        indirNode->gtFlags |= GTF_IND_TGT_NOT_HEAP; // No RhpAssignRef required
        LIR::Use callUse;
        if (CurrentRange().TryGetUse(callNode, &callUse))
        {
            callUse.ReplaceWith(_compiler, indirNode);
        }
        else
        {
            callNode->ClearUnusedValue();
        }

        GenTreePutArgType* putArg = _compiler->gtNewPutArgType(returnAddrLcl, CORINFO_TYPE_PTR, nullptr);
#if DEBUG
        putArg->SetArgNum(-2);  // -2 will represent the return arg for LLVM
#endif
        lastArg = _compiler->gtInsertNewCallArgAfter(putArg, insertAfterArg);

        callNode->gtReturnType = TYP_VOID;
        callNode->gtCorInfoType = CORINFO_TYPE_VOID;
        callNode->ChangeType(TYP_VOID);

        CurrentRange().InsertBefore(callNode, shadowStackVar, offset, returnValueAddress, addrStore);
        CurrentRange().InsertAfter(addrStore, returnAddrLcl, putArg);
        CurrentRange().InsertAfter(callNode, returnAddrLclAfterCall, indirNode);
    }
    else
    {
        callNode->gtCorInfoType = calleeSigInfo->retType;
    }

    return lastArg;
}

void Llvm::failUnsupportedCalls(GenTreeCall* callNode, CORINFO_SIG_INFO* calleeSigInfo)
{
    // we can't do these yet
    if (_isRuntimeImport(_thisPtr, callNode->gtCallMethHnd))
    {
        failFunctionCompilation();
    }

    // TODO-LLVM: not attempting to compile generic signatures with context arg via clrjit yet
    if (calleeSigInfo->hasTypeArg())
    {
        failFunctionCompilation();
    }

    // TODO-LLVM: Can we get these now we have the scanner enabled?
    if (callNode->gtCallType == CT_INDIRECT)
    {
        failFunctionCompilation();
    }

    if (callNode->gtCallArgs != nullptr)
    {
        for (GenTree* operand : callNode->Operands())
        {
            if (operand->IsArgPlaceHolderNode() || !operand->IsValue())
            {
                // Either of these situations may happen with calls.
                continue;
            }
            if (operand == callNode->gtControlExpr)
            {
                // vtable target
                continue;
            }

            fgArgTabEntry* curArgTabEntry = _compiler->gtArgEntryByNode(callNode, operand);
            regNumber      argReg         = curArgTabEntry->GetRegNum();
            if (argReg == REG_STK || curArgTabEntry->argType == TYP_BYREF) // TODO-LLVM: out and ref args
            {
                failFunctionCompilation();
            }
            if (curArgTabEntry->nonStandardArgKind == NonStandardArgKind::VirtualStubCell)
            {
                failFunctionCompilation();
            }
        }
    }
}

GenTree* Llvm::createStoreNode(var_types nodeType, GenTree* addr, GenTree* data, ClassLayout* structClassLayout)
{
    GenTree* storeNode;
    if (nodeType == TYP_STRUCT)
    {
        storeNode = new (_compiler, GT_STORE_OBJ) GenTreeObj(nodeType, addr, data, structClassLayout);
    }
    else
    {
        storeNode = new (_compiler, GT_STOREIND) GenTreeStoreInd(nodeType, addr, data);
    }
    return storeNode;
}

GenTree* Llvm::createShadowStackStoreNode(var_types nodeType, GenTree* addr, GenTree* data, ClassLayout* structClassLayout)
{
    GenTree* storeNode = createStoreNode(nodeType, addr, data, structClassLayout);
    storeNode->gtFlags |= GTF_IND_TGT_NOT_HEAP;

    return storeNode;
}

//------------------------------------------------------------------------
// lowerCallToShadowStack: Lower the call, rewriting its arguments.
//
// This method has two primary objectives:
//  1) Transfer the information about the arguments from arg info to explicit
//     PutArgType nodes, to make it easy for codegen to consume it. Also, get
//     rid of the late/non-late argument distinction, by sorting the inserted nodes
//     in the original evaluation order, matching that of them in the signature.
//  2) Rewrite arguments and the return to be stored on the shadow stack. We take
//     the arguments which need to be on the shadow stack, remove them from the call
//     arguments list, store their values on the shadow stack, at offsets calculated
//     in a simple increasing order, matching the signature. We also rewrite returns
//     that must be on the shadow stack, see "lowerCallReturn".
//
void Llvm::lowerCallToShadowStack(GenTreeCall* callNode, CORINFO_SIG_INFO* calleeSigInfo)
{
    // rewrite the args, adding shadow stack, and moving gc tracked args to the shadow stack
    unsigned shadowStackUseOffest = 0;

    fgArgInfo*                 argInfo    = callNode->fgArgInfo;
    unsigned int               argCount   = argInfo->ArgCount();
    fgArgTabEntry**            argTable   = argInfo->ArgTable();
    std::vector<OperandArgNum> sortedArgs = std::vector<OperandArgNum>(argCount);
    OperandArgNum*             sortedData = sortedArgs.data();

    GenTreeCall::Use* lastArg;
    GenTreeCall::Use* insertReturnAfter;
    GenTreeCall::Use* callThisArg = callNode->gtCallThisArg;

    callNode->ResetArgInfo();
    //callNode->gtCallThisArg = nullptr;

    // set up the callee shadowstack, creating a temp and the PUTARG
    GenTreeLclVar* shadowStackVar = _compiler->gtNewLclvNode(_shadowStackLclNum, TYP_I_IMPL);
    GenTreeIntCon* offset         = _compiler->gtNewIconNode(_shadowStackLocalsSize, TYP_I_IMPL);
    // TODO-LLVM: possible performance benefit: when _shadowStackLocalsSize == 0, then omit the GT_ADD.
    GenTree* calleeShadowStack = _compiler->gtNewOperNode(GT_ADD, TYP_I_IMPL, shadowStackVar, offset);

    GenTreePutArgType* calleeShadowStackPutArg =
        _compiler->gtNewPutArgType(calleeShadowStack, CORINFO_TYPE_PTR, NO_CLASS_HANDLE);
#ifdef DEBUG
    calleeShadowStackPutArg->SetArgNum(-1); // -1 will represent the shadowstack  arg for LLVM
#endif

    callNode->gtCallArgs     = _compiler->gtNewCallArgs(calleeShadowStackPutArg);
    lastArg                  = callNode->gtCallArgs;
    insertReturnAfter        = lastArg; // add the return slot after the shadow stack arg
    callNode->gtCallLateArgs = nullptr;

    CurrentRange().InsertBefore(callNode, shadowStackVar, offset, calleeShadowStack, calleeShadowStackPutArg);

    lastArg = lowerCallReturn(callNode, calleeSigInfo, insertReturnAfter);

    for (unsigned i = 0; i < argCount; i++)
    {
        fgArgTabEntry* curArgTabEntry = argTable[i];
        if (curArgTabEntry->nonStandardArgKind == NonStandardArgKind::VirtualStubCell)
        {
            failFunctionCompilation();
        }
        unsigned int   argNum         = curArgTabEntry->argNum;
        OperandArgNum  opAndArg       = {argNum, curArgTabEntry->GetNode()};
        sortedData[argNum]            = opAndArg;
    }

<<<<<<< HEAD
    // calculate hiddenArg number if present
=======
    // Relies on the fact all arguments not in the signature come before those that are.
>>>>>>> ea61843f
    unsigned firstSigArgIx = argCount - calleeSigInfo->numArgs;

    CORINFO_ARG_LIST_HANDLE sigArgs = calleeSigInfo->args;
    unsigned                argIx   = 0;

    for (OperandArgNum opAndArg : sortedArgs)
    {
        CORINFO_CLASS_HANDLE clsHnd      = NO_CLASS_HANDLE;
        CorInfoType          corInfoType = CORINFO_TYPE_UNDEF;

        // "this" not in sigInfo arg list
        bool isThis = callThisArg != nullptr && opAndArg.argNum == 0 && calleeSigInfo->hasThis();
        bool isSigArg = argIx >= firstSigArgIx;
        if (isSigArg)
        {
            corInfoType = getCorInfoTypeForArg(calleeSigInfo, sigArgs, &clsHnd);
        }
        else if (!isThis)
        {
            corInfoType = toCorInfoType(opAndArg.operand->TypeGet());
        }

        bool argOnShadowStack = isThis || (isSigArg && !canStoreArgOnLlvmStack(corInfoType, clsHnd));
        if (argOnShadowStack)
        {
            GenTree* lclShadowStack = _compiler->gtNewLclvNode(_shadowStackLclNum, TYP_I_IMPL);

            if (corInfoType == CORINFO_TYPE_VALUECLASS)
            {
                shadowStackUseOffest = padOffset(corInfoType, clsHnd, shadowStackUseOffest);
            }

            GenTreeIntCon* offset    = _compiler->gtNewIconNode(_shadowStackLocalsSize + shadowStackUseOffest, TYP_I_IMPL);
            GenTree*       slotAddr  = _compiler->gtNewOperNode(GT_ADD, TYP_I_IMPL, lclShadowStack, offset);
            GenTree*       storeNode =
                createShadowStackStoreNode(opAndArg.operand->TypeGet(), slotAddr, opAndArg.operand,
                                corInfoType == CORINFO_TYPE_VALUECLASS ? _compiler->typGetObjLayout(clsHnd) : nullptr);

            if (corInfoType == CORINFO_TYPE_VALUECLASS)
            {
                shadowStackUseOffest = padNextOffset(corInfoType, clsHnd, shadowStackUseOffest);
            }
            else
            {
                shadowStackUseOffest += TARGET_POINTER_SIZE;
            }

            CurrentRange().InsertBefore(callNode, lclShadowStack, offset, slotAddr, storeNode);
        }
        else
        {
            // arg on LLVM stack
            GenTreePutArgType* putArg = _compiler->gtNewPutArgType(opAndArg.operand, corInfoType, clsHnd);
#if DEBUG
            putArg->SetArgNum(opAndArg.argNum);
#endif
            lastArg = _compiler->gtInsertNewCallArgAfter(putArg, lastArg);

            CurrentRange().InsertBefore(callNode, putArg);
        }
        if (isSigArg)
        {
            sigArgs = _info.compCompHnd->getArgNext(sigArgs);
        }

        argIx++;
    }
}

void Llvm::lowerToShadowStack()
{
    for (BasicBlock* _currentBlock : _compiler->Blocks())
    {
        _currentRange = &LIR::AsRange(_currentBlock);
        for (GenTree* node : CurrentRange())
        {
            if (node->OperIs(GT_STORE_LCL_VAR, GT_LCL_VAR))
            {
                ConvertShadowStackLocalNode(node->AsLclVarCommon());
            }
            else if (node->IsCall())
            {
                GenTreeCall* callNode = node->AsCall();

                if (callNode->IsHelperCall())
                {
                    // helper calls are built differently
                    continue;
                }

                CORINFO_SIG_INFO calleeSigInfo;
                _compiler->eeGetMethodSig(callNode->gtCallMethHnd, &calleeSigInfo);

                failUnsupportedCalls(callNode, &calleeSigInfo);

                lowerCallToShadowStack(callNode, &calleeSigInfo);
            }
            else if (node->OperIs(GT_RETURN) && _retAddressLclNum != BAD_VAR_NUM)
            {
                var_types originalReturnType = node->TypeGet();
                if(node->TypeIs(TYP_VOID))
                {
                    /* TODO-LLVM: retbuf .   compHasRetBuffArg doesn't seem to have an implementation */
                    failFunctionCompilation();
                }

                LclVarDsc* retAddressVarDsc = _compiler->lvaGetDesc(_retAddressLclNum);
                retAddressVarDsc->lvIsParam = 1;
                retAddressVarDsc->lvType = TYP_I_IMPL;

                GenTreeLclVar* retAddressLocal = _compiler->gtNewLclvNode(_retAddressLclNum, TYP_I_IMPL);
                GenTree* storeNode = createShadowStackStoreNode(originalReturnType, retAddressLocal, node->AsOp()->gtGetOp1(),
                                    originalReturnType == TYP_STRUCT ? _compiler->typGetObjLayout(_sigInfo.retTypeClass) : nullptr);

                GenTreeOp* retNode = node->AsOp();
                retNode->gtOp1 = nullptr;
                node->ChangeType(TYP_VOID);

                CurrentRange().InsertBefore(node, retAddressLocal, storeNode);
            }
        }
    }
}

//------------------------------------------------------------------------
// Convert GT_STORE_LCL_VAR and GT_LCL_VAR to use the shadow stack when the local needs to be GC tracked,
// rewrite calls that returns GC types to do so via a store to a passed in address on the shadow stack.
// Likewise, store the returned value there if required.
//
void Llvm::PlaceAndConvertShadowStackLocals()
{
    populateLlvmArgNums();

    _shadowStackLocalsSize = 0;

    std::vector<LclVarDsc*> locals;
    unsigned localsParamCount = 0;

    for (unsigned lclNum = 0; lclNum < _compiler->lvaCount; lclNum++)
    {
        LclVarDsc* varDsc = _compiler->lvaGetDesc(lclNum);
        if (!canStoreLocalOnLlvmStack(varDsc))
        {
            locals.push_back(varDsc);
            if (varDsc->lvIsParam)
            {
                localsParamCount++;
                varDsc->lvIsParam = false;
            }
        }
    }

    if (_compiler->opts.OptimizationEnabled())
    {
        std::sort(locals.begin() + localsParamCount, locals.end(), [](const LclVarDsc* lhs, const LclVarDsc* rhs) { return lhs->lvRefCntWtd() > rhs->lvRefCntWtd(); });
    }

    unsigned int offset = 0;
    for (unsigned i = 0; i < locals.size(); i++)
    {
        LclVarDsc* varDsc = locals.at(i);
        CorInfoType corInfoType = toCorInfoType(varDsc->TypeGet());
        CORINFO_CLASS_HANDLE classHandle = tryGetStructClassHandle(varDsc);

        offset = padOffset(corInfoType, classHandle, offset);
        varDsc->SetStackOffset(offset);
        offset = padNextOffset(corInfoType, classHandle, offset);
    }
    _shadowStackLocalsSize = offset;

    lowerToShadowStack();
}

//------------------------------------------------------------------------
// Compile: Compile IR to LLVM, adding to the LLVM Module
//
// TODO-LLVM: A legal optimization here is to not GC-report things if we know they're not on the heap (say this is actually a local). 
void Llvm::Compile()
{
    CompAllocator allocator = _compiler->getAllocator();
    BlkToLlvmBlkVectorMap blkToLlvmBlkVectorMap(allocator);
    _blkToLlvmBlkVectorMap = &blkToLlvmBlkVectorMap;
    std::unordered_map<GenTree*, Value*> sdsuMap;
    _sdsuMap = &sdsuMap;
    _localsMap = new std::unordered_map<SsaPair, Value*, SsaPairHash>();
    const char* mangledName = (*_getMangledMethodName)(_thisPtr, _info.compMethodHnd);
    _function = _module->getFunction(mangledName);
    _debugFunction = nullptr;
    _debugMetadata.diCompileUnit = nullptr;

    if (_function == nullptr)
    {
        _function = Function::Create(getFunctionType(), Function::ExternalLinkage, 0U, mangledName,
            _module); // TODO: ExternalLinkage forced as linked from old module
    }

    // mono does this via Javascript (pal_random.js), but prefer not to introduce that dependency as it limits the ability to run out of the browser.
    // Copy the temporary workaround from the IL->LLVM generator for now.
    if (!strcmp(mangledName, "S_P_CoreLib_Interop__GetRandomBytes"))
    {
        // this would normally fill the buffer parameter, but we'll just leave the buffer as is and that will be our "random" data for now
        llvm::BasicBlock* llvmBlock = llvm::BasicBlock::Create(_llvmContext, "", _function);
        _builder.SetInsertPoint(llvmBlock);
        _builder.CreateRetVoid();
        return;
    }

    if (_compiler->opts.compDbgInfo)
    {
        const char* documentFileName = _getDocumentFileName(_thisPtr);
        if (documentFileName && *documentFileName != '\0')
        {
            _debugMetadata = getOrCreateDebugMetadata(documentFileName);
        }
    }

    generateProlog();

    for (BasicBlock* block = _compiler->fgFirstBB; block; block = block->bbNext)
    {
        startImportingBasicBlock(block);

        llvm::BasicBlock* entry = getLLVMBasicBlockForBlock(block);
        _builder.SetInsertPoint(entry);
        for (GenTree* node : LIR::AsRange(block))
        {
            startImportingNode();
            visitNode(node);
        }
        endImportingBasicBlock(block);
    }

    fillPhis();

    if (_debugFunction != nullptr)
    {
        _diBuilder->finalizeSubprogram(_debugFunction);
    }
}
#endif<|MERGE_RESOLUTION|>--- conflicted
+++ resolved
@@ -529,9 +529,6 @@
 
     for (GenTreeCall::Use& use : call->Args())
     {
-        if (use.GetNode() == call->gtControlExpr)
-            continue;
-
         GenTreePutArgType* putArg = use.GetNode()->AsPutArgType();
         argVec.push_back(getLlvmTypeForCorInfoType(putArg->GetCorInfoType(), putArg->GetClsHnd()));
     }
@@ -1058,11 +1055,7 @@
     {
         buildHelperFuncCall(call);
     }
-<<<<<<< HEAD
-    else if ((call->gtCallType == CT_USER_FUNC || call->gtCallType == CT_INDIRECT) && !call->IsVirtualStub() /* TODO: Virtual stub not implemented */)
-=======
     else if ((call->gtCallType == CT_USER_FUNC) && !call->IsVirtualStub() /* TODO: Virtual stub not implemented */)
->>>>>>> ea61843f
     {
         buildUserFuncCall(call);
     }
@@ -2025,7 +2018,7 @@
     GenTreeCall::Use* callThisArg = callNode->gtCallThisArg;
 
     callNode->ResetArgInfo();
-    //callNode->gtCallThisArg = nullptr;
+    callNode->gtCallThisArg = nullptr;
 
     // set up the callee shadowstack, creating a temp and the PUTARG
     GenTreeLclVar* shadowStackVar = _compiler->gtNewLclvNode(_shadowStackLclNum, TYP_I_IMPL);
@@ -2051,20 +2044,12 @@
     for (unsigned i = 0; i < argCount; i++)
     {
         fgArgTabEntry* curArgTabEntry = argTable[i];
-        if (curArgTabEntry->nonStandardArgKind == NonStandardArgKind::VirtualStubCell)
-        {
-            failFunctionCompilation();
-        }
         unsigned int   argNum         = curArgTabEntry->argNum;
         OperandArgNum  opAndArg       = {argNum, curArgTabEntry->GetNode()};
         sortedData[argNum]            = opAndArg;
     }
 
-<<<<<<< HEAD
-    // calculate hiddenArg number if present
-=======
     // Relies on the fact all arguments not in the signature come before those that are.
->>>>>>> ea61843f
     unsigned firstSigArgIx = argCount - calleeSigInfo->numArgs;
 
     CORINFO_ARG_LIST_HANDLE sigArgs = calleeSigInfo->args;
