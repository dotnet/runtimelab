--- conflicted
+++ resolved
@@ -2481,15 +2481,7 @@
     lowerToShadowStack();
 }
 
-<<<<<<< HEAD
-=======
-static bool placeLocalInAlloca(LclVarDsc* varDsc)
-{
     assert(canStoreLocalOnLlvmStack(varDsc) && (_compiler->fgSsaPassesCompleted >= 1));
-    return !varDsc->lvInSsa;
-}
-
->>>>>>> ea196aa6
 void Llvm::createAllocasForLocalsWithAddrOp()
 {
     m_allocas = std::vector<Value*>(_compiler->lvaCount, nullptr);
