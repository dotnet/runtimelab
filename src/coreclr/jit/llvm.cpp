// Licensed to the .NET Foundation under one or more agreements.
// The .NET Foundation licenses this file to you under the MIT license.

#ifdef TARGET_WASM
#include <string.h>
#include "alloc.h"
#include "compiler.h"
#include "block.h"
#include "gentree.h"
#pragma warning (disable: 4702)
#include "llvm.h"
#include "llvm/ADT/StringRef.h"
#include "llvm/IR/LLVMContext.h"
#include "llvm/IR/Module.h"
#include "llvm/Bitcode/BitcodeWriter.h"
#include "llvm/IR/DIBuilder.h"
#include "llvm/BinaryFormat/Dwarf.h"
#include "llvm/IR/Verifier.h"
#pragma warning (error: 4702)

using llvm::Function;
using llvm::FunctionType;
using llvm::LLVMContext;
using llvm::ArrayRef;
using llvm::Module;


// TODO: We should create a Static... class to manage the statics and their lifetimes
static Module*          _module    = nullptr;
static llvm::DIBuilder* _diBuilder = nullptr;
static LLVMContext _llvmContext;

static Function* _nullCheckFunction = nullptr;

static void* _thisPtr; // TODO: workaround for not changing the JIT/EE interface.  As this is static, it will probably fail if multithreaded compilation is attempted
static const char* (*_getMangledMethodName)(void*, CORINFO_METHOD_STRUCT_*);
static const char* (*_getMangledSymbolName)(void*, void*);
static const char* (*_getMangledSymbolNameFromHelperTarget)(void*, void*);
static const char* (*_getTypeName)(void*, CORINFO_CLASS_HANDLE);
static const char* (*_addCodeReloc)(void*, void*);
static const uint32_t (*_isRuntimeImport)(void*, CORINFO_METHOD_STRUCT_*);
static const char* (*_getDocumentFileName)(void*);
static const uint32_t (*_firstSequencePointLineNumber)(void*);
static const uint32_t (*_getOffsetLineNumber)(void*, unsigned int ilOffset);
static const uint32_t (*_structIsWrappedPrimitive)(void*, CORINFO_CLASS_STRUCT_*, CorInfoType);
static const uint32_t (*_padOffset)(void*, CORINFO_CLASS_STRUCT_*, unsigned);
static const CorInfoTypeWithMod (*_getArgTypeIncludingParameterized)(void*, CORINFO_SIG_INFO*, CORINFO_ARG_LIST_HANDLE, CORINFO_CLASS_HANDLE*);
static const CorInfoTypeWithMod (*_getParameterType)(void*, CORINFO_CLASS_HANDLE, CORINFO_CLASS_HANDLE*);
static const TypeDescriptor (*_getTypeDescriptor)(void*, CORINFO_CLASS_HANDLE);
static CORINFO_METHOD_HANDLE (*_getCompilerHelpersMethodHandle)(void*, const char*, const char*);

static char*                              _outputFileName;
static Function*                          _doNothingFunction;

static std::unordered_map<CORINFO_CLASS_HANDLE, Type*>* _llvmStructs = new std::unordered_map<CORINFO_CLASS_HANDLE, Type*>();
static std::unordered_map<CORINFO_CLASS_HANDLE, StructDesc*>* _structDescMap = new std::unordered_map<CORINFO_CLASS_HANDLE, StructDesc*>();

extern "C" DLLEXPORT void registerLlvmCallbacks(void*       thisPtr,
                                                const char* outputFileName,
                                                const char* triple,
                                                const char* dataLayout,
                                                const char* (*getMangledMethodNamePtr)(void*, CORINFO_METHOD_STRUCT_*),
                                                const char* (*getMangledSymbolNamePtr)(void*, void*),
                                                const char* (*getMangledSymbolNameFromHelperTargetPtr)(void*, void*),
                                                const char* (*getTypeName)(void*, CORINFO_CLASS_HANDLE),
                                                const char* (*addCodeRelocPtr)(void*, void*),
                                                const uint32_t (*isRuntimeImport)(void*, CORINFO_METHOD_STRUCT_*),
                                                const char* (*getDocumentFileName)(void*),
                                                const uint32_t (*firstSequencePointLineNumber)(void*),
                                                const uint32_t (*getOffsetLineNumber)(void*, unsigned int),
                                                const uint32_t(*structIsWrappedPrimitive)(void*, CORINFO_CLASS_STRUCT_*, CorInfoType),
                                                const uint32_t(*padOffset)(void*, CORINFO_CLASS_STRUCT_*, unsigned),
                                                const CorInfoTypeWithMod(*getArgTypeIncludingParameterized)(void*, CORINFO_SIG_INFO*, CORINFO_ARG_LIST_HANDLE, CORINFO_CLASS_HANDLE*),
                                                const CorInfoTypeWithMod(*getParameterType)(void*, CORINFO_CLASS_HANDLE, CORINFO_CLASS_HANDLE*),
                                                const TypeDescriptor(*getTypeDescriptor)(void*, CORINFO_CLASS_HANDLE),
                                                CORINFO_METHOD_HANDLE (*getCompilerHelpersMethodHandle)(void*, const char*, const char*))
{
    _thisPtr = thisPtr;
    _getMangledMethodName         = getMangledMethodNamePtr;
    _getMangledSymbolName         = getMangledSymbolNamePtr;
    _getMangledSymbolNameFromHelperTarget = getMangledSymbolNameFromHelperTargetPtr;
    _getTypeName                  = getTypeName;
    _addCodeReloc                 = addCodeRelocPtr;
    _isRuntimeImport              = isRuntimeImport;
    _getDocumentFileName          = getDocumentFileName;
    _firstSequencePointLineNumber = firstSequencePointLineNumber;
    _getOffsetLineNumber          = getOffsetLineNumber;
    _structIsWrappedPrimitive     = structIsWrappedPrimitive;
    _padOffset = padOffset;
    _getArgTypeIncludingParameterized = getArgTypeIncludingParameterized;
    _getParameterType             = getParameterType;
    _getTypeDescriptor            = getTypeDescriptor;
    _getCompilerHelpersMethodHandle = getCompilerHelpersMethodHandle;

    if (_module == nullptr) // registerLlvmCallbacks is called for each method to compile, but must only created the module once.  Better perhaps to split this into 2 calls.
    {
        _module = new Module(llvm::StringRef("netscripten-clrjit"), _llvmContext);
        _module->setTargetTriple(triple);
        _module->setDataLayout(dataLayout);
        _outputFileName = (char*)malloc(strlen(outputFileName) + 7);
        strcpy(_outputFileName, "1.txt"); // ??? without this _outputFileName is corrupted
        strcpy(_outputFileName, outputFileName);
        strcpy(_outputFileName + strlen(_outputFileName) - 3, "clrjit"); // use different module output name for now, TODO: delete if old LLVM gen does not create a module
        strcat(_outputFileName, ".bc");
    }
}

GCInfo* Llvm::getGCInfo()
{
    if (_gcInfo == nullptr)
    {
        _gcInfo = new (_compiler->getAllocator(CMK_GC)) GCInfo(_compiler);
    }
    return _gcInfo;
}

void emitDebugMetadata(LLVMContext& context)
{
    _module->addModuleFlag(llvm::Module::Warning, "Dwarf Version", 4);
    _module->addModuleFlag(llvm::Module::Warning, "Debug Info Version", 3);
    _diBuilder->finalize();
}

[[noreturn]] void Llvm::failFunctionCompilation()
{
    if (_function != nullptr)
    {
        _function->deleteBody();
    }
    fatal(CORJIT_SKIPPED);
}

Value* Llvm::mapGenTreeToValue(GenTree* genTree, Value* valueRef)
{
    if (_sdsuMap->find(genTree) != _sdsuMap->end())
    {
        fatal(CorJitResult::CORJIT_INTERNALERROR);
    }
    _sdsuMap->insert({genTree, valueRef});
    return valueRef;
}

Value* Llvm::getGenTreeValue(GenTree* op)
{
    Value* mapValue = _sdsuMap->at(op);

    assert(mapValue != nullptr);

    return mapValue;
}

// maintains compatiblity with the IL->LLVM generation.  TODO-LLVM, when IL generation is no more, see if we can remove this unwrapping
bool structIsWrappedPrimitive(CORINFO_CLASS_HANDLE classHnd, CorInfoType primitiveType)
{
    return (*_structIsWrappedPrimitive)(_thisPtr, classHnd, primitiveType);
}

void addPaddingFields(unsigned paddingSize, std::vector<Type*>& llvmFields)
{
    unsigned numInts = paddingSize / 4;
    unsigned numBytes = paddingSize - numInts * 4;
    for (unsigned i = 0; i < numInts; i++)
    {
        llvmFields.push_back(Type::getInt32Ty(_llvmContext));
    }
    for (unsigned i = 0; i < numBytes; i++)
    {
        llvmFields.push_back(Type::getInt8Ty(_llvmContext));
    }
}

unsigned getWellKnownTypeSize(CorInfoType corInfoType)
{
    return genTypeSize(JITtype2varType(corInfoType));
}

unsigned Llvm::getElementSize(CORINFO_CLASS_HANDLE classHandle, CorInfoType corInfoType)
{
    if (classHandle != NO_CLASS_HANDLE)
    {
        return _info.compCompHnd->getClassSize(classHandle);
    }
    return getWellKnownTypeSize(corInfoType);
}

StructDesc* Llvm::getStructDesc(CORINFO_CLASS_HANDLE structHandle)
{
    if (_structDescMap->find(structHandle) == _structDescMap->end())
    {
        TypeDescriptor structTypeDescriptor = _getTypeDescriptor(_thisPtr, structHandle);
        unsigned structSize                 = _info.compCompHnd->getClassSize(structHandle); // TODO-LLVM: add to TypeDescriptor?

        std::vector<CORINFO_FIELD_HANDLE> sparseFields = std::vector<CORINFO_FIELD_HANDLE>(structSize);
        std::vector<unsigned> sparseFieldSizes = std::vector<unsigned>(structSize);

        for (unsigned i = 0; i < structSize; i++)
            sparseFields[i] = nullptr;

        // determine the largest field for unions, and get fields in order of offset
        for (unsigned i = 0; i < structTypeDescriptor.getFieldCount(); i++)
        {
            CORINFO_FIELD_HANDLE fieldHandle = structTypeDescriptor.getField(i);
            unsigned             fldOffset   = _info.compCompHnd->getFieldOffset(fieldHandle);

            assert(fldOffset < structSize);

            CORINFO_CLASS_HANDLE fieldClass;
            CorInfoType corInfoType = _info.compCompHnd->getFieldType(fieldHandle, &fieldClass);

            unsigned fieldSize = getElementSize(fieldClass, corInfoType);

            // store the biggest field at the offset for unions
            if (sparseFields[fldOffset] == nullptr || fieldSize > sparseFieldSizes[fldOffset])
            {
                sparseFields[fldOffset] = fieldHandle;
                sparseFieldSizes[fldOffset] = fieldSize;
            }
        }

        // count the struct fields after replacing fields with equal offsets
        unsigned fieldCount = 0;
        unsigned i          = 0;
        while(i < structSize)
        {
            if (sparseFields[i] != nullptr)
            {
                fieldCount++;
                // clear out any fields that are covered by this field
                for (unsigned j = 1; j < sparseFieldSizes[i]; j++)
                {
                    sparseFields[i + j] = nullptr;
                }
                i += sparseFieldSizes[i];
            }
            else
            {
                i++;
            }
        }

        FieldDesc*  fields     = new FieldDesc[fieldCount];
        StructDesc* structDesc = new StructDesc(fieldCount, fields, structTypeDescriptor.hasSignificantPadding());

        unsigned fieldIx = 0;
        for (unsigned fldOffset = 0; fldOffset < structSize; fldOffset++)
        {
            if (sparseFields[fldOffset] == nullptr)
            {
                continue;
            }

            CORINFO_FIELD_HANDLE fieldHandle = sparseFields[fldOffset];
            CORINFO_CLASS_HANDLE fieldClassHandle = NO_CLASS_HANDLE;

            const CorInfoType corInfoType = _info.compCompHnd->getFieldType(fieldHandle, &fieldClassHandle);
            fields[fieldIx] = FieldDesc(fldOffset, corInfoType, fieldClassHandle);
            fieldIx++;
        }

        _structDescMap->insert({structHandle, structDesc});
    }
    return _structDescMap->at(structHandle);
}

llvm::Type* Llvm::getLlvmTypeForStruct(ClassLayout* classLayout)
{
    return getLlvmTypeForStruct(classLayout->GetClassHandle());
}

llvm::Type* Llvm::getLlvmTypeForStruct(CORINFO_CLASS_HANDLE structHandle)
{
    if (_llvmStructs->find(structHandle) == _llvmStructs->end())
    {
        llvm::Type* llvmType;

        // LLVM thinks certain sizes of struct have a different calling convention than Clang does.
        // Treating them as ints fixes that and is more efficient in general

        unsigned structSize = _info.compCompHnd->getClassSize(structHandle);
        unsigned structAlignment = _info.compCompHnd->getClassAlignmentRequirement(structHandle);
        switch (structSize)
        {
            case 1:
                llvmType = Type::getInt8Ty(_llvmContext);
                break;
            case 2:
                if (structAlignment == 2)
                {
                    llvmType = Type::getInt16Ty(_llvmContext);
                    break;
                }
            case 4:
                if (structAlignment == 4)
                {
                    if (structIsWrappedPrimitive(structHandle, CORINFO_TYPE_FLOAT))
                    {
                        llvmType = Type::getFloatTy(_llvmContext);
                    }
                    else
                    {
                        llvmType = Type::getInt32Ty(_llvmContext);
                    }
                    break;
                }
            case 8:
                if (structAlignment == 8)
                {
                    if (structIsWrappedPrimitive(structHandle, CORINFO_TYPE_DOUBLE))
                    {
                        llvmType = Type::getDoubleTy(_llvmContext);
                    }
                    else
                    {
                        llvmType = Type::getInt64Ty(_llvmContext);
                    }
                    break;
                }

            default:
                // Forward-declare the struct in case there's a reference to it in the fields.
                // This must be a named struct or LLVM hits a stack overflow
                const char* name = _getTypeName(_thisPtr, structHandle);
                llvm::StructType* llvmStructType = llvm::StructType::create(_llvmContext, name);
                llvmType = llvmStructType;
                StructDesc* structDesc = getStructDesc(structHandle);
                unsigned    fieldCnt   = structDesc->getFieldCount();


                unsigned lastOffset = 0;
                unsigned totalSize = 0;
                std::vector<Type*> llvmFields = std::vector<Type*>();
                unsigned prevElementSize = 0;


                for (unsigned fieldIx = 0; fieldIx < fieldCnt; fieldIx++)
                {
                    FieldDesc* fieldDesc = structDesc->getFieldDesc(fieldIx);

                    // Pad to this field if necessary
                    unsigned paddingSize = fieldDesc->getFieldOffset() - lastOffset - prevElementSize;
                    if (paddingSize > 0)
                    {
                        addPaddingFields(paddingSize, llvmFields);
                        totalSize += paddingSize;
                    }

                    CorInfoType fieldCorType = fieldDesc->getCorType();
                    
                    unsigned fieldSize = getElementSize(fieldDesc->getClassHandle(), fieldCorType);

                    llvmFields.push_back(getLlvmTypeForCorInfoType(fieldCorType, fieldDesc->getClassHandle()));

                    totalSize += fieldSize;
                    lastOffset = fieldDesc->getFieldOffset();
                    prevElementSize = fieldSize;
                }

                // If explicit layout is greater than the sum of fields, add padding
                if (totalSize < structSize)
                {
                    addPaddingFields(structSize - totalSize, llvmFields);
                }

                llvmStructType->setBody(llvmFields, true);
                break;
        }
        _llvmStructs->insert({ structHandle, llvmType });
    }
    return _llvmStructs->at(structHandle);
}

//------------------------------------------------------------------------
// Returns the VM defined TypeDesc.GetParameterType() for the given type
// Intended for pointers to generate the appropriate LLVM pointer type
// E.g. "[S.P.CoreLib]Internal.Runtime.MethodTable"*
// 
llvm::Type* Llvm::getLlvmTypeForParameterType(CORINFO_CLASS_HANDLE classHnd)
{
    CORINFO_CLASS_HANDLE innerParameterHandle;
    CorInfoType parameterCorInfoType = strip(_getParameterType(_thisPtr, classHnd, &innerParameterHandle));
    if (parameterCorInfoType == CorInfoType::CORINFO_TYPE_VOID)
    {
        return Type::getInt8Ty(_llvmContext); // LLVM doesn't allow void*
    }
    return getLlvmTypeForCorInfoType(parameterCorInfoType, innerParameterHandle);
}

// Copy of logic from ILImporter.GetLLVMTypeForTypeDesc
llvm::Type* Llvm::getLlvmTypeForCorInfoType(CorInfoType corInfoType, CORINFO_CLASS_HANDLE classHnd)
{
    switch (corInfoType)
    {
        case CorInfoType::CORINFO_TYPE_VOID:
            return Type::getVoidTy(_llvmContext);

        case CorInfoType::CORINFO_TYPE_BOOL:
        case CorInfoType::CORINFO_TYPE_UBYTE:
        case CorInfoType::CORINFO_TYPE_BYTE:
            return Type::getInt8Ty(_llvmContext);

        case CorInfoType::CORINFO_TYPE_SHORT:
        case CorInfoType::CORINFO_TYPE_USHORT:
            return Type::getInt16Ty(_llvmContext);

        case CorInfoType::CORINFO_TYPE_INT:
        case CorInfoType::CORINFO_TYPE_UINT:
        case CorInfoType::CORINFO_TYPE_NATIVEINT:  // TODO: Wasm64 - what does NativeInt mean for Wasm64
            return Type::getInt32Ty(_llvmContext);

        case CorInfoType::CORINFO_TYPE_LONG:
        case CorInfoType::CORINFO_TYPE_ULONG:
            return Type::getInt64Ty(_llvmContext);

        case CorInfoType::CORINFO_TYPE_FLOAT:
            return Type::getFloatTy(_llvmContext);

        case CorInfoType::CORINFO_TYPE_DOUBLE:
            return Type::getDoubleTy(_llvmContext);

        case CorInfoType::CORINFO_TYPE_PTR:
        {
            if (classHnd == NO_CLASS_HANDLE)
            {
                return Type::getInt8Ty(_llvmContext)->getPointerTo();
            }

            return getLlvmTypeForParameterType(classHnd)->getPointerTo();
        }

        case CorInfoType::CORINFO_TYPE_BYREF:
        case CorInfoType::CORINFO_TYPE_CLASS:
            return Type::getInt8PtrTy(_llvmContext);

        case CorInfoType::CORINFO_TYPE_VALUECLASS:
            return getLlvmTypeForStruct(classHnd);

        default:
            failFunctionCompilation();
    }
}

// When looking at a sigInfo from eeGetMethodSig we have CorInfoType(s) but when looking at lclVars we have LclVarDsc or var_type(s), This method exists to allow both to map to LLVM types.
CorInfoType Llvm::toCorInfoType(var_types varType)
{
    switch (varType)
    {
        case TYP_BOOL:
            return CorInfoType::CORINFO_TYPE_BOOL;
        case TYP_BYREF:
            return CorInfoType::CORINFO_TYPE_BYREF;
        case TYP_BYTE:
            return CorInfoType::CORINFO_TYPE_BYTE;
        case TYP_UBYTE:
            return CorInfoType::CORINFO_TYPE_UBYTE;
        case TYP_LCLBLK:
            return CorInfoType::CORINFO_TYPE_VALUECLASS;
        case TYP_DOUBLE:
            return CorInfoType::CORINFO_TYPE_DOUBLE;
        case TYP_FLOAT:
            return CorInfoType::CORINFO_TYPE_FLOAT;
        case TYP_INT:
            return CorInfoType::CORINFO_TYPE_INT;
        case TYP_UINT:
            return CorInfoType::CORINFO_TYPE_UINT;
        case TYP_LONG:
            return CorInfoType::CORINFO_TYPE_LONG;
        case TYP_ULONG:
            return CorInfoType::CORINFO_TYPE_ULONG;
        case TYP_REF:
            return CorInfoType::CORINFO_TYPE_REFANY;
        case TYP_SHORT:
            return CorInfoType::CORINFO_TYPE_SHORT;
        case TYP_USHORT:
            return CorInfoType::CORINFO_TYPE_USHORT;
        case TYP_STRUCT:
            return CorInfoType::CORINFO_TYPE_VALUECLASS;
        case TYP_UNDEF:
            return CorInfoType::CORINFO_TYPE_UNDEF;
        case TYP_VOID:
            return CorInfoType::CORINFO_TYPE_VOID;
        default:
            failFunctionCompilation();
    }
}

CORINFO_CLASS_HANDLE Llvm::tryGetStructClassHandle(LclVarDsc* varDsc)
{
    return varTypeIsStruct(varDsc) ? varDsc->GetStructHnd() : NO_CLASS_HANDLE;;
}

unsigned corInfoTypeAligment(CorInfoType corInfoType)
{
    unsigned size = TARGET_POINTER_SIZE; // TODO Wasm64 aligns pointers at 4 or 8?
    switch (corInfoType)
    {
        case CORINFO_TYPE_LONG:
        case CORINFO_TYPE_ULONG:
        case CORINFO_TYPE_DOUBLE:
            size = 8;
    }
    return size;
}

unsigned int Llvm::padOffset(CorInfoType corInfoType, CORINFO_CLASS_HANDLE structClassHandle, unsigned int atOffset)
{
    unsigned int alignment;
    if (corInfoType == CORINFO_TYPE_VALUECLASS)
    {
        return _padOffset(_thisPtr, structClassHandle, atOffset);
    }

    alignment = corInfoTypeAligment(corInfoType);
    return roundUp(atOffset, alignment);
}

unsigned int Llvm::padNextOffset(CorInfoType corInfoType, CORINFO_CLASS_HANDLE structClassHandle, unsigned int atOffset)
{
    unsigned int size;
    if (corInfoType == CORINFO_TYPE_VALUECLASS)
    {
        size = getElementSize(structClassHandle, corInfoType);
    }
    else
    {
        size = corInfoTypeAligment(corInfoType);
    }
    return padOffset(corInfoType, structClassHandle, atOffset) + size;
}

/// <summary>
/// Returns true if the type can be stored on the LLVM stack
/// instead of the shadow stack in this method. This is the case
/// if it is a non-ref primitive or a struct without GC fields.
/// </summary>
bool canStoreLocalOnLlvmStack(LclVarDsc* varDsc)
{
    return !varDsc->HasGCPtr();
}

static bool canStoreArgOnLlvmStack(Compiler::Info &info, CorInfoType corInfoType, CORINFO_CLASS_HANDLE classHnd)
{
    // structs with no GC pointers can go on LLVM stack.
    if (corInfoType == CorInfoType::CORINFO_TYPE_VALUECLASS)
    {
        // Use getClassAtribs over typGetObjLayout because EETypePtr has CORINFO_FLG_GENERIC_TYPE_VARIABLE? which fails with typGetObjLayout
        uint32_t classAttribs = info.compCompHnd->getClassAttribs(classHnd);

        return (classAttribs & (CORINFO_FLG_CONTAINS_GC_PTR | CORINFO_FLG_CONTAINS_STACK_PTR)) == 0;
    }

    if (corInfoType == CorInfoType::CORINFO_TYPE_BYREF || corInfoType == CorInfoType::CORINFO_TYPE_CLASS ||
        corInfoType == CorInfoType::CORINFO_TYPE_REFANY)
    {
        return false;
    }
    return true;
}

/// <summary>
/// Returns true if the method returns a type that must be kept
/// on the shadow stack
/// </summary>
bool Llvm::needsReturnStackSlot(Compiler::Info& info, CorInfoType corInfoType, CORINFO_CLASS_HANDLE classHnd)
{
    return corInfoType != CorInfoType::CORINFO_TYPE_VOID && !canStoreArgOnLlvmStack(info, corInfoType, classHnd);
}

bool Llvm::needsReturnStackSlot(Compiler* compiler, GenTreeCall* callee)
{
    CORINFO_SIG_INFO sigInfo;

    compiler->eeGetMethodSig(compiler->info.compMethodHnd, &sigInfo);

    return Llvm::needsReturnStackSlot(compiler->info, sigInfo.retType, sigInfo.retTypeClass);
}

bool Llvm::needsReturnStackSlot(CorInfoType corInfoType, CORINFO_CLASS_HANDLE classHnd)
{
    return Llvm::needsReturnStackSlot(_info, corInfoType, classHnd);
}

CorInfoType Llvm::getCorInfoTypeForArg(CORINFO_SIG_INFO* sigInfo, CORINFO_ARG_LIST_HANDLE& arg, CORINFO_CLASS_HANDLE* clsHnd)
{
    CorInfoTypeWithMod corTypeWithMod = _getArgTypeIncludingParameterized(_thisPtr, sigInfo, arg, clsHnd);
    return strip(corTypeWithMod);
}

FunctionType* Llvm::getFunctionType()
{
    // TODO-LLVM: delete this when these signatures implemented
    if (_sigInfo.hasExplicitThis() || _sigInfo.hasTypeArg())
        failFunctionCompilation();

    std::vector<llvm::Type*> argVec(_llvmArgCount);
    llvm::Type*              retLlvmType;

    for (unsigned i = 0; i < _compiler->lvaCount; i++)
    {
        LclVarDsc* varDsc = _compiler->lvaGetDesc(i);
        if (varDsc->lvIsParam)
        {
            assert(varDsc->lvLlvmArgNum != BAD_LLVM_ARG_NUM);

            argVec[varDsc->lvLlvmArgNum] = getLlvmTypeForCorInfoType(varDsc->lvCorInfoType, varDsc->lvClassHnd);
        }
    }

    retLlvmType = _retAddressLclNum == BAD_VAR_NUM
        ? getLlvmTypeForCorInfoType(_sigInfo.retType, _sigInfo.retTypeClass)
        : Type::getVoidTy(_llvmContext);

    return FunctionType::get(retLlvmType, ArrayRef<Type*>(argVec), false);
}

FunctionType* Llvm::createFunctionTypeForCall(GenTreeCall* call)
{
    llvm::Type* retLlvmType = getLlvmTypeForCorInfoType(call->gtCorInfoType, call->gtRetClsHnd);

    std::vector<llvm::Type*> argVec = std::vector<llvm::Type*>();

    for (GenTreeCall::Use& use : call->Args())
    {
        GenTreePutArgType* putArg = use.GetNode()->AsPutArgType();
        argVec.push_back(getLlvmTypeForCorInfoType(putArg->GetCorInfoType(), putArg->GetClsHnd()));
    }

    return FunctionType::get(retLlvmType, ArrayRef<Type*>(argVec), false);
}

Value* getOrCreateExternalSymbol(const char* symbolName, Type* symbolType = nullptr)
{
    if (symbolType == nullptr)
    {
        symbolType = Type::getInt32PtrTy(_llvmContext);
    }

    Value* symbol = _module->getGlobalVariable(symbolName);
    if (symbol == nullptr)
    {
        symbol = new llvm::GlobalVariable(*_module, symbolType, false, llvm::GlobalValue::LinkageTypes::ExternalLinkage, (llvm::Constant*)nullptr, symbolName);
    }
    return symbol;
}

Function* getOrCreateRhpAssignRef()
{
    Function* llvmFunc = _module->getFunction("RhpAssignRef");
    if (llvmFunc == nullptr)
    {
        llvmFunc = Function::Create(FunctionType::get(Type::getVoidTy(_llvmContext),
                                                      ArrayRef<Type*>{Type::getInt8PtrTy(_llvmContext),
                                                                      Type::getInt8PtrTy(_llvmContext)},
                                                      false),
                                    Function::ExternalLinkage, 0U, "RhpAssignRef",
                                    _module); // TODO: ExternalLinkage forced as linked from old module
    }
    return llvmFunc;
}

Function* getOrCreateRhpCheckedAssignRef()
{
    Function* llvmFunc = _module->getFunction("RhpCheckedAssignRef");
    if (llvmFunc == nullptr)
    {
        llvmFunc = Function::Create(FunctionType::get(Type::getVoidTy(_llvmContext),
                                                      ArrayRef<Type*>{Type::getInt8PtrTy(_llvmContext),
                                                                      Type::getInt8PtrTy(_llvmContext)},
                                                      false),
                                    Function::ExternalLinkage, 0U, "RhpCheckedAssignRef",
                                    _module); // TODO: ExternalLinkage forced as linked from old module
    }
    return llvmFunc;
}

Type* Llvm::getLlvmTypeForVarType(var_types type)
{
    // TODO: Fill out with missing type mappings and when all code done via clrjit, default should fail with useful
    // message
    switch (type)
    {
        case TYP_BOOL:
        case TYP_BYTE:
        case TYP_UBYTE:
            return Type::getInt8Ty(_llvmContext);
        case TYP_SHORT:
        case TYP_USHORT:
            return Type::getInt16Ty(_llvmContext);
        case TYP_INT:
        case TYP_UINT:
            return Type::getInt32Ty(_llvmContext);
        case TYP_LONG:
        case TYP_ULONG:
            return Type::getInt64Ty(_llvmContext);
        case var_types::TYP_FLOAT:
            return Type::getFloatTy(_llvmContext);
        case var_types::TYP_DOUBLE:
            return Type::getDoubleTy(_llvmContext);
        case TYP_BYREF:
        case TYP_REF:
            return Type::getInt8PtrTy(_llvmContext);
        case TYP_VOID:
            return Type::getVoidTy(_llvmContext);
        default:
            failFunctionCompilation();
    }
}

Type* Llvm::getLlvmTypeForLclVar(GenTreeLclVar* lclVar)
{
    var_types nodeType = lclVar->TypeGet();

    if (nodeType == TYP_STRUCT)
    {
        return getLlvmTypeForStruct(_compiler->lvaGetDesc(lclVar)->GetLayout());
    }
    return getLlvmTypeForVarType(nodeType);
}

llvm::Instruction* Llvm::getCast(llvm::Value* source, Type* targetType)
{
    Type* sourceType = source->getType();
    if (sourceType == targetType)
        return nullptr;

    Type::TypeID sourceTypeID = sourceType->getTypeID();
    Type::TypeID targetTypeId = targetType->getTypeID();

    if (targetTypeId == Type::TypeID::PointerTyID)
    {
        switch (sourceTypeID)
        {
            case Type::TypeID::PointerTyID:
                return new llvm::BitCastInst(source, targetType, "CastPtrToPtr");
            case Type::TypeID::IntegerTyID:
                return new llvm::IntToPtrInst(source, targetType, "CastPtrToInt");
            default:
                failFunctionCompilation();
        }
    }
    if (targetTypeId == Type::TypeID::IntegerTyID)
    {
        switch (sourceTypeID)
        {
            case Type::TypeID::PointerTyID:
                return new llvm::PtrToIntInst(source, targetType, "CastPtrToInt");
            case Type::TypeID::IntegerTyID:
                if (sourceType->getPrimitiveSizeInBits() > targetType->getPrimitiveSizeInBits())
                {
                    return new llvm::TruncInst(source, targetType, "TruncInt");
                }
                // allow just the specific case of bools being represented in LLVM as i8
                else if (sourceType == Type::getInt1Ty(_llvmContext) && targetType == Type::getInt8Ty(_llvmContext))
                {
                    return new llvm::ZExtInst(source, targetType, "BitToByte");
                }
            default:
                failFunctionCompilation();
        }
    }

    failFunctionCompilation();
}

Value* Llvm::castIfNecessary(Value* source, Type* targetType, llvm::IRBuilder<>* builder)
{
    if (builder == nullptr)
    {
        builder = &_builder;
    }

    llvm::Instruction* castInst = getCast(source, targetType);
    if (castInst == nullptr)
        return source;

    return builder->Insert(castInst);
}

Value* Llvm::castToPointerToLlvmType(Value* address, llvm::Type* llvmType)
{
    return castIfNecessary(address, llvmType->getPointerTo());
}

/// <summary>
/// Returns the llvm arg number or shadow stack offset for the corresponding local which must be loaded from an argument
/// </summary>
LlvmArgInfo Llvm::getLlvmArgInfoForArgIx(unsigned int lclNum)
{
    if (_sigInfo.hasExplicitThis() || _sigInfo.hasTypeArg())
        failFunctionCompilation();

    unsigned int llvmArgNum    = 1; // skip shadow stack arg
    bool         returnOnStack = false;

    LlvmArgInfo             llvmArgInfo = {
        -1 /* default to not an LLVM arg*/, _sigInfo.hasThis() ? TARGET_POINTER_SIZE : 0U /* this is the first pointer on
                                                                                       the shadow stack */
    };

    if (lclNum == _shadowStackLclNum)
    {
        llvmArgInfo.m_argIx             = 0;
        llvmArgInfo.m_shadowStackOffset = 0;
        return llvmArgInfo;
    }

    if (_compiler->info.compRetBuffArg != BAD_VAR_NUM)
    {
        if (lclNum == 0)
        {
            // the first IR arg is the return address, but its not in sigInfo so handle here
            llvmArgInfo.m_argIx = llvmArgNum;
            return llvmArgInfo;
        }
        lclNum--; // line up with sigArgs
    }

    if (needsReturnStackSlot(_sigInfo.retType, _sigInfo.retTypeClass))
    {
        llvmArgNum++;
    }

    // adjust lclNum for this which is not in _sigInfo.args
    unsigned thisAdjustedLclNum = _sigInfo.hasThis() ? lclNum - 1 : lclNum;

    CORINFO_ARG_LIST_HANDLE sigArgs = _sigInfo.args;

    unsigned int shadowStackOffset = llvmArgInfo.m_shadowStackOffset;

    unsigned int i = 0;
    for (; i < _sigInfo.numArgs; i++, sigArgs = _info.compCompHnd->getArgNext(sigArgs))
    {
        CORINFO_CLASS_HANDLE clsHnd;
        CorInfoType corInfoType = getCorInfoTypeForArg(&_sigInfo, sigArgs, &clsHnd);
        if (canStoreArgOnLlvmStack(_info, corInfoType, clsHnd))
        {
            if (thisAdjustedLclNum == i)
            {
                llvmArgInfo.m_argIx = llvmArgNum;
                break;
            }

            llvmArgNum++;
        }
        else
        {
            if (thisAdjustedLclNum == i)
            {
                llvmArgInfo.m_shadowStackOffset = shadowStackOffset;
                break;
            }

            shadowStackOffset += TARGET_POINTER_SIZE; // TODO size of arg, for now only handles byrefs and class types
        }
    }
    return llvmArgInfo;
}

void Llvm::emitDoNothingCall()
{
    if (_doNothingFunction == nullptr)
    {
        _doNothingFunction = Function::Create(FunctionType::get(Type::getVoidTy(_llvmContext), ArrayRef<Type*>(), false), Function::ExternalLinkage, 0U, "llvm.donothing", _module);
    }
    _builder.CreateCall(_doNothingFunction);
}

void Llvm::buildAdd(GenTree* node, Value* op1, Value* op2)
{
    Type* op1Type = op1->getType();
    if (op1Type->isPointerTy() && op2->getType()->isIntegerTy())
    {
        // GEPs scale indices, bitcasting to i8* makes them equivalent to the raw offsets we have in IR
        mapGenTreeToValue(node, _builder.CreateGEP(castIfNecessary(op1, Type::getInt8PtrTy(_llvmContext)), op2));
    }
    else if (op1Type->isIntegerTy() && op2->getType() == op1Type)
    {
        mapGenTreeToValue(node, _builder.CreateAdd(op1, op2));
    }
    else
    {
        // unsupported add type combination
        failFunctionCompilation();
    }
}

void Llvm::buildDiv(GenTree* node)
{
    Type* targetType = getLlvmTypeForVarType(node->TypeGet());
    Value* dividendValue = consumeValue(node->gtGetOp1(), targetType);
    Value* divisorValue  = consumeValue(node->gtGetOp2(), targetType);
    Value* resultValue   = nullptr;
    // TODO-LLVM: exception handling.  Div by 0 and INT32/64_MIN / -1
    switch (node->TypeGet())
    {
        case TYP_FLOAT:
        case TYP_DOUBLE:
            resultValue = _builder.CreateFDiv(dividendValue, divisorValue);
            break;

        default:
            resultValue = _builder.CreateSDiv(dividendValue, divisorValue);
            break;
    }

    mapGenTreeToValue(node, resultValue);
}

unsigned int Llvm::getTotalRealLocalOffset()
{
    return _shadowStackLocalsSize;
}

unsigned int Llvm::getTotalLocalOffset()
{
    unsigned int offset = getTotalRealLocalOffset();
    return AlignUp(offset, TARGET_POINTER_SIZE);
}

llvm::Value* Llvm::getShadowStackOffest(Value* shadowStack, unsigned int offset)
{
    if (offset == 0)
    {
        return shadowStack;
    }

    return _builder.CreateGEP(shadowStack, _builder.getInt32(offset));
}

llvm::BasicBlock* Llvm::getLLVMBasicBlockForBlock(BasicBlock* block)
{
    llvm::BasicBlock* llvmBlock;
    if (_blkToLlvmBlkVectorMap->Lookup(block, &llvmBlock))
        return llvmBlock;

    llvmBlock = llvm::BasicBlock::Create(_llvmContext, "", _function);
    _blkToLlvmBlkVectorMap->Set(block, llvmBlock);
    return llvmBlock;
}

// shadow stack moved up to avoid overwriting anything on the stack in the compiling method
llvm::Value* Llvm::getShadowStackForCallee()
{
    unsigned int offset = getTotalLocalOffset();

    return offset == 0 ? _function->getArg(0) : _builder.CreateGEP(_function->getArg(0), _builder.getInt32(offset));
}

//------------------------------------------------------------------------
// consumeValue: Get the Value* "node" produces when consumed as "targetLlvmType".
//
// During codegen, we follow the "normalize on demand" convention, i. e.
// the IR nodes produce "raw" values that have exactly the types of nodes,
// preserving small types, pointers, etc. However, the user in the IR
// consumes "actual" types, and this is the method where we normalize
// to those types. We could have followed the reverse convention and
// normalized on production of "Value*"s, but we presume the "on demand"
// convention is more efficient LLVM-IR-size-wise. It allows us to avoid
// situations where we'd be upcasting only to immediately truncate, which
// would be the case for small typed arguments and relops feeding jumps,
// to name a few examples.
//
// Arguments:
//    node           - the node for which to obtain the normalized value of
//    targetLlvmType - the LLVM type through which the user uses "node"
//
// Return Value:
//    The normalized value, of "targetLlvmType" type.
//
Value* Llvm::consumeValue(GenTree* node, Type* targetLlvmType)
{
    Value* nodeValue = getGenTreeValue(node);
    Value* finalValue = nodeValue;

    if (nodeValue->getType() != targetLlvmType)
    {
        // int to pointer type (TODO-LLVM: WASM64: use POINTER_BITs when set correctly, also below for getInt32Ty)
        if (nodeValue->getType() == Type::getInt32Ty(_llvmContext) && targetLlvmType->isPointerTy())
        {
            return _builder.CreateIntToPtr(nodeValue, targetLlvmType);
        }

        // pointer to ints
        if (nodeValue->getType()->isPointerTy() && targetLlvmType == Type::getInt32Ty(_llvmContext))
        {
            return _builder.CreatePtrToInt(nodeValue, Type::getInt32Ty(_llvmContext));
        }

        // i32* e.g symbols, to i8*
        if (nodeValue->getType()->isPointerTy() && targetLlvmType->isPointerTy())
        {
            return _builder.CreateBitCast(nodeValue, targetLlvmType);
        }

        // int and smaller int conversions
        assert(targetLlvmType->isIntegerTy() && nodeValue->getType()->isIntegerTy() &&
               nodeValue->getType()->getPrimitiveSizeInBits() <= 32 && targetLlvmType->getPrimitiveSizeInBits() <= 32);
        if (nodeValue->getType()->getPrimitiveSizeInBits() < targetLlvmType->getPrimitiveSizeInBits())
        {
            var_types trueNodeType = TYP_UNDEF;

            switch (node->OperGet())
            {
                case GT_CALL:
                    trueNodeType = static_cast<var_types>(node->AsCall()->gtReturnType);
                    break;

                case GT_LCL_VAR:
                    trueNodeType = _compiler->lvaGetDesc(node->AsLclVarCommon())->TypeGet();
                    break;

                case GT_EQ:
                case GT_NE:
                case GT_LT:
                case GT_LE:
                case GT_GE:
                case GT_GT:
                    // This is the special case for relops. Ordinary codegen "just knows" they need zero-extension.
                    assert(nodeValue->getType() == Type::getInt1Ty(_llvmContext));
                    trueNodeType = TYP_UBYTE;
                    break;

                case GT_CAST:
                    trueNodeType = node->AsCast()->CastToType();
                    break;
                default:
                    trueNodeType = node->TypeGet();
                    break;
            }

            assert(varTypeIsSmall(trueNodeType));

            finalValue = varTypeIsSigned(trueNodeType) ? _builder.CreateSExt(nodeValue, targetLlvmType)
                                                       : _builder.CreateZExt(nodeValue, targetLlvmType);
        }
        else
        {
            // Truncate.
            finalValue = _builder.CreateTrunc(nodeValue, targetLlvmType);
        }
    }

    return finalValue;
}

Function* Llvm::getOrCreateLlvmFunction(const char* symbolName, GenTreeCall* call)
{
    Function* llvmFunc = _module->getFunction(symbolName);

    if (llvmFunc == nullptr)
    {
        // assume ExternalLinkage, if the function is defined in the clrjit module, then it is replaced and an
        // extern added to the Ilc module
        llvmFunc =
            Function::Create(createFunctionTypeForCall(call), Function::ExternalLinkage, 0U, symbolName, _module);
    }
    return llvmFunc;
}

llvm::Value* Llvm::buildUserFuncCall(GenTreeCall* call)
{
    llvm::FunctionCallee llvmFuncCallee;

    if (call->gtCallType == CT_USER_FUNC || call->gtCallType == CT_INDIRECT)
    {
        if (call->IsVirtualVtable() || call->gtCallType == CT_INDIRECT)
        {
            FunctionType* functionType = createFunctionTypeForCall(call);
            GenTree* calleeNode = call->IsVirtualVtable() ? call->gtControlExpr : call->gtCallAddr;

            Value* funcPtr = castIfNecessary(getGenTreeValue(calleeNode), functionType->getPointerTo());

            llvmFuncCallee = {functionType, funcPtr};
        }
        else
        {
            const char* symbolName = (*_getMangledSymbolName)(_thisPtr, call->gtEntryPoint.handle);

            (*_addCodeReloc)(_thisPtr, call->gtEntryPoint.handle);
            Function* llvmFunc = getOrCreateLlvmFunction(symbolName, call);

            llvmFuncCallee = llvmFunc;
        }
    }

    std::vector<llvm::Value*> argVec = std::vector<llvm::Value*>();

    GenTreePutArgType* lastArg = nullptr;
    for (GenTreeCall::Use& use : call->Args())
    {
        lastArg = use.GetNode()->AsPutArgType();

        if (lastArg->gtGetOp1()->OperIs(GT_FIELD_LIST))
        {
            assert(lastArg->GetCorInfoType() == CorInfoType::CORINFO_TYPE_VALUECLASS);

            // alloca a type using the lastArg type
            Type* argLlvmType = getLlvmTypeForCorInfoType(lastArg->GetCorInfoType(), lastArg->GetClsHnd());
            Value* allocaValue = _builder.CreateAlloca(argLlvmType);

            // TODO-LLVM: store LLVM struct type or GetClsHnd somewhere to facilitate compiling the GT_FIELD_LIST

            Value* loadStruct  = _builder.CreateLoad(allocaValue);
            argVec.push_back(loadStruct);
        }
        else
        {
            argVec.push_back(consumeValue(lastArg->gtGetOp1(),
                                          getLlvmTypeForCorInfoType(lastArg->GetCorInfoType(), lastArg->GetClsHnd())));
        }
    }

    Value* llvmCall = _builder.CreateCall(llvmFuncCallee, ArrayRef<Value*>(argVec));
    return mapGenTreeToValue(call, llvmCall);
}

FunctionType* Llvm::buildHelperLlvmFunctionType(GenTreeCall* call, bool withShadowStack)
{
    Type* retLlvmType = getLlvmTypeForVarType(call->TypeGet());
    std::vector<llvm::Type*> argVec;

    if (withShadowStack)
    {
        argVec.push_back(Type::getInt8PtrTy(_llvmContext));
    }

    for (GenTreeCall::Use& use : call->Args())
    {
        Type* argLlvmType = getLlvmTypeForVarType(use.GetNode()->TypeGet());
        argVec.push_back(argLlvmType);
    }

    return FunctionType::get(retLlvmType, ArrayRef<llvm::Type*>(argVec), false);
}

bool Llvm::helperRequiresShadowStack(CORINFO_METHOD_HANDLE corinfoMethodHnd)
{
    //TODO-LLVM: is there a better way to identify managed helpers?
    //Probably want to lower the math helpers to ordinary GT_CASTs and
    //handle in the LLVM (as does ILToLLVMImporter) to avoid this overhead
    return corinfoMethodHnd == _compiler->eeFindHelper(CORINFO_HELP_TYPEHANDLE_TO_RUNTIMETYPEHANDLE) ||
           corinfoMethodHnd == _compiler->eeFindHelper(CORINFO_HELP_GVMLOOKUP_FOR_SLOT) ||
           corinfoMethodHnd == _compiler->eeFindHelper(CORINFO_HELP_DBL2INT_OVF) ||
           corinfoMethodHnd == _compiler->eeFindHelper(CORINFO_HELP_DBL2LNG_OVF) ||
           corinfoMethodHnd == _compiler->eeFindHelper(CORINFO_HELP_DBL2UINT_OVF) ||
           corinfoMethodHnd == _compiler->eeFindHelper(CORINFO_HELP_DBL2ULNG_OVF) ||
           corinfoMethodHnd == _compiler->eeFindHelper(CORINFO_HELP_LMOD) ||
           corinfoMethodHnd == _compiler->eeFindHelper(CORINFO_HELP_LDIV) ||
           corinfoMethodHnd == _compiler->eeFindHelper(CORINFO_HELP_LMUL_OVF) ||
           corinfoMethodHnd == _compiler->eeFindHelper(CORINFO_HELP_ULMUL_OVF) ||
           corinfoMethodHnd == _compiler->eeFindHelper(CORINFO_HELP_ULDIV) ||
           corinfoMethodHnd == _compiler->eeFindHelper(CORINFO_HELP_ULMOD) ||
           corinfoMethodHnd == _compiler->eeFindHelper(CORINFO_HELP_OVERFLOW) ||
           corinfoMethodHnd == _compiler->eeFindHelper(CORINFO_HELP_TYPEHANDLE_TO_RUNTIMETYPE) ||
           corinfoMethodHnd == _compiler->eeFindHelper(CORINFO_HELP_THROW_PLATFORM_NOT_SUPPORTED);
}

void Llvm::buildHelperFuncCall(GenTreeCall* call)
{
    if (call->gtCallMethHnd == _compiler->eeFindHelper(CORINFO_HELP_READYTORUN_GENERIC_HANDLE) ||
        call->gtCallMethHnd == _compiler->eeFindHelper(CORINFO_HELP_READYTORUN_GENERIC_STATIC_BASE) ||
        call->gtCallMethHnd == _compiler->eeFindHelper(CORINFO_HELP_GVMLOOKUP_FOR_SLOT) || /* generates an extra parameter in the signature */
        call->gtCallMethHnd == _compiler->eeFindHelper(CORINFO_HELP_TYPEHANDLE_TO_RUNTIMETYPE) || /* misses an arg in the signature somewhere, not the shadow stack */
        call->gtCallMethHnd == _compiler->eeFindHelper(CORINFO_HELP_READYTORUN_DELEGATE_CTOR))
    {
        // TODO-LLVM
        failFunctionCompilation();
    }

    if (call->gtCallMethHnd == _compiler->eeFindHelper(CORINFO_HELP_READYTORUN_STATIC_BASE))
    {
        const char* symbolName = (*_getMangledSymbolName)(_thisPtr, call->gtEntryPoint.handle);
        Function* llvmFunc = _module->getFunction(symbolName);
        if (llvmFunc == nullptr)
        {
            llvmFunc = Function::Create(buildHelperLlvmFunctionType(call, true), Function::ExternalLinkage, 0U, symbolName, _module); // TODO: ExternalLinkage forced as defined in ILC module
        }

        // replacement for _info.compCompHnd->recordRelocation(nullptr, gtCall->gtEntryPoint.handle, IMAGE_REL_BASED_REL32);
        (*_addCodeReloc)(_thisPtr, call->gtEntryPoint.handle);

        mapGenTreeToValue(call, _builder.CreateCall(llvmFunc, getShadowStackForCallee()));
        return;
    }
    else
    {
        fgArgInfo* argInfo = call->fgArgInfo;
        unsigned int argCount = argInfo->ArgCount();
        fgArgTabEntry** argTable = argInfo->ArgTable();
        std::vector<OperandArgNum> sortedArgs = std::vector<OperandArgNum>(argCount);
        OperandArgNum* sortedData = sortedArgs.data();
        bool requiresShadowStack = helperRequiresShadowStack(call->gtCallMethHnd);

        //TODO-LLVM: refactor calling code with user calls.
        for (unsigned i = 0; i < argCount; i++)
        {
            fgArgTabEntry* curArgTabEntry = argTable[i];
            unsigned int   argNum = curArgTabEntry->argNum;
            OperandArgNum  opAndArg = { argNum, curArgTabEntry->GetNode() };
            sortedData[argNum] = opAndArg;
        }

        void* pAddr = nullptr;

        CorInfoHelpFunc helperNum = _compiler->eeGetHelperNum(call->gtCallMethHnd);
        void* addr = _compiler->compGetHelperFtn(helperNum, &pAddr);
        const char* symbolName = (*_getMangledSymbolName)(_thisPtr, addr);
        Function* llvmFunc = _module->getFunction(symbolName);
        if (llvmFunc == nullptr)
        {
            llvmFunc = Function::Create(buildHelperLlvmFunctionType(call, requiresShadowStack), Function::ExternalLinkage, 0U, symbolName, _module);
        }

        (*_addCodeReloc)(_thisPtr, addr);

        std::vector<llvm::Value*> argVec;
        unsigned argIx = 0;

        Value* shadowStackForCallee = getShadowStackForCallee();
        if (requiresShadowStack)
        {
            argVec.push_back(shadowStackForCallee);
            argIx++;
        }
        else
        {
            // we may come back into managed from the unmanaged call so store the shadowstack
            _builder.CreateStore(shadowStackForCallee, getOrCreateExternalSymbol("t_pShadowStackTop", Type::getInt8PtrTy(_llvmContext)));
        }

        for (OperandArgNum opAndArg : sortedArgs)
        {
            if ((opAndArg.operand->gtOper == GT_CNS_INT) && opAndArg.operand->IsIconHandle())
            {
                void* iconValue = (void*)(opAndArg.operand->AsIntCon()->IconValue());
                const char* methodTableName = (*_getMangledSymbolName)(_thisPtr, iconValue);
                (*_addCodeReloc)(_thisPtr, iconValue);
                argVec.push_back(castIfNecessary(_builder.CreateLoad(castIfNecessary(getOrCreateExternalSymbol(methodTableName), Type::getInt32PtrTy(_llvmContext)->getPointerTo())), llvmFunc->getArg(argIx)->getType()));
            }
            else
            {
                argVec.push_back(consumeValue(opAndArg.operand, llvmFunc->getArg(argIx)->getType()));
            }
            argIx++;
        }
        // TODO-LLVM: If the block has a handler, this will need to be an invoke.  E.g. create a CallOrInvoke as per ILToLLVMImporter
        mapGenTreeToValue(call, _builder.CreateCall(llvmFunc, llvm::ArrayRef<Value*>(argVec)));
    }
}

void Llvm::buildCall(GenTree* node)
{
    GenTreeCall* call = node->AsCall();
    if (call->gtCallType == CT_HELPER)
    {
        buildHelperFuncCall(call);
    }
    else if ((call->gtCallType == CT_USER_FUNC || call->gtCallType == CT_INDIRECT) &&
             !call->IsVirtualStub() /* TODO: Virtual stub not implemented */)
    {
        buildUserFuncCall(call);
    }
    else
    {
        failFunctionCompilation();
    }
}

void Llvm::buildCast(GenTreeCast* cast)
{
    var_types castFromType  = genActualType(cast->CastOp());
    var_types castToType = cast->CastToType();
    Value* castFromValue = consumeValue(cast->CastOp(), getLlvmTypeForVarType(castFromType));
    Value* castValue = nullptr;
    Type* castToLlvmType = getLlvmTypeForVarType(castToType);

    // TODO-LLVM: handle checked ("gtOverflow") casts.
    switch (castFromType)
    {
        case TYP_INT:
        case TYP_LONG:
            switch (castToType)
            {
                case TYP_BOOL:
                case TYP_BYTE:
                case TYP_UBYTE:
                case TYP_SHORT:
                case TYP_USHORT:
                case TYP_INT:
                case TYP_UINT:
                    // "Cast(integer -> small type)" is "s/zext<int>(truncate<small type>)".
                    // Here we will truncate and leave the extension for the user to consume.
                    castValue = _builder.CreateTrunc(castFromValue, castToLlvmType);
                    break;

                case TYP_LONG:
                    castValue = cast->IsUnsigned()
                                    ? _builder.CreateZExt(castFromValue, castToLlvmType)
                                    : _builder.CreateSExt(castFromValue, castToLlvmType);
                    break;

                case TYP_DOUBLE:
                    castValue = cast->IsUnsigned()
                                    ? _builder.CreateUIToFP(castFromValue, castToLlvmType)
                                    : _builder.CreateSIToFP(castFromValue, castToLlvmType);
                    break;

                default:
                    failFunctionCompilation(); // NYI
            }
            break;

        case TYP_FLOAT:
        case TYP_DOUBLE:
            switch (castToType)
            {
                case TYP_FLOAT:
                case TYP_DOUBLE:
                    castValue = _builder.CreateFPCast(castFromValue, castToLlvmType);
                    break;
                case TYP_BYTE:
                case TYP_SHORT:
                case TYP_INT:
                case TYP_LONG:
                    castValue = _builder.CreateFPToSI(castFromValue, castToLlvmType);
                    break;

                case TYP_BOOL:
                case TYP_UBYTE:
                case TYP_USHORT:
                case TYP_UINT:
                case TYP_ULONG:
                    castValue = _builder.CreateFPToUI(castFromValue, castToLlvmType);
                    break;

                default:
                    unreached();
            }
            break;

        default:
            failFunctionCompilation(); // NYI
    }

    mapGenTreeToValue(cast, castValue);
}

void Llvm::buildCnsDouble(GenTreeDblCon* node)
{
    if (node->TypeIs(TYP_DOUBLE))
    {
        mapGenTreeToValue(node, llvm::ConstantFP::get(Type::getDoubleTy(_llvmContext), node->gtDconVal));
    }
    else
    {
        assert(node->TypeIs(TYP_FLOAT));
        mapGenTreeToValue(node, llvm::ConstantFP::get(Type::getFloatTy(_llvmContext), node->gtDconVal));
    }
}

void Llvm::buildCnsInt(GenTree* node)
{
    if (node->gtType == TYP_INT)
    {
        if (node->IsIconHandle())
        {
            // TODO-LLVM : consider lowering these to "IND(CLS_VAR_ADDR)"
            if (node->IsIconHandle(GTF_ICON_TOKEN_HDL) || node->IsIconHandle(GTF_ICON_CLASS_HDL) ||
                node->IsIconHandle(GTF_ICON_METHOD_HDL) || node->IsIconHandle(GTF_ICON_FIELD_HDL))
            {
                const char* symbolName = (*_getMangledSymbolName)(_thisPtr, (void*)(node->AsIntCon()->IconValue()));
                (*_addCodeReloc)(_thisPtr, (void*)node->AsIntCon()->IconValue());
                mapGenTreeToValue(node, _builder.CreateLoad(getOrCreateExternalSymbol(symbolName)));
            }
            else
            {
                //TODO-LLVML: other ICON handle types
                failFunctionCompilation();
            }
        }
        else
        {
            mapGenTreeToValue(node, _builder.getInt32(node->AsIntCon()->IconValue()));
        }
        return;
    }
    if (node->gtType == TYP_REF)
    {
        ssize_t intCon = node->AsIntCon()->gtIconVal;
        if (node->IsIconHandle(GTF_ICON_STR_HDL))
        {
            const char* symbolName = (*_getMangledSymbolName)(_thisPtr, (void *)(node->AsIntCon()->IconValue()));
            (*_addCodeReloc)(_thisPtr, (void*)node->AsIntCon()->IconValue());
            mapGenTreeToValue(node, _builder.CreateLoad(getOrCreateExternalSymbol(symbolName)));
            return;
        }
        // TODO: delete this check, just handling string constants and null ptr stores for now, other TYP_REFs not implemented yet
        if (intCon != 0)
        {
            failFunctionCompilation();
        }

        mapGenTreeToValue(node, _builder.CreateIntToPtr(_builder.getInt32(intCon), Type::getInt8PtrTy(_llvmContext))); // TODO: wasm64
        return;
    }
    failFunctionCompilation();
}

void Llvm::buildCnsLng(GenTree* node)
{
    mapGenTreeToValue(node, _builder.getInt64(node->AsLngCon()->LngValue()));
}

void Llvm::buildFieldList(GenTreeFieldList* fieldList)
{
    failFunctionCompilation();

    // TODO-LLVM: something along these lines...
    //if (!fieldList->TypeIs(TYP_STRUCT))
    //{
    //    failFunctionCompilation();
    //}

    //Value* alloca =_builder.CreateAlloca(getLlvmTypeForStruct((ClassLayout*)store in GenTreeFieldList?));
    //mapGenTreeToValue(fieldList, alloca);
}

void Llvm::buildInd(GenTree* node, Value* ptr)
{
    // cast the pointer to create the correct load instructions
    mapGenTreeToValue(node, _builder.CreateLoad(
                                 castIfNecessary(ptr,
                                     getLlvmTypeForVarType(node->TypeGet())->getPointerTo())));
}

void Llvm::buildObj(GenTreeObj* node)
{
    // cast the pointer to create the correct load instructions
    mapGenTreeToValue(node, _builder.CreateLoad(
                          castIfNecessary(getGenTreeValue(node->AsOp()->gtOp1),
                                          getLlvmTypeForStruct(node->GetLayout())->getPointerTo())));
}

Value* Llvm::buildJTrue(GenTree* node, Value* opValue)
{
    return _builder.CreateCondBr(opValue, getLLVMBasicBlockForBlock(_currentBlock->bbJumpDest), getLLVMBasicBlockForBlock(_currentBlock->bbNext));
}

void Llvm::buildCmp(GenTree* node, Value* op1, Value* op2)
{
    llvm::CmpInst::Predicate llvmPredicate;

    bool isIntOrPtr = op1->getType()->isIntOrPtrTy();
    switch (node->OperGet())
    {
        case GT_EQ:
            llvmPredicate = isIntOrPtr ? llvm::CmpInst::Predicate::ICMP_EQ : llvm::CmpInst::Predicate::FCMP_OEQ;
            break;
        case GT_NE:
            llvmPredicate = isIntOrPtr ? llvm::CmpInst::Predicate::ICMP_NE : llvm::CmpInst::Predicate::FCMP_ONE;
            break;
        case GT_LE:
            llvmPredicate = isIntOrPtr ? (node->IsUnsigned() ? llvm::CmpInst::Predicate::ICMP_ULE : llvm::CmpInst::Predicate::ICMP_SLE)
                : llvm::CmpInst::Predicate::FCMP_OLE;
            break;
        case GT_LT:
            llvmPredicate = isIntOrPtr ? (node->IsUnsigned() ? llvm::CmpInst::Predicate::ICMP_ULT : llvm::CmpInst::Predicate::ICMP_SLT)
                : llvm::CmpInst::Predicate::FCMP_OLT;
            break;
        case GT_GE:
            llvmPredicate = isIntOrPtr ? (node->IsUnsigned() ? llvm::CmpInst::Predicate::ICMP_UGE : llvm::CmpInst::Predicate::ICMP_SGE)
                : llvm::CmpInst::Predicate::FCMP_OGE;
            break;
        case GT_GT:
            llvmPredicate = isIntOrPtr ? (node->IsUnsigned() ? llvm::CmpInst::Predicate::ICMP_UGT : llvm::CmpInst::Predicate::ICMP_SGT)
                : llvm::CmpInst::Predicate::FCMP_OGT;
            break;
        default:
            failFunctionCompilation(); // TODO all genTreeOps values

    }
    // comparing refs and ints is valid LIR, but not LLVM so handle that case by converting the int to a ref
    if (op1->getType() != op2->getType())
    {
        if (op1->getType()->isPointerTy() && op2->getType()->isIntegerTy())
        {
            op2 = _builder.CreateIntToPtr(op2, op1->getType());
        }
        else if (op2->getType()->isPointerTy() && op1->getType()->isIntegerTy())
        {
            op1 = _builder.CreateIntToPtr(op1, op2->getType());
        }
        else
        {
            // TODO-LLVM: other valid LIR comparisons
            failFunctionCompilation();
        }
    }
    mapGenTreeToValue(node, _builder.CreateCmp(llvmPredicate, op1, op2));
}

// in case we haven't seen the phi args yet, create just the phi nodes and fill in the args at the end
void Llvm::buildEmptyPhi(GenTreePhi* phi)
{
    llvm::PHINode* llvmPhiNode = _builder.CreatePHI(getLlvmTypeForVarType(phi->TypeGet()), phi->NumChildren());
    _phiPairs.push_back({ phi, llvmPhiNode });
    mapGenTreeToValue(phi, llvmPhiNode);
}

void Llvm::fillPhis()
{
    for (PhiPair phiPair : _phiPairs)
    {
        llvm::PHINode* llvmPhiNode = phiPair.llvmPhiNode;

        for (GenTreePhi::Use& use : phiPair.irPhiNode->Uses())
        {
            GenTreePhiArg* phiArg = use.GetNode()->AsPhiArg();
            unsigned       lclNum = phiArg->GetLclNum();
            unsigned       ssaNum = phiArg->GetSsaNum();

            Value* localPhiArg = nullptr;
            auto iter = _localsMap->find({ lclNum, ssaNum });
            if (iter == _localsMap->end())
            {
                //TODO-LLVM: Uninitialised locals are caught here as they would fail on the equivalent assert below.
                // See https://github.com/dotnet/runtimelab/pull/1744#discussion_r757791229
                if (!(_compiler->lvaIsParameter(lclNum) && ssaNum == SsaConfig::FIRST_SSA_NUM))
                {
                    failFunctionCompilation();
                }
                // Arguments are implicitly defined on entry to the method.
                assert(_compiler->lvaIsParameter(lclNum) && ssaNum == SsaConfig::FIRST_SSA_NUM);
                LlvmArgInfo  llvmArgInfo = getLlvmArgInfoForArgIx(lclNum);
                localPhiArg = _function->getArg(llvmArgInfo.m_argIx);
            }
            else
            {
                localPhiArg = iter->second;
            }

            Value* phiRealArgValue;
            llvm::Instruction* castRequired = getCast(localPhiArg, llvmPhiNode->getType());
            if (castRequired != nullptr)
            {
                // This cast is needed when
                // 1) The phi arg real type is short and the definition is the actual longer type, e.g. for bool/int
                // 2) There is a pointer difference, e.g. i8* v i32* and perhaps different levels of indirection: i8** and i8*
                llvm::BasicBlock::iterator phiInsertPoint = _builder.GetInsertPoint();
                llvm::BasicBlock* phiBlock = _builder.GetInsertBlock();
                llvm::Instruction* predBlockTerminator = getLLVMBasicBlockForBlock(phiArg->gtPredBB)->getTerminator();

                _builder.SetInsertPoint(predBlockTerminator);
                phiRealArgValue = _builder.Insert(castRequired);
                _builder.SetInsertPoint(phiBlock, phiInsertPoint);
            }
            else
            {
                phiRealArgValue = localPhiArg;
            }
            llvmPhiNode->addIncoming(phiRealArgValue, getLLVMBasicBlockForBlock(phiArg->gtPredBB));
        }
    }
}

void Llvm::buildUnaryOperation(GenTree* node)
{
    Value* result;
    Value* op1Value = consumeValue(node->gtGetOp1(), getLlvmTypeForVarType(node->TypeGet()));

    switch (node->OperGet())
    {
        case GT_NEG:
            if (op1Value->getType()->isFloatingPointTy())
            {
                result = _builder.CreateFNeg(op1Value, "fneg");
            }
            else
            {
                result = _builder.CreateNeg(op1Value, "neg");
            }
            break;
        case GT_NOT:
            result = _builder.CreateNot(op1Value, "not");
            break;
        default:
            failFunctionCompilation();  // TODO-LLVM: other binary operators
    }
    mapGenTreeToValue(node, result);
}

void Llvm::buildBinaryOperation(GenTree* node)
{
    Value* result;
    Type*  targetType = getLlvmTypeForVarType(node->TypeGet());
    Value* op1 = consumeValue(node->gtGetOp1(), targetType);
    Value* op2 = consumeValue(node->gtGetOp2(), targetType);

    switch (node->OperGet())
    {
        case GT_AND:
            result = _builder.CreateAnd(op1, op2, "and");
            break;
        case GT_OR:
            result = _builder.CreateOr(op1, op2, "or");
            break;
        case GT_XOR:
            result = _builder.CreateXor(op1, op2, "xor");
            break;
        default:
            failFunctionCompilation();  // TODO-LLVM: other binary operaions
    }
    mapGenTreeToValue(node, result);
}

void Llvm::buildShift(GenTreeOp* node)
{
    Type*  llvmTargetType = getLlvmTypeForVarType(node->TypeGet());
    Value* numBitsToShift = consumeValue(node->gtOp2, getLlvmTypeForVarType(node->gtOp2->TypeGet()));

    // LLVM requires the operands be the same type as the shift itself.
    // Shift counts are assumed to never be negative, so we zero extend.
    if (numBitsToShift->getType()->getPrimitiveSizeInBits() < llvmTargetType->getPrimitiveSizeInBits())
    {
        numBitsToShift = _builder.CreateZExt(numBitsToShift, llvmTargetType);
    }

    Value* op1Value = consumeValue(node->gtOp1, llvmTargetType);
    Value* result;

    switch (node->OperGet())
    {
        case GT_LSH:
            result = _builder.CreateShl(op1Value, numBitsToShift, "lsh");
            break;
        case GT_RSH:
            result = _builder.CreateAShr(op1Value, numBitsToShift, "rsh");
            break;
        case GT_RSZ:
            result = _builder.CreateLShr(op1Value, numBitsToShift, "rsz");
            break;
        default:
            failFunctionCompilation();  // TODO-LLVM: other shift types
    }
    mapGenTreeToValue(node, result);
}

void Llvm::buildReturn(GenTree* node)
{
    switch (node->TypeGet())
    {
        case TYP_BOOL:
        case TYP_BYTE:
        case TYP_UBYTE:
        case TYP_SHORT:
        case TYP_USHORT:
        case TYP_INT:
        case TYP_UINT:
        case TYP_LONG:
        case TYP_ULONG:
            if (node->gtGetOp1()->TypeIs(TYP_FLOAT))
            {
                // TODO-LLVM: remove this case by lowering see
                // https://github.com/dotnet/runtimelab/pull/2007#issuecomment-1264715441
                failFunctionCompilation();
            }
            _builder.CreateRet(consumeValue(node->gtGetOp1(), getLlvmTypeForCorInfoType(_sigInfo.retType, _sigInfo.retTypeClass)));
            return;
        case TYP_VOID:
            _builder.CreateRetVoid();
            return;
        default:
            failFunctionCompilation();
    }
}

void Llvm::buildStoreInd(GenTreeStoreInd* storeIndOp)
{
    GenTree* data = storeIndOp->Data();
    Type* toStoreLlvmType = getLlvmTypeForVarType(storeIndOp->TypeGet());
    Value* toStore = consumeValue(data, toStoreLlvmType);
    Value* address = consumeValue(storeIndOp->Addr(), toStoreLlvmType->getPointerTo());

    GCInfo::WriteBarrierForm writeBarrierForm = getGCInfo()->gcIsWriteBarrierCandidate(storeIndOp, data);
    switch (writeBarrierForm)
    {
        case GCInfo::WriteBarrierForm::WBF_BarrierUnchecked:
            _builder.CreateCall(getOrCreateRhpAssignRef(),
                                ArrayRef<Value*>{castIfNecessary(address, Type::getInt8PtrTy(_llvmContext)),
                                                 castIfNecessary(toStore, Type::getInt8PtrTy(_llvmContext))});
            break;
        case GCInfo::WriteBarrierForm::WBF_BarrierChecked:
        case GCInfo::WriteBarrierForm::WBF_BarrierUnknown:
            _builder.CreateCall(getOrCreateRhpCheckedAssignRef(),
                                ArrayRef<Value*>{castIfNecessary(address, Type::getInt8PtrTy(_llvmContext)),
                                                 castIfNecessary(toStore, Type::getInt8PtrTy(_llvmContext))});
            break;

        case GCInfo::WriteBarrierForm::WBF_NoBarrier:
        case GCInfo::WriteBarrierForm::WBF_NoBarrier_CheckNotHeapInDebug:
            _builder.CreateStore(toStore, address);
            break;

        default:
            unreached();
    }
}

// Copies endOffset - startOffset bytes, endOffset is exclusive.
unsigned Llvm::buildMemCpy(Value* baseAddress, unsigned startOffset, unsigned endOffset, Value* srcAddress)
{
    Value* destAddress = _builder.CreateGEP(baseAddress, _builder.getInt32(startOffset));
    unsigned size = endOffset - startOffset;

    _builder.CreateMemCpy(destAddress, llvm::Align(), srcAddress, llvm::Align(), size);

    return size;
}

void Llvm::buildThrowException(llvm::IRBuilder<>& builder, const char* helperClass, const char * helperMethodName, Value* shadowStack)
{
    CORINFO_METHOD_HANDLE methodHandle = _getCompilerHelpersMethodHandle(_thisPtr, helperClass, helperMethodName);
    const char* mangledName = (*_getMangledMethodName)(_thisPtr, methodHandle);

    Function* llvmFunc = _module->getFunction(mangledName);

    if (llvmFunc == nullptr)
    {
        // assume ExternalLinkage, if the function is defined in the clrjit module, then it is replaced and an
        // extern added to the Ilc module
        llvmFunc = Function::Create(FunctionType::get(Type::getVoidTy(_llvmContext), {Type::getInt8PtrTy(_llvmContext)},
                                                      false),
                                    Function::ExternalLinkage, 0U, mangledName, _module);
        _addCodeReloc(_thisPtr, methodHandle);
    }

    builder.CreateCall(llvmFunc, {shadowStack});
    builder.CreateUnreachable();
}

void Llvm::buildLlvmCallOrInvoke(Function* callee, ArrayRef<Value*> args)
{
    // TODO-LLVM: invoke if callsite has exception handler
    _builder.CreateCall(callee, args);
}

void Llvm::buildNullCheck(GenTreeUnOp* nullCheckNode)
{
    if (_nullCheckFunction == nullptr)
    {
        _nullCheckFunction =
            Function::Create(FunctionType::get(Type::getVoidTy(_llvmContext),
                                               {Type::getInt8PtrTy(_llvmContext), Type::getInt8PtrTy(_llvmContext)},
                                               false),
                                              Function::InternalLinkage, 0U, "nativeaot.throwifnull", _module);

        llvm::IRBuilder<> builder(_llvmContext);
        llvm::BasicBlock* block = llvm::BasicBlock::Create(_llvmContext, "Block", _nullCheckFunction);
        llvm::BasicBlock* throwBlock = llvm::BasicBlock::Create(_llvmContext, "ThrowBlock", _nullCheckFunction);
        llvm::BasicBlock* retBlock = llvm::BasicBlock::Create(_llvmContext, "RetBlock", _nullCheckFunction);

        builder.SetInsertPoint(block);

        builder.CreateCondBr(builder.CreateICmp(llvm::CmpInst::Predicate::ICMP_EQ, _nullCheckFunction->getArg(1),
                                                llvm::ConstantPointerNull::get(Type::getInt8PtrTy(_llvmContext)),
                                                "nullCheck"), throwBlock, retBlock);
        builder.SetInsertPoint(throwBlock);

        buildThrowException(builder, u8"ThrowHelpers", u8"ThrowNullReferenceException", _nullCheckFunction->getArg(0));

        builder.SetInsertPoint(retBlock);
        builder.CreateRetVoid();
    }

    buildLlvmCallOrInvoke(_nullCheckFunction, {getShadowStackForCallee(), consumeValue(nullCheckNode->gtGetOp1(),  Type::getInt8PtrTy(_llvmContext))});
}

void Llvm::storeObjAtAddress(Value* baseAddress, Value* data, StructDesc* structDesc)
{
    unsigned fieldCount = structDesc->getFieldCount();
    unsigned bytesStored = 0;

    for (unsigned i = 0; i < fieldCount; i++)
    {
        FieldDesc* fieldDesc = structDesc->getFieldDesc(i);
        unsigned   fieldOffset = fieldDesc->getFieldOffset();
        Value*     address     = _builder.CreateGEP(baseAddress, _builder.getInt32(fieldOffset));

        if (structDesc->hasSignificantPadding() && fieldOffset > bytesStored)
        {
            bytesStored += buildMemCpy(baseAddress, bytesStored, fieldOffset, address);
        }

        Value* fieldData = nullptr;
        if (data->getType()->isStructTy())
        {
            const llvm::StructLayout* structLayout = _module->getDataLayout().getStructLayout(static_cast<llvm::StructType*>(data->getType()));

            unsigned llvmFieldIndex = structLayout->getElementContainingOffset(fieldOffset);
            fieldData               = _builder.CreateExtractValue(data, llvmFieldIndex);
        }
        else
        {
            // single field IL structs are not LLVM structs
            fieldData = data;
        }

        if (fieldData->getType()->isStructTy())
        {
            assert(fieldDesc->getClassHandle() != NO_CLASS_HANDLE);

            // recurse into struct
            storeObjAtAddress(address, fieldData, getStructDesc(fieldDesc->getClassHandle()));

            bytesStored += fieldData->getType()->getPrimitiveSizeInBits() / BITS_PER_BYTE;
        }
        else
        {
            if (fieldDesc->isGcPointer())
            {
                // we can't be sure the address is on the heap, it could be the result of pointer arithmetic on a local var
                _builder.CreateCall(getOrCreateRhpCheckedAssignRef(),
                                    ArrayRef<Value*>{address,
                                                     castIfNecessary(fieldData, Type::getInt8PtrTy(_llvmContext))});
                bytesStored += TARGET_POINTER_SIZE;
            }
            else
            {
                _builder.CreateStore(fieldData, castIfNecessary(address, fieldData->getType()->getPointerTo()));

                bytesStored += fieldData->getType()->getPrimitiveSizeInBits() / BITS_PER_BYTE;
            }
        }
    }

    unsigned llvmStructSize = data->getType()->getPrimitiveSizeInBits() / BITS_PER_BYTE;
    if (structDesc->hasSignificantPadding() && llvmStructSize > bytesStored)
    {
        Value* srcAddress = _builder.CreateGEP(baseAddress, _builder.getInt32(bytesStored));

        buildMemCpy(baseAddress, bytesStored, llvmStructSize, srcAddress);
    }
}

void Llvm::buildStoreBlk(GenTreeBlk* blockOp)
<<<<<<< HEAD
{
    Value* dataValue = getGenTreeValue(blockOp->Data());
    _builder.CreateStore(dataValue, consumeValue(blockOp->Addr(), dataValue->getType()->getPointerTo()));
}

void Llvm::buildStoreObj(GenTreeObj* storeOp)
=======
>>>>>>> 66142cc2
{

    ClassLayout* structLayout = blockOp->GetLayout();

    Value* baseAddressValue = getGenTreeValue(blockOp->Addr());

    // zero initialization  check
    GenTree* dataOp = blockOp->Data();
    if (dataOp->IsIntegralConst(0))
    {
        _builder.CreateMemSet(baseAddressValue, _builder.getInt8(0), _builder.getInt32(structLayout->GetSize()), {});
        return;
    }

    CORINFO_CLASS_HANDLE structClsHnd  = structLayout->GetClassHandle();
    StructDesc*          structDesc    = getStructDesc(structClsHnd);

    Value* dataValue = getGenTreeValue(blockOp->Data());
    if (structLayout->HasGCPtr() && ((blockOp->gtFlags & GTF_IND_TGT_NOT_HEAP) == 0) &&
        !blockOp->Addr()->OperIsLocalAddr())
    {
            storeObjAtAddress(baseAddressValue, dataValue, structDesc);
    }
    else
    {
        _builder.CreateStore(dataValue, castIfNecessary(baseAddressValue, dataValue->getType()->getPointerTo()));
    }
}

Value* Llvm::localVar(GenTreeLclVar* lclVar)
{
    Value*       llvmRef;
    unsigned int lclNum = lclVar->GetLclNum();
    unsigned int ssaNum = lclVar->GetSsaNum();
    LclVarDsc*   varDsc = _compiler->lvaGetDesc(lclVar);

    if (isLlvmFrameLocal(varDsc))
    {
        llvmRef = _builder.CreateLoad(m_allocas[lclNum]);
    }
    else if (_localsMap->find({lclNum, ssaNum}) == _localsMap->end())
    {
        if (varDsc->lvLlvmArgNum != BAD_LLVM_ARG_NUM)
        {
            // TODO-LLVM: we dont handle this yet
            if (_info.compRetBuffArg != BAD_VAR_NUM)
            {
                failFunctionCompilation();
            }

            llvmRef = _function->getArg(varDsc->lvLlvmArgNum);
            _localsMap->insert({{lclNum, ssaNum}, llvmRef});
        }
        else
        {
            // unhandled scenario, local is not defined already, and is not a parameter
            failFunctionCompilation();
        }
    }
    else
    {
        llvmRef = _localsMap->at({lclNum, ssaNum});
    }

    // implicit truncating from long to int
    if (llvmRef->getType() == Type::getInt64Ty(_llvmContext) && lclVar->TypeIs(TYP_INT))
    {
        llvmRef = _builder.CreateTrunc(llvmRef, Type::getInt32Ty(_llvmContext));
    }

    mapGenTreeToValue(lclVar, llvmRef);
    return llvmRef;
}

void Llvm::buildLocalField(GenTreeLclFld* lclFld)
{
    assert(!lclFld->TypeIs(TYP_STRUCT));

    unsigned   lclNum = lclFld->GetLclNum();
    LclVarDsc* varDsc = _compiler->lvaGetDesc(lclNum);
    assert(isLlvmFrameLocal(varDsc));

    // TODO-LLVM: if this is an only value type field, or at offset 0, we can optimize.
    Value* structAddrValue = m_allocas[lclNum];
    Value* structAddrInt8Ptr = castIfNecessary(structAddrValue, Type::getInt8PtrTy(_llvmContext));
    Value* fieldAddressValue = _builder.CreateGEP(structAddrInt8Ptr, _builder.getInt16(lclFld->GetLclOffs()));
    Value* fieldAddressTypedValue =
        castIfNecessary(fieldAddressValue, getLlvmTypeForVarType(lclFld->TypeGet())->getPointerTo());

    mapGenTreeToValue(lclFld, _builder.CreateLoad(fieldAddressTypedValue));
}

void Llvm::buildLocalVarAddr(GenTreeLclVarCommon* lclAddr)
{
    unsigned int lclNum = lclAddr->GetLclNum();
    if (lclAddr->isLclField())
    {
        Value* bytePtr = castIfNecessary(m_allocas[lclNum], Type::getInt8PtrTy(_llvmContext));
        mapGenTreeToValue(lclAddr, _builder.CreateGEP(bytePtr, _builder.getInt16(lclAddr->GetLclOffs())));
    }
    else
    {
        mapGenTreeToValue(lclAddr, m_allocas[lclNum]);
    }
}

bool Llvm::isLlvmFrameLocal(LclVarDsc* varDsc)
{
    assert(canStoreLocalOnLlvmStack(varDsc) && (_compiler->fgSsaPassesCompleted >= 1));
    return !varDsc->lvInSsa && varDsc->lvRefCnt() > 0;
}

void Llvm::storeLocalVar(GenTreeLclVar* lclVar)
{
    Type*  destLlvmType = getLlvmTypeForLclVar(lclVar);
    Value* localValue   = nullptr;

    // zero initialization check
    if (lclVar->TypeIs(TYP_STRUCT) && lclVar->gtGetOp1()->IsIntegralConst(0))
    {
        localValue = llvm::Constant::getNullValue(destLlvmType);
    }
    else
    {
        localValue = consumeValue(lclVar->gtGetOp1(), destLlvmType);
    }

    unsigned lclNum = lclVar->GetLclNum();
    LclVarDsc* varDsc = _compiler->lvaGetDesc(lclVar);

    if (isLlvmFrameLocal(varDsc))
    {
        Value* lclAddressValue = m_allocas[lclNum];
        _builder.CreateStore(localValue, castIfNecessary(lclAddressValue, destLlvmType->getPointerTo()));
    }
    else
    {
        if (varDsc->lvIsParam) // TODO-LLVM: not doing params yet
        {
            failFunctionCompilation();
        }

        SsaPair ssaPair = {lclNum, lclVar->GetSsaNum()};
        _localsMap->insert({ssaPair, localValue});
    }
}

void Llvm::visitNode(GenTree* node)
{
    genTreeOps oper = node->OperGet();
    switch (oper)
    {
        case GT_ADD:
            buildAdd(node, getGenTreeValue(node->AsOp()->gtOp1), getGenTreeValue(node->AsOp()->gtOp2));
            break;
        case GT_DIV:
            buildDiv(node);
            break;
        case GT_CALL:
            buildCall(node);
            break;
        case GT_CAST:
            buildCast(node->AsCast());
            break;
        case GT_CNS_DBL:
            buildCnsDouble(node->AsDblCon());
            break;
        case GT_CNS_INT:
            buildCnsInt(node);
            break;
        case GT_CNS_LNG:
            buildCnsLng(node);
            break;
        case GT_FIELD_LIST:
            buildFieldList(node->AsFieldList());
            break;
        case GT_IL_OFFSET:
            _currentOffset = node->AsILOffset()->gtStmtILoffsx;
            _currentOffsetDiLocation = nullptr;
            break;
        case GT_IND:
            buildInd(node, getGenTreeValue(node->AsOp()->gtOp1));
            break;
        case GT_JTRUE:
            buildJTrue(node, getGenTreeValue(node->AsOp()->gtOp1));
            break;
        case GT_LCL_FLD:
            buildLocalField(node->AsLclFld());
            break;
        case GT_LCL_VAR:
            localVar(node->AsLclVar());
            break;
        case GT_LCL_VAR_ADDR:
        case GT_LCL_FLD_ADDR:
            buildLocalVarAddr(node->AsLclVarCommon());
            break;
        case GT_LSH:
        case GT_RSH:
        case GT_RSZ:
            buildShift(node->AsOp());
            break;
        case GT_EQ:
        case GT_NE:
        case GT_LE:
        case GT_LT:
        case GT_GE:
        case GT_GT:
            buildCmp(node, getGenTreeValue(node->AsOp()->gtOp1), getGenTreeValue(node->AsOp()->gtOp2));
            break;
        case GT_NEG:
        case GT_NOT:
            buildUnaryOperation(node);
            break;
        case GT_NO_OP:
            emitDoNothingCall();
            break;
        case GT_NULLCHECK:
            buildNullCheck(node->AsUnOp());
            break;
        case GT_OBJ:
            buildObj(node->AsObj());
            break;
        case GT_PHI:
            buildEmptyPhi(node->AsPhi());
            break;
        case GT_PHI_ARG:
        case GT_PUTARG_TYPE:
            break;
        case GT_RETURN:
            buildReturn(node);
            break;
        case GT_STORE_LCL_VAR:
            storeLocalVar(node->AsLclVar());
            break;
        case GT_STOREIND:
            buildStoreInd(node->AsStoreInd());
            break;
        case GT_STORE_BLK:
<<<<<<< HEAD
            buildStoreBlk(node->AsBlk());
            break;
=======
>>>>>>> 66142cc2
        case GT_STORE_OBJ:
            buildStoreBlk(node->AsBlk());
            break;
        case GT_AND:
        case GT_OR:
        case GT_XOR:
            buildBinaryOperation(node);
            break;
        default:
            failFunctionCompilation();
    }
}

void Llvm::startImportingBasicBlock(BasicBlock* block)
{
    _currentBlock = block;
}

void Llvm::endImportingBasicBlock(BasicBlock* block)
{
    if ((block->bbJumpKind == BBjumpKinds::BBJ_NONE) && block->bbNext != nullptr)
    {
        _builder.CreateBr(getLLVMBasicBlockForBlock(block->bbNext));
        return;
    }
    if ((block->bbJumpKind == BBjumpKinds::BBJ_ALWAYS) && block->bbJumpDest != nullptr)
    {
        _builder.CreateBr(getLLVMBasicBlockForBlock(block->bbJumpDest));
        return;
    }
    if ((block->bbJumpKind == BBjumpKinds::BBJ_THROW))
    {
        _builder.CreateUnreachable();
        return;
    }
    //TODO: other jump kinds
}

void Llvm::generateProlog()
{
    // create a prolog block to store arguments passed on shadow stack, TODO: other things from ILToLLVMImporter to come
    llvm::BasicBlock* prologBlock = llvm::BasicBlock::Create(_llvmContext, "Prolog", _function);
    _prologBuilder.SetInsertPoint(prologBlock);

    createAllocasForLocalsWithAddrOp();

    llvm::BasicBlock* block0 = getLLVMBasicBlockForBlock(_compiler->fgFirstBB);
    _prologBuilder.SetInsertPoint(_prologBuilder.CreateBr(block0)); // position _prologBuilder to add locals and arguments
    _builder.SetInsertPoint(block0);
}

struct DebugMetadata Llvm::getOrCreateDebugMetadata(const char* documentFileName)
{
    std::string fullPath = documentFileName;

    struct DebugMetadata debugMetadata;
    auto findResult = _debugMetadataMap.find(fullPath);
    if (findResult == _debugMetadataMap.end())
    {
        // check Unix and Windows path styles
        std::size_t botDirPos = fullPath.find_last_of("/");
        if (botDirPos == std::string::npos)
        {
            botDirPos = fullPath.find_last_of("\\");
        }
        std::string directory = ""; // is it possible there is never a directory?
        std::string fileName;
        if (botDirPos != std::string::npos)
        {
            directory = fullPath.substr(0, botDirPos);
            fileName = fullPath.substr(botDirPos + 1, fullPath.length());
        }
        else
        {
            fileName = fullPath;
        }

        _diBuilder                 = new llvm::DIBuilder(*_module);
        llvm::DIFile* fileMetadata = _diBuilder->createFile(fileName, directory);

        // TODO: get the right value for isOptimized
        llvm::DICompileUnit* compileUnit =
            _diBuilder->createCompileUnit(llvm::dwarf::DW_LANG_C /* no dotnet choices in the enum */, fileMetadata,
                                          "ILC",
                                       0 /* Optimized */, "", 1, "", llvm::DICompileUnit::DebugEmissionKind::FullDebug,
                                       0, 0, 0, llvm::DICompileUnit::DebugNameTableKind::Default, false, "");

        debugMetadata = {fileMetadata, compileUnit};
        _debugMetadataMap.insert({fullPath, debugMetadata});
    }
    else debugMetadata = findResult->second;

    return debugMetadata;
}

llvm::DILocation* Llvm::createDebugFunctionAndDiLocation(struct DebugMetadata debugMetadata, unsigned int lineNo)
{
    if (_debugFunction == nullptr)
    {
        llvm::DISubroutineType* functionMetaType = _diBuilder->createSubroutineType({} /* TODO - function parameter types*/, llvm::DINode::DIFlags::FlagZero);
        uint32_t lineNumber = _firstSequencePointLineNumber(_thisPtr);

        const char* methodName = _info.compCompHnd->getMethodName(_info.compMethodHnd, nullptr);
        _debugFunction = _diBuilder->createFunction(debugMetadata.fileMetadata, methodName,
                                                    methodName, debugMetadata.fileMetadata, lineNumber,
                                                    functionMetaType, lineNumber, llvm::DINode::DIFlags::FlagZero,
                                                    llvm::DISubprogram::DISPFlags::SPFlagDefinition |
                                                        llvm::DISubprogram::DISPFlags::SPFlagLocalToUnit);
        _function->setSubprogram(_debugFunction);
    }
    return llvm::DILocation::get(_llvmContext, lineNo, 0, _debugFunction);
}

void Llvm::startImportingNode()
{
    if (_debugMetadata.diCompileUnit != nullptr && _currentOffsetDiLocation == nullptr)
    {
        unsigned int lineNo = _getOffsetLineNumber(_thisPtr, _currentOffset);

        _currentOffsetDiLocation = createDebugFunctionAndDiLocation(_debugMetadata, lineNo);
        _builder.SetCurrentDebugLocation(_currentOffsetDiLocation);
    }
}


Llvm::Llvm(Compiler* pCompiler)
    : _compiler(pCompiler),
      _info(pCompiler->info),
      _function(nullptr),
      _builder(_llvmContext),
      _prologBuilder(_llvmContext),
      _shadowStackLclNum(BAD_VAR_NUM),
      _retAddressLclNum(BAD_VAR_NUM)
{
    _compiler->eeGetMethodSig(_info.compMethodHnd, &_sigInfo);
}

void Llvm::llvmShutdown()
{
    if (_diBuilder != nullptr)
    {
        emitDebugMetadata(_llvmContext);
    }

    std::error_code ec;

    if (_outputFileName == nullptr) return; // nothing generated

    //TODO-LLVM: when the release build is more stable, reinstate the #ifdef.  For now the text output is useful for debugging
//#ifdef DEBUG
    char* txtFileName = (char*)malloc(strlen(_outputFileName) + 2); // .txt is longer than .bc
    strcpy(txtFileName, _outputFileName);
    strcpy(txtFileName + strlen(_outputFileName) - 2, "txt");
    llvm::raw_fd_ostream textOutputStream(txtFileName, ec);
    _module->print(textOutputStream, (llvm::AssemblyAnnotationWriter*)NULL);
    free(txtFileName);

    // verifyModule returns true when its broken, so invert
    assert(!llvm::verifyModule(*_module, &llvm::errs()));
//#endif //DEBUG

    llvm::raw_fd_ostream OS(_outputFileName, ec);
    llvm::WriteBitcodeToFile(*_module, OS);

    for (const auto &structDesc : *_structDescMap)
    {
        delete structDesc.second;
    }

    delete _module;
}

void Llvm::populateLlvmArgNums()
{
    if (_sigInfo.hasTypeArg())
    {
        failFunctionCompilation();
    }

    _shadowStackLclNum = _compiler->lvaGrabTemp(true DEBUGARG("shadowstack"));
    LclVarDsc* shadowStackVarDsc = _compiler->lvaGetDesc(_shadowStackLclNum);
    unsigned   nextLlvmArgNum    = 0;

    shadowStackVarDsc->lvLlvmArgNum = nextLlvmArgNum++;
    shadowStackVarDsc->lvType    = TYP_I_IMPL;
    shadowStackVarDsc->lvCorInfoType = CORINFO_TYPE_PTR;
    shadowStackVarDsc->lvIsParam = true;

    if (needsReturnStackSlot(_sigInfo.retType, _sigInfo.retTypeClass))
    {
        _retAddressLclNum = _compiler->lvaGrabTemp(true DEBUGARG("returnslot"));
        LclVarDsc* retAddressVarDsc  = _compiler->lvaGetDesc(_retAddressLclNum);
        retAddressVarDsc->lvLlvmArgNum = nextLlvmArgNum++;
        retAddressVarDsc->lvType       = TYP_I_IMPL;
        retAddressVarDsc->lvCorInfoType = CORINFO_TYPE_PTR;
        retAddressVarDsc->lvIsParam    = true;
    }

    // TODO-LLVM: other non-standard args, generic context, outs

    CORINFO_ARG_LIST_HANDLE sigArgs = _sigInfo.args;
    unsigned firstCorInfoArgLocalNum = 0;
    if (_sigInfo.hasThis())
    {
        firstCorInfoArgLocalNum++;
    }

    if (_info.compRetBuffArg != BAD_VAR_NUM)
    {
        firstCorInfoArgLocalNum++;
    }

    for (unsigned int i = 0; i < _sigInfo.numArgs; i++, sigArgs = _info.compCompHnd->getArgNext(sigArgs))
    {
        CORINFO_CLASS_HANDLE classHnd;
        CorInfoType          corInfoType = getCorInfoTypeForArg(&_sigInfo, sigArgs, &classHnd);
        LclVarDsc*           varDsc      = _compiler->lvaGetDesc(i + firstCorInfoArgLocalNum);
        if (canStoreLocalOnLlvmStack(varDsc))
        {
            varDsc->lvLlvmArgNum  = nextLlvmArgNum++;
            varDsc->lvCorInfoType = corInfoType;
            varDsc->lvClassHnd = classHnd;
        }
    }

    _llvmArgCount = nextLlvmArgNum;
}

void Llvm::ConvertShadowStackLocalNode(GenTreeLclVarCommon* node)
{
    GenTreeLclVarCommon* lclVar = node->AsLclVarCommon();
    LclVarDsc* varDsc = _compiler->lvaGetDesc(lclVar->GetLclNum());
    genTreeOps oper = node->OperGet();

    if (!canStoreLocalOnLlvmStack(varDsc))
    {
        // TODO-LLVM: if the offset == 0, just GT_STOREIND at the shadowStack
        unsigned offsetVal = varDsc->GetStackOffset() + node->GetLclOffs();
        GenTreeIntCon* offset = _compiler->gtNewIconNode(offsetVal, TYP_I_IMPL);

        GenTreeLclVar* shadowStackLocal = _compiler->gtNewLclvNode(_shadowStackLclNum, TYP_I_IMPL);
        GenTree* lclAddress = _compiler->gtNewOperNode(GT_ADD, TYP_I_IMPL, shadowStackLocal, offset);

        genTreeOps indirOper;
        GenTree* storedValue = nullptr;
        switch (node->OperGet())
        {
            case GT_STORE_LCL_VAR:
                indirOper = lclVar->TypeIs(TYP_STRUCT) ? GT_STORE_OBJ : GT_STOREIND;
                storedValue = node->AsOp()->gtGetOp1();
                break;
            case GT_LCL_VAR:
                indirOper = lclVar->TypeIs(TYP_STRUCT) ? GT_OBJ : GT_IND;
                break;
            case GT_LCL_FLD:
                if (lclVar->TypeIs(TYP_STRUCT))
                {
                    //TODO-LLVM: eg. S_P_CoreLib_System_DateTimeParse__Parse
                    // a struct in a struct?
                    //[000026]-- -- -- -- -- --t26 = LCL_FLD struct V03 loc0[+72] Fseq[parsedDate] $83
                    failFunctionCompilation();
                }
                indirOper = GT_IND;
                break;
            case GT_LCL_VAR_ADDR:
            case GT_LCL_FLD_ADDR:
                indirOper = GT_NONE;
                break;
            case GT_STORE_LCL_FLD:
                //TODO-LLVM: example:
                //   / --* t0  ref
                //   *   STORE_LCL_FLD ref V01 tmp0 ud : 1->0 [+0] Fseq[_list]
                failFunctionCompilation();
            default:
                unreached();
        }
        if (GenTree::OperIsIndir(indirOper))
        {
            node->ChangeOper(indirOper);
            node->AsIndir()->SetAddr(lclAddress);
        }
        if (GenTree::OperIsStore(indirOper))
        {
            node->gtFlags |= GTF_IND_TGT_NOT_HEAP;
            node->AsOp()->gtOp2 = storedValue;
        }
        if (GenTree::OperIsBlk(indirOper))
        {
            node->AsBlk()->SetLayout(varDsc->GetLayout());
            node->AsBlk()->gtBlkOpKind = GenTreeBlk::BlkOpKindInvalid;
        }

        CurrentRange().InsertBefore(node, shadowStackLocal, offset);
        if (indirOper == GT_NONE)
        {
            // Local address nodes are directly replaced with the ADD.
            node->ReplaceWith(lclAddress, _compiler);
        }
        else
        {
            CurrentRange().InsertBefore(node, lclAddress);
        }
    }
}

// If the return type must be GC tracked, removes the return type
// and converts to a return slot arg, modifying the call args, and building the necessary IR
GenTreeCall::Use* Llvm::lowerCallReturn(GenTreeCall*      callNode,
                                        GenTreeCall::Use* insertAfterArg)
{
    GenTreeCall::Use* lastArg = insertAfterArg;
    var_types callReturnType = callNode->TypeGet();
    CORINFO_SIG_INFO* calleeSigInfo = callNode->callSig;

    // Some ctors, e.g. strings (and maybe only strings), have a return type in IR so
    // pass the call return type instead of the CORINFO_SIG_INFO return type, which is void in these cases
    if (needsReturnStackSlot(toCorInfoType(callReturnType), calleeSigInfo->retTypeClass))
    {
        // replace the "CALL ref" with a "CALL void" that takes a return address as the first argument
        GenTreeLclVar* shadowStackVar     = _compiler->gtNewLclvNode(_shadowStackLclNum, TYP_I_IMPL);
        GenTreeIntCon* offset             = _compiler->gtNewIconNode(_shadowStackLocalsSize, TYP_I_IMPL);
        GenTree*       returnValueAddress = _compiler->gtNewOperNode(GT_ADD, TYP_I_IMPL, shadowStackVar, offset);

        // create temp for the return address
        unsigned   returnTempNum    = _compiler->lvaGrabTemp(false DEBUGARG("return value address"));
        LclVarDsc* returnAddrVarDsc = _compiler->lvaGetDesc(returnTempNum);
        returnAddrVarDsc->lvType    = TYP_I_IMPL;

        GenTree*          addrStore     = _compiler->gtNewStoreLclVar(returnTempNum, returnValueAddress);
        GenTree*          returnAddrLcl = _compiler->gtNewLclvNode(returnTempNum, TYP_I_IMPL);

        GenTree* returnAddrLclAfterCall = _compiler->gtNewLclvNode(returnTempNum, TYP_I_IMPL);
        GenTree* indirNode;
        if (callReturnType == TYP_STRUCT)
        {
            indirNode    = _compiler->gtNewObjNode(calleeSigInfo->retTypeClass, returnAddrLclAfterCall);
        }
        else
        {
            indirNode = _compiler->gtNewOperNode(GT_IND, callReturnType, returnAddrLclAfterCall);
        }
        indirNode->gtFlags |= GTF_IND_TGT_NOT_HEAP; // No RhpAssignRef required
        LIR::Use callUse;
        if (CurrentRange().TryGetUse(callNode, &callUse))
        {
            callUse.ReplaceWith(_compiler, indirNode);
        }
        else
        {
            callNode->ClearUnusedValue();
        }

        GenTreePutArgType* putArg = _compiler->gtNewPutArgType(returnAddrLcl, CORINFO_TYPE_PTR, nullptr);
#if DEBUG
        putArg->SetArgNum(-2);  // -2 will represent the return arg for LLVM
#endif
        lastArg = _compiler->gtInsertNewCallArgAfter(putArg, insertAfterArg);

        callNode->gtReturnType = TYP_VOID;
        callNode->gtCorInfoType = CORINFO_TYPE_VOID;
        callNode->ChangeType(TYP_VOID);

        CurrentRange().InsertBefore(callNode, shadowStackVar, offset, returnValueAddress, addrStore);
        CurrentRange().InsertAfter(addrStore, returnAddrLcl, putArg);
        CurrentRange().InsertAfter(callNode, returnAddrLclAfterCall, indirNode);
    }
    else
    {
        callNode->gtCorInfoType = calleeSigInfo->retType;
    }

    return lastArg;
}

void Llvm::failUnsupportedCalls(GenTreeCall* callNode)
{
    // we can't do these yet
    if ((callNode->gtCallType != CT_INDIRECT && _isRuntimeImport(_thisPtr, callNode->gtCallMethHnd)) || callNode->IsTailCall())
    {
        failFunctionCompilation();
    }

    CORINFO_SIG_INFO* calleeSigInfo = callNode->callSig;
    // TODO-LLVM: not attempting to compile generic signatures with context arg via clrjit yet
    // Investigate which methods do not get callSig set - happens currently with the Generics test
    if (calleeSigInfo == nullptr || calleeSigInfo->hasTypeArg())
    {
        failFunctionCompilation();
    }

    if (callNode->gtCallArgs != nullptr)
    {
        for (GenTree* operand : callNode->Operands())
        {
            if (operand->IsArgPlaceHolderNode() || !operand->IsValue())
            {
                // Either of these situations may happen with calls.
                continue;
            }
            if (operand == callNode->gtControlExpr || operand == callNode->gtCallAddr)
            {
                // vtable target or indirect target
                continue;
            }

            fgArgTabEntry* curArgTabEntry = _compiler->gtArgEntryByNode(callNode, operand);
            if (curArgTabEntry->nonStandardArgKind == NonStandardArgKind::VirtualStubCell)
            {
                failFunctionCompilation();
            }
        }
    }
}

GenTree* Llvm::createStoreNode(var_types nodeType, GenTree* addr, GenTree* data, ClassLayout* structClassLayout)
{
    GenTree* storeNode;
    if (nodeType == TYP_STRUCT)
    {
        storeNode = new (_compiler, GT_STORE_OBJ) GenTreeObj(nodeType, addr, data, structClassLayout);
    }
    else
    {
        storeNode = new (_compiler, GT_STOREIND) GenTreeStoreInd(nodeType, addr, data);
    }
    return storeNode;
}

GenTree* Llvm::createShadowStackStoreNode(var_types nodeType, GenTree* addr, GenTree* data, ClassLayout* structClassLayout)
{
    GenTree* storeNode = createStoreNode(nodeType, addr, data, structClassLayout);
    storeNode->gtFlags |= GTF_IND_TGT_NOT_HEAP;

    return storeNode;
}

//------------------------------------------------------------------------
// lowerCallToShadowStack: Lower the call, rewriting its arguments.
//
// This method has two primary objectives:
//  1) Transfer the information about the arguments from arg info to explicit
//     PutArgType nodes, to make it easy for codegen to consume it. Also, get
//     rid of the late/non-late argument distinction, by sorting the inserted nodes
//     in the original evaluation order, matching that of them in the signature.
//  2) Rewrite arguments and the return to be stored on the shadow stack. We take
//     the arguments which need to be on the shadow stack, remove them from the call
//     arguments list, store their values on the shadow stack, at offsets calculated
//     in a simple increasing order, matching the signature. We also rewrite returns
//     that must be on the shadow stack, see "lowerCallReturn".
//
void Llvm::lowerCallToShadowStack(GenTreeCall* callNode)
{
    // rewrite the args, adding shadow stack, and moving gc tracked args to the shadow stack
    unsigned shadowStackUseOffest = 0;

    fgArgInfo*                 argInfo    = callNode->fgArgInfo;
    unsigned int               argCount   = argInfo->ArgCount();
    fgArgTabEntry**            argTable   = argInfo->ArgTable();
    std::vector<OperandArgNum> sortedArgs = std::vector<OperandArgNum>(argCount);
    OperandArgNum*             sortedData = sortedArgs.data();

    GenTreeCall::Use* lastArg;
    GenTreeCall::Use* insertReturnAfter;
    GenTreeCall::Use* callThisArg = callNode->gtCallThisArg;

    callNode->ResetArgInfo();
    callNode->gtCallThisArg = nullptr;

    // set up the callee shadowstack, creating a temp and the PUTARG
    GenTreeLclVar* shadowStackVar = _compiler->gtNewLclvNode(_shadowStackLclNum, TYP_I_IMPL);
    GenTreeIntCon* offset         = _compiler->gtNewIconNode(_shadowStackLocalsSize, TYP_I_IMPL);
    // TODO-LLVM: possible performance benefit: when _shadowStackLocalsSize == 0, then omit the GT_ADD.
    GenTree* calleeShadowStack = _compiler->gtNewOperNode(GT_ADD, TYP_I_IMPL, shadowStackVar, offset);

    GenTreePutArgType* calleeShadowStackPutArg =
        _compiler->gtNewPutArgType(calleeShadowStack, CORINFO_TYPE_PTR, NO_CLASS_HANDLE);
#ifdef DEBUG
    calleeShadowStackPutArg->SetArgNum(-1); // -1 will represent the shadowstack  arg for LLVM
#endif

    callNode->gtCallArgs     = _compiler->gtNewCallArgs(calleeShadowStackPutArg);
    lastArg                  = callNode->gtCallArgs;
    insertReturnAfter        = lastArg; // add the return slot after the shadow stack arg
    callNode->gtCallLateArgs = nullptr;

    CurrentRange().InsertBefore(callNode, shadowStackVar, offset, calleeShadowStack, calleeShadowStackPutArg);

    lastArg = lowerCallReturn(callNode, insertReturnAfter);

    for (unsigned i = 0; i < argCount; i++)
    {
        fgArgTabEntry* curArgTabEntry = argTable[i];
        unsigned int   argNum         = curArgTabEntry->argNum;
        OperandArgNum  opAndArg       = {argNum, curArgTabEntry->GetNode()};
        sortedData[argNum]            = opAndArg;
    }

    CORINFO_SIG_INFO* calleeSigInfo = callNode->callSig;
    // Relies on the fact all arguments not in the signature come before those that are.
    unsigned firstSigArgIx = argCount - calleeSigInfo->numArgs;

    CORINFO_ARG_LIST_HANDLE sigArgs = calleeSigInfo->args;
    unsigned                argIx   = 0;

    for (OperandArgNum opAndArg : sortedArgs)
    {
        CORINFO_CLASS_HANDLE clsHnd      = NO_CLASS_HANDLE;
        CorInfoType          corInfoType = CORINFO_TYPE_UNDEF;

        // "this" not in sigInfo arg list
        bool isThis = callThisArg != nullptr && opAndArg.argNum == 0 && calleeSigInfo->hasThis();
        bool isSigArg = argIx >= firstSigArgIx;
        if (isSigArg)
        {
            corInfoType = getCorInfoTypeForArg(calleeSigInfo, sigArgs, &clsHnd);
        }
        else if (!isThis)
        {
            corInfoType = toCorInfoType(opAndArg.operand->TypeGet());
        }

        bool argOnShadowStack = isThis || (isSigArg && !canStoreArgOnLlvmStack(_info, corInfoType, clsHnd));
        if (argOnShadowStack)
        {
            GenTree* lclShadowStack = _compiler->gtNewLclvNode(_shadowStackLclNum, TYP_I_IMPL);

            if (corInfoType == CORINFO_TYPE_VALUECLASS)
            {
                shadowStackUseOffest = padOffset(corInfoType, clsHnd, shadowStackUseOffest);
            }

            GenTreeIntCon* offset    = _compiler->gtNewIconNode(_shadowStackLocalsSize + shadowStackUseOffest, TYP_I_IMPL);
            GenTree*       slotAddr  = _compiler->gtNewOperNode(GT_ADD, TYP_I_IMPL, lclShadowStack, offset);
            GenTree*       storeNode =
                createShadowStackStoreNode(opAndArg.operand->TypeGet(), slotAddr, opAndArg.operand,
                                corInfoType == CORINFO_TYPE_VALUECLASS ? _compiler->typGetObjLayout(clsHnd) : nullptr);

            if (corInfoType == CORINFO_TYPE_VALUECLASS)
            {
                shadowStackUseOffest = padNextOffset(corInfoType, clsHnd, shadowStackUseOffest);
            }
            else
            {
                shadowStackUseOffest += TARGET_POINTER_SIZE;
            }

            CurrentRange().InsertBefore(callNode, lclShadowStack, offset, slotAddr, storeNode);
        }
        else
        {
            // arg on LLVM stack
            GenTreePutArgType* putArg = _compiler->gtNewPutArgType(opAndArg.operand, corInfoType, clsHnd);
#if DEBUG
            putArg->SetArgNum(opAndArg.argNum);
#endif
            lastArg = _compiler->gtInsertNewCallArgAfter(putArg, lastArg);

            CurrentRange().InsertBefore(callNode, putArg);
        }
        if (isSigArg)
        {
            sigArgs = _info.compCompHnd->getArgNext(sigArgs);
        }

        argIx++;
    }
}

void Llvm::lowerStoreLcl(GenTreeLclVarCommon* storeLclNode)
{
    LclVarDsc* addrVarDsc = _compiler->lvaGetDesc(storeLclNode->GetLclNum());

    if (storeLclNode->TypeIs(TYP_STRUCT))
    {
        GenTree* dataOp = storeLclNode->gtGetOp1();
        CORINFO_CLASS_HANDLE dataHandle = _compiler->gtGetStructHandleIfPresent(dataOp);
        if (dataOp->OperIs(GT_IND))
        {
            // Special case: "gtGetStructHandleIfPresent" sometimes guesses the handle from
            // field sequences, but we will always need to transform TYP_STRUCT INDs into OBJs.
            dataHandle = NO_CLASS_HANDLE;
        }

        if (addrVarDsc->GetStructHnd() != dataHandle)
        {
            if (dataOp->OperIsIndir())
            {
                dataOp->SetOper(GT_OBJ);
                dataOp->AsObj()->SetLayout(addrVarDsc->GetLayout());
            }
            else if (dataOp->OperIs(GT_LCL_VAR)) // can get icon 0 here
            {
                GenTreeLclVarCommon* dataLcl = dataOp->AsLclVarCommon();
                LclVarDsc* dataVarDsc = _compiler->lvaGetDesc(dataLcl->GetLclNum());

                dataVarDsc->lvHasLocalAddr = 1;

                GenTree* dataAddrNode = _compiler->gtNewLclVarAddrNode(dataLcl->GetLclNum());

                dataLcl->ChangeOper(GT_OBJ);
                dataLcl->AsObj()->SetAddr(dataAddrNode);
                dataLcl->AsObj()->SetLayout(addrVarDsc->GetLayout());

                CurrentRange().InsertBefore(dataLcl, dataAddrNode);
            }
        }
    }
}

void Llvm::lowerToShadowStack()
{
    for (BasicBlock* _currentBlock : _compiler->Blocks())
    {
        _currentRange = &LIR::AsRange(_currentBlock);
        for (GenTree* node : CurrentRange())
        {
            if (node->OperIs(GT_STORE_LCL_VAR, GT_LCL_VAR, GT_STORE_LCL_FLD, GT_LCL_FLD_ADDR, GT_LCL_VAR_ADDR))
            {
                // fail unsupported promoted structs
                GenTreeLclVarCommon* lclVar = node->AsLclVarCommon();
                LclVarDsc*           varDsc = _compiler->lvaGetDesc(lclVar->GetLclNum());
                if (varDsc->lvPromotedStruct())
                {
                    // TODO-LLVM: stores to promoted structs e.g.:
                    //               *  t2 struct
                    //  XG-- -- ---* STORE_LCL_VAR struct<System.ReadOnlySpan`1 [System.Byte], 8>(P) V01 tmp0
                    //             *   byref     V01._pointer(offs = 0x00) ->V08 tmp7
                    //             *   int V01._length(offs = 0x04) ->V09 tmp8
                    // or
                    //     - --t14 = LCL_VAR struct<System.ReadOnlySpan`1 [System.Int32], 8>(P) V01 tmp0
                    //                 byref V01._pointer(offs = 0x00)->V05 tmp4
                    //                 int V01._length(offs = 0x04)->V06 tmp5 $81
                    //    - --t6 =   LCL_VAR_ADDR byref V02 tmp0
                    //             *   int V02._value(offs = 0x00)->V04 tmp2
                    failFunctionCompilation();
                }
            }

            if (node->OperIs(GT_STORE_LCL_VAR, GT_LCL_VAR, GT_STORE_LCL_FLD, GT_LCL_FLD, GT_LCL_VAR_ADDR,
                             GT_LCL_FLD_ADDR))
            {
                ConvertShadowStackLocalNode(node->AsLclVarCommon());
            }
            else if (node->IsCall())
            {
                GenTreeCall* callNode = node->AsCall();

                if (callNode->IsHelperCall())
                {
                    // helper calls are built differently
                    continue;
                }

                failUnsupportedCalls(callNode);

                lowerCallToShadowStack(callNode);
            }
            else if (node->OperIs(GT_RETURN) && _retAddressLclNum != BAD_VAR_NUM)
            {
                var_types originalReturnType = node->TypeGet();
                if(node->TypeIs(TYP_VOID))
                {
                    /* TODO-LLVM: retbuf .   compHasRetBuffArg doesn't seem to have an implementation */
                    failFunctionCompilation();
                }

                LclVarDsc* retAddressVarDsc = _compiler->lvaGetDesc(_retAddressLclNum);
                retAddressVarDsc->lvIsParam = 1;
                retAddressVarDsc->lvType = TYP_I_IMPL;

                GenTreeLclVar* retAddressLocal = _compiler->gtNewLclvNode(_retAddressLclNum, TYP_I_IMPL);
                GenTree* storeNode = createShadowStackStoreNode(originalReturnType, retAddressLocal, node->AsOp()->gtGetOp1(),
                                    originalReturnType == TYP_STRUCT ? _compiler->typGetObjLayout(_sigInfo.retTypeClass) : nullptr);

                GenTreeOp* retNode = node->AsOp();
                retNode->gtOp1 = nullptr;
                node->ChangeType(TYP_VOID);

                CurrentRange().InsertBefore(node, retAddressLocal, storeNode);
            }

            if (node->OperIsLocalAddr() || node->OperIsLocalField())
            {
                // Indicates that this local is to live on the LLVM frame, and will not participate in SSA.
                _compiler->lvaGetDesc(node->AsLclVarCommon())->lvHasLocalAddr = 1;
            }
            else if (node->OperIs(GT_STORE_LCL_VAR))
            {
                lowerStoreLcl(node->AsLclVarCommon());
            }
        }
    }
}


//------------------------------------------------------------------------
// Convert GT_STORE_LCL_VAR and GT_LCL_VAR to use the shadow stack when the local needs to be GC tracked,
// rewrite calls that returns GC types to do so via a store to a passed in address on the shadow stack.
// Likewise, store the returned value there if required.
//
void Llvm::Lower()
{
    populateLlvmArgNums();

    _shadowStackLocalsSize = 0;

    std::vector<LclVarDsc*> locals;
    unsigned localsParamCount = 0;
    unsigned lvaCount = _compiler->lvaCount;

    for (unsigned lclNum = 0; lclNum < lvaCount; lclNum++)
    {
        LclVarDsc* varDsc = _compiler->lvaGetDesc(lclNum);
        if (!canStoreLocalOnLlvmStack(varDsc))
        {
            locals.push_back(varDsc);
            if (varDsc->lvIsParam)
            {
                if (varDsc->lvPromotedStruct())
                {
                    // TODO-LLVM: the offsets for promoted structs on the shadow stack is calculated incorrectly below in the call to SetStackOffset
                    failFunctionCompilation();
                }
                localsParamCount++;
                varDsc->lvIsParam = false;
            }
        }

        if (varDsc->lvIsParam &&
            (_compiler->lvaGetPromotionType(varDsc) == Compiler::lvaPromotionType::PROMOTION_TYPE_DEPENDENT))
        {
            failFunctionCompilation(); // TODO-LLVM
        }

        if (varDsc->lvIsParam && (_compiler->lvaGetPromotionType(varDsc) == Compiler::lvaPromotionType::PROMOTION_TYPE_INDEPENDENT))
        {
            for (unsigned index = 0; index < varDsc->lvFieldCnt; index++)
            {
                unsigned   fieldLclNum = varDsc->lvFieldLclStart + index;
                LclVarDsc* fieldVarDsc = _compiler->lvaGetDesc(fieldLclNum);
                if (fieldVarDsc->lvRefCnt(RCS_NORMAL) != 0)
                {
                    // TODO-LLVM: is this required, maybe its in a later version of Compiler?
                    // _compiler->fgEnsureFirstBBIsScratch();
                    LIR::Range& firstBlockRange = LIR::AsRange(_compiler->fgFirstBB);

                    GenTree* fieldValue =
                        _compiler->gtNewLclFldNode(lclNum, fieldVarDsc->TypeGet(), fieldVarDsc->lvFldOffset);

                    GenTree* fieldStore = _compiler->gtNewStoreLclVar(fieldLclNum, fieldValue);
                    firstBlockRange.InsertAtBeginning(fieldStore);
                    firstBlockRange.InsertAtBeginning(fieldValue);
                }

                fieldVarDsc->lvIsStructField = false;
                fieldVarDsc->lvParentLcl     = BAD_VAR_NUM;
                fieldVarDsc->lvIsParam       = false;
            }

            varDsc->lvPromoted   = false;
            varDsc->lvFieldLclStart = BAD_VAR_NUM;
            varDsc->lvFieldCnt   = 0;
        }
    }

    if (_compiler->opts.OptimizationEnabled())
    {
        std::sort(locals.begin() + localsParamCount, locals.end(), [](const LclVarDsc* lhs, const LclVarDsc* rhs) { return lhs->lvRefCntWtd() > rhs->lvRefCntWtd(); });
    }

    unsigned int offset = 0;
    for (unsigned i = 0; i < locals.size(); i++)
    {
        LclVarDsc* varDsc = locals.at(i);
        CorInfoType corInfoType = toCorInfoType(varDsc->TypeGet());
        CORINFO_CLASS_HANDLE classHandle = tryGetStructClassHandle(varDsc);

        offset = padOffset(corInfoType, classHandle, offset);
        varDsc->SetStackOffset(offset);
        offset = padNextOffset(corInfoType, classHandle, offset);
    }
    _shadowStackLocalsSize = offset;

    lowerToShadowStack();
}

void Llvm::createAllocasForLocalsWithAddrOp()
{
    m_allocas = std::vector<Value*>(_compiler->lvaCount, nullptr);

    for (unsigned lclNum = 0; lclNum < _compiler->lvaCount; lclNum++)
    {
        LclVarDsc* varDsc = _compiler->lvaGetDesc(lclNum);

        if (canStoreLocalOnLlvmStack(varDsc) && isLlvmFrameLocal(varDsc))
        {
            CORINFO_CLASS_HANDLE classHandle = tryGetStructClassHandle(varDsc);
            Type* llvmType = getLlvmTypeForCorInfoType(toCorInfoType(varDsc->TypeGet()), classHandle);
            Value* allocaValue = _prologBuilder.CreateAlloca(llvmType);
            m_allocas[lclNum] = allocaValue;

            if (varDsc->lvIsParam)
            {
                LlvmArgInfo argInfo = getLlvmArgInfoForArgIx(lclNum);
                assert(argInfo.IsLlvmArg());
                Value* dataValue = _function->getArg(argInfo.m_argIx);
                _prologBuilder.CreateStore(dataValue, castIfNecessary(allocaValue, dataValue->getType()->getPointerTo(),
                                                                      &_prologBuilder));
            }
        }
    }
}

//------------------------------------------------------------------------
// Compile: Compile IR to LLVM, adding to the LLVM Module
//
// TODO-LLVM: A legal optimization here is to not GC-report things if we know they're not on the heap (say this is actually a local). 
void Llvm::Compile()
{
    CompAllocator allocator = _compiler->getAllocator();
    BlkToLlvmBlkVectorMap blkToLlvmBlkVectorMap(allocator);
    _blkToLlvmBlkVectorMap = &blkToLlvmBlkVectorMap;
    std::unordered_map<GenTree*, Value*> sdsuMap;
    _sdsuMap = &sdsuMap;
    _localsMap = new std::unordered_map<SsaPair, Value*, SsaPairHash>();
    const char* mangledName = (*_getMangledMethodName)(_thisPtr, _info.compMethodHnd);
    _function = _module->getFunction(mangledName);
    _debugFunction = nullptr;
    _debugMetadata.diCompileUnit = nullptr;

    if (_function == nullptr)
    {
        _function = Function::Create(getFunctionType(), Function::ExternalLinkage, 0U, mangledName,
            _module); // TODO: ExternalLinkage forced as linked from old module
    }

    // mono does this via Javascript (pal_random.js), but prefer not to introduce that dependency as it limits the ability to run out of the browser.
    // Copy the temporary workaround from the IL->LLVM generator for now.
    if (!strcmp(mangledName, "S_P_CoreLib_Interop__GetRandomBytes"))
    {
        // this would normally fill the buffer parameter, but we'll just leave the buffer as is and that will be our "random" data for now
        llvm::BasicBlock* llvmBlock = llvm::BasicBlock::Create(_llvmContext, "", _function);
        _builder.SetInsertPoint(llvmBlock);
        _builder.CreateRetVoid();
        return;
    }

    if (_compiler->opts.compDbgInfo)
    {
        const char* documentFileName = _getDocumentFileName(_thisPtr);
        if (documentFileName && *documentFileName != '\0')
        {
            _debugMetadata = getOrCreateDebugMetadata(documentFileName);
        }
    }

    generateProlog();

    for (BasicBlock* block = _compiler->fgFirstBB; block; block = block->bbNext)
    {
        // TODO-LLVM: finret basic blocks
        if (block->bbJumpKind == BBJ_EHFINALLYRET)
        {
            failFunctionCompilation();
        }

        startImportingBasicBlock(block);

        llvm::BasicBlock* entry = getLLVMBasicBlockForBlock(block);
        _builder.SetInsertPoint(entry);
        for (GenTree* node : LIR::AsRange(block))
        {
            startImportingNode();
            visitNode(node);
        }
        endImportingBasicBlock(block);
    }

    fillPhis();

    if (_debugFunction != nullptr)
    {
        _diBuilder->finalizeSubprogram(_debugFunction);
    }
}
#endif<|MERGE_RESOLUTION|>--- conflicted
+++ resolved
@@ -748,11 +748,6 @@
                 {
                     return new llvm::TruncInst(source, targetType, "TruncInt");
                 }
-                // allow just the specific case of bools being represented in LLVM as i8
-                else if (sourceType == Type::getInt1Ty(_llvmContext) && targetType == Type::getInt8Ty(_llvmContext))
-                {
-                    return new llvm::ZExtInst(source, targetType, "BitToByte");
-                }
             default:
                 failFunctionCompilation();
         }
@@ -1842,15 +1837,11 @@
 }
 
 void Llvm::buildStoreBlk(GenTreeBlk* blockOp)
-<<<<<<< HEAD
 {
     Value* dataValue = getGenTreeValue(blockOp->Data());
     _builder.CreateStore(dataValue, consumeValue(blockOp->Addr(), dataValue->getType()->getPointerTo()));
 }
 
-void Llvm::buildStoreObj(GenTreeObj* storeOp)
-=======
->>>>>>> 66142cc2
 {
 
     ClassLayout* structLayout = blockOp->GetLayout();
@@ -2089,11 +2080,8 @@
             buildStoreInd(node->AsStoreInd());
             break;
         case GT_STORE_BLK:
-<<<<<<< HEAD
             buildStoreBlk(node->AsBlk());
             break;
-=======
->>>>>>> 66142cc2
         case GT_STORE_OBJ:
             buildStoreBlk(node->AsBlk());
             break;
