--- conflicted
+++ resolved
@@ -37,19 +37,11 @@
 static const char* (*_getDocumentFileName)(void*);
 static const uint32_t (*_firstSequencePointLineNumber)(void*);
 static const uint32_t (*_getOffsetLineNumber)(void*, unsigned int ilOffset);
-<<<<<<< HEAD
-static const uint32_t(*_structIsWrappedPrimitive)(void*, CORINFO_CLASS_STRUCT_*, CorInfoType);
-static const uint32_t(*_padOffset)(void*, CORINFO_CLASS_STRUCT_*, unsigned);
-static const CorInfoTypeWithMod(*_getArgTypeIncludingParameterized)(void*, CORINFO_SIG_INFO*, CORINFO_ARG_LIST_HANDLE, CORINFO_CLASS_HANDLE*);
-static const CorInfoTypeWithMod(*_getParameterType)(void*, CORINFO_CLASS_HANDLE, CORINFO_CLASS_HANDLE*);
-static const uint32_t (*_getObjectLayout)(void*, CORINFO_CLASS_HANDLE, FieldStoreLayout**);
-=======
 static const uint32_t (*_structIsWrappedPrimitive)(void*, CORINFO_CLASS_STRUCT_*, CorInfoType);
 static const uint32_t (*_padOffset)(void*, CORINFO_CLASS_STRUCT_*, unsigned);
 static const CorInfoTypeWithMod (*_getArgTypeIncludingParameterized)(void*, CORINFO_SIG_INFO*, CORINFO_ARG_LIST_HANDLE, CORINFO_CLASS_HANDLE*);
 static const CorInfoTypeWithMod (*_getParameterType)(void*, CORINFO_CLASS_HANDLE, CORINFO_CLASS_HANDLE*);
 static const TypeDescriptor (*_getTypeDescriptor)(void*, CORINFO_CLASS_HANDLE);
->>>>>>> f6fe3149
 
 static char*                              _outputFileName;
 static Function*                          _doNothingFunction;
@@ -75,12 +67,8 @@
                                                 const uint32_t(*padOffset)(void*, CORINFO_CLASS_STRUCT_*, unsigned),
                                                 const CorInfoTypeWithMod(*getArgTypeIncludingParameterized)(void*, CORINFO_SIG_INFO*, CORINFO_ARG_LIST_HANDLE, CORINFO_CLASS_HANDLE*),
                                                 const CorInfoTypeWithMod(*getParameterType)(void*, CORINFO_CLASS_HANDLE, CORINFO_CLASS_HANDLE*),
-<<<<<<< HEAD
-                                                const uint32_t (*getObjectLayout)(void*, CORINFO_CLASS_HANDLE, FieldStoreLayout**)
+                                                const TypeDescriptor(*getTypeDescriptor)(void*, CORINFO_CLASS_HANDLE))
 )
-=======
-                                                const TypeDescriptor(*getTypeDescriptor)(void*, CORINFO_CLASS_HANDLE))
->>>>>>> f6fe3149
 {
     _thisPtr = thisPtr;
     _getMangledMethodName         = getMangledMethodNamePtr;
@@ -95,13 +83,8 @@
     _structIsWrappedPrimitive     = structIsWrappedPrimitive;
     _padOffset = padOffset;
     _getArgTypeIncludingParameterized = getArgTypeIncludingParameterized;
-<<<<<<< HEAD
-    _getParameterType = getParameterType;
-    _getObjectLayout = getObjectLayout;
-=======
     _getParameterType             = getParameterType;
     _getTypeDescriptor            = getTypeDescriptor;
->>>>>>> f6fe3149
 
     if (_module == nullptr) // registerLlvmCallbacks is called for each method to compile, but must only created the module once.  Better perhaps to split this into 2 calls.
     {
@@ -181,11 +164,6 @@
     return getWellKnownTypeSize(corInfoType);
 }
 
-<<<<<<< HEAD
-llvm::Type* Llvm::getLlvmTypeForStruct(ClassLayout* classLayout)
-{
-    return getLlvmTypeForStruct(classLayout->GetClassHandle());
-=======
 StructDesc* Llvm::getStructDesc(CORINFO_CLASS_HANDLE structHandle)
 {
     if (_structDescMap->find(structHandle) == _structDescMap->end())
@@ -247,7 +225,6 @@
         _structDescMap->insert({structHandle, structDesc});
     }
     return _structDescMap->at(structHandle);
->>>>>>> f6fe3149
 }
 
 llvm::Type* Llvm::getLlvmTypeForStruct(CORINFO_CLASS_HANDLE structHandle)
