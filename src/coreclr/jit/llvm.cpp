--- conflicted
+++ resolved
@@ -1252,14 +1252,7 @@
                 case TYP_SHORT:
                 case TYP_INT:
                 case TYP_LONG:
-<<<<<<< HEAD
-                {
-                    castValue = cast->IsUnsigned()
-                                    ? _builder.CreateFPToUI(castFromValue, castToLlvmType)
-                                    : _builder.CreateFPToSI(castFromValue, castToLlvmType);
-=======
                     castValue = _builder.CreateFPToSI(castFromValue, getLlvmTypeForVarType(castToType));
->>>>>>> bb64e582
                     break;
 
                 case TYP_BOOL:
