--- conflicted
+++ resolved
@@ -559,7 +559,7 @@
 // shadow stack moved up to avoid overwriting anything on the stack in the compiling method
 llvm::Value* getShadowStackForCallee(llvm::IRBuilder<>& builder)
 {
-    unsigned int offset = getTotalParameterOffset(_sigInfo) + getTotalLocalOffset(_sigInfo);
+    unsigned int offset = getTotalParameterOffset(_sigInfo) + getTotalLocalOffset();
 
     return offset == 0 ? _function->getArg(0) : builder.CreateGEP(_function->getArg(0), builder.getInt32(offset));
 }
@@ -588,16 +588,11 @@
     }
     std::vector<llvm::Value*> argVec;
 
-<<<<<<< HEAD
     unsigned int offset = getTotalParameterOffset(_sigInfo) + getTotalLocalOffset();
-
-=======
->>>>>>> b41ed4df
     // shadowstack arg first
     Value* shadowStackForCallee = getShadowStackForCallee(builder);
     argVec.push_back(shadowStackForCallee);
 
-<<<<<<< HEAD
     Value* returnAddress = nullptr;
     if (needsReturnStackSlot(sigInfo.retType))
     {
@@ -611,21 +606,6 @@
         argVec.push_back(returnAddress);
     }
 
-    unsigned int shadowStackUseOffest = 0;
-    int          argIx                = 0;
-    GenTree*     thisArg              = nullptr;
-    std::vector<struct OperandArgNum> sortedOperands;
-
-    // "this" goes first
-    if (call->gtCallThisArg != nullptr)
-    {
-        thisArg = _compiler->gtGetThisArg(call);
-
-        // TODO: add throw if this is null
-        storeOnShadowStack(*_builder, thisArg, shadowStackForCallee, shadowStackUseOffest);
-        shadowStackUseOffest += TARGET_POINTER_SIZE;
-    }
-=======
     unsigned int                      shadowStackUseOffest = 0;
     int                               argIx                = 0;
     GenTree*                          thisArg              = nullptr;
@@ -634,24 +614,13 @@
     fgArgTabEntry**                   argTable             = argInfo->ArgTable();
     std::vector<struct OperandArgNum> sortedArgs           = std::vector<struct OperandArgNum>(argCount);
     struct OperandArgNum*             sortedData           = sortedArgs.data();
->>>>>>> b41ed4df
 
     for (unsigned i = 0; i < argCount; i++)
     {
         fgArgTabEntry* curArgTabEntry = argTable[i];
         unsigned int   argNum         = curArgTabEntry->argNum;
-<<<<<<< HEAD
-        unsigned int   i              = 0;
-        while (i < sortedOperands.size() && argNum > sortedOperands[i].argNum)
-        {
-            i++;
-        }
-        struct OperandArgNum opAndArg = {argNum, operand};
-        sortedOperands.emplace(sortedOperands.begin() + i, opAndArg);
-=======
         struct OperandArgNum opAndArg = {argNum, curArgTabEntry->GetNode()};
         sortedData[argNum]            = opAndArg;
->>>>>>> b41ed4df
     }
 
     for (struct OperandArgNum opAndArg : sortedArgs)
@@ -758,7 +727,6 @@
     Value*       llvmRef;
     unsigned int lclNum = lclVar->GetLclNum();
 
-    // cache hit
     if (_localsMap->find(lclNum) == _localsMap->end())
     {
         if (_compiler->lvaIsParameter(lclNum))
@@ -770,12 +738,8 @@
             }
             else
             {
-<<<<<<< HEAD
-                struct LlvmArgInfo llvmArgInfo = getLlvmArgInfoForArgIx(_sigInfo, lclNum);
-=======
                 unsigned int       argIx       = _info.compIsStatic ? lclNum : lclNum - 1;
                 struct LlvmArgInfo llvmArgInfo = getLlvmArgInfoForArgIx(_sigInfo, argIx);
->>>>>>> b41ed4df
                 if (llvmArgInfo.m_argIx >= 0)
                 {
                     llvmRef = _function->getArg(llvmArgInfo.m_argIx);
@@ -901,10 +865,7 @@
     std::unordered_map<GenTree*, Value*> sdsuMap;
     _sdsuMap = &sdsuMap;
     _localsMap = new std::unordered_map<unsigned int, Value*>();
-<<<<<<< HEAD
     _spilledExpressions.clear();
-=======
->>>>>>> b41ed4df
     const char* mangledName = (*_getMangledMethodName)(_thisPtr, _info.compMethodHnd);
     _function    = _module->getFunction(mangledName);
     _compiler->eeGetMethodSig(_info.compMethodHnd, &_sigInfo);
