--- conflicted
+++ resolved
@@ -1540,13 +1540,8 @@
                     callNode->gtCallLateArgs = nullptr;
                     _compiler->fgInitArgInfo(callNode);
 
-<<<<<<< HEAD
                     GenTree* returnAddrLclAfterCall = _compiler->gtNewLclvNode(returnTempNum, TYP_I_IMPL);
-                    GenTree* indirNode = _compiler->gtNewOperNode(callReturnType == var_types::TYP_STRUCT ? GT_OBJ : GT_IND, callReturnType, returnAddrLclAfterCall);
-=======
-                    GenTree* returnAddrLcl2 = _compiler->gtNewLclvNode(returnTempNum, TYP_I_IMPL);
-                    GenTree* indirNode = _compiler->gtNewOperNode(callReturnType == TYP_STRUCT ? GT_OBJ : GT_IND, callReturnType, returnAddrLcl2);
->>>>>>> 977e15ce
+                    GenTree* indirNode = _compiler->gtNewOperNode(callReturnType == TYP_STRUCT ? GT_OBJ : GT_IND, callReturnType, returnAddrLclAfterCall);
                     indirNode->gtFlags |= GTF_IND_TGT_NOT_HEAP; // No RhpAssignRef required
                     LIR::Use callUse;
                     if (CurrentRange().TryGetUse(callNode, &callUse))
@@ -1615,7 +1610,7 @@
 {
     _shadowStackLocalsSize = 0;
 
-    std::vector<LclVarDsc*> locals();
+    std::vector<LclVarDsc*> locals;
     unsigned localsParamCount = 0;
 
     for (unsigned lclNum = 0; lclNum < _compiler->lvaCount; lclNum++)
