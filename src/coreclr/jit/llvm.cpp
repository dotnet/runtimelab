--- conflicted
+++ resolved
@@ -455,12 +455,8 @@
 }
 
 // Copy of logic from ILImporter.GetLLVMTypeForTypeDesc
-<<<<<<< HEAD
-llvm::Type* getLlvmTypeForCorInfoType(CorInfoType corInfoType)
-{
-=======
 llvm::Type* getLlvmTypeForCorInfoType(CorInfoType corInfoType, CORINFO_CLASS_HANDLE classHnd) {
->>>>>>> 5a563272
+{
     switch (corInfoType)
     {
         case CorInfoType::CORINFO_TYPE_VOID:
