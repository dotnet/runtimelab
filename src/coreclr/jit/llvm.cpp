// Licensed to the .NET Foundation under one or more agreements.
// The .NET Foundation licenses this file to you under the MIT license.

#ifdef TARGET_WASM
#include <string.h>
#include "alloc.h"
#include "compiler.h"
#include "block.h"
#include "gentree.h"
#pragma warning (disable: 4702)
#include "llvm.h"
#include "llvm/ADT/StringRef.h"
#include "llvm/IR/LLVMContext.h"
#include "llvm/IR/Module.h"
#include "llvm/IR/Function.h"
#include "llvm/IR/IRBuilder.h"
#include "llvm/Bitcode/BitcodeWriter.h"
#include "llvm/IR/DIBuilder.h"
#include "llvm/BinaryFormat/Dwarf.h"
#pragma warning (error: 4702)

#include <unordered_map>

using llvm::Function;
using llvm::FunctionType;
using llvm::Type;
using llvm::LLVMContext;
using llvm::ArrayRef;
using llvm::Module;
using llvm::Value;

struct OperandArgNum
{
    unsigned int argNum;
    GenTree*     operand;
};

struct LlvmArgInfo
{
    int m_argIx; // -1 indicates not in the LLVM arg list, but on the shadow stack
    unsigned int m_shadowStackOffset;
};

struct DebugMetadata
{
    llvm::DIFile*        fileMetadata; 
    llvm::DICompileUnit* diCompileUnit;
};

// TODO: might need the LLVM Value* in here for exception funclets.
struct SpilledExpressionEntry
{
    CorInfoType m_CorInfoType;
};

enum class ValueLocation
{
    LlvmStack,
    ShadowStack,
    ForwardReference
};

// Helper for unifying vars that do and don't need to be on the shadow stack.
struct LocatedLlvmValue
{
    Value* llvmValue;
    ValueLocation location;

    LocatedLlvmValue(ValueLocation location, Value* llvmValue) : llvmValue(llvmValue), location(location) {}
    Value* getValue(llvm::IRBuilder<>& builder)
    {
        return valueRequiresLoad() ? builder.CreateLoad(llvmValue) : llvmValue;
    }

    Value* getRawValue()
    {
        return llvmValue;
    }

    bool valueRequiresLoad()
    {
        return location != ValueLocation::LlvmStack;
    }
};

struct IncomingPhi
{
    llvm::PHINode*    phiNode;
    llvm::BasicBlock *llvmBasicBlock;
};

typedef JitHashTable<BasicBlock*, JitPtrKeyFuncs<BasicBlock>, llvm::BasicBlock*> BlkToLlvmBlkVectorMap;

typedef std::pair<unsigned, unsigned> SsaPair;

struct SsaPairHash
{
    template <class T1, class T2>
    std::size_t operator()(const std::pair<T1, T2>& pair) const
    {
        return std::hash<T1>()(pair.first) ^ std::hash<T2>()(pair.second);
    }
};

static Module*          _module    = nullptr;
static llvm::DIBuilder* _diBuilder = nullptr;
static LLVMContext _llvmContext;
static void* _thisPtr; // TODO: workaround for not changing the JIT/EE interface.  As this is static, it will probably fail if multithreaded compilation is attempted
static const char* (*_getMangledMethodName)(void*, CORINFO_METHOD_STRUCT_*);
static const char* (*_getMangledSymbolName)(void*, void*);
static const char* (*_addCodeReloc)(void*, void*);
static const uint32_t (*_isRuntimeImport)(void*, CORINFO_METHOD_STRUCT_*);
static const char* (*_getDocumentFileName)(void*);
static const uint32_t (*_firstSequencePointLineNumber)(void*);
static const uint32_t (*_getOffsetLineNumber)(void*, unsigned int ilOffset);
static const uint32_t(*_structIsWrappedPrimitive)(void*, CORINFO_CLASS_STRUCT_*, CorInfoType);

static char*                              _outputFileName;
static Function*                          _doNothingFunction;

static std::unordered_map<CORINFO_CLASS_HANDLE, Type*>* _llvmStructs = new std::unordered_map<CORINFO_CLASS_HANDLE, Type*>();

Compiler::Info                                      _info;
Compiler*                                           _compiler;
Function*                                           _function;
llvm::DISubprogram*                                 _debugFunction;
BasicBlock*                                         _currentBlock;
IL_OFFSETX                                          _currentOffset;
llvm::DILocation*                                   _currentOffsetDiLocation;
BlkToLlvmBlkVectorMap*                              _blkToLlvmBlkVectorMap;
llvm::IRBuilder<>*                                  _builder;
std::unordered_map<GenTree*, LocatedLlvmValue>*     _sdsuMap;
std::unordered_map<SsaPair, LocatedLlvmValue, SsaPairHash>* _localsMap;
std::unordered_map<SsaPair, IncomingPhi, SsaPairHash>* _forwardReferencingPhis;
bool                                                _requiresShadowStackAddSubsitution;
DebugMetadata                                       _debugMetadata;

// DWARF
std::unordered_map<std::string, struct DebugMetadata> _debugMetadataMap;

CORINFO_SIG_INFO                                    _sigInfo; // sigInfo of function being compiled
llvm::IRBuilder<>*                                  _prologBuilder;
std::vector<SpilledExpressionEntry>                 _spilledExpressions;
unsigned                                            _shadowStackLocalsSize;

llvm::Type* getLlvmTypeForCorInfoType(CorInfoType corInfoType, CORINFO_CLASS_HANDLE classHnd);

extern "C" DLLEXPORT void registerLlvmCallbacks(void*       thisPtr,
                                                const char* outputFileName,
                                                const char* triple,
                                                const char* dataLayout,
                                                const char* (*getMangledMethodNamePtr)(void*, CORINFO_METHOD_STRUCT_*),
                                                const char* (*getMangledSymbolNamePtr)(void*, void*),
                                                const char* (*addCodeRelocPtr)(void*, void*),
                                                const uint32_t (*isRuntimeImport)(void*, CORINFO_METHOD_STRUCT_*),
                                                const char* (*getDocumentFileName)(void*),
                                                const uint32_t (*firstSequencePointLineNumber)(void*),
                                                const uint32_t (*getOffsetLineNumber)(void*, unsigned int),
                                                const uint32_t(*structIsWrappedPrimitive)(void*, CORINFO_CLASS_STRUCT_*, CorInfoType))
{
    _thisPtr = thisPtr;
    _getMangledMethodName         = getMangledMethodNamePtr;
    _getMangledSymbolName         = getMangledSymbolNamePtr;
    _addCodeReloc                 = addCodeRelocPtr;
    _isRuntimeImport              = isRuntimeImport;
    _getDocumentFileName          = getDocumentFileName;
    _firstSequencePointLineNumber = firstSequencePointLineNumber;
    _getOffsetLineNumber          = getOffsetLineNumber;
    _structIsWrappedPrimitive     = structIsWrappedPrimitive;

    if (_module == nullptr) // registerLlvmCallbacks is called for each method to compile, but must only created the module once.  Better perhaps to split this into 2 calls.
    {
        _module = new Module(llvm::StringRef("netscripten-clrjit"), _llvmContext);
        _module->setTargetTriple(triple);
        _module->setDataLayout(dataLayout);
        _outputFileName = (char*)malloc(strlen(outputFileName) + 7);
        strcpy(_outputFileName, "1.txt"); // ??? without this _outputFileName is corrupted
        strcpy(_outputFileName, outputFileName);
        strcpy(_outputFileName + strlen(_outputFileName) - 3, "clrjit"); // use different module output name for now, TODO: delete if old LLVM gen does not create a module
        strcat(_outputFileName, ".bc");
    }
}

void emitDebugMetadata(LLVMContext& context)
{
    _module->addModuleFlag(llvm::Module::Warning, "Dwarf Version", 4);
    _module->addModuleFlag(llvm::Module::Warning, "Debug Info Version", 3);
    _diBuilder->finalize();
}

[[noreturn]] void failFunctionCompilation()
{
    if (_function != nullptr)
    {
        _function->deleteBody();
    }
    fatal(CORJIT_SKIPPED);
}

Value* mapGenTreeToValue(GenTree* genTree, ValueLocation valueLocation, Value* valueRef)
{
    if (_sdsuMap->find(genTree) != _sdsuMap->end())
    {
        fatal(CorJitResult::CORJIT_INTERNALERROR);
    }
    _sdsuMap->insert({genTree, LocatedLlvmValue(valueLocation, valueRef)});
    return valueRef;
}

void mapGenTreeToValue(GenTree* genTree, Value* valueRef)
{
    mapGenTreeToValue(genTree, ValueLocation::LlvmStack, valueRef);
}

LocatedLlvmValue getGenTreeValue(GenTree* op)
{
    return _sdsuMap->at(op);
}

LocatedLlvmValue getSsaLocalForPhi(unsigned lclNum, unsigned ssaNum)
{
    if (_localsMap->find({lclNum, ssaNum}) == _localsMap->end())
    {
        // phi arg before declaration, these need to be filled in when processing the GT_STORE_LCL_VAR
        return {ValueLocation::ForwardReference, nullptr};
    }

    return _localsMap->at({lclNum, ssaNum});
}

// maintains compatiblity with the IL->LLVM generation.  TODO-LLVM, when IL generation is no more, see if we can remove this unwrapping
bool structIsWrappedPrimitive(CORINFO_CLASS_HANDLE classHnd, CorInfoType primitiveType)
{
    return (*_structIsWrappedPrimitive)(_thisPtr, classHnd, primitiveType);
}

void addPaddingFields(unsigned paddingSize, std::vector<Type*> llvmFields)
{
    unsigned numInts = paddingSize / 4;
    unsigned numBytes = paddingSize - numInts * 4;
    for (unsigned i = 0; i < numInts; i++)
    {
        llvmFields.push_back(Type::getInt32Ty(_llvmContext));
    }
    for (unsigned i = 0; i < numBytes; i++)
    {
        llvmFields.push_back(Type::getInt8Ty(_llvmContext));
    }
}

unsigned getWellKnownTypeSize(CorInfoType corInfoType)
{
    return genTypeSize(JITtype2varType(corInfoType));
}

unsigned getElementSize(CORINFO_CLASS_HANDLE fieldClassHandle, CorInfoType corInfoType)
{
    if (fieldClassHandle != NO_CLASS_HANDLE)
    {
        return _info.compCompHnd->getClassSize(fieldClassHandle);
    }
    return getWellKnownTypeSize(corInfoType);
}

llvm::Type* getLlvmTypeForStruct(CORINFO_CLASS_HANDLE structHandle)
{
    if (_llvmStructs->find(structHandle) == _llvmStructs->end())
    {
        llvm::Type* llvmType;

        // LLVM thinks certain sizes of struct have a different calling convention than Clang does.
        // Treating them as ints fixes that and is more efficient in general

        unsigned structSize = _info.compCompHnd->getClassSize(structHandle);
        unsigned structAlignment = _info.compCompHnd->getClassAlignmentRequirement(structHandle);
        switch (structSize)
        {
            case 1:
                llvmType = Type::getInt8Ty(_llvmContext);
                break;
            case 2:
                if (structAlignment == 2)
                {
                    llvmType = Type::getInt16Ty(_llvmContext);
                    break;
                }
            case 4:
                if (structAlignment == 4)
                {
                    if (structIsWrappedPrimitive(structHandle, CORINFO_TYPE_FLOAT))
                    {
                        llvmType = Type::getFloatTy(_llvmContext);
                    }
                    else
                    {
                        llvmType = Type::getInt32Ty(_llvmContext);
                    }
                    break;
                }
            case 8:
                if (structAlignment == 8)
                {
                    if (structIsWrappedPrimitive(structHandle, CORINFO_TYPE_DOUBLE))
                    {
                        llvmType = Type::getDoubleTy(_llvmContext);
                    }
                    else
                    {
                        llvmType = Type::getInt64Ty(_llvmContext);
                    }
                    break;
                }

            default:
                // Forward-declare the struct in case there's a reference to it in the fields.
                // This must be a named struct or LLVM hits a stack overflow
                const char* name = _info.compCompHnd->getClassName(structHandle);
                llvm::StructType* llvmStructType = llvm::StructType::create(_llvmContext, _info.compCompHnd->getClassName(structHandle));
                llvmType = llvmStructType;
                unsigned fieldCnt = _info.compCompHnd->getClassNumInstanceFields(structHandle);

                std::vector<CORINFO_FIELD_HANDLE> sparseFields = std::vector<CORINFO_FIELD_HANDLE>(structSize);
                std::vector<Type*> llvmFields = std::vector<Type*>();

                for (unsigned i = 0; i < structSize; i++) sparseFields[i] = nullptr;

                for (unsigned i = 0; i < fieldCnt; i++)
                {
                    CORINFO_FIELD_HANDLE fieldHandle = _info.compCompHnd->getFieldInClass(structHandle, i);
                    unsigned fldOffset = _info.compCompHnd->getFieldOffset(fieldHandle);

                    assert(fldOffset < structSize);

                    // store the biggest field at the offset for unions
                    if (sparseFields[fldOffset] == nullptr ||
                        _info.compCompHnd->getClassSize(_info.compCompHnd->getFieldClass(fieldHandle)) > _info.compCompHnd->getClassSize(_info.compCompHnd->getFieldClass(sparseFields[fldOffset])))
                    {
                        sparseFields[fldOffset] = fieldHandle;
                    }
                }
                unsigned lastOffset = -1;
                CORINFO_CLASS_HANDLE prevClass = nullptr;
                CorInfoType prevCorInfoType = CorInfoType::CORINFO_TYPE_UNDEF;
                unsigned totalSize = 0;

                for (unsigned curOffset = 0; curOffset < structSize;)
                {
                    CORINFO_FIELD_HANDLE fieldHandle = sparseFields[curOffset];
                    if (fieldHandle == nullptr)
                    {
                        curOffset++;
                        continue;
                    }

                    int prevElementSize;
                    if (prevCorInfoType == CorInfoType::CORINFO_TYPE_UNDEF)
                    {
                        lastOffset = 0;
                        prevElementSize = 0;
                    }
                    else
                    {
                        prevElementSize = getElementSize(prevClass, prevCorInfoType);
                    }

                    // Pad to this field if necessary
                    unsigned paddingSize = curOffset - lastOffset - prevElementSize;
                    if (paddingSize > 0)
                    {
                        addPaddingFields(paddingSize, llvmFields);
                        totalSize += paddingSize;
                    }

                    CORINFO_CLASS_HANDLE fieldClassHandle = NO_CLASS_HANDLE;
                    CorInfoType fieldCorType = _info.compCompHnd->getFieldType(fieldHandle, &fieldClassHandle);
                    
                    int fieldSize = getElementSize(fieldClassHandle, fieldCorType);

                    llvmFields.push_back(getLlvmTypeForCorInfoType(fieldCorType, fieldClassHandle));

                    totalSize += fieldSize;
                    lastOffset = curOffset;
                    prevClass = fieldClassHandle;
                    prevCorInfoType = fieldCorType;

                    curOffset += fieldSize;
                }

                // If explicit layout is greater than the sum of fields, add padding
                if (totalSize < structSize)
                {
                    addPaddingFields(structSize - totalSize, llvmFields);
                }

                llvmStructType->setBody(llvmFields, true);
                break;
        }
        _llvmStructs->insert({ structHandle, llvmType });
    }
    return _llvmStructs->at(structHandle);
}

// Copy of logic from ILImporter.GetLLVMTypeForTypeDesc
llvm::Type* getLlvmTypeForCorInfoType(CorInfoType corInfoType, CORINFO_CLASS_HANDLE classHnd) {
    switch (corInfoType)
    {
        case CorInfoType::CORINFO_TYPE_VOID:
            return Type::getVoidTy(_llvmContext);

        case CorInfoType::CORINFO_TYPE_BOOL:
        case CorInfoType::CORINFO_TYPE_UBYTE:
        case CorInfoType::CORINFO_TYPE_BYTE:
            return Type::getInt8Ty(_llvmContext);

        case CorInfoType::CORINFO_TYPE_INT:
        case CorInfoType::CORINFO_TYPE_UINT:
        case CorInfoType::CORINFO_TYPE_NATIVEINT:  // TODO: Wasm64 - what does NativeInt mean for Wasm64
            return Type::getInt32Ty(_llvmContext);

        case CorInfoType::CORINFO_TYPE_LONG:
        case CorInfoType::CORINFO_TYPE_ULONG:
            return Type::getInt64Ty(_llvmContext);

        case CorInfoType::CORINFO_TYPE_FLOAT:
            return Type::getFloatTy(_llvmContext);

        case CorInfoType::CORINFO_TYPE_DOUBLE:
            return Type::getDoubleTy(_llvmContext);

        case CorInfoType::CORINFO_TYPE_BYREF:
        case CorInfoType::CORINFO_TYPE_CLASS:
            return Type::getInt8PtrTy(_llvmContext);

        case CorInfoType::CORINFO_TYPE_VALUECLASS:
            return getLlvmTypeForStruct(classHnd);

        default:
            failFunctionCompilation();
    }
}

// When looking at a sigInfo from eeGetMethodSig we have CorInfoType(s) but when looking at lclVars we have LclVarDsc or var_type(s), This method exists to allow both to map to LLVM types.
CorInfoType toCorInfoType(var_types varType)
{
    switch (varType)
    {
        case TYP_BOOL:
            return CorInfoType::CORINFO_TYPE_BOOL;
        case TYP_BYREF:
            return CorInfoType::CORINFO_TYPE_BYREF;
        case TYP_BYTE:
            return CorInfoType::CORINFO_TYPE_BYTE;
        case TYP_UBYTE:
            return CorInfoType::CORINFO_TYPE_UBYTE;
        case TYP_LCLBLK: // TODO: outgoing args space - need to get an example compiling, e.g. https://github.com/dotnet/runtimelab/blob/40f9ff64ae80596bcddcec16a7e1a8f57a0b2cff/src/tests/nativeaot/SmokeTests/HelloWasm/HelloWasm.cs#L3492 to see what's
            // going on.  CORINFO_TYPE_VALUECLASS is a better mapping but if that is mapped as of now, then canStoreTypeOnLlvmStack will fail compilation for most methods.
            failFunctionCompilation();
        case TYP_DOUBLE:
            return CorInfoType::CORINFO_TYPE_DOUBLE;
        case TYP_FLOAT:
            return CorInfoType::CORINFO_TYPE_FLOAT;
        case TYP_INT:
            return CorInfoType::CORINFO_TYPE_INT;
        case TYP_UINT:
            return CorInfoType::CORINFO_TYPE_UINT;
        case TYP_LONG:
            return CorInfoType::CORINFO_TYPE_LONG;
        case TYP_ULONG:
            return CorInfoType::CORINFO_TYPE_ULONG;
        case TYP_REF:
            return CorInfoType::CORINFO_TYPE_REFANY;
        case TYP_SHORT:
            return CorInfoType::CORINFO_TYPE_SHORT;
        case TYP_USHORT:
            return CorInfoType::CORINFO_TYPE_USHORT;
        case TYP_STRUCT:
            return CorInfoType::CORINFO_TYPE_VALUECLASS;
        case TYP_UNDEF:
            return CorInfoType::CORINFO_TYPE_UNDEF;
        default:
            failFunctionCompilation();
    }
}


unsigned int padOffset(CorInfoType corInfoType, unsigned int atOffset)
{
    unsigned int alignment;
    if (corInfoType == CorInfoType::CORINFO_TYPE_BYREF || corInfoType == CorInfoType::CORINFO_TYPE_CLASS ||
        corInfoType == CorInfoType::CORINFO_TYPE_REFANY)
    {
        // simplified for just pointers
        alignment = TARGET_POINTER_SIZE; // TODO Wasm64 aligns pointers at 4 or 8?
    }
    else
    {
        // TODO: value type field alignment - this is the ILToLLVMImporter logic:
        //var fieldAlignment = type is DefType && type.IsValueType ? ((DefType)type).InstanceFieldAlignment
        //                                                         : type.Context.Target.LayoutPointerSize;
        //var alignment      = LayoutInt.Min(fieldAlignment, new LayoutInt(ComputePackingSize(type))).AsInt;
        //var padding        = (atOffset + (alignment - 1)) & ~(alignment - 1);
        failFunctionCompilation();
    }
    return roundUp(atOffset, alignment);
}

unsigned int padNextOffset(CorInfoType corInfoType, unsigned int atOffset)
{
    unsigned int size;
    if (corInfoType == CorInfoType::CORINFO_TYPE_BYREF || corInfoType == CorInfoType::CORINFO_TYPE_CLASS ||
        corInfoType == CorInfoType::CORINFO_TYPE_REFANY)
    {
        size = TARGET_POINTER_SIZE;
    }
    else
    {
        // TODO: value type field size - this is the ILToLLVMImporter logic:
        // var size = type is DefType && type.IsValueType ? ((DefType)type).InstanceFieldSize
        //                                               : type.Context.Target.LayoutPointerSize;
        failFunctionCompilation(); // TODO value type sizes and alignment
    }
    return padOffset(corInfoType, atOffset) + size;
}

/// <summary>
/// Returns true if the type can be stored on the LLVM stack
/// instead of the shadow stack in this method. This is the case
/// if it is a non-ref primitive or a struct without GC fields.
/// </summary>
bool canStoreLocalOnLlvmStack(LclVarDsc* varDsc)
{
    return !varDsc->HasGCPtr();
}

bool canStoreArgOnLlvmStack(CorInfoType corInfoType, CORINFO_CLASS_HANDLE classHnd)
{
    // structs with no GC pointers can go on LLVM stack.
    if (corInfoType == CorInfoType::CORINFO_TYPE_VALUECLASS)
    {
        // Use getClassAtribs over typGetObjLayout because EETypePtr has CORINFO_FLG_GENERIC_TYPE_VARIABLE? which fails with typGetObjLayout
        uint32_t classAttribs = _info.compCompHnd->getClassAttribs(classHnd);

        return (classAttribs & CORINFO_FLG_CONTAINS_GC_PTR) == 0;
    }

    if (corInfoType == CorInfoType::CORINFO_TYPE_BYREF || corInfoType == CorInfoType::CORINFO_TYPE_CLASS ||
        corInfoType == CorInfoType::CORINFO_TYPE_REFANY)
    {
        return false;
    }
    return true;
}

/// <summary>
/// Returns true if the method returns a type that must be kept
/// on the shadow stack
/// </summary>
bool needsReturnStackSlot(CorInfoType corInfoType, CORINFO_CLASS_HANDLE classHnd)
{
    return corInfoType != CorInfoType::CORINFO_TYPE_VOID && !canStoreArgOnLlvmStack(corInfoType, classHnd);
}

CorInfoType getCorInfoTypeForArg(CORINFO_SIG_INFO& sigInfo, CORINFO_ARG_LIST_HANDLE& arg, CORINFO_CLASS_HANDLE* clsHnd)
{
    CorInfoTypeWithMod   corTypeWithMod = _info.compCompHnd->getArgType(&sigInfo, arg, clsHnd);
    return strip(corTypeWithMod);
}

FunctionType* getFunctionTypeForSigInfo(CORINFO_SIG_INFO& sigInfo)
{
    if (sigInfo.hasExplicitThis() || sigInfo.hasTypeArg())
        failFunctionCompilation();

    // start vector with shadow stack arg, this might reduce the number of bitcasts as a i8**, TODO: try it and check LLVM bitcode size
    std::vector<llvm::Type*> argVec{Type::getInt8PtrTy(_llvmContext)};
    llvm::Type*              retLlvmType;

    if (needsReturnStackSlot(sigInfo.retType, sigInfo.retTypeClass))
    {
        argVec.push_back(Type::getInt8PtrTy(_llvmContext));
        retLlvmType = Type::getVoidTy(_llvmContext);
    }
    else
    {
        retLlvmType   = getLlvmTypeForCorInfoType(sigInfo.retType, sigInfo.retTypeClass);
    }

    CORINFO_ARG_LIST_HANDLE  sigArgs = sigInfo.args;

    //TODO: not attempting to compile generic signatures with context arg via clrjit yet
    if (sigInfo.hasTypeArg())
    {
        failFunctionCompilation();
        //signatureTypes.Add(LLVMTypeRef.CreatePointer(LLVMTypeRef.Int8, 0)); // *MethodTable
    }

    for (unsigned int i = 0; i < sigInfo.numArgs; i++, sigArgs = _info.compCompHnd->getArgNext(sigArgs))
    {
        CORINFO_CLASS_HANDLE classHnd;
        CorInfoType corInfoType = getCorInfoTypeForArg(sigInfo, sigArgs, &classHnd);
        if (canStoreArgOnLlvmStack(corInfoType, classHnd))
        {
            argVec.push_back(getLlvmTypeForCorInfoType(corInfoType, classHnd));
        }
    }

    return FunctionType::get(retLlvmType, ArrayRef<Type*>(argVec), false);
}

Value* getOrCreateExternalSymbol(const char* symbolName)
{
    Value* symbol = _module->getGlobalVariable(symbolName);
    if (symbol == nullptr)
    {
        symbol = new llvm::GlobalVariable(*_module, Type::getInt32PtrTy(_llvmContext), true, llvm::GlobalValue::LinkageTypes::ExternalLinkage, (llvm::Constant*)nullptr, symbolName);
    }
    return symbol;
}

Function* getOrCreateRhpAssignRef()
{
    Function* llvmFunc = _module->getFunction("RhpAssignRef");
    if (llvmFunc == nullptr)
    {
        llvmFunc = Function::Create(FunctionType::get(Type::getVoidTy(_llvmContext), ArrayRef<Type*>{Type::getInt8PtrTy(_llvmContext), Type::getInt8PtrTy(_llvmContext)}, false), Function::ExternalLinkage, 0U, "RhpAssignRef", _module); // TODO: ExternalLinkage forced as linked from old module
    }
    return llvmFunc;
}

Type* getLLVMTypeForVarType(var_types type)
{
    // TODO: Fill out with missing type mappings and when all code done via clrjit, default should fail with useful
    // message
    switch (type)
    {
        case TYP_BOOL:
        case TYP_BYTE:
        case TYP_UBYTE:
            return Type::getInt8Ty(_llvmContext);
        case TYP_SHORT:
        case TYP_USHORT:
            return Type::getInt16Ty(_llvmContext);
        case TYP_INT:
            return Type::getInt32Ty(_llvmContext);
        case var_types::TYP_FLOAT:
            return Type::getFloatTy(_llvmContext);
        case var_types::TYP_DOUBLE:
            return Type::getDoubleTy(_llvmContext);
        case TYP_REF:
            return Type::getInt8PtrTy(_llvmContext);
        default:
            failFunctionCompilation();
    }
}

llvm::Instruction* getCast(llvm::Value* source, Type* targetType)
{
    Type* sourceType = source->getType();
    if (sourceType == targetType)
        return nullptr;

    Type::TypeID sourceTypeID = sourceType->getTypeID();
    Type::TypeID targetTypeId = targetType->getTypeID();

    if (targetTypeId == Type::TypeID::PointerTyID)
    {
        switch (sourceTypeID)
        {
            case Type::TypeID::PointerTyID:
                return new llvm::BitCastInst(source, targetType, "CastPtrToPtr");
            case Type::TypeID::IntegerTyID:
                return new llvm::IntToPtrInst(source, targetType, "CastPtrToInt");
            default:
                failFunctionCompilation();
        }
    }
    if (targetTypeId == Type::TypeID::IntegerTyID)
    {
        switch (sourceTypeID)
        {
            case Type::TypeID::IntegerTyID:
                if (sourceType->getPrimitiveSizeInBits() > targetType->getPrimitiveSizeInBits())
                {
                    return new llvm::TruncInst(source, targetType, "TruncInt");
                }
            default:
                failFunctionCompilation();
        }
    }

    failFunctionCompilation();
}

Value* castIfNecessary(llvm::IRBuilder<>& builder, Value* source, Type* targetType)
{
    llvm::Instruction* castInst = getCast(source, targetType);
    if (castInst == nullptr)
        return source;

    return builder.Insert(castInst);
}

Value* castToPointerToLlvmType(llvm::IRBuilder<>& builder, Value* address, llvm::Type* llvmType)
{
    return castIfNecessary(builder, address, llvmType->getPointerTo());
}

void castingStore(llvm::IRBuilder<>& builder, Value* toStore, Value* address, llvm::Type* llvmType)
{
    builder.CreateStore(castIfNecessary(builder, toStore, llvmType),
                        castToPointerToLlvmType(builder, address, llvmType));
}

void castingStore(llvm::IRBuilder<>& builder, Value* toStore, Value* address, var_types type)
{
    castingStore(builder, toStore, address, getLLVMTypeForVarType(type));
}

/// <summary>
/// Returns the llvm arg number or shadow stack offset for the corresponding local which must be loaded from an argument
/// </summary>
LlvmArgInfo getLlvmArgInfoForArgIx(CORINFO_SIG_INFO& sigInfo, unsigned int lclNum)
{
    if (sigInfo.hasExplicitThis() || sigInfo.hasTypeArg())
        failFunctionCompilation();

    unsigned int llvmArgNum    = 1; // skip shadow stack arg
    bool         returnOnStack = false;

    if (needsReturnStackSlot(sigInfo.retType, sigInfo.retTypeClass))
    {
        llvmArgNum++;
    }

    CORINFO_ARG_LIST_HANDLE sigArgs     = sigInfo.args;
    LlvmArgInfo             llvmArgInfo = {
        -1 /* default to not an LLVM arg*/, sigInfo.hasThis() ? TARGET_POINTER_SIZE : 0 /* this is the first pointer on
                                                                                           the shadow stack */
    };
    unsigned int shadowStackOffset = llvmArgInfo.m_shadowStackOffset;

    unsigned int i = 0;
    for (; i < sigInfo.numArgs; i++, sigArgs = _info.compCompHnd->getArgNext(sigArgs))
    {
        CORINFO_CLASS_HANDLE clsHnd;
        CorInfoType corInfoType = getCorInfoTypeForArg(sigInfo, sigArgs, &clsHnd);
        if (canStoreArgOnLlvmStack(corInfoType, clsHnd))
        {
            if (lclNum == i)
            {
                llvmArgInfo.m_argIx = llvmArgNum;
                break;
            }

            llvmArgNum++;
        }
        else
        {
            if (lclNum == i)
            {
                llvmArgInfo.m_shadowStackOffset = shadowStackOffset;
                break;
            }

            shadowStackOffset += TARGET_POINTER_SIZE; // TODO size of arg, for now only handles byrefs and class types
        }
    }
    assert(lclNum == i); // lclNum not an argument
    return llvmArgInfo;
}

void emitDoNothingCall(llvm::IRBuilder<>& builder)
{
    if (_doNothingFunction == nullptr)
    {
        _doNothingFunction = Function::Create(FunctionType::get(Type::getVoidTy(_llvmContext), ArrayRef<Type*>(), false), Function::ExternalLinkage, 0U, "llvm.donothing", _module);
    }
    builder.CreateCall(_doNothingFunction);
}

void buildAdd(llvm::IRBuilder<>& builder, GenTree* node, Value* op1, Value* op2)
{
    if (op1->getType()->isPointerTy() && op2->getType()->isIntegerTy())
    {
        mapGenTreeToValue(node, builder.CreateGEP(op1, op2));
    }
    else if (op1->getType()->isIntegerTy() && op2->getType() == op1->getType())
    {
        mapGenTreeToValue(node, builder.CreateAdd(op1, op2));
    }
    else
    {
        // unsupported add type combination
        failFunctionCompilation();
    }
}

Value* genTreeAsLlvmType(llvm::IRBuilder<>& builder, GenTree* tree, Type* type)
{
    Value* v = getGenTreeValue(tree).getValue(builder);
    if (v->getType() == type)
        return v;

    if (tree->IsIntegralConst() && tree->TypeIs(TYP_INT))
    {
        if (type->isPointerTy())
        {
            return _builder->CreateIntToPtr(v, type);
        }
        return _builder->getInt({(unsigned int)type->getPrimitiveSizeInBits().getFixedSize(), (uint64_t)tree->AsIntCon()->IconValue(), true});
    }
    failFunctionCompilation();
}

int getTotalParameterOffset(CORINFO_SIG_INFO& sigInfo)
{
    unsigned int offset = 0;

    if (sigInfo.hasThis())
    {
        // If this is a struct, then it's a pointer on the stack
        //if (_thisType.IsValueType)
        //{
        //    offset = PadNextOffset(_thisType.MakeByRefType(), offset);
        //}
        //else
        //{
        //    offset = PadNextOffset(_thisType, offset);
        //}
        // TODO: not as correct as the above, but don't know how to get all the field alignment values needed to implement the
        // equivalent here.  How to get InstanceFieldSize, InstanceFieldAlignment, ComputePackingSize
        offset = TARGET_POINTER_SIZE;
    }

    CORINFO_ARG_LIST_HANDLE sigArgs = sigInfo.args;
    for (unsigned int i = 0; i < sigInfo.numArgs; i++, sigArgs = _info.compCompHnd->getArgNext(sigArgs))
    {
        CORINFO_CLASS_HANDLE clsHnd;
        CorInfoType corInfoType = getCorInfoTypeForArg(sigInfo, sigArgs, &clsHnd);
        if (!canStoreArgOnLlvmStack(corInfoType, clsHnd))
        {
            offset = padNextOffset(corInfoType, offset);
        }
    }

    return AlignUp(offset, TARGET_POINTER_SIZE);
}


unsigned int getTotalRealLocalOffset()
{
    return _shadowStackLocalsSize;
}

unsigned int getTotalLocalOffset()
{
    unsigned int offset = getTotalRealLocalOffset();
    for (unsigned int i = 0; i < _spilledExpressions.size(); i++)
    {
        offset = padNextOffset(_spilledExpressions[i].m_CorInfoType, offset);
    }
    return AlignUp(offset, TARGET_POINTER_SIZE);
}

unsigned int getSpillOffsetAtIndex(unsigned int index, unsigned int offset)
{
    SpilledExpressionEntry spill = _spilledExpressions[index];

    for (unsigned int i = 0; i < index; i++)
    {
        offset = padNextOffset(_spilledExpressions[i].m_CorInfoType, offset);
    }
    offset = padOffset(spill.m_CorInfoType, offset);
    return offset;
}

llvm::Value* getShadowStackOffest(Value* shadowStack, unsigned int offset)
{
    if (offset == 0)
        return shadowStack;

    return _builder->CreateGEP(shadowStack, _builder->getInt32(offset));
}

llvm::BasicBlock* getLLVMBasicBlockForBlock(BasicBlock* block)
{
    llvm::BasicBlock* llvmBlock;
    if (_blkToLlvmBlkVectorMap->Lookup(block, &llvmBlock))
        return llvmBlock;

    llvmBlock = llvm::BasicBlock::Create(_llvmContext, "", _function);
    _blkToLlvmBlkVectorMap->Set(block, llvmBlock);
    return llvmBlock;
}

bool isThisArg(GenTreeCall* call, GenTree* operand)
{
    if (call->gtCallThisArg == nullptr)
    {
        return false;
    }

    return _compiler->gtGetThisArg(call) == operand;
}

void storeOnShadowStack(llvm::IRBuilder<>& builder, GenTree* operand, Value* shadowStackForCallee, unsigned int offset)
{
    castingStore(*_builder, genTreeAsLlvmType(builder, operand, Type::getInt8PtrTy(_llvmContext)),
                 getShadowStackOffest(shadowStackForCallee, offset), Type::getInt8PtrTy(_llvmContext));
}

// shadow stack moved up to avoid overwriting anything on the stack in the compiling method
llvm::Value* getShadowStackForCallee(llvm::IRBuilder<>& builder)
{
    unsigned int offset = getTotalParameterOffset(_sigInfo) + getTotalLocalOffset();

    return offset == 0 ? _function->getArg(0) : builder.CreateGEP(_function->getArg(0), builder.getInt32(offset));
}

llvm::Value* buildUserFuncCall(GenTreeCall* call, llvm::IRBuilder<>& builder)
{
    const char* symbolName = (*_getMangledSymbolName)(_thisPtr, call->gtEntryPoint.handle);
    if (_isRuntimeImport(_thisPtr, call->gtCallMethHnd))
    {
        failFunctionCompilation();
    }

    (*_addCodeReloc)(_thisPtr, call->gtEntryPoint.handle);
    Function* llvmFunc = _module->getFunction(symbolName);
    CORINFO_SIG_INFO sigInfo;
    _compiler->eeGetMethodSig(call->gtCallMethHnd, &sigInfo);

    if (llvmFunc == nullptr)
    {
        CORINFO_ARG_LIST_HANDLE sigArgs = sigInfo.args;

        // assume ExternalLinkage, if the function is defined in the clrjit module, then it is replaced and an extern
        // added to the Ilc module
        llvmFunc = Function::Create(getFunctionTypeForSigInfo(sigInfo), Function::ExternalLinkage,
                                    0U, symbolName, _module);
    }
    std::vector<llvm::Value*> argVec;

    // shadowstack arg first
    Value* shadowStackForCallee = getShadowStackForCallee(builder); // TODO: store this in the prolog and calculate once.
    argVec.push_back(shadowStackForCallee);

    Value* returnAddress = nullptr;
    if (needsReturnStackSlot(sigInfo.retType, sigInfo.retTypeClass))
    {
        unsigned int returnIndex = _spilledExpressions.size();

        _spilledExpressions.push_back({sigInfo.retType});
        unsigned int varOffset = getSpillOffsetAtIndex(returnIndex, getTotalRealLocalOffset()) + getTotalParameterOffset(_sigInfo);
        returnAddress = _prologBuilder->CreateGEP(_function->getArg(0), builder.getInt32(varOffset), "temp_");

        // TOOD: as per the shadow stack, i8** might be a better type for any spilled return args, as a load normally will follow the call, and then the bitcast can be removed
        argVec.push_back(returnAddress);
    }

    unsigned int                      shadowStackUseOffest = 0;
    int                               argIx                = 0;
    GenTree*                          thisArg              = nullptr;
    fgArgInfo*                        argInfo              = call->fgArgInfo;
    unsigned int                      argCount             = argInfo->ArgCount();
    fgArgTabEntry**                   argTable             = argInfo->ArgTable();
    std::vector<OperandArgNum>        sortedArgs           = std::vector<OperandArgNum>(argCount);
    OperandArgNum*                    sortedData           = sortedArgs.data();

    for (unsigned i = 0; i < argCount; i++)
    {
        fgArgTabEntry* curArgTabEntry = argTable[i];
        unsigned int   argNum         = curArgTabEntry->argNum;
        OperandArgNum  opAndArg       = {argNum, curArgTabEntry->GetNode()};
        sortedData[argNum]            = opAndArg;
    }

    for (OperandArgNum opAndArg : sortedArgs)
    {
        LlvmArgInfo llvmArgInfo = getLlvmArgInfoForArgIx(sigInfo, argIx);
        if (llvmArgInfo.m_argIx >= 0)
        {
            // pass the parameter on the LLVM stack
            argVec.push_back(genTreeAsLlvmType(builder, opAndArg.operand, llvmFunc->getArg(llvmArgInfo.m_argIx)->getType()));
        }
        else
        {
            // pass on shadow stack
            storeOnShadowStack(*_builder, opAndArg.operand, shadowStackForCallee, shadowStackUseOffest);
            shadowStackUseOffest += TARGET_POINTER_SIZE;
        }
        argIx++;
    }
    Value* llvmCall = builder.CreateCall(llvmFunc, ArrayRef<Value*>(argVec));
    ValueLocation location = returnAddress != nullptr ? ValueLocation::ShadowStack : ValueLocation::LlvmStack;
    return mapGenTreeToValue(call, location, returnAddress != nullptr ? builder.CreateBitCast(returnAddress, Type::getInt8PtrTy(_llvmContext)->getPointerTo()) : llvmCall);
}

void buildCall(llvm::IRBuilder<>& builder, GenTree* node)
{
    GenTreeCall* call = node->AsCall();
    if (call->gtCallType == CT_HELPER)
    {
        if (call->gtCallMethHnd == _compiler->eeFindHelper(CORINFO_HELP_READYTORUN_STATIC_BASE))
        {
            const char* symbolName = (*_getMangledSymbolName)(_thisPtr, call->gtEntryPoint.handle);
            Function* llvmFunc = _module->getFunction(symbolName);
            if (llvmFunc == nullptr)
            {
                llvmFunc = Function::Create(FunctionType::get(Type::getInt8PtrTy(_llvmContext), ArrayRef<Type*>(Type::getInt8PtrTy(_llvmContext)), false), Function::ExternalLinkage, 0U, symbolName, _module); // TODO: ExternalLinkage forced as defined in ILC module
            }

            // replacement for _info.compCompHnd->recordRelocation(nullptr, gtCall->gtEntryPoint.handle, IMAGE_REL_BASED_REL32);
            (*_addCodeReloc)(_thisPtr, call->gtEntryPoint.handle);

            mapGenTreeToValue(node, builder.CreateCall(llvmFunc, getShadowStackForCallee(builder)));
            return;
        }
    }
    else if (call->gtCallType == CT_USER_FUNC && !call->IsVirtualStub() /* TODO: Virtual stub not implemented */)
    {
        buildUserFuncCall(call, builder);
        return;
    }
    failFunctionCompilation();
}

void buildCast(llvm::IRBuilder<>& builder, GenTreeCast* cast)
{
    if (cast->CastToType() == TYP_BOOL && cast->TypeIs(TYP_INT) && cast->CastOp()->TypeIs(TYP_INT))
    {
        Value* intValue = builder.CreateZExt(getGenTreeValue(cast->CastOp()).getValue(builder), getLLVMTypeForVarType(TYP_INT));
        mapGenTreeToValue(cast, intValue); // nothing to do except map the source value to the destination GenTree
    }
    else if (cast->CastToType() == TYP_DOUBLE && cast->CastOp()->TypeIs(TYP_FLOAT))
    {
        mapGenTreeToValue(cast, builder.CreateFPCast(getGenTreeValue(cast->CastOp()).getValue(builder), getLLVMTypeForVarType(TYP_DOUBLE)));
    }
    else if (cast->CastToType() == TYP_INT && cast->CastOp()->TypeIs(TYP_FLOAT, TYP_DOUBLE))
    {
        mapGenTreeToValue(cast,
            cast->IsUnsigned()
                ? builder.CreateFPToUI(getGenTreeValue(cast->CastOp()).getValue(builder), getLLVMTypeForVarType(TYP_INT))
                : builder.CreateFPToSI(getGenTreeValue(cast->CastOp()).getValue(builder), getLLVMTypeForVarType(TYP_INT)));
    }
    else
    {
        // TODO: other casts
        failFunctionCompilation();
    }
}

void buildCnsDouble(llvm::IRBuilder<>& builder, GenTreeDblCon* node)
{
    if (node->TypeIs(TYP_DOUBLE))
    {
        mapGenTreeToValue(node, llvm::ConstantFP::get(Type::getDoubleTy(_llvmContext), node->gtDconVal));
    }
    else
    {
        assert(node->TypeIs(TYP_FLOAT));
        mapGenTreeToValue(node, llvm::ConstantFP::get(Type::getFloatTy(_llvmContext), node->gtDconVal));
    }
}

void buildCnsInt(llvm::IRBuilder<>& builder, GenTree* node)
{
    if (node->gtType == TYP_INT)
    {
        mapGenTreeToValue(node, builder.getInt32(node->AsIntCon()->IconValue()));
        return;
    }
    if (node->gtType == TYP_REF)
    {
        ssize_t intCon = node->AsIntCon()->gtIconVal;
        if (node->IsIconHandle(GTF_ICON_STR_HDL))
        {
            const char* symbolName = (*_getMangledSymbolName)(_thisPtr, (void *)(node->AsIntCon()->IconValue()));
            (*_addCodeReloc)(_thisPtr, (void*)node->AsIntCon()->IconValue());
            mapGenTreeToValue(node, builder.CreateLoad(getOrCreateExternalSymbol(symbolName)));
            return;
        }
        // TODO: delete this check, just handling string constants and null ptr stores for now, other TYP_REFs not implemented yet
        if (intCon != 0)
        {
            failFunctionCompilation();
        }

        mapGenTreeToValue(node, builder.CreateIntToPtr(builder.getInt32(intCon), Type::getInt8PtrTy(_llvmContext))); // TODO: wasm64
        return;
    }
    failFunctionCompilation();
}

void buildInd(llvm::IRBuilder<>& builder, GenTree* node, Value* ptr)
{
    // first cast the pointer to create the correct load instructions, then cast the result incase we are loading a small int into an int32
    mapGenTreeToValue(node, castIfNecessary(builder, builder.CreateLoad(
                                 castIfNecessary(builder, ptr,
                                     getLLVMTypeForVarType(node->TypeGet())->getPointerTo())), getLLVMTypeForVarType(genActualType(node))));
}

Value* buildJTrue(llvm::IRBuilder<>& builder, GenTree* node, Value* opValue)
{
    return builder.CreateCondBr(opValue, getLLVMBasicBlockForBlock(_currentBlock->bbJumpDest), getLLVMBasicBlockForBlock(_currentBlock->bbNext));
}

void buildCmp(llvm::IRBuilder<>& builder, genTreeOps op, GenTree* node, Value* op1, Value* op2)
{
    llvm::CmpInst::Predicate llvmPredicate;

    bool isIntOrPtr = op1->getType()->isIntOrPtrTy();
    switch (op)
    {
        case GT_EQ:
            llvmPredicate = isIntOrPtr ? llvm::CmpInst::Predicate::ICMP_EQ : llvm::CmpInst::Predicate::FCMP_OEQ;
            break;
        case GT_NE:
            llvmPredicate = isIntOrPtr ? llvm::CmpInst::Predicate::ICMP_NE : llvm::CmpInst::Predicate::FCMP_ONE;
            break;
        case GT_LE:
            llvmPredicate = isIntOrPtr ? (node->IsUnsigned() ? llvm::CmpInst::Predicate::ICMP_ULE : llvm::CmpInst::Predicate::ICMP_SLE)
                : llvm::CmpInst::Predicate::FCMP_OLE;
            break;
        case GT_LT:
            llvmPredicate = isIntOrPtr ? (node->IsUnsigned() ? llvm::CmpInst::Predicate::ICMP_ULT : llvm::CmpInst::Predicate::ICMP_SLT)
                : llvm::CmpInst::Predicate::FCMP_OLT;
            break;
        case GT_GE:
            llvmPredicate = isIntOrPtr ? (node->IsUnsigned() ? llvm::CmpInst::Predicate::ICMP_UGE : llvm::CmpInst::Predicate::ICMP_SGE)
                : llvm::CmpInst::Predicate::FCMP_OGE;
            break;
        case GT_GT:
            llvmPredicate = isIntOrPtr ? (node->IsUnsigned() ? llvm::CmpInst::Predicate::ICMP_UGT : llvm::CmpInst::Predicate::ICMP_SGT)
                : llvm::CmpInst::Predicate::FCMP_OGT;
            break;
        default:
            failFunctionCompilation(); // TODO all genTreeOps values

    }
    // comparing refs and ints is valid LIR, but not LLVM so handle that case by converting the int to a ref
    if (op1->getType() != op2->getType())
    {
        if (op1->getType()->isPointerTy() && op2->getType()->isIntegerTy())
        {
            op2 = builder.CreateIntToPtr(op2, op1->getType());
        }
        else if (op2->getType()->isPointerTy() && op1->getType()->isIntegerTy())
        {
            op1 = builder.CreateIntToPtr(op1, op2->getType());
        }
        else
        {
            // TODO-LLVM: other valid LIR comparisons
            failFunctionCompilation();
        }
    }
    mapGenTreeToValue(node, builder.CreateCmp(llvmPredicate, op1, op2));
}

void buildPhi(llvm::IRBuilder<>& builder, GenTreePhi* phi)
{
    llvm::PHINode* llvmPhiNode = nullptr;
    unsigned i = 0;
    bool requiresLoad = false;
    bool requiresLoadSet = false;
    unsigned numChildren  = phi->NumChildren();

    /// llvm requires all phis to be groups together so this IR presents a problem due to the STORE_LCL_VAR in the middle of the two phis.
    /// / -- * t83    ref
    /// + -- * t81    ref
    /// *PHI       ref
    /// / -- * t79    ref
    /// * STORE_LCL_VAR ref    V13 tmp4         d : 1
    /// / -- * t84    ref
    /// + -- * t82    ref
    /// *PHI       ref
    // add all phis to the start of the block as per LLVM rules
    llvm::BasicBlock* block = builder.GetInsertBlock();
    builder.SetInsertPoint(block, block->begin());

    for (GenTreePhi::Use& use : phi->Uses())
    {
        GenTreePhiArg* phiArg = use.GetNode()->AsPhiArg();
        unsigned       lclNum = phiArg->GetLclNum();
        unsigned       ssaNum = phiArg->GetSsaNum();

        LocatedLlvmValue localPhiArg = getSsaLocalForPhi(lclNum, ssaNum);
        if (localPhiArg.location != ValueLocation::ForwardReference)
        {
            if (requiresLoadSet)
            {
                // phi args must be all direct, or all indirect
                assert(requiresLoad == localPhiArg.valueRequiresLoad());
            }
            else
            {
                requiresLoad    = localPhiArg.valueRequiresLoad();
                requiresLoadSet = true;
            }
        }
        if (i == 0)
        {
            Type* phiType = getLLVMTypeForVarType(phi->TypeGet());

            llvmPhiNode = builder.CreatePHI(requiresLoad ? phiType->getPointerTo() : phiType, numChildren);
        }

        if (localPhiArg.location == ValueLocation::ForwardReference)
        {
            _forwardReferencingPhis->insert({{lclNum, ssaNum}, {llvmPhiNode, getLLVMBasicBlockForBlock(phiArg->gtPredBB)}});
        }
        else
        {
            Value*             phiRealArgValue;
            llvm::Instruction* castRequired = getCast(localPhiArg.getRawValue(), llvmPhiNode->getType());
            if (castRequired != nullptr)
            {
                // This cast is needed when
                // 1) The phi arg real type is short and the definition is the actual longer type, e.g. for bool/int
                // 2) There is a pointer difference, e.g. i8* v i32* and perhaps different levels of indirection: i8** and i8*
                llvm::BasicBlock::iterator phiInsertPoint = builder.GetInsertPoint();
                llvm::BasicBlock* phiBlock = builder.GetInsertBlock();
                llvm::Instruction* predBlockTerminator = getLLVMBasicBlockForBlock(phiArg->gtPredBB)->getTerminator();

                builder.SetInsertPoint(predBlockTerminator);
                phiRealArgValue = builder.Insert(castRequired);
                builder.SetInsertPoint(phiBlock, phiInsertPoint);
            }
            else
            {
                phiRealArgValue = localPhiArg.getRawValue();
            }
            llvmPhiNode->addIncoming(phiRealArgValue, getLLVMBasicBlockForBlock(phiArg->gtPredBB));
        }
        i++;
    }

    if (!requiresLoadSet)
    {
        // TODO-LLVM: If all the phi args are in this or later blocks, then this will be hit, and this load/no load swtich will have to be inserted when finishing the block, or something...
        // See also https://github.com/dotnet/runtimelab/pull/1598/files#r720693270
        failFunctionCompilation();
    }

    // reposition builder at end of block
    builder.SetInsertPoint(block);

    mapGenTreeToValue(phi, requiresLoad ? ValueLocation::ShadowStack : ValueLocation::LlvmStack, llvmPhiNode);
}

void addForwardPhiArg(SsaPair ssaPair, llvm::Value* phiArg)
{
    auto findResult = _forwardReferencingPhis->find(ssaPair);
    if (findResult == _forwardReferencingPhis->end())
        return;

    findResult->second.phiNode->addIncoming(phiArg, findResult->second.llvmBasicBlock);
}

void buildReturnRef(llvm::IRBuilder<>& builder, GenTreeOp* node)
{
    Value* retSlot = _function->getArg(1);
    castingStore(builder, getGenTreeValue(node->gtGetOp1()).getValue(builder), retSlot, node->TypeGet());
    builder.CreateRetVoid();
}

void buildReturn(llvm::IRBuilder<>& builder, GenTree* node)
{
    switch (node->gtType)
    {
        case TYP_INT:
            builder.CreateRet(castIfNecessary(builder, getGenTreeValue(node->gtGetOp1()).getValue(builder), getLlvmTypeForCorInfoType(_sigInfo.retType, _sigInfo.retTypeClass)));
            return;
        case TYP_REF:
            buildReturnRef(builder, node->AsOp());
            return;
        case TYP_VOID:
            builder.CreateRetVoid();
            return;
        default:
            failFunctionCompilation();
    }
}

void importStoreInd(llvm::IRBuilder<>& builder, GenTreeStoreInd* storeIndOp)
{
    Value* address = getGenTreeValue(storeIndOp->Addr()).getValue(builder);
    Value* toStore = getGenTreeValue(storeIndOp->Data()).getValue(builder);
    if (toStore->getType()->isPointerTy() && (storeIndOp->gtFlags & GTF_IND_TGT_NOT_HEAP) == 0)
    {
        // RhpAssignRef will never reverse PInvoke, so do not need to store the shadow stack here
        builder.CreateCall(getOrCreateRhpAssignRef(), ArrayRef<Value*>{address, castIfNecessary(builder, toStore, Type::getInt8PtrTy(_llvmContext))});
    }
    else
    {
        castingStore(builder, toStore, address, storeIndOp->gtType);
    }
}

Value* localVar(llvm::IRBuilder<>& builder, GenTreeLclVar* lclVar)
{
    Value*       llvmRef;
    unsigned int lclNum = lclVar->GetLclNum();
    unsigned int ssaNum = lclVar->GetSsaNum();
    ValueLocation valueLocation = ValueLocation::LlvmStack;
    if (_localsMap->find({lclNum, ssaNum}) == _localsMap->end())
    {
        if (_compiler->lvaIsParameter(lclNum))
        {
            if (!_info.compIsStatic && _info.compThisArg == lclNum)
            {
                // this is always the first pointer on the shadowstack (LLVM arg 0).  Dont need the gep in this case.  Build in the prolog so the load can be used in different blocks
                llvmRef = _prologBuilder->CreateBitCast(_function->getArg(0), (Type::getInt8PtrTy(_llvmContext)->getPointerTo()));
                valueLocation = ValueLocation::ShadowStack;
            }
            else
            {
                unsigned int argIx       = _info.compIsStatic ? lclNum : lclNum - 1;
                if (_info.compRetBuffArg != BAD_VAR_NUM)
                {
                    failFunctionCompilation();
                }
                LlvmArgInfo  llvmArgInfo = getLlvmArgInfoForArgIx(_sigInfo, argIx);
                if (llvmArgInfo.m_argIx >= 0)
                {
                    llvmRef = _function->getArg(llvmArgInfo.m_argIx);
                }
                else
                {
                    // TODO: store argAddress in a map in case multiple IR locals are to the same argument - we only want one gep in the prolog
                    Value* argAddress = _prologBuilder->CreateGEP(_function->getArg(0), builder.getInt32(llvmArgInfo.m_shadowStackOffset), "Argument");
                    llvmRef = _prologBuilder->CreateBitCast(argAddress, (Type::getInt8PtrTy(_llvmContext)->getPointerTo()));
                    valueLocation = ValueLocation::ShadowStack;
                }
            }

            _localsMap->insert({{lclNum, ssaNum}, LocatedLlvmValue(valueLocation, llvmRef)});
        }
        else
        {
            // unhandled scenario, local is not defined already, and is not a parameter
            failFunctionCompilation();
        }
    }
    else
    {
        llvmRef = _localsMap->at({lclNum, ssaNum}).getValue(builder);
    }

    mapGenTreeToValue(lclVar, valueLocation, llvmRef);
    return llvmRef;
}

// LLVM operations like ICmpNE return an i1, but in the IR it is expected to be an Int (i32).
/* E.g.
*                                                 /--*  t10    int
                                                  +--*  t11    int
N009 ( 30, 14) [000012] ---XG-------        t12 = *  NE        int
                                                  /--*  t12    int
N011 ( 34, 17) [000016] DA-XG-------              *  STORE_LCL_VAR int    V03 loc1
*/
Value* zextIntIfNecessary(llvm::IRBuilder<>& builder, Value* intValue)
{
    llvm::TypeSize intSize = intValue->getType()->getPrimitiveSizeInBits();
    if (intSize < TARGET_POINTER_SIZE * 8)
    {
        return builder.CreateIntCast(intValue, Type::getInt32Ty(_llvmContext), false);
    }
    return intValue;
}

int getLocalOffsetAtIndex(GenTreeLclVar* lclVar)
{
    int        offset;

    LclVarDsc* varDsc = _compiler->lvaGetDesc(lclVar);
    if (canStoreLocalOnLlvmStack(varDsc))
    {
        offset = -1;
    }
    else
    {
        offset = 0;

        for (unsigned lclNum = 0; lclNum < lclVar->GetLclNum(); lclNum++)
        {
            varDsc = _compiler->lvaGetDesc(lclNum);
            if (!varDsc->lvIsParam)
            {
                CorInfoType corInfoType = toCorInfoType(varDsc->TypeGet());
                if (!canStoreLocalOnLlvmStack(varDsc))
                {
                    offset = padNextOffset(corInfoType, offset);
                }
            }
        }
        offset = padOffset(toCorInfoType(lclVar->TypeGet()), offset);
    }

    return offset;
}

Value* getLocalVarAddress(llvm::IRBuilder<>& builder, GenTreeLclVar* lclVar) {
    //// TODO: 1 - need the address context logic from ILToLLVMImporter when exception blocks are implemented
    ////       2 - ILToLLVMImporter caches the gep in the prolog, this creates the gep each time which is wasteful - look to copy more of the logic from ILToLLVMImporter.LoadVarAddress
    unsigned int varOffset = getLocalOffsetAtIndex(lclVar);
    if (varOffset == -1)
    {
        // if these are used in exception handlers, then they need to be stored, for now just fail
        failFunctionCompilation();
    }
    varOffset = varOffset + getTotalParameterOffset(_sigInfo);
    return builder.CreateGEP(_function->getArg(0), builder.getInt32(varOffset), "lclVar");
}

void storeLocalVar(llvm::IRBuilder<>& builder, GenTreeLclVar* lclVar)
{
    if (lclVar->gtFlags & GTF_VAR_DEF)
    {
        Value* valueRef = getGenTreeValue(lclVar->gtGetOp1()).getValue(builder);
        assert(valueRef != nullptr);
        // This could be done in the NE operator, but sometimes that would be needless, e.g. when followed by JTRUE
        // TODO-LLVM: As this is a zero extend widening operation, this is only valid if the small int is unsigned.  We don't know that here, so likely it would be better to
        // delete this and do the cast in the operator.  It seems likely that the cast will be a nop anyway, at least in Wasm, as Wasm does not have any number types smaller than i32
        if (valueRef->getType()->isIntegerTy())
        {
            valueRef = zextIntIfNecessary(builder, valueRef);
        }

        LocatedLlvmValue locatedValue{ValueLocation::LlvmStack, nullptr}; // unused

        LclVarDsc* varDsc = _compiler->lvaGetDesc(lclVar);
        if (varDsc->lvIsParam && !canStoreLocalOnLlvmStack(varDsc))
        {
            Value* localAddress = castIfNecessary(builder, getLocalVarAddress(builder, lclVar), valueRef->getType()->getPointerTo());
            builder.CreateStore(valueRef, localAddress);

            locatedValue = LocatedLlvmValue(ValueLocation::ShadowStack, localAddress);
        }
        else
        {
            locatedValue = LocatedLlvmValue(ValueLocation::LlvmStack, valueRef);
        }
        SsaPair ssaPair = {lclVar->GetLclNum(), lclVar->GetSsaNum()};
        addForwardPhiArg(ssaPair, locatedValue.getRawValue()); // phis that forward referenced this value.
        _localsMap->insert({ssaPair, locatedValue});
    }
    else
    {
        failFunctionCompilation();
    }
}

void replaceMappedLlvmValueWithShadowStack(GenTree* node)
{
    _sdsuMap->at(node) = LocatedLlvmValue(ValueLocation::LlvmStack, _function->getArg(0));
}

void visitNode(llvm::IRBuilder<>& builder, GenTree* node)
{
    genTreeOps oper = node->OperGet();
    switch (oper)
    {
        case GT_ADD:
            // TODO-LLVM: assume the first add is the local shadow stack setup.. must be a better way
            if (_requiresShadowStackAddSubsitution)
            {
                replaceMappedLlvmValueWithShadowStack(node->AsOp()->gtOp1);
                _requiresShadowStackAddSubsitution = false;
            }
            buildAdd(builder, node, getGenTreeValue(node->AsOp()->gtOp1).getValue(builder), getGenTreeValue(node->AsOp()->gtOp2).getValue(builder));
            break;
        case GT_CALL:
            buildCall(builder, node);
            break;
        case GT_CAST:
            buildCast(builder, node->AsCast());
            break;
        case GT_CNS_DBL:
            buildCnsDouble(builder, node->AsDblCon());
            break;
        case GT_CNS_INT:
            buildCnsInt(builder, node);
            break;
        case GT_IL_OFFSET:
            _currentOffset = node->AsILOffset()->gtStmtILoffsx;
            _currentOffsetDiLocation = nullptr;
            break;
        case GT_IND:
            buildInd(builder, node, getGenTreeValue(node->AsOp()->gtOp1).getValue(builder));
            break;
        case GT_JTRUE:
            buildJTrue(builder, node, getGenTreeValue(node->AsOp()->gtOp1).getValue(builder));
            break;
        case GT_LCL_VAR:
            localVar(builder, node->AsLclVar());
            break;
        case GT_EQ:
        case GT_NE:
        case GT_LE:
        case GT_LT:
        case GT_GE:
        case GT_GT:
            buildCmp(builder, oper, node, getGenTreeValue(node->AsOp()->gtOp1).getValue(builder), getGenTreeValue(node->AsOp()->gtOp2).getValue(builder));
            break;
        case GT_NO_OP:
            emitDoNothingCall(builder);
            break;
        case GT_PHI:
            buildPhi(builder, node->AsPhi());
            break;
        case GT_PHI_ARG:
            break;
        case GT_RETURN:
            buildReturn(builder, node);
            break;
        case GT_STORE_LCL_VAR:
            storeLocalVar(builder, node->AsLclVar());
            break;
        case GT_STOREIND:
            importStoreInd(builder, (GenTreeStoreInd*)node);
            break;
        default:
            failFunctionCompilation();
    }
}

void startImportingBasicBlock(BasicBlock* block)
{
    _currentBlock = block;
}

void endImportingBasicBlock(BasicBlock* block)
{
    if ((block->bbJumpKind == BBjumpKinds::BBJ_NONE) && block->bbNext != nullptr)
    {
        _builder->CreateBr(getLLVMBasicBlockForBlock(block->bbNext));
        return;
    }
    if ((block->bbJumpKind == BBjumpKinds::BBJ_ALWAYS) && block->bbJumpDest != nullptr)
    {
        _builder->CreateBr(getLLVMBasicBlockForBlock(block->bbJumpDest));
        return;
    }
    //TODO: other jump kinds
}

void generateProlog()
{
    // create a prolog block to store arguments passed on shadow stack, TODO: other things from ILToLLVMImporter to come
    _prologBuilder = new llvm::IRBuilder<>(_llvmContext);
    llvm::BasicBlock* prologBlock = llvm::BasicBlock::Create(_llvmContext, "Prolog", _function);
    _prologBuilder->SetInsertPoint(prologBlock);

    llvm::BasicBlock* block0 = getLLVMBasicBlockForBlock(_compiler->fgFirstBB);
    _prologBuilder->SetInsertPoint(_prologBuilder->CreateBr(block0)); // position _prologBuilder to add locals and arguments
    _builder->SetInsertPoint(block0);
}

struct DebugMetadata getOrCreateDebugMetadata(const char* documentFileName)
{
    std::string fullPath = documentFileName;

    struct DebugMetadata debugMetadata;
    auto findResult = _debugMetadataMap.find(fullPath);
    if (findResult == _debugMetadataMap.end())
    {
        // check Unix and Windows path styles
        std::size_t botDirPos = fullPath.find_last_of("/");
        if (botDirPos == std::string::npos)
        {
            botDirPos = fullPath.find_last_of("\\");
        }
        std::string directory = ""; // is it possible there is never a directory?
        std::string fileName;
        if (botDirPos != std::string::npos)
        {
            directory = fullPath.substr(0, botDirPos);
            fileName = fullPath.substr(botDirPos + 1, fullPath.length());
        }
        else
        {
            fileName = fullPath;
        }

        _diBuilder                 = new llvm::DIBuilder(*_module);
        llvm::DIFile* fileMetadata = _diBuilder->createFile(fileName, directory);

        // TODO: get the right value for isOptimized
        llvm::DICompileUnit* compileUnit =
            _diBuilder->createCompileUnit(llvm::dwarf::DW_LANG_C /* no dotnet choices in the enum */, fileMetadata,
                                          "ILC",
                                       0 /* Optimized */, "", 1, "", llvm::DICompileUnit::DebugEmissionKind::FullDebug,
                                       0, 0, 0, llvm::DICompileUnit::DebugNameTableKind::Default, false, "");

        debugMetadata = {fileMetadata, compileUnit};
        _debugMetadataMap.insert({fullPath, debugMetadata});
    }
    else debugMetadata = findResult->second;

    return debugMetadata;
}

llvm::DILocation* createDebugFunctionAndDiLocation(struct DebugMetadata debugMetadata, unsigned int lineNo)
{
    if (_debugFunction == nullptr)
    {
        llvm::DISubroutineType* functionMetaType = _diBuilder->createSubroutineType({} /* TODO - function parameter types*/, llvm::DINode::DIFlags::FlagZero);
        uint32_t lineNumber = _firstSequencePointLineNumber(_thisPtr);

        _debugFunction = _diBuilder->createFunction(debugMetadata.fileMetadata, _info.compMethodName,
                                                    _info.compMethodName, debugMetadata.fileMetadata, lineNumber,
                                                    functionMetaType, lineNumber, llvm::DINode::DIFlags::FlagZero,
                                                    llvm::DISubprogram::DISPFlags::SPFlagDefinition |
                                                        llvm::DISubprogram::DISPFlags::SPFlagLocalToUnit);
        _function->setSubprogram(_debugFunction);
    }
    return llvm::DILocation::get(_llvmContext, lineNo, 0, _debugFunction);
}

void startImportingNode(llvm::IRBuilder<>& builder)
{
    if (_debugMetadata.diCompileUnit != nullptr && _currentOffsetDiLocation == nullptr)
    {
        unsigned int lineNo = _getOffsetLineNumber(_thisPtr, _currentOffset);

        _currentOffsetDiLocation = createDebugFunctionAndDiLocation(_debugMetadata, lineNo);
        builder.SetCurrentDebugLocation(_currentOffsetDiLocation);
    }
}


Llvm::Llvm(Compiler* pCompiler)
    : _sigInfoIsValid(false)
{
    _compiler = pCompiler;
    _info = pCompiler->info;

    _function = nullptr;
    _requiresShadowStackAddSubsitution = false;
}

void Llvm::llvmShutdown()
{
    if (_diBuilder != nullptr)
    {
        emitDebugMetadata(_llvmContext);
    }
#ifdef DEBUG
    if (_outputFileName == nullptr) return; // nothing generated
    std::error_code ec;
    char* txtFileName = (char*)malloc(strlen(_outputFileName) + 2); // .txt is longer than .bc
    strcpy(txtFileName, _outputFileName);
    strcpy(txtFileName + strlen(_outputFileName) - 2, "txt");
    llvm::raw_fd_ostream textOutputStream(txtFileName, ec);
    _module->print(textOutputStream, (llvm::AssemblyAnnotationWriter*)NULL);
    free(txtFileName);
#endif //DEBUG
    llvm::raw_fd_ostream OS(_outputFileName, ec);
    llvm::WriteBitcodeToFile(*_module, OS);
    delete _module;
    //    Module.Verify(LLVMVerifierFailureAction.LLVMAbortProcessAction);
}

void Llvm::CreateShadowStackLocalAddress(GenTree* node, unsigned shadowStackLclNum)
{
<<<<<<< HEAD
    GenTreeLclVarCommon* lclVar = node->AsLclVarCommon();
    LclVarDsc* varDsc = _compiler->lvaGetDesc(lclVar->GetLclNum());
    genTreeOps oper = node->OperGet();
    if (!varDsc->lvIsParam && !canStoreLocalOnLlvmStack(varDsc))
    {
        // TODO-LLVM: if the offset == 0, just GT_STOREIND at the shadowStack
        GenTreeIntCon* offset = _compiler->gtNewIconNode(varDsc->GetStackOffset(), TYP_I_IMPL);
        GenTreeLclVar* shadowStackVar = _compiler->gtNewLclvNode(shadowStackLclNum, var_types::TYP_I_IMPL);
        GenTree* lclAddress = _compiler->gtNewOperNode(genTreeOps::GT_ADD, var_types::TYP_I_IMPL, shadowStackVar, offset);
=======
    // TODO-LLVM: if the offset == 0, just GT_STOREIND at the shadowStack
    offset = _compiler->gtNewOneConNode(var_types::TYP_INT)->AsIntCon();
    offset->SetIconValue(varDsc->GetStackOffset());
    shadowStackVar = _compiler->gtNewLclvNode(shadowStackLclNum, TYP_I_IMPL);
    return _compiler->gtNewOperNode(GT_ADD, TYP_I_IMPL, shadowStackVar, offset);
}
>>>>>>> 034cdcd6

        genTreeOps indirOper = GT_NONE;
        GenTree* storedValue = nullptr;
        switch (node->OperGet())
        {
        case GT_STORE_LCL_VAR:
            indirOper = lclVar->TypeIs(TYP_STRUCT) ? GT_STORE_OBJ : GT_STOREIND;
            storedValue = node->AsOp()->gtGetOp1();
            break;
        case GT_LCL_VAR:
            indirOper = lclVar->TypeIs(TYP_STRUCT) ? GT_OBJ : GT_IND;
            break;
        }
        node->ChangeOper(indirOper);
        node->AsIndir()->SetAddr(lclAddress);
        if (GenTree::OperIsStore(indirOper))
        {
            node->gtFlags |= GTF_IND_TGT_NOT_HEAP;
            node->AsOp()->gtOp2 = storedValue;
        }

        CurrentRange().InsertBefore(node, offset);
        CurrentRange().InsertAfter(offset, shadowStackVar);
        CurrentRange().InsertAfter(shadowStackVar, lclAddress);
    }
}

void Llvm::ConvertShadowStackLocals()
{
<<<<<<< HEAD
    unsigned shadowStackLclNum = _compiler->lvaGrabTemp(false, "shadowstack");
=======
    unsigned shadowStackLclNum = _compiler->lvaGrabTemp(true DEBUGARG("shadowstack"));
>>>>>>> 034cdcd6

    GenTreeIntCon* shadowStackOffset = _compiler->gtNewOneConNode(var_types::TYP_UINT)->AsIntCon(); // LLVM-TODO: TYP_LONG for Wasm64?

    _compiler->eeGetMethodSig(_compiler->info.compMethodHnd, &_sigInfo);
    _sigInfoIsValid = true;

    shadowStackOffset->SetIconValue(getTotalParameterOffset(_sigInfo));

    // This is a placeholder that we'll replace at LLVM generation as there is no IR Node or Arg
    GenTreeIntCon* shadowStackArg = _compiler->gtNewOneConNode(var_types::TYP_UINT)->AsIntCon();

    // TODO-LLVM : is GT_ADD the right way to do pointer arithmetic?
    GenTree* localShadowStack = _compiler->gtNewOperNode(genTreeOps::GT_ADD, var_types::TYP_REF, shadowStackArg, shadowStackOffset);

    GenTreeLclVar* shadowStack = _compiler->gtNewStoreLclVar(shadowStackLclNum, localShadowStack);
    LclVarDsc* shadowStackVarDsc = _compiler->lvaGetDesc(shadowStack->GetLclNum());
    shadowStackVarDsc->lvIsParam = 1;
    shadowStackVarDsc->lvType = var_types::TYP_I_IMPL;

    // insert the local shadowstack offest at the beginning of the first block
    // This position is well known and replaced at LLVM generation
    // LLVM-TODO: This is maybe not the best strategy, how else could we identity these IR nodes - a new block?
    BasicBlock* firstBlock = _compiler->fgFirstBB;
    LIR::Range& firstRange = LIR::AsRange(firstBlock);
    firstRange.InsertAtBeginning(shadowStackOffset);
    firstRange.InsertAfter(shadowStackOffset, shadowStackArg);
    firstRange.InsertAfter(shadowStackArg, localShadowStack);
    firstRange.InsertAfter(localShadowStack, shadowStack);

    for (BasicBlock* const block : _compiler->Blocks())
    {
        LIR::Range& currentRange = LIR::AsRange(block);
        _currentRange = &LIR::AsRange(block);
        for (GenTree* node : CurrentRange())
        {
            if (node->OperIs(GT_STORE_LCL_VAR, GT_LCL_VAR))
            {
                CreateShadowStackLocalAddress(node, shadowStackLclNum);
            }
        }
    }
}

//------------------------------------------------------------------------
// Convert GT_STORE_LCL_VAR and GT_LCL_VAR to use the shadow stack when the local needs to be GC tracked
//
void Llvm::PlaceAndConvertShadowStackLocals()
{
    _shadowStackLocalsSize = 0;
    if (_compiler->lvaCount == 0)
    {
        return;
    }

    std::vector<LclVarDsc*> locals;

    unsigned lclNum;
    LclVarDsc* varDsc;
    for (lclNum = 0, varDsc = _compiler->lvaTable; lclNum < _compiler->lvaCount; lclNum++, varDsc++)
    {
        if (!varDsc->lvIsParam && !canStoreLocalOnLlvmStack(varDsc))
        {
            locals.push_back(varDsc);
        }
    }

    if (locals.size() == 0)
    {
        return;
    }

    _requiresShadowStackAddSubsitution = true;
    if (_compiler->opts.OptimizationEnabled())
    {
        auto cmpLambda = [](const LclVarDsc* lhs, const LclVarDsc* rhs) { return lhs->lvRefCntWtd() > rhs->lvRefCntWtd(); };
        std::sort(locals.begin(), locals.end(), cmpLambda);
    }

    unsigned int offset = 0;
    for (unsigned i = 0; i < locals.size(); i++)
    {
        LclVarDsc* varDsc = locals.at(i);
        CorInfoType corInfoType = toCorInfoType(varDsc->TypeGet());
        offset = padOffset(corInfoType, offset);
        varDsc->SetStackOffset(offset);
        offset = padNextOffset(corInfoType, offset);
    }
    _shadowStackLocalsSize = offset;

    ConvertShadowStackLocals();
}

//------------------------------------------------------------------------
// Compile: Compile IR to LLVM, adding to the LLVM Module
//
void Llvm::Compile()
{
    CompAllocator allocator = _compiler->getAllocator();
    BlkToLlvmBlkVectorMap blkToLlvmBlkVectorMap(allocator);
    _blkToLlvmBlkVectorMap = &blkToLlvmBlkVectorMap;
    std::unordered_map<GenTree*, LocatedLlvmValue> sdsuMap;
    _sdsuMap = &sdsuMap;
    _localsMap = new std::unordered_map<SsaPair, LocatedLlvmValue, SsaPairHash>();
    _forwardReferencingPhis = new std::unordered_map<SsaPair, IncomingPhi, SsaPairHash>();
    _spilledExpressions.clear();
    const char* mangledName = (*_getMangledMethodName)(_thisPtr, _info.compMethodHnd);
    _function = _module->getFunction(mangledName);
    _debugFunction = nullptr;
    _debugMetadata.diCompileUnit = nullptr;
    if (!_sigInfoIsValid)
    {
        _compiler->eeGetMethodSig(_info.compMethodHnd, &_sigInfo);
    }

    if (_function == nullptr)
    {
        _function = Function::Create(getFunctionTypeForSigInfo(_sigInfo), Function::ExternalLinkage, 0U, mangledName,
            _module); // TODO: ExternalLinkage forced as linked from old module
    }

    llvm::IRBuilder<> builder(_llvmContext);
    _builder = &builder;

    if (_compiler->opts.compDbgInfo)
    {
        const char* documentFileName = _getDocumentFileName(_thisPtr);
        if (documentFileName && *documentFileName != '\0')
        {
            _debugMetadata = getOrCreateDebugMetadata(documentFileName);
        }
    }

    generateProlog();

    for (BasicBlock* block = _compiler->fgFirstBB; block; block = block->bbNext)
    {
        startImportingBasicBlock(block);

        llvm::BasicBlock* entry = getLLVMBasicBlockForBlock(block);
        builder.SetInsertPoint(entry);
        for (GenTree* node : LIR::AsRange(block))
        {
            startImportingNode(builder);
            visitNode(builder, node);
        }
        endImportingBasicBlock(block);
    }
    if (_debugFunction != nullptr)
    {
        _diBuilder->finalizeSubprogram(_debugFunction);
    }
}
#endif<|MERGE_RESOLUTION|>--- conflicted
+++ resolved
@@ -1665,7 +1665,6 @@
 
 void Llvm::CreateShadowStackLocalAddress(GenTree* node, unsigned shadowStackLclNum)
 {
-<<<<<<< HEAD
     GenTreeLclVarCommon* lclVar = node->AsLclVarCommon();
     LclVarDsc* varDsc = _compiler->lvaGetDesc(lclVar->GetLclNum());
     genTreeOps oper = node->OperGet();
@@ -1675,14 +1674,6 @@
         GenTreeIntCon* offset = _compiler->gtNewIconNode(varDsc->GetStackOffset(), TYP_I_IMPL);
         GenTreeLclVar* shadowStackVar = _compiler->gtNewLclvNode(shadowStackLclNum, var_types::TYP_I_IMPL);
         GenTree* lclAddress = _compiler->gtNewOperNode(genTreeOps::GT_ADD, var_types::TYP_I_IMPL, shadowStackVar, offset);
-=======
-    // TODO-LLVM: if the offset == 0, just GT_STOREIND at the shadowStack
-    offset = _compiler->gtNewOneConNode(var_types::TYP_INT)->AsIntCon();
-    offset->SetIconValue(varDsc->GetStackOffset());
-    shadowStackVar = _compiler->gtNewLclvNode(shadowStackLclNum, TYP_I_IMPL);
-    return _compiler->gtNewOperNode(GT_ADD, TYP_I_IMPL, shadowStackVar, offset);
-}
->>>>>>> 034cdcd6
 
         genTreeOps indirOper = GT_NONE;
         GenTree* storedValue = nullptr;
@@ -1712,11 +1703,7 @@
 
 void Llvm::ConvertShadowStackLocals()
 {
-<<<<<<< HEAD
-    unsigned shadowStackLclNum = _compiler->lvaGrabTemp(false, "shadowstack");
-=======
     unsigned shadowStackLclNum = _compiler->lvaGrabTemp(true DEBUGARG("shadowstack"));
->>>>>>> 034cdcd6
 
     GenTreeIntCon* shadowStackOffset = _compiler->gtNewOneConNode(var_types::TYP_UINT)->AsIntCon(); // LLVM-TODO: TYP_LONG for Wasm64?
 
