// Licensed to the .NET Foundation under one or more agreements.
// The .NET Foundation licenses this file to you under the MIT license.

// ================================================================================================================
// |                                        Linear Shadow Stack Allocator                                         |
// ================================================================================================================

#include "llvm.h"
#include "ssarenamestate.h"

// TODO-LLVM-LSSA: only enable this in Debug - test using a Checked compiler in CI.
#define FEATURE_LSSA_ALLOCATION_RESULT

//
// LSSA - the shadow stack allocator.
//
// To make objects visible to the GC scan, we allocate them on the shadow stack. This is the primary component
// that decides **how** that is done. Since we don't want to store on every def and reload on every use, when
// optimizing, we utilize liveness as well as SSA to only allocate those locals that have their lifetimes
// crossed by a safe point (a call which may trigger GC). This is a three-step process:
//
// 1) We determine which locals are may be allocated on the shadow stack. Broadly, there are two cases:
//    - "Tentative", where we know the precise lifetimes. These locals may not end up on the shadow stack at
//      all, as we may determine that they don't cross any safe point, or only some of their defs may end up
//      there.
//    - "Unconditional" cases, where the local will be fully commited to the shadow stack and stored on each def,
//      and reloaded on each use. This may be because the local was address-exposed, and we don't know its exact
//      live range, or due to implementation constraints.
//
// 2) We walk over the totality of IR, in dominator pre-order, maintaining the stack of currently active SSA
//    definitions as well as liveness, and "spill" definitions live across a safe point to the shadow stack.
//    Here, we rely on the conservative nature of our target GC, and don't need to worry about reloading, due
//    to implicit pinning. This phase also processes SDSUs, spilling them in a similar manner to candidate
//    locals.
//
// 3) Finally, we determine the set of locals that will need a home on the shadow stack, assign offsets, and
//    walk the IR once more to replace "shadow" local references with loads and stores.
//
class ShadowStackAllocator
{
    Compiler* const m_compiler;
    Llvm* const m_llvm;

    // TODO-LLVM-LSSA-TP: we could use a denser indexing for the candidates to save memory...
    unsigned m_largestCandidateVarIndexPlusOne = 0;

    unsigned m_prologZeroingOffset = 0;
    unsigned m_prologZeroingSize = 0;
    GenTree* m_lastPrologNode = nullptr;

#ifdef FEATURE_LSSA_ALLOCATION_RESULT
    class LssaAllocationResult;

    LssaAllocationResult* m_allocationResult = nullptr;
    const char* m_expectedAllocation = nullptr;
#endif // FEATURE_LSSA_ALLOCATION_RESULT

public:
    ShadowStackAllocator(Llvm* llvm) : m_compiler(llvm->_compiler), m_llvm(llvm)
    {
    }

    void Allocate()
    {
        IdentifyCandidatesAndInitializeLocals();
        SpillValuesLiveAcrossSafePoints();
        AllocateAndInitializeLocals();
        InitializeAllocationResult();
        FinalizeProlog();
        RewriteShadowFrameReferences();
        ReportAllocationResult();
    }

private:
    void IdentifyCandidatesAndInitializeLocals()
    {
        // Initialize independently promoted parameter field locals.
        //
        for (unsigned lclNum = 0; lclNum < m_compiler->lvaCount; lclNum++)
        {
            LclVarDsc* varDsc = m_compiler->lvaGetDesc(lclNum);
            if (varDsc->lvPromoted)
            {
                assert(m_compiler->lvaGetPromotionType(varDsc) == Compiler::PROMOTION_TYPE_INDEPENDENT);
                assert(varDsc->lvRefCnt() == 0);

                if (varDsc->lvIsParam)
                {
                    for (unsigned index = 0; index < varDsc->lvFieldCnt; index++)
                    {
                        unsigned fieldLclNum = varDsc->lvFieldLclStart + index;
                        LclVarDsc* fieldVarDsc = m_compiler->lvaGetDesc(fieldLclNum);
                        if ((fieldVarDsc->lvRefCnt() != 0) &&
                            (m_llvm->getInitKindForLocal(fieldLclNum) == ValueInitKind::Param))
                        {
                            GenTree* fieldValue =
                                m_compiler->gtNewLclFldNode(lclNum, fieldVarDsc->TypeGet(), fieldVarDsc->lvFldOffset);
                            GenTreeLclVar* store = InitializeLocalInProlog(fieldLclNum, fieldValue);

                            // Update the SSA and liveness data for this now explicit definition.
                            BasicBlock* initBlock = m_compiler->fgFirstBB;
                            if (m_compiler->lvaInSsa(fieldLclNum))
                            {
                                store->SetSsaNum(SsaConfig::FIRST_SSA_NUM);

                                LclSsaVarDsc* ssaDsc = fieldVarDsc->GetPerSsaData(store->GetSsaNum());
                                assert(ssaDsc->GetDefNode() == nullptr);
                                ssaDsc->SetDefNode(store);
                                ssaDsc->SetBlock(initBlock);
                            }
                            if (fieldVarDsc->lvTracked)
                            {
                                VarSetOps::RemoveElemD(m_compiler, initBlock->bbLiveIn, fieldVarDsc->lvVarIndex);
                            }

                            // Notify codegen this local will need a home on the native stack.
                            varDsc->incLvRefCntSaturating(1);
                            fieldVarDsc->lvHasExplicitInit = true;
                        }
                    }
                }
            }
        }

        // Identify locals eligible for precise allocation and those that must (or must not) be on the shadow stack.
        for (unsigned lclNum = 0; lclNum < m_compiler->lvaCount; lclNum++)
        {
            LclVarDsc* varDsc = m_compiler->lvaGetDesc(lclNum);

            if (varDsc->lvPromoted)
            {
                // As of the loop above, promoted locals are only live in the prolog. Simply dissolve them.
                m_llvm->dissolvePromotedLocal(lclNum);
                continue;
            }

            if ((varDsc->lvRefCnt() == 0) || m_llvm->isFuncletParameter(lclNum))
            {
                continue;
            }

            // Assume for a start this won't be a shadow local.
            regNumber allocLocation = REG_NA;
            INDEBUG(const char* reason = nullptr);

            // The unwind frame MUST be allocated on the shadow stack. The runtime uses its value to invoke filters.
            if (lclNum == m_llvm->m_unwindFrameLclNum)
            {
                allocLocation = REG_STK_CANDIDATE_UNCONDITIONAL;
                INDEBUG(reason = "virtual unwind frame");
            }
            // Locals live-in/out of funclets need to be accessible throughout the whole logical method and using the
            // shadow stack is a simple way to achieve this. Another would be to implement LLVM intrinsics that allow
            // accessing the root method's native frame (effectively) and use them in codegen. Note: we overapproximate
            // the set of locals live cross-funclet by using "lvLiveInOutOfHndlr" here as a CQ quirk. Currently, LLVM
            // is not able to enregister locals that are live across EH pads, and our codegen is not able to produce
            // the correct PHIs anyway.
            //
            else if (m_compiler->ehHasCallableHandlers() && (!varDsc->lvTracked || varDsc->lvLiveInOutOfHndlr))
            {
                allocLocation = REG_STK_CANDIDATE_UNCONDITIONAL;
                INDEBUG(reason = "eh");
            }
            // GC locals needs to go on the shadow stack for the scan to find them. With tracked locals, we may be
            // able to prove that they are not alive across any safe point and so designate them as "candidates".
            else if (varDsc->HasGCPtr())
            {
                if (m_compiler->lvaInSsa(lclNum))
                {
                    if (varDsc->lvVarIndex >= m_largestCandidateVarIndexPlusOne)
                    {
                        m_largestCandidateVarIndexPlusOne = varDsc->lvVarIndex + 1;
                    }

                    allocLocation = REG_STK_CANDIDATE_TENTATIVE;
                    INDEBUG(reason = "gc");
                }
                else
                {
                    allocLocation = REG_STK_CANDIDATE_UNCONDITIONAL;
                    INDEBUG(reason = "gc, not in SSA");
                }
            }

            if (allocLocation != REG_NA)
            {
                JITDUMP("V%02u: %s (%s)\n", lclNum, getRegName(allocLocation), reason);
                varDsc->SetRegNum(allocLocation);
            }
        }
    }

<<<<<<< HEAD
    class LssaDomTreeVisitor : public DomTreeVisitor<LssaDomTreeVisitor>
=======
    //------------------------------------------------------------------------
    // SpillValuesLiveAcrossSafePoints: Spill GC values live across safe points.
    //
    // Rewrites:
    //   gcTmp = IND<ref>(...)
    //           CALL ; May trigger GC
    //           USE(gcTmp)
    // Into:
    //   gcTmp = IND<ref>(...)
    //           STORE_LCL_VAR<V00>(gcTmp)
    //           CALL ; May trigger GC
    //           USE(LCL_VAR<V00>)
    //
    void SpillValuesLiveAcrossSafePoints()
    {
        JITDUMP("\nIn Lssa::SpillValuesLiveAcrossSafePoints\n");
        LssaDomTreeVisitor visitor(this);
        visitor.ProcessBlocks();
    }

    class LssaDomTreeVisitor : public NewDomTreeVisitor<LssaDomTreeVisitor>
>>>>>>> 6b372978
    {
        // Cannot use raw node pointers as their values influence hash table iteration order.
        struct DeterministicNodeHashInfo : public HashTableInfo<DeterministicNodeHashInfo>
        {
            static bool Equals(GenTree* left, GenTree* right)
            {
                return left == right;
            }

            static unsigned GetHashCode(GenTree* node)
            {
                return node->TypeGet() ^ node->OperGet();
            }
        };

        static const unsigned GC_EXPOSED_NO = 0;
        static const unsigned GC_EXPOSED_YES = 1;
        static const unsigned GC_EXPOSED_UNKNOWN = ValueNumStore::NoVN;
        static const unsigned LAST_ACTIVE_USE_IS_LAST_USE_BIT = 1 << 31;

        ShadowStackAllocator* m_lssa;
        SmallHashTable<GenTree*, unsigned, 8, DeterministicNodeHashInfo> m_liveSdsuGcDefs;
        ArrayStack<unsigned> m_spillLclsRef;
        ArrayStack<unsigned> m_spillLclsByref;
        ArrayStack<GenTree*> m_containedOperands;

        bool m_anyCandidates;
        SsaRenameState m_activeDefs;
        VARSET_TP m_liveDefs;

#ifdef DEBUG
        JitHashTable<LclSsaVarDsc*, JitPtrKeyFuncs<LclSsaVarDsc>, const char*> m_gcExposedStatusReasonMap;
#endif // DEBUG

    public:
        LssaDomTreeVisitor(ShadowStackAllocator* lssa)
            : DomTreeVisitor(lssa->m_compiler)
            , m_lssa(lssa)
            , m_liveSdsuGcDefs(m_compiler->getAllocator(CMK_LSRA))
            , m_spillLclsRef(m_compiler->getAllocator(CMK_LSRA))
            , m_spillLclsByref(m_compiler->getAllocator(CMK_LSRA))
            , m_containedOperands(m_compiler->getAllocator(CMK_LSRA))
            , m_anyCandidates(lssa->m_largestCandidateVarIndexPlusOne != 0)
            , m_activeDefs(m_compiler->getAllocator(CMK_LSRA), lssa->m_largestCandidateVarIndexPlusOne)
            , m_liveDefs(VarSetOps::MakeEmpty(m_compiler))
#ifdef DEBUG
            , m_gcExposedStatusReasonMap(m_compiler->getAllocator(CMK_DebugOnly))
#endif // DEBUG
        {
        }

        void PreOrderVisit(BasicBlock* block)
        {
            ProcessBlock(block);
        }

        void PostOrderVisit(BasicBlock* block)
        {
            m_activeDefs.PopBlockStacks(block);
        }

        void ProcessBlocks()
        {
            if (m_anyCandidates)
            {
                // Push the live-in definitions on the stack.
                unsigned lclVarIndex;
                BasicBlock* initBlock = m_compiler->fgFirstBB;
                VarSetOps::Iter iter(m_compiler, initBlock->bbLiveIn);
                while (iter.NextElem(&lclVarIndex))
                {
                    LclVarDsc* varDsc = m_compiler->lvaGetDescByTrackedIndex(lclVarIndex);
                    if (IsCandidateLocal(varDsc))
                    {
                        assert(varDsc->GetPerSsaData(SsaConfig::FIRST_SSA_NUM)->GetDefNode() == nullptr);
                        PushActiveLocalDef(initBlock, varDsc, SsaConfig::FIRST_SSA_NUM);
                    }
                }

                // When optimizing, we need to keep track of the most recent SSA defininions for locals,
                // and so process blocks in dominator pre-order.
                WalkTree(m_compiler->m_domTree);

                INDEBUG(VerifyActiveUseCounts());
            }
            else
            {
                for (BasicBlock* block : m_compiler->Blocks())
                {
                    ProcessBlock(block);
                }
            }
        }

    private:
        void ProcessBlock(BasicBlock* block)
        {
            assert(m_liveSdsuGcDefs.Count() == 0);
            LIR::Range& blockRange = LIR::AsRange(block);

            if (m_anyCandidates)
            {
                VarSetOps::Assign(m_compiler, m_liveDefs, block->bbLiveIn);
                JITDUMPEXEC(PrintCurrentLiveCandidates());
            }

            for (GenTree* node = blockRange.FirstNode(); node != nullptr; node = node->gtNext)
            {
                if (node->isContained())
                {
                    assert(!m_lssa->IsPotentialGcSafePoint(node));
                    continue;
                }

                // Handle a special case: calls with return buffer pointers need them pinned.
                if (node->IsCall() && node->AsCall()->gtArgs.HasRetBuffer())
                {
                    assert(m_lssa->IsGcConservative());

                    GenTree* retBufNode = node->AsCall()->gtArgs.GetRetBufferArg()->GetNode();
                    if ((retBufNode->gtLIRFlags & LIR::Flags::Mark) != 0)
                    {
                        unsigned spillLclNum;
                        m_liveSdsuGcDefs.TryGetValue(retBufNode, &spillLclNum);
                        SpillSdsuValue(blockRange, retBufNode, &spillLclNum);
                        m_liveSdsuGcDefs.AddOrUpdate(retBufNode, spillLclNum);
                    }
                    else if (retBufNode->OperIsLocalRead())
                    {
                        unsigned lclNum = retBufNode->AsLclVarCommon()->GetLclNum();
                        LclVarDsc* varDsc = m_compiler->lvaGetDesc(lclNum);
                        if (IsCandidateLocal(varDsc))
                        {
                            SpillLocalValue(lclNum, retBufNode->AsLclVarCommon()->GetSsaNum()
                                            DEBUGARG("is used as a return buffer"));
                        }
                    }
                }

                GenTree* user = node;
                while (true)
                {
                    for (GenTree** use : user->UseEdges())
                    {
                        GenTree* operand = *use;
                        if (operand->isContained())
                        {
                            // Operands of contained nodes are used by the containing nodes. Note this algorithm will
                            // process contained operands in an out-of-order fashion; that is ok.
                            m_containedOperands.Push(operand);
                            continue;
                        }

                        ProcessUse(block, user, use);
                    }

                    if (m_containedOperands.Empty())
                    {
                        break;
                    }

                    user = m_containedOperands.Pop();
                }

                // Find out if we need to spill anything.
                if (m_lssa->IsPotentialGcSafePoint(node))
                {
                    ProcessSafePoint(block, node);
                }

                ProcessDef(block, node);
            }
        }

        void ProcessUse(BasicBlock* block, GenTree* user, GenTree** use)
        {
            GenTree* node = *use;
            assert(!node->isContained());

            if ((node->gtLIRFlags & LIR::Flags::Mark) != 0)
            {
                unsigned spillLclNum = BAD_VAR_NUM;
                bool operandWasRemoved = m_liveSdsuGcDefs.TryRemove(node, &spillLclNum);
                assert(operandWasRemoved);

                if (spillLclNum != BAD_VAR_NUM)
                {
                    GenTree* lclVarNode = m_compiler->gtNewLclVarNode(spillLclNum);

                    *use = lclVarNode;
                    LIR::AsRange(block).InsertBefore(user, lclVarNode);
                    ReleaseSdsuSpillLocal(spillLclNum);

                    JITDUMP("Spilled [%06u] used by [%06u] replaced with V%02u:\n",
                        Compiler::dspTreeID(node), Compiler::dspTreeID(user), spillLclNum);
                    DISPNODE(lclVarNode);
                }

                node->gtLIRFlags &= ~LIR::Flags::Mark;
            }
            else if (node->OperIsLocalRead() && !node->OperIs(GT_PHI_ARG))
            {
                LclVarDsc* varDsc = m_compiler->lvaGetDesc(node->AsLclVarCommon());
                if (IsCandidateLocal(varDsc))
                {
                    // IR does not record correct last uses because liveness considers positions of LCL_VAR nodes
                    // in the linear order as their use positions. However, this may not not be the case, e. g.:
                    //
                    //  t1 = LCL_VAR V01 ; not tagged <last use>, but is the actual true last use
                    //  t2 = LCL_VAR V01 <last use>; according to liveness
                    //      USE(t2)
                    //      USE(t1)
                    //
                    // This all stems from the fact LCL_VARs are used at their user. We need to track last uses
                    // precisely ("killing" a local too early would be a correctness problem, as it may yet be
                    // live across some safe point) and therefore employ a workaround, utilizing the fact we know
                    // such "out of order" last uses can only occur within a single block.
                    //
                    LclSsaVarDsc* ssaDsc = varDsc->GetPerSsaData(node->AsLclVarCommon()->GetSsaNum());
                    if (node->AsLclVarCommon()->HasLastUse())
                    {
                        // This may be a case like the above (we're processing "Use(t2)"). Since liveness always
                        // tags the first local encountered in a backwards traversal as "last use", there will be
                        // no more LCL_VAR nodes that refer to this def (in this block). The only ones remaining
                        // are those in the "activeUseCount", thus, the true last use will be the one to set it to
                        // zero. Record this fact.
                        SetLastActiveUseIsLastUse(ssaDsc);
                    }

                    if ((GetActiveUseCount(ssaDsc) == 1) && IsLastActiveUseLastUse(ssaDsc))
                    {
                        UpdateLiveLocalDefs(varDsc, /* isDead */ true, /* isBorn */ false);
                        ResetActiveUseCount(ssaDsc); // There may be multiple last uses; clear the bit and the count.
                    }
                    else
                    {
                        DecrementActiveUseCount(ssaDsc);
                    }
                }
            }
        }

        void ProcessSafePoint(BasicBlock* block, GenTree* node)
        {
            JITDUMP(" -- Processing a safe point:\n");
            DISPNODE(node);

            if (m_liveSdsuGcDefs.Count() != 0)
            {
                JITDUMP("Found GC SDSUs live across it:\n");
                for (auto def : m_liveSdsuGcDefs)
                {
                    SpillSdsuValue(LIR::AsRange(block), def.Key(), &def.Value());
                }
            }
            if (m_anyCandidates)
            {
                unsigned lclVarIndex;
                VarSetOps::Iter iter(m_compiler, m_liveDefs);
                while (iter.NextElem(&lclVarIndex))
                {
                    unsigned lclNum = m_compiler->lvaTrackedIndexToLclNum(lclVarIndex);
                    LclVarDsc* varDsc = m_compiler->lvaGetDesc(lclNum);
                    if (IsCandidateLocal(varDsc))
                    {
                        unsigned ssaNum = m_activeDefs.Top(lclVarIndex);
                        SpillLocalValue(lclNum, ssaNum DEBUGARG("is live"));
                    }
                }
            }
        }

        unsigned GetSdsuSpillLocal(GenTree* node)
        {
            var_types type = node->TypeGet();
            ClassLayout* layout = nullptr;
            unsigned lclNum = BAD_VAR_NUM;
            switch (type)
            {
                case TYP_REF:
                    if (!m_spillLclsRef.Empty())
                    {
                        lclNum = m_spillLclsRef.Pop();
                    }
                    break;
                case TYP_BYREF:
                    if (!m_spillLclsByref.Empty())
                    {
                        lclNum = m_spillLclsByref.Pop();
                    }
                    break;
                case TYP_STRUCT:
                    // This case should be **very** rare if at all possible. Just use a new local.
                    layout = node->GetLayout(m_compiler);
                    break;
                default:
                    unreached();
            }

            if (lclNum == BAD_VAR_NUM)
            {
                lclNum = m_compiler->lvaGrabTemp(true DEBUGARG("GC SDSU live across a safepoint"));
                LclVarDsc* varDsc = m_compiler->lvaGetDesc(lclNum);
                varDsc->lvType = type;
                varDsc->SetRegNum(REG_STK_CANDIDATE_UNCONDITIONAL); // TODO-LLVM-LSSA-CQ: improve, no need to reload.
                if (type == TYP_STRUCT)
                {
                    m_compiler->lvaSetStruct(lclNum, layout, false);
                }
            }

            return lclNum;
        }

        void ReleaseSdsuSpillLocal(unsigned lclNum)
        {
            LclVarDsc* varDsc = m_compiler->lvaGetDesc(lclNum);
            if (varDsc->TypeGet() == TYP_REF)
            {
                m_spillLclsRef.Push(lclNum);
            }
            else if (varDsc->TypeGet() == TYP_BYREF)
            {
                m_spillLclsByref.Push(lclNum);
            }
        }

        void SpillSdsuValue(LIR::Range& blockRange, GenTree* defNode, unsigned* pSpillLclNum)
        {
            if (*pSpillLclNum != BAD_VAR_NUM)
            {
                // We may have already spilled this def live across multiple safe points.
                return;
            }

            unsigned spillLclNum = GetSdsuSpillLocal(defNode);
            JITDUMP("Spilling as V%02u:\n", spillLclNum);
            DISPNODE(defNode);

            GenTree* store = m_compiler->gtNewTempStore(spillLclNum, defNode);
            blockRange.InsertAfter(defNode, store);

            *pSpillLclNum = spillLclNum;
        }

        void SpillLocalValue(unsigned lclNum, unsigned ssaNum DEBUGARG(const char* spillReason))
        {
            LclVarDsc* varDsc = m_compiler->lvaGetDesc(lclNum);
            LclSsaVarDsc* ssaDsc = varDsc->GetPerSsaData(ssaNum);
            GenTreeLclVarCommon* defNode = ssaDsc->GetDefNode();

            INDEBUG(const char* reason);
            if (!IsGcExposedLocalValue(ssaDsc DEBUGARG(&reason)))
            {
                JITDUMP("V%02u/%d %s, but did not insert a spill: %s\n", lclNum, ssaNum, spillReason, reason);
                return;
            }

            if (defNode == nullptr)
            {
                // The implicit definitions is always "spilled", see "AllocateAndInitializeLocals". We could be more
                // precise by:
                // 1. Only spilling the implicit definition when it is explicitly live (same as for other definitions).
                // 2. At each safe point, mark all candidates that do not have a dominating spill as "implicitly live",
                //    so that they are zero-initialized in the prolog.
                // TODO-LLVM-LSSA-CQ: implement the above optimization.
                JITDUMP("V%02u/%d (implicit def) %s, anticipating initialization in prolog\n", lclNum, ssaNum);
                MarkLocalSpilled(varDsc, ssaDsc);
                return;
            }

            // TODO-LLVM-LSSA-CQ: support more optimal spilling for local fields. Currently this does not matter because
            // we exclude all local fields from SSA.
            GenTreeLclVar* value = m_compiler->gtNewLclVarNode(lclNum);
            value->SetSsaNum(ssaNum);
            value->SetRegNum(REG_LLVM);
            GenTree* store = m_compiler->gtNewStoreLclVarNode(lclNum, value);

            LIR::Range& defBlockRange = LIR::AsRange(ssaDsc->GetBlock());
            if (defNode->IsPhiDefn())
            {
                defBlockRange.InsertBefore(
                    defBlockRange.FirstNonPhiOrCatchArgNode(), value, store);
            }
            else
            {
                defBlockRange.InsertAfter(defNode, value, store);
            }

            JITDUMP("V%02u/%d %s, inserted a spill:\n", lclNum, ssaNum, spillReason);
            DISPTREERANGE(defBlockRange, store);
            MarkLocalSpilled(varDsc, ssaDsc);
        }

        bool IsGcExposedValue(GenTree* node)
        {
            // TODO-LLVM-LSSA-CQ: add handling for PHIs here. Take note to handle cycles properly.
            assert(node->IsValue());
            if (node->OperIsLocalRead())
            {
                LclVarDsc* varDsc = m_compiler->lvaGetDesc(node->AsLclVarCommon());
                if (IsCandidateLocal(varDsc))
                {
                    LclSsaVarDsc* ssaDsc = varDsc->GetPerSsaData(node->AsLclVarCommon()->GetSsaNum());
                    return IsGcExposedLocalValue(ssaDsc);
                }

                // Non-candidate locals are always on the shadow stack and so not exposed.
                return false;
            }

            return IsGcExposedSdsuValue(node);
        }

        bool IsGcExposedSdsuValue(GenTree* node)
        {
            assert(node->IsValue() && !node->OperIsLocal());

            // Addition and subtraction of byrefs follows convenient rules that allow us to consider only
            // whether the "base" is exposed or not. Namely, byref arithmetic must stay within the bounds
            // of the underlying object, or be performed on pinned values only.
            if (node->OperIs(GT_ADD, GT_SUB) && node->gtGetOp2()->TypeIs(TYP_I_IMPL))
            {
                return IsGcExposedValue(node->gtGetOp1());
            }

            // Local address nodes always point to the stack (native or shadow). Constant handles will
            // only point to immortal and immovable (frozen) objects.
            return !node->OperIs(GT_LCL_ADDR) && !node->IsIconHandle() && !node->IsIntegralConst(0);
        }

        bool IsGcExposedLocalValue(LclSsaVarDsc* ssaDsc DEBUGARG(const char** pReason = nullptr))
        {
            unsigned status = GetGcExposedStatus(ssaDsc DEBUGARG(pReason));
            if (status == GC_EXPOSED_UNKNOWN)
            {
                INDEBUG(const char* reason = nullptr);
                GenTreeLclVarCommon* defNode = ssaDsc->GetDefNode();
                if ((defNode != nullptr) && defNode->OperIs(GT_STORE_LCL_VAR) && !IsGcExposedValue(defNode->Data()))
                {
                    INDEBUG(reason = "value not exposed");
                    status = GC_EXPOSED_NO;
                }
                else
                {
                    status = GC_EXPOSED_YES;
                }

                // This caching is designed to prevent quadratic behavior.
                SetGcExposedStatus(ssaDsc, status DEBUGARG(reason));
                DBEXEC(pReason != nullptr, *pReason = reason);
            }

            assert(status != GC_EXPOSED_UNKNOWN);
            return status == GC_EXPOSED_YES;
        }

        void SetGcExposedStatus(LclSsaVarDsc* ssaDsc, unsigned status DEBUGARG(const char* reason))
        {
            unsigned* pStatus = GetRawGcExposedStatusRef(ssaDsc);
            assert((*pStatus == GC_EXPOSED_UNKNOWN) || ((*pStatus == GC_EXPOSED_YES) && (status == GC_EXPOSED_NO)));
            assert(status != GC_EXPOSED_UNKNOWN);

            DBEXEC(reason != nullptr, m_gcExposedStatusReasonMap.Set(ssaDsc, reason));
            *pStatus = status;
        }

        unsigned GetGcExposedStatus(LclSsaVarDsc* ssaDsc DEBUGARG(const char** pReason))
        {
            INDEBUG(m_gcExposedStatusReasonMap.Lookup(ssaDsc, pReason));
            return *GetRawGcExposedStatusRef(ssaDsc);
        }

        unsigned* GetRawGcExposedStatusRef(LclSsaVarDsc* ssaDsc)
        {
            // We do a little hack here to avoid modifying "LclSsaVarDsc". VNs are not used at this point.
            return ssaDsc->m_vnPair.GetLiberalAddr();
        }

        void MarkLocalSpilled(LclVarDsc* varDsc, LclSsaVarDsc* ssaDsc)
        {
            varDsc->SetRegNum(REG_STK_CANDIDATE_COMMITED);
            SetGcExposedStatus(ssaDsc, GC_EXPOSED_NO DEBUGARG("already spilled"));
        }

        void ProcessDef(BasicBlock* block, GenTree* node)
        {
            if (node->OperIsLocal())
            {
                LclVarDsc* varDsc = m_compiler->lvaGetDesc(node->AsLclVarCommon());
                if (IsCandidateLocal(varDsc))
                {
                    // We depend here on the conservativeness of GC in not reloading after a safepoint.
                    assert(m_lssa->IsGcConservative());
                    node->SetRegNum(REG_LLVM);

                    // If this is a definition, add it to the stack of currently active ones and update liveness.
                    unsigned ssaNum = node->AsLclVarCommon()->GetSsaNum();
                    if (node->OperIsLocalStore())
                    {
                        PushActiveLocalDef(block, varDsc, ssaNum);
                        UpdateLiveLocalDefs(varDsc, node->AsLclVarCommon()->HasLastUse(), /* isBorn */ true);
                    }
                    // Increment the "active" use count used for accurate last use detection. Note that skipping
                    // unused locals here means that we could technically extend their live ranges unnecessarily
                    // (if this was the last 'use'), but all such cases should have been DCEd by this point, and
                    // it's not a correctness problem to skip them.
                    else if (!node->OperIs(GT_PHI_ARG) && !node->IsUnusedValue())
                    {
                        IncrementActiveUseCount(varDsc->GetPerSsaData(ssaNum));
                    }
                }
            }
            else if (node->IsValue() && !node->IsUnusedValue() && IsGcExposedType(node) && IsGcExposedSdsuValue(node))
            {
                node->gtLIRFlags |= LIR::Flags::Mark;
                m_liveSdsuGcDefs.AddOrUpdate(node, BAD_VAR_NUM);
            }
        }

        bool IsGcExposedType(GenTree* node) const
        {
            if (varTypeIsGC(node))
            {
                return true;
            }
            if (node->TypeIs(TYP_STRUCT))
            {
                if (node->OperIs(GT_IND, GT_PHI))
                {
                    return false;
                }
                if (!node->GetLayout(m_compiler)->HasGCPtr())
                {
                    return false;
                }

                return true;
            }

            return false;
        }

        void PushActiveLocalDef(BasicBlock* block, LclVarDsc* varDsc, unsigned ssaNum)
        {
            LclSsaVarDsc* ssaDsc = varDsc->GetPerSsaData(ssaNum);
            m_activeDefs.Push(block, varDsc->lvVarIndex, ssaNum);
            ResetActiveUseCount(ssaDsc);
        }

        void UpdateLiveLocalDefs(LclVarDsc* varDsc, bool isDead, bool isBorn)
        {
            if (isDead)
            {
                VarSetOps::RemoveElemD(m_compiler, m_liveDefs, varDsc->lvVarIndex);
            }
            else if (isBorn)
            {
                VarSetOps::AddElemD(m_compiler, m_liveDefs, varDsc->lvVarIndex);
            }

            JITDUMPEXEC(PrintCurrentLiveCandidates());
        }

        void SetLastActiveUseIsLastUse(LclSsaVarDsc* ssaDsc)
        {
            assert(!IsLastActiveUseLastUse(ssaDsc));
            *GetRawActiveUseCountRef(ssaDsc) |= LAST_ACTIVE_USE_IS_LAST_USE_BIT;
        }

        bool IsLastActiveUseLastUse(LclSsaVarDsc* ssaDsc)
        {
            return (*GetRawActiveUseCountRef(ssaDsc) & LAST_ACTIVE_USE_IS_LAST_USE_BIT) != 0;
        }

        void ResetActiveUseCount(LclSsaVarDsc* ssaDsc)
        {
            unsigned* pCount = GetRawActiveUseCountRef(ssaDsc);
            assert((*pCount == ValueNumStore::NoVN) || (GetActiveUseCount(ssaDsc) <= 1));
            *pCount = 0;
        }

        void IncrementActiveUseCount(LclSsaVarDsc* ssaDsc)
        {
            assert(GetActiveUseCount(ssaDsc) < ssaDsc->GetNumUses());
            (*GetRawActiveUseCountRef(ssaDsc))++;
        }

        void DecrementActiveUseCount(LclSsaVarDsc* ssaDsc)
        {
            assert(GetActiveUseCount(ssaDsc) > 0);
            (*GetRawActiveUseCountRef(ssaDsc))--;
        }

        unsigned GetActiveUseCount(LclSsaVarDsc* ssaDsc)
        {
            return *GetRawActiveUseCountRef(ssaDsc) & ~LAST_ACTIVE_USE_IS_LAST_USE_BIT;
        }

        unsigned* GetRawActiveUseCountRef(LclSsaVarDsc* ssaDsc)
        {
            // Another little hack for storing per-def information, needed for last-use detection.
            return ssaDsc->m_vnPair.GetConservativeAddr();
        }

        bool IsCandidateLocal(LclVarDsc* varDsc)
        {
            return (varDsc->GetRegNum() == REG_STK_CANDIDATE_TENTATIVE) ||
                   (varDsc->GetRegNum() == REG_STK_CANDIDATE_COMMITED);
        }

#ifdef DEBUG
        void VerifyActiveUseCounts()
        {
            for (unsigned lclNum = 0; lclNum < m_compiler->lvaCount; lclNum++)
            {
                LclVarDsc* varDsc = m_compiler->lvaGetDesc(lclNum);
                if (IsCandidateLocal(varDsc))
                {
                    unsigned defCount = varDsc->lvPerSsaData.GetCount();
                    for (unsigned defIndex = 0; defIndex < defCount; defIndex++)
                    {
                        // We should have seen the exact totality of all uses in the IR walk. Make an exemption
                        // for an unused implicit definition, for which we do not initialize the use counts.
                        LclSsaVarDsc* ssaDsc = varDsc->lvPerSsaData.GetSsaDefByIndex(defIndex);
                        if ((ssaDsc->GetDefNode() != nullptr) || (ssaDsc->GetNumUses() != 0))
                        {
                            assert(GetActiveUseCount(ssaDsc) == 0);
                        }
                    }
                }
            }
        }

        void PrintCurrentLiveCandidates()
        {
            if (!m_anyCandidates)
            {
                return;
            }

            printf("Liveness: { ");
            unsigned lclVarIndex;
            VarSetOps::Iter iter(m_compiler, m_liveDefs);
            while (iter.NextElem(&lclVarIndex))
            {
                unsigned lclNum = m_compiler->lvaTrackedIndexToLclNum(lclVarIndex);
                LclVarDsc* varDsc = m_compiler->lvaGetDesc(lclNum);
                if (IsCandidateLocal(varDsc))
                {
                    printf("V%02u/%d ", lclNum, m_activeDefs.Top(lclVarIndex));
                }
            }
            printf("}\n");
        }
#endif // DEBUG
    };

    void AllocateAndInitializeLocals()
    {
        JITDUMP("\nIn Lssa::AllocateAndInitializeLocals\n");

        std::vector<unsigned> shadowFrameLocals;
        for (unsigned lclNum = 0; lclNum < m_compiler->lvaCount; lclNum++)
        {
            LclVarDsc* varDsc = m_compiler->lvaGetDesc(lclNum);

            if (varDsc->GetRegNum() == REG_STK_CANDIDATE_TENTATIVE)
            {
                // There were no safe points across which this local was live.
                JITDUMP("V%02u: %s -> %s\n", lclNum, getRegName(REG_STK_CANDIDATE_TENTATIVE), getRegName(REG_LLVM));
                varDsc->SetRegNum(REG_LLVM);
            }

            if ((varDsc->GetRegNum() == REG_STK_CANDIDATE_COMMITED) ||
                (varDsc->GetRegNum() == REG_STK_CANDIDATE_UNCONDITIONAL))
            {
                ValueInitKind initValueKind = m_llvm->getInitKindForLocal(lclNum, ValueInitOpts::IncludeImplicitGcUse);
                if (initValueKind == ValueInitKind::Param)
                {
                    GenTreeLclVar* initValue = m_compiler->gtNewLclvNode(lclNum, varDsc->TypeGet());
                    initValue->SetRegNum(REG_LLVM);
                    if (m_compiler->lvaInSsa(lclNum))
                    {
                        initValue->SetSsaNum(SsaConfig::FIRST_SSA_NUM);
                    }
                    InitializeLocalInProlog(lclNum, initValue);
                }
                varDsc->lvMustInit = initValueKind == ValueInitKind::Zero;

                AssignLocalToShadowStack(varDsc);
                shadowFrameLocals.push_back(lclNum);
            }
            else
            {
                INDEBUG(varDsc->lvOnFrame = false); // For more accurate frame layout dumping.
            }
        }

        AssignShadowFrameOffsets(shadowFrameLocals);
    }

    void AssignLocalToShadowStack(LclVarDsc* varDsc)
    {
        if (varDsc->GetRegNum() == REG_STK_CANDIDATE_UNCONDITIONAL)
        {
            varDsc->lvInSsa = 0;
        }

        // All shadow locals must be referenced explicitly by this point. Assume for a start
        // that this local will be live only on the shadow stack. The loop replacing uses and
        // defs will increment the count back if there are any non-shadow references.
        varDsc->lvImplicitlyReferenced = 0;
        varDsc->setLvRefCnt(0);

        m_llvm->m_anyAddressExposedShadowLocals |= varDsc->IsAddressExposed();
    }

    void AssignShadowFrameOffsets(std::vector<unsigned>& shadowFrameLocals)
    {
        if (m_compiler->opts.OptimizationEnabled())
        {
            std::sort(shadowFrameLocals.begin(), shadowFrameLocals.end(),
                      [compiler = m_compiler](unsigned lhsLclNum, unsigned rhsLclNum)
            {
                LclVarDsc* lhsVarDsc = compiler->lvaGetDesc(lhsLclNum);
                LclVarDsc* rhsVarDsc = compiler->lvaGetDesc(rhsLclNum);
                return lhsVarDsc->lvRefCntWtd() > rhsVarDsc->lvRefCntWtd();
            });
        }

        unsigned offset = 0;
        auto assignOffset = [this, &offset](LclVarDsc* varDsc) {
            unsigned alignment = TARGET_POINTER_SIZE;
#ifndef TARGET_64BIT
            if (varDsc->lvStructDoubleAlign)
            {
                alignment = 8;
                m_llvm->m_shadowFrameAlignment = alignment;
            }
#endif // !TARGET_64BIT

            offset = AlignUp(offset, alignment);
            varDsc->SetStackOffset(offset);
            offset += m_compiler->lvaLclSize(m_compiler->lvaGetLclNum(varDsc));
            varDsc->SetRegNum(REG_STK);
        };

        // The shadow frame must be allocated at a zero offset; the runtime uses its value as the original
        // shadow frame parameter to filter funclets.
        if (m_llvm->m_unwindFrameLclNum != BAD_VAR_NUM)
        {
            assignOffset(m_compiler->lvaGetDesc(m_llvm->m_unwindFrameLclNum));
        }

        // Assigns offsets such that locals which need to be zeroed come first. This will allow us to zero them all
        // using a single memset in the prolog.
        m_prologZeroingOffset = offset;

        for (unsigned i = 0; i < shadowFrameLocals.size(); i++)
        {
            LclVarDsc* varDsc = m_compiler->lvaGetDesc(shadowFrameLocals.at(i));
            if (m_llvm->isShadowFrameLocal(varDsc) || !varDsc->lvMustInit)
            {
                continue;
            }

            assignOffset(varDsc);
        }

        m_prologZeroingSize = offset - m_prologZeroingOffset;

        for (unsigned i = 0; i < shadowFrameLocals.size(); i++)
        {
            LclVarDsc* varDsc = m_compiler->lvaGetDesc(shadowFrameLocals.at(i));
            if (m_llvm->isShadowFrameLocal(varDsc))
            {
                continue;
            }

            assignOffset(varDsc);
        }

        m_llvm->_shadowStackLocalsSize = AlignUp(offset, Llvm::DEFAULT_SHADOW_STACK_ALIGNMENT);

        m_compiler->compLclFrameSize = m_llvm->_shadowStackLocalsSize;
        m_compiler->lvaDoneFrameLayout = Compiler::TENTATIVE_FRAME_LAYOUT;

        JITDUMP("\nLocals after shadow stack layout:\n");
        JITDUMPEXEC(m_compiler->lvaTableDump());
        JITDUMP("\n");

        m_compiler->lvaDoneFrameLayout = Compiler::INITIAL_FRAME_LAYOUT;
    }

    void FinalizeProlog()
    {
        LIR::Range range;
        m_llvm->m_currentRange = &range;

        unsigned zeroingSize = m_prologZeroingSize;
        if (zeroingSize != 0)
        {
            unsigned offset = m_prologZeroingOffset;
            GenTree* addr = m_llvm->insertShadowStackAddr(nullptr, offset, m_llvm->_shadowStackLclNum);
            GenTree* zero = m_compiler->gtNewIconNode(0);
            ClassLayout* layout = m_compiler->typGetBlkLayout(zeroingSize);
            GenTree* store = m_compiler->gtNewStoreBlkNode(layout, addr, zero, GTF_IND_NONFAULTING);
            range.InsertAfter(addr, zero, store);

            JITDUMP("Added zero-initialization for shadow locals at: [%i, %i]:\n", offset, offset + zeroingSize);
            DISPTREERANGE(range, store);
            RecordAllocationActionZeroInit(m_compiler->fgFirstBB, offset, zeroingSize);
        }

        // Insert a zero-offset ILOffset to notify codegen this is the start of user code.
        DebugInfo zeroILOffsetDi =
            DebugInfo(m_compiler->compInlineContext, ILLocation(0, /* isStackEmpty */ true, /* isCall */ false));
        GenTree* zeroILOffsetNode = new (m_compiler, GT_IL_OFFSET) GenTreeILOffset(zeroILOffsetDi);
        range.InsertAtEnd(zeroILOffsetNode);

        assert(m_llvm->isFirstBlockCanonical());
        m_llvm->lowerRange(m_compiler->fgFirstBB, range);
        LIR::AsRange(m_compiler->fgFirstBB).InsertAfter(m_lastPrologNode, std::move(range));
    }

    GenTreeLclVar* InitializeLocalInProlog(unsigned lclNum, GenTree* value)
    {
        LclVarDsc* varDsc = m_compiler->lvaGetDesc(lclNum);
        JITDUMP("Adding initialization for V%02u, %s:\n", lclNum, varDsc->lvReason);

        GenTreeLclVar* store = m_compiler->gtNewStoreLclVarNode(lclNum, value);

        LIR::Range range;
        range.InsertAtEnd(value);
        range.InsertAtEnd(store);
        m_llvm->lowerRange(m_compiler->fgFirstBB, range);
        DISPTREERANGE(range, store);

        LIR::AsRange(m_compiler->fgFirstBB).InsertAfter(m_lastPrologNode, std::move(range));
        m_lastPrologNode = store;

        return store;
    }

    void RewriteShadowFrameReferences()
    {
        for (BasicBlock* block : m_compiler->Blocks())
        {
            m_llvm->m_currentBlock = block;
            m_llvm->m_currentRange = &LIR::AsRange(block);

            GenTree* node = m_llvm->CurrentRange().FirstNode();
            while (node != nullptr)
            {
                if (node->OperIsAnyLocal() && !node->OperIs(GT_PHI_ARG))
                {
                    node = RewriteLocal(node->AsLclVarCommon());
                    continue;
                }
                if (node->IsCall())
                {
                    RewriteCall(node->AsCall());
                }

                node = node->gtNext;
            }

            INDEBUG(m_llvm->CurrentRange().CheckLIR(m_compiler, /* checkUnusedValues */ true));
        }

        m_llvm->m_currentBlock = nullptr;
        m_llvm->m_currentRange = nullptr;
    }

    GenTree* RewriteLocal(GenTreeLclVarCommon* lclNode)
    {
        unsigned lclNum = lclNode->GetLclNum();
        LclVarDsc* varDsc = m_compiler->lvaGetDesc(lclNum);

        if (lclNode->HasSsaName() && !m_compiler->lvaInSsa(lclNum))
        {
            if (lclNode->IsPhiDefn())
            {
                return RemovePhiDef(lclNode->AsLclVar());
            }

            lclNode->SetSsaNum(SsaConfig::RESERVED_SSA_NUM);
        }

        if (m_llvm->isShadowFrameLocal(varDsc))
        {
            if (lclNode->GetRegNum() == REG_LLVM)
            {
                // We previously set reference counts of all shadow locals to zero, anticipating that all references
                // will be shadow ones. This one isn't - re-up the count.
                varDsc->incLvRefCntSaturating(1);
                return lclNode->gtNext;
            }

            unsigned lclBaseOffset = varDsc->GetStackOffset();
            RecordAllocationActionLoadStore(m_llvm->CurrentBlock(), lclBaseOffset, lclNode);

            // Filters will be called by the first pass while live state still exists on shadow frames above (in the
            // traditional sense, where stacks grow down) them. For this reason, filters will access state from the
            // original frame via a dedicated shadow stack pointer, and use the actual shadow stack for calls.
            unsigned shadowStackLclNum = m_llvm->isBlockInFilter(m_llvm->CurrentBlock())
                ? m_llvm->_originalShadowStackLclNum
                : m_llvm->_shadowStackLclNum;
            unsigned lclOffset = lclBaseOffset + lclNode->GetLclOffs();
            GenTree* lclAddress = m_llvm->insertShadowStackAddr(lclNode, lclOffset, shadowStackLclNum);

            ClassLayout* layout = lclNode->TypeIs(TYP_STRUCT) ? lclNode->GetLayout(m_compiler) : nullptr;
            GenTree* storedValue = nullptr;
            genTreeOps indirOper;
            switch (lclNode->OperGet())
            {
                case GT_STORE_LCL_VAR:
                case GT_STORE_LCL_FLD:
                    indirOper = (layout != nullptr) ? GT_STORE_BLK : GT_STOREIND;
                    storedValue = lclNode->Data();
                    break;
                case GT_LCL_FLD:
                case GT_LCL_VAR:
                    indirOper = (layout != nullptr) ? GT_BLK : GT_IND;
                    break;
                case GT_LCL_ADDR:
                    // Local address nodes are directly replaced with the ADD.
                    m_llvm->CurrentRange().Remove(lclAddress);
                    lclNode->ReplaceWith(lclAddress, m_compiler);
                    return lclNode->gtNext;
                default:
                    unreached();
            }

            lclNode->ChangeOper(indirOper);
            lclNode->AsIndir()->SetAddr(lclAddress);
            lclNode->gtFlags |= GTF_IND_NONFAULTING;

            if (GenTree::OperIsStore(indirOper))
            {
                lclNode->gtFlags |= GTF_IND_TGT_NOT_HEAP;
                lclNode->AsIndir()->Data() = storedValue;
            }
            if (GenTree::OperIsBlk(indirOper))
            {
                lclNode->AsBlk()->SetLayout(layout);
                lclNode->AsBlk()->gtBlkOpKind = GenTreeBlk::BlkOpKindInvalid;
            }
        }

        return lclNode->gtNext;
    }

    GenTree* RemovePhiDef(GenTreeLclVar* phiDefn)
    {
        assert(phiDefn->IsPhiDefn());
        GenTreePhi* phi = phiDefn->Data()->AsPhi();
        for (GenTreePhi::Use& use : phi->Uses())
        {
            m_llvm->CurrentRange().Remove(use.GetNode());
        }

        GenTree* nextNode = phiDefn->gtNext;
        m_llvm->CurrentRange().Remove(phi);
        m_llvm->CurrentRange().Remove(phiDefn);
        return nextNode;
    }

    void RewriteCall(GenTreeCall* call)
    {
        // Add in the shadow stack argument now that we know the shadow frame size.
        if (m_llvm->callHasManagedCallingConvention(call))
        {
            unsigned funcIdx = m_llvm->getLlvmFunctionIndexForBlock(m_llvm->CurrentBlock());
            bool isTailCall = CanShadowTailCall(call);
            unsigned calleeShadowStackOffset = m_llvm->getCalleeShadowStackOffset(funcIdx, isTailCall);

            GenTree* calleeShadowStack =
                m_llvm->insertShadowStackAddr(call, calleeShadowStackOffset, m_llvm->_shadowStackLclNum);
            CallArg* calleeShadowStackArg =
                call->gtArgs.PushFront(m_compiler, NewCallArg::Primitive(calleeShadowStack, CORINFO_TYPE_PTR));

            calleeShadowStackArg->AbiInfo.IsPointer = true;
            calleeShadowStackArg->AbiInfo.ArgType = TYP_I_IMPL;
        }

        if (call->IsOptimizingRetBufAsLocal() && !call->gtArgs.GetRetBufferArg()->GetNode()->OperIs(GT_LCL_ADDR))
        {
            // We may have lost track of a shadow local defined by this call. Clear the flag if so.
            call->gtCallMoreFlags &= ~GTF_CALL_M_RETBUFFARG_LCLOPT;
        }
    }

    bool CanShadowTailCall(GenTreeCall* call)
    {
        BasicBlock* block = m_llvm->CurrentBlock();
        if (!m_llvm->canEmitCallAsShadowTailCall(block->hasTryIndex(), m_llvm->isBlockInFilter(block)))
        {
            return false;
        }

        // We support only the simplest cases for now.
        if (call->IsNoReturn() || ((call->gtNext != nullptr) && call->gtNext->OperIs(GT_RETURN)))
        {
            return true;
        }

        return false;
    }

    //------------------------------------------------------------------------
    // IsPotentialGcSafePoint: Can this node be a GC safe point?
    //
    // Arguments:
    //    node - The node
    //
    // Return Value:
    //    Whether "node" can trigger GC.
    //
    // Notes:
    //    Similar to "Compiler::IsGcSafePoint", with the difference being that
    //    the "conservative" return value for this method is "true". Does not
    //    consider nodes safe points only because they may throw.
    //
    bool IsPotentialGcSafePoint(GenTree* node)
    {
        if (node->IsCall())
        {
            if (node->AsCall()->IsUnmanaged() && node->AsCall()->IsSuppressGCTransition())
            {
                return false;
            }
            if (node->IsHelperCall())
            {
                const HelperFuncInfo& info = m_llvm->getHelperFuncInfo(node->AsCall()->GetHelperNum());
                if (info.HasFlag(HFIF_NO_RPI_OR_GC) || info.HasFlag(HFIF_THROW_OR_NO_RPI_OR_GC))
                {
                    return false;
                }
            }

            // All other calls are assumed to be possible safe points.
            return true;
        }

        return false;
    }

    bool IsGcConservative() const
    {
        return true;
    }

#ifdef FEATURE_LSSA_ALLOCATION_RESULT
    void InitializeAllocationResult()
    {
        const char* expectedAllocation = nullptr;
        if (JitConfig.JitRunLssaTests())
        {
            CORINFO_LLVM_JIT_TEST_INFO info;
            m_llvm->GetJitTestInfo(CORINFO_JIT_TEST_LSSA, &info);
            expectedAllocation = info.ExpectedLssaAllocation;
        }

        if ((expectedAllocation == nullptr) && !VERBOSE)
        {
            return;
        }

        CompAllocator alloc = m_compiler->getAllocator(CMK_DebugOnly);
        m_allocationResult = new (alloc) LssaAllocationResult(m_compiler, alloc);
        m_expectedAllocation = expectedAllocation;
    }

    void ReportAllocationResult()
    {
        if (!RecordAllocationResult())
        {
            return;
        }

        if (VERBOSE)
        {
            printf("\nFinal allocation:\n");
            m_allocationResult->Print();
            printf("\n");
        }

        if (m_expectedAllocation != nullptr)
        {
            if (!m_allocationResult->Compare(m_expectedAllocation))
            {
                printf("LSSA test '%s' failed.\n", m_compiler->eeGetMethodFullName(m_llvm->m_info->compMethodHnd));
                printf("Expected allocation:\n%s\n", m_expectedAllocation);
                printf("Actual allocation:\n");
                m_allocationResult->Print();
                printf("\n");

                assert(!"LSSA test failed");
                BADCODE("LSSA test failed");
            }

            JITDUMP("Ran [LSSATest(...)] - succeeded!\n");
        }
    }

    bool RecordAllocationResult() const
    {
        return m_allocationResult != nullptr;
    }

    void RecordAllocationActionZeroInit(BasicBlock* initialBlock, unsigned offset, unsigned size)
    {
        if (RecordAllocationResult())
        {
            m_allocationResult->SelectBlock(initialBlock);
            m_allocationResult->RecordZeroInit(offset, size);
        }
    }

    void RecordAllocationActionLoadStore(BasicBlock* block, unsigned offset, GenTreeLclVarCommon* lclNode)
    {
        if (RecordAllocationResult())
        {
            if (lclNode->OperIs(GT_LCL_ADDR))
            {
                // We don't record LCL_ADDR transformations.
                return;
            }

            m_allocationResult->SelectBlock(block);
            m_allocationResult->RecordLoadStore(offset, lclNode);
        }
    }

    class LssaAllocationResult
    {
        enum class AllocationActionKind : unsigned
        {
            Block,      // BB<index>:
            ZeroInit,   // ZEROINIT <slots...>
            Store,      // STORE <slot> <local> <value>
            Load,       // LOAD  <slot> <local>
            StoreField, // STORE_FIELD[<start>..<end>] <slot> <local> <value>
            LoadField,  // LOAD_FIELD[<start>..<end>]  <slot> <local> <value>
            Count
        };

        enum class IRValueKind : unsigned
        {
            Sdsu,
            ArgLocal,
            UserLocal,
            TempLocal,
            Count
        };

        struct IRValue
        {
            IRValueKind Kind : 2;
            unsigned Num : 30;
            unsigned SsaNum;
        };

        struct AllocationAction
        {
            AllocationActionKind Kind;
            union
            {
                unsigned BlockIndex;
                struct
                {
                    unsigned ZeroInitOffset;
                    unsigned ZeroInitOffsetEnd;
                };
                struct
                {
                    unsigned Slot;
                    unsigned short FieldOffset;
                    unsigned short FieldEndOffset;
                    IRValue Local;
                    IRValue Value;
                };
            };

            // This part of the struct is for comments only.
            GenTree* CommentNode = nullptr;
        };

        Compiler* m_compiler;
        CompAllocator m_alloc;
        ArrayStack<AllocationAction> m_actions;

        BasicBlock* m_currentBlock = nullptr;
        unsigned m_currentBlockIndex = 1;

        // Shadow stack offsets are relabeled via "slots" to avoid offset allocation differences affecting the output.
        JitHashTable<unsigned, JitSmallPrimitiveKeyFuncs<unsigned>, unsigned> m_slotMap;
        unsigned m_currentSlot = 0;

        // Compiler temporaries are relabled to avoid small differences in numbering affecting the output.
        JitHashTable<unsigned, JitSmallPrimitiveKeyFuncs<unsigned>, unsigned> m_tempLocalsMap;
        unsigned m_currentTempLocalNum = 0;

    public:
        LssaAllocationResult(Compiler* compiler, CompAllocator alloc)
            : m_compiler(compiler)
            , m_alloc(alloc)
            , m_actions(alloc)
            , m_slotMap(alloc)
            , m_tempLocalsMap(alloc)
        {
        }

        void SelectBlock(BasicBlock* block)
        {
            if (block != m_currentBlock)
            {
                m_actions.Push({AllocationActionKind::Block, m_currentBlockIndex++});
                m_currentBlock = block;
            }
        }

        void RecordZeroInit(unsigned offset, unsigned size)
        {
            AllocationAction action{AllocationActionKind::ZeroInit};
            action.ZeroInitOffset = offset;
            action.ZeroInitOffsetEnd = offset + size;
            m_actions.Push(action);
        }

        void RecordLoadStore(unsigned offset, GenTreeLclVarCommon* lclNode)
        {
            AllocationActionKind kind;
            switch (lclNode->OperGet())
            {
                case GT_STORE_LCL_VAR:
                    kind = AllocationActionKind::Store;
                    break;
                case GT_LCL_VAR:
                    kind = AllocationActionKind::Load;
                    break;
                case GT_STORE_LCL_FLD:
                    kind = AllocationActionKind::StoreField;
                    break;
                case GT_LCL_FLD:
                    kind = AllocationActionKind::LoadField;
                    break;
                default:
                    unreached();
            }

            AllocationAction action{kind};
            action.Slot = GetSlot(offset);
            if (lclNode->OperIsLocalField())
            {
                unsigned storeSize =
                    lclNode->TypeIs(TYP_STRUCT) ? lclNode->GetLayout(m_compiler)->GetSize() : genTypeSize(lclNode);
                action.FieldOffset = lclNode->GetLclOffs();
                action.FieldEndOffset = action.FieldOffset + storeSize;
            }
            action.Local = GetLocalValue(lclNode->GetLclNum(), lclNode->GetSsaNum());

            if (lclNode->OperIsLocalStore())
            {
                GenTree* value = lclNode->Data();
                if (value->OperIsLocalRead())
                {
                    action.Value =
                        GetLocalValue(value->AsLclVarCommon()->GetLclNum(), value->AsLclVarCommon()->GetSsaNum());
                }
                else
                {
                    action.Value = {IRValueKind::Sdsu};
                }
            }

            action.CommentNode = lclNode;
            m_actions.Push(action);
        }

        void Print()
        {
            for (int i = 0; i < m_actions.Height(); i++)
            {
                AllocationAction& action = m_actions.BottomRef(i);
                if (action.Kind != AllocationActionKind::Block)
                {
                    printf("  ");
                }
                PrintAction(action);
                printf("\n");
            }
        }

        bool Compare(const char* expected)
        {
            // Make sure we don't need to escape 'expected' for "sscanf" below.
            assert(strstr(expected, "%") == nullptr);

            char actualActionBuffer[512];
            for (int i = 0; i < m_actions.Height(); i++)
            {
                char* actualActionBufferEnd = actualActionBuffer;
                PrintFormatted(&actualActionBufferEnd, " ");
                PrintAction(m_actions.BottomRef(i), &actualActionBufferEnd);
                PrintFormatted(&actualActionBufferEnd, " %%n");

                // Use "sscanf" to do what is effectively a whitespace-ignoring comparison.
                int consumed = 0;
                sscanf(expected, actualActionBuffer, &consumed);
                if (consumed == 0)
                {
                    return false;
                }

                expected += consumed;
            }

            // The loop above must consume the input exactly.
            if (strlen(expected) != 0)
            {
                return false;
            }

            return true;
        }

    private:
        unsigned GetSlot(unsigned offset)
        {
            unsigned slot;
            if (!m_slotMap.Lookup(offset, &slot))
            {
                slot = m_currentSlot++;
                m_slotMap.Set(offset, slot);
            }

            return slot;
        }

        IRValue GetLocalValue(unsigned lclNum, unsigned ssaNum)
        {
            IRValue value;
            LclVarDsc* varDsc = m_compiler->lvaGetDesc(lclNum);
            if (lclNum < m_compiler->info.compLocalsCount)
            {
                value.Kind = varDsc->lvIsParam ? IRValueKind::ArgLocal : IRValueKind::UserLocal;
                value.Num = lclNum;
            }
            else
            {
                unsigned num;
                if (!m_tempLocalsMap.Lookup(lclNum, &num))
                {
                    num = m_currentTempLocalNum++;
                    m_tempLocalsMap.Set(lclNum, num);
                }

                value.Kind = IRValueKind::TempLocal;
                value.Num = num;
            }

            value.SsaNum = ssaNum;
            return value;
        }

#define FMT_SS_SLOT "SS%02u"

        template <typename... TArgs>
        void PrintFormatted(char** pBuffer, const char* format, TArgs... args)
        {
            if (pBuffer == nullptr)
            {
                printf(format, args...);
            }
            else
            {
                *pBuffer += sprintf(*pBuffer, format, args...);
            }
        }

        void PrintAction(const AllocationAction& action, char** pBuffer = nullptr)
        {
            const char* format = GetActionKindFormat(action.Kind);
            switch (action.Kind)
            {
                case AllocationActionKind::Block:
                    PrintFormatted(pBuffer, format, action.BlockIndex);
                    break;

                case AllocationActionKind::ZeroInit:
                    PrintFormatted(pBuffer, format);
                    for (unsigned offset = action.ZeroInitOffset; offset < action.ZeroInitOffsetEnd;
                         offset += TARGET_POINTER_SIZE)
                    {
                        unsigned slot;
                        if (m_slotMap.Lookup(offset, &slot))
                        {
                            PrintFormatted(pBuffer, " " FMT_SS_SLOT, slot);
                        }
                    }
                    break;

                case AllocationActionKind::Store:
                case AllocationActionKind::Load:
                case AllocationActionKind::StoreField:
                case AllocationActionKind::LoadField:
                    if ((action.Kind == AllocationActionKind::StoreField) ||
                        (action.Kind == AllocationActionKind::LoadField))
                    {
                        PrintFormatted(pBuffer, format, action.FieldOffset, action.FieldEndOffset, action.Slot);
                    }
                    else
                    {
                        PrintFormatted(pBuffer, format, action.Slot);
                    }
                    PrintFormatted(pBuffer, " ");
                    PrintIRValue(action.Local, pBuffer);

                    if ((action.Kind == AllocationActionKind::Store) ||
                        (action.Kind == AllocationActionKind::StoreField))
                    {
                        PrintFormatted(pBuffer, " ");
                        PrintIRValue(action.Value, pBuffer);
                    }

                    if ((pBuffer == nullptr) && (action.CommentNode != nullptr))
                    {
                        JITDUMP(" # ");
                        JITDUMPEXEC(m_compiler->printTreeID(action.CommentNode));
                    }
                    break;

                default:
                    unreached();
            }
        }

        void PrintIRValue(const IRValue& value, char** pBuffer)
        {
            const char* format = GetIRValueKindFormat(value.Kind);
            PrintFormatted(pBuffer, format, value.Num);
            if ((value.Kind != IRValueKind::Sdsu) && (value.SsaNum != SsaConfig::RESERVED_SSA_NUM))
            {
                PrintFormatted(pBuffer, "/%u", value.SsaNum);
            }
        }

        static const char* GetActionKindFormat(AllocationActionKind kind)
        {
            switch (kind)
            {
                case AllocationActionKind::Block:
                    return "BB%02u:";
                case AllocationActionKind::ZeroInit:
                    return "ZEROINIT";
                case AllocationActionKind::Store:
                    return "STORE " FMT_SS_SLOT;
                case AllocationActionKind::Load:
                    return "LOAD  " FMT_SS_SLOT;
                case AllocationActionKind::StoreField:
                    return "STORE_FIELD[%u..%u] " FMT_SS_SLOT;
                case AllocationActionKind::LoadField:
                    return "LOAD_FIELD[%u..%u]  " FMT_SS_SLOT;
                default:
                    unreached();
            }
        }

        static const char* GetIRValueKindFormat(IRValueKind kind)
        {
            switch (kind)
            {
                case IRValueKind::Sdsu:
                    return "SDSU";
                case IRValueKind::ArgLocal:
                    return "ARG%02u";
                case IRValueKind::UserLocal:
                    return "USR%02u";
                case IRValueKind::TempLocal:
                    return "TMP%02u";
                default:
                    unreached();
            }
        }
    };
#else // !FEATURE_LSSA_ALLOCATION_RESULT
    void InitializeAllocationResult() { }
    void ReportAllocationResult() { }
    bool RecordAllocationResult() const { return false; }
    void RecordAllocationActionZeroInit(BasicBlock* initialBlock, unsigned offset, unsigned size) { }
    void RecordAllocationActionLoadStore(BasicBlock* block, unsigned offset, GenTreeLclVarCommon* lclNode) { }
#endif // !FEATURE_LSSA_ALLOCATION_RESULT
};

void Llvm::Allocate()
{
    ShadowStackAllocator(this).Allocate();
}

ValueInitKind Llvm::getInitKindForLocal(unsigned lclNum, ValueInitOpts opts) const
{
    LclVarDsc* varDsc = _compiler->lvaGetDesc(lclNum);
    assert(varDsc->lvRefCnt() != 0); // The caller is expected to check this.

    // Is the value live on entry?
    if (varDsc->lvHasExplicitInit)
    {
        // No - no need to initialize it, even in the GC case.
        return ValueInitKind::None;
    }

    // We can choose to always initialize GC values to reduce the number of "random" pointers on the shadow stack.
    bool isGcLocal = varDsc->HasGCPtr();
    if (isGcLocal && (opts == ValueInitOpts::IncludeImplicitGcUse))
    {
        // This value may or may not be live.
        return varDsc->lvIsParam ? ValueInitKind::Param : ValueInitKind::Zero;
    }

    if (varDsc->lvTracked && !VarSetOps::IsMember(_compiler, _compiler->fgFirstBB->bbLiveIn, varDsc->lvVarIndex))
    {
        return ValueInitKind::None;
    }

    if (varDsc->lvIsParam)
    {
        return ValueInitKind::Param;
    }

    // GC values should never contain indeterminate bits. Note how we're a bit more conservative than the other
    // targets here, which may only zero-initialize the GC fields in a small struct, leaving the rest indeterminate.
    if (isGcLocal || !_compiler->fgVarNeedsExplicitZeroInit(lclNum, /* bbInALoop */ false, /* bbIsReturn */ false))
    {
        return ValueInitKind::Zero;
    }

    return ValueInitKind::Uninit;
}

#ifdef DEBUG
void Llvm::displayInitKindForLocal(unsigned lclNum, ValueInitKind initKind)
{
    printf("Setting V%02u's initial value to ", lclNum);
    switch (initKind)
    {
        case ValueInitKind::None:
            printf("nothing\n");
            break;
        case ValueInitKind::Param:
            printf("param %%%u\n", _compiler->lvaGetDesc(lclNum)->lvLlvmArgNum);
            break;
        case ValueInitKind::Zero:
            printf("zero\n");
            break;
        case ValueInitKind::Uninit:
            printf("uninit\n");
            break;
        default:
            unreached();
    }
}
#endif // DEBUG

//------------------------------------------------------------------------
// getShadowFrameSize: What is the size of a function's shadow frame?
//
// Arguments:
//    funcIdx - Index representing the function
//
// Return Value:
//    The size of the shadow frame for the given function. We term this
//    the value by which the shadow stack pointer must be offset before
//    calling managed code such that the caller will not clobber anything
//    live on the frame. Note that filters do not have any shadow state
//    of their own and use the "original" frame from the parent function.
//
unsigned Llvm::getShadowFrameSize(unsigned funcIdx) const
{
    if (_compiler->funGetFunc(funcIdx)->funKind == FUNC_FILTER)
    {
        return 0;
    }

    assert((_shadowStackLocalsSize % TARGET_POINTER_SIZE) == 0);
    return _shadowStackLocalsSize;
}

unsigned Llvm::getCalleeShadowStackOffset(unsigned funcIdx, bool isTailCall) const
{
    if (isTailCall)
    {
        return 0;
    }

    return getShadowFrameSize(funcIdx);
}

//------------------------------------------------------------------------
// canEmitCallAsShadowTailCall: Can a call be made into a shadow tail call?
//
// Arguments:
//    callIsInTry    - Is the call in a protected region
//    callIsInFilter - Is the call in a filter
//
// Return Value:
//    Whether a call can be made without preserving the current shadow frame.
//
bool Llvm::canEmitCallAsShadowTailCall(bool callIsInTry, bool callIsInFilter) const
{
    // We don't want to tail call anything in debug code, as it leads to a confusing debugging experience where
    // calls down the stack may modify (corrupt) shadow variables from their callers.
    if (_compiler->opts.compDbgCode)
    {
        return false;
    }

    // Address-exposed shadow state may be observed by the callee or filters that run in the first pass of EH.
    if (m_anyAddressExposedShadowLocals)
    {
        return false;
    }

    // Both protected regions and filters induce exceptional flow that may return back to this method.
    return !callIsInTry && !callIsInFilter;
}

//------------------------------------------------------------------------
// isShadowFrameLocal: Does the given local have a home on the shadow frame?
//
// Arguments:
//    varDsc - Local's descriptor
//
// Return Value:
//    Whether the given local has a location assigned to it on the shadow
//    frame. Note the fact it does is not an implication that it is live
//    on it at all times: the local can be live on the LLVM frame, or the
//    shadow one, or both.
//
bool Llvm::isShadowFrameLocal(LclVarDsc* varDsc) const
{
    // Other backends use "lvOnFrame" for this value, but for us it is
    // not a great fit because of defaulting to "true" for new locals.
    return varDsc->GetRegNum() == REG_STK;
}

bool Llvm::isShadowStackLocal(unsigned lclNum) const
{
    return (lclNum == _shadowStackLclNum) || (lclNum == _originalShadowStackLclNum);
}

bool Llvm::isFuncletParameter(unsigned lclNum) const
{
    return isShadowStackLocal(lclNum);
}<|MERGE_RESOLUTION|>--- conflicted
+++ resolved
@@ -190,9 +190,6 @@
         }
     }
 
-<<<<<<< HEAD
-    class LssaDomTreeVisitor : public DomTreeVisitor<LssaDomTreeVisitor>
-=======
     //------------------------------------------------------------------------
     // SpillValuesLiveAcrossSafePoints: Spill GC values live across safe points.
     //
@@ -213,8 +210,7 @@
         visitor.ProcessBlocks();
     }
 
-    class LssaDomTreeVisitor : public NewDomTreeVisitor<LssaDomTreeVisitor>
->>>>>>> 6b372978
+    class LssaDomTreeVisitor : public DomTreeVisitor<LssaDomTreeVisitor>
     {
         // Cannot use raw node pointers as their values influence hash table iteration order.
         struct DeterministicNodeHashInfo : public HashTableInfo<DeterministicNodeHashInfo>
