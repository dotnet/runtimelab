// Licensed to the .NET Foundation under one or more agreements.
// The .NET Foundation licenses this file to you under the MIT license.

/*XXXXXXXXXXXXXXXXXXXXXXXXXXXXXXXXXXXXXXXXXXXXXXXXXXXXXXXXXXXXXXXXXXXXXXXXXXXXX
XXXXXXXXXXXXXXXXXXXXXXXXXXXXXXXXXXXXXXXXXXXXXXXXXXXXXXXXXXXXXXXXXXXXXXXXXXXXXXX
XX                                                                           XX
XX                           LclVarsInfo                                     XX
XX                                                                           XX
XX   The variables to be used by the code generator.                         XX
XX                                                                           XX
XXXXXXXXXXXXXXXXXXXXXXXXXXXXXXXXXXXXXXXXXXXXXXXXXXXXXXXXXXXXXXXXXXXXXXXXXXXXXXX
XXXXXXXXXXXXXXXXXXXXXXXXXXXXXXXXXXXXXXXXXXXXXXXXXXXXXXXXXXXXXXXXXXXXXXXXXXXXXXX
*/

#include "jitpch.h"
#ifdef _MSC_VER
#pragma hdrstop
#endif

#include "emit.h"
#include "register_arg_convention.h"
#include "jitstd/algorithm.h"
#include "patchpointinfo.h"

/*****************************************************************************/

#ifdef DEBUG
#if DOUBLE_ALIGN
/* static */
unsigned Compiler::s_lvaDoubleAlignedProcsCount = 0;
#endif
#endif

/*****************************************************************************/

void Compiler::lvaInit()
{
    /* We haven't allocated stack variables yet */
    lvaRefCountState = RCS_INVALID;

    lvaGenericsContextInUse = false;

    lvaTrackedToVarNumSize = 0;
    lvaTrackedToVarNum     = nullptr;

    lvaTrackedFixed = false; // false: We can still add new tracked variables

    lvaDoneFrameLayout = NO_FRAME_LAYOUT;
#if !defined(FEATURE_EH_FUNCLETS)
    lvaShadowSPslotsVar = BAD_VAR_NUM;
#endif // !FEATURE_EH_FUNCLETS
    lvaInlinedPInvokeFrameVar = BAD_VAR_NUM;
    lvaReversePInvokeFrameVar = BAD_VAR_NUM;
#if FEATURE_FIXED_OUT_ARGS
    lvaPInvokeFrameRegSaveVar = BAD_VAR_NUM;
    lvaOutgoingArgSpaceVar    = BAD_VAR_NUM;
    lvaOutgoingArgSpaceSize   = PhasedVar<unsigned>();
#endif // FEATURE_FIXED_OUT_ARGS
#ifdef TARGET_ARM
    lvaPromotedStructAssemblyScratchVar = BAD_VAR_NUM;
#endif // TARGET_ARM
#ifdef JIT32_GCENCODER
    lvaLocAllocSPvar = BAD_VAR_NUM;
#endif // JIT32_GCENCODER
    lvaNewObjArrayArgs  = BAD_VAR_NUM;
    lvaGSSecurityCookie = BAD_VAR_NUM;
#ifdef TARGET_X86
    lvaVarargsBaseOfStkArgs = BAD_VAR_NUM;
#endif // TARGET_X86
    lvaVarargsHandleArg = BAD_VAR_NUM;
    lvaStubArgumentVar  = BAD_VAR_NUM;
    lvaArg0Var          = BAD_VAR_NUM;
    lvaMonAcquired      = BAD_VAR_NUM;
    lvaRetAddrVar       = BAD_VAR_NUM;

    lvaInlineeReturnSpillTemp = BAD_VAR_NUM;

    gsShadowVarInfo = nullptr;
#if defined(FEATURE_EH_FUNCLETS)
    lvaPSPSym = BAD_VAR_NUM;
#endif
#if FEATURE_SIMD
    lvaSIMDInitTempVarNum = BAD_VAR_NUM;
#endif // FEATURE_SIMD
    lvaCurEpoch = 0;

    structPromotionHelper = new (this, CMK_Generic) StructPromotionHelper(this);
}

/*****************************************************************************/

void Compiler::lvaInitTypeRef()
{

    /* x86 args look something like this:
        [this ptr] [hidden return buffer] [declared arguments]* [generic context] [var arg cookie]

       x64 is closer to the native ABI:
        [this ptr] [hidden return buffer] [generic context] [var arg cookie] [declared arguments]*
        (Note: prior to .NET Framework 4.5.1 for Windows 8.1 (but not .NET Framework 4.5.1 "downlevel"),
        the "hidden return buffer" came before the "this ptr". Now, the "this ptr" comes first. This
        is different from the C++ order, where the "hidden return buffer" always comes first.)

       ARM and ARM64 are the same as the current x64 convention:
        [this ptr] [hidden return buffer] [generic context] [var arg cookie] [declared arguments]*

       Key difference:
           The var arg cookie and generic context are swapped with respect to the user arguments
    */

    /* Set compArgsCount and compLocalsCount */

    info.compArgsCount = info.compMethodInfo->args.numArgs;

    // Is there a 'this' pointer

    if (!info.compIsStatic)
    {
        info.compArgsCount++;
    }
    else
    {
        info.compThisArg = BAD_VAR_NUM;
    }

    info.compILargsCount = info.compArgsCount;

#ifdef FEATURE_SIMD
    if (supportSIMDTypes() && (info.compRetNativeType == TYP_STRUCT))
    {
        var_types structType = impNormStructType(info.compMethodInfo->args.retTypeClass);
        info.compRetType     = structType;
    }
#endif // FEATURE_SIMD

    // Are we returning a struct using a return buffer argument?
    //
    const bool hasRetBuffArg = impMethodInfo_hasRetBuffArg(info.compMethodInfo, info.compCallConv);

    // Possibly change the compRetNativeType from TYP_STRUCT to a "primitive" type
    // when we are returning a struct by value and it fits in one register
    //
    if (!hasRetBuffArg && varTypeIsStruct(info.compRetNativeType))
    {
        CORINFO_CLASS_HANDLE retClsHnd = info.compMethodInfo->args.retTypeClass;

        Compiler::structPassingKind howToReturnStruct;
        var_types returnType = getReturnTypeForStruct(retClsHnd, info.compCallConv, &howToReturnStruct);

        // We can safely widen the return type for enclosed structs.
        if ((howToReturnStruct == SPK_PrimitiveType) || (howToReturnStruct == SPK_EnclosingType))
        {
            assert(returnType != TYP_UNKNOWN);
            assert(returnType != TYP_STRUCT);

            info.compRetNativeType = returnType;

            // ToDo: Refactor this common code sequence into its own method as it is used 4+ times
            if ((returnType == TYP_LONG) && (compLongUsed == false))
            {
                compLongUsed = true;
            }
            else if (((returnType == TYP_FLOAT) || (returnType == TYP_DOUBLE)) && (compFloatingPointUsed == false))
            {
                compFloatingPointUsed = true;
            }
        }
    }

    // Do we have a RetBuffArg?

    if (hasRetBuffArg)
    {
        info.compArgsCount++;
    }
    else
    {
        info.compRetBuffArg = BAD_VAR_NUM;
    }

    /* There is a 'hidden' cookie pushed last when the
       calling convention is varargs */

    if (info.compIsVarArgs)
    {
        info.compArgsCount++;
    }

    // Is there an extra parameter used to pass instantiation info to
    // shared generic methods and shared generic struct instance methods?
    if (info.compMethodInfo->args.callConv & CORINFO_CALLCONV_PARAMTYPE)
    {
        info.compArgsCount++;
    }
    else
    {
        info.compTypeCtxtArg = BAD_VAR_NUM;
    }

    lvaCount = info.compLocalsCount = info.compArgsCount + info.compMethodInfo->locals.numArgs;

    info.compILlocalsCount = info.compILargsCount + info.compMethodInfo->locals.numArgs;

    /* Now allocate the variable descriptor table */

    if (compIsForInlining())
    {
        lvaTable    = impInlineInfo->InlinerCompiler->lvaTable;
        lvaCount    = impInlineInfo->InlinerCompiler->lvaCount;
        lvaTableCnt = impInlineInfo->InlinerCompiler->lvaTableCnt;

        // No more stuff needs to be done.
        return;
    }

    lvaTableCnt = lvaCount * 2;

    if (lvaTableCnt < 16)
    {
        lvaTableCnt = 16;
    }

    lvaTable         = getAllocator(CMK_LvaTable).allocate<LclVarDsc>(lvaTableCnt);
    size_t tableSize = lvaTableCnt * sizeof(*lvaTable);
    memset(lvaTable, 0, tableSize);
    for (unsigned i = 0; i < lvaTableCnt; i++)
    {
        new (&lvaTable[i], jitstd::placement_t()) LclVarDsc(); // call the constructor.
    }

    //-------------------------------------------------------------------------
    // Count the arguments and initialize the respective lvaTable[] entries
    //
    // First the implicit arguments
    //-------------------------------------------------------------------------

    InitVarDscInfo varDscInfo;
#ifdef TARGET_X86
    // x86 unmanaged calling conventions limit the number of registers supported
    // for accepting arguments. As a result, we need to modify the number of registers
    // when we emit a method with an unmanaged calling convention.
    switch (info.compCallConv)
    {
        case CorInfoCallConvExtension::Thiscall:
            // In thiscall the this parameter goes into a register.
            varDscInfo.Init(lvaTable, hasRetBuffArg, 1, 0);
            break;
        case CorInfoCallConvExtension::C:
        case CorInfoCallConvExtension::Stdcall:
        case CorInfoCallConvExtension::CMemberFunction:
        case CorInfoCallConvExtension::StdcallMemberFunction:
            varDscInfo.Init(lvaTable, hasRetBuffArg, 0, 0);
            break;
        case CorInfoCallConvExtension::Managed:
        case CorInfoCallConvExtension::Fastcall:
        case CorInfoCallConvExtension::FastcallMemberFunction:
        default:
            varDscInfo.Init(lvaTable, hasRetBuffArg, MAX_REG_ARG, MAX_FLOAT_REG_ARG);
            break;
    }
#else
    varDscInfo.Init(lvaTable, hasRetBuffArg, MAX_REG_ARG, MAX_FLOAT_REG_ARG);
#endif

    lvaInitArgs(&varDscInfo);

    //-------------------------------------------------------------------------
    // Finally the local variables
    //-------------------------------------------------------------------------

    unsigned                varNum    = varDscInfo.varNum;
    LclVarDsc*              varDsc    = varDscInfo.varDsc;
    CORINFO_ARG_LIST_HANDLE localsSig = info.compMethodInfo->locals.args;

    for (unsigned i = 0; i < info.compMethodInfo->locals.numArgs;
         i++, varNum++, varDsc++, localsSig = info.compCompHnd->getArgNext(localsSig))
    {
        CORINFO_CLASS_HANDLE typeHnd;
        CorInfoTypeWithMod   corInfoTypeWithMod =
            info.compCompHnd->getArgType(&info.compMethodInfo->locals, localsSig, &typeHnd);
        CorInfoType corInfoType = strip(corInfoTypeWithMod);

        lvaInitVarDsc(varDsc, varNum, corInfoType, typeHnd, localsSig, &info.compMethodInfo->locals);

        if ((corInfoTypeWithMod & CORINFO_TYPE_MOD_PINNED) != 0)
        {
            if ((corInfoType == CORINFO_TYPE_CLASS) || (corInfoType == CORINFO_TYPE_BYREF))
            {
                JITDUMP("Setting lvPinned for V%02u\n", varNum);
                varDsc->lvPinned = 1;
            }
            else
            {
                JITDUMP("Ignoring pin for non-GC type V%02u\n", varNum);
            }
        }

        varDsc->lvOnFrame = true; // The final home for this local variable might be our local stack frame

        if (corInfoType == CORINFO_TYPE_CLASS)
        {
            CORINFO_CLASS_HANDLE clsHnd = info.compCompHnd->getArgClass(&info.compMethodInfo->locals, localsSig);
            lvaSetClass(varNum, clsHnd);
        }

        if (opts.IsOSR() && info.compPatchpointInfo->IsExposed(varNum))
        {
            JITDUMP("-- V%02u is OSR exposed\n", varNum);
            varDsc->lvHasLdAddrOp = 1;

            if (varDsc->lvType != TYP_STRUCT)
            {
                lvaSetVarAddrExposed(varNum);
            }
        }
    }

    if ( // If there already exist unsafe buffers, don't mark more structs as unsafe
        // as that will cause them to be placed along with the real unsafe buffers,
        // unnecessarily exposing them to overruns. This can affect GS tests which
        // intentionally do buffer-overruns.
        !getNeedsGSSecurityCookie() &&
        // GS checks require the stack to be re-ordered, which can't be done with EnC
        !opts.compDbgEnC && compStressCompile(STRESS_UNSAFE_BUFFER_CHECKS, 25))
    {
        setNeedsGSSecurityCookie();
        compGSReorderStackLayout = true;

        for (unsigned i = 0; i < lvaCount; i++)
        {
            if ((lvaTable[i].lvType == TYP_STRUCT) && compStressCompile(STRESS_GENERIC_VARN, 60))
            {
                lvaTable[i].lvIsUnsafeBuffer = true;
            }
        }
    }

    if (getNeedsGSSecurityCookie())
    {
        // Ensure that there will be at least one stack variable since
        // we require that the GSCookie does not have a 0 stack offset.
        unsigned dummy         = lvaGrabTempWithImplicitUse(false DEBUGARG("GSCookie dummy"));
        lvaTable[dummy].lvType = TYP_INT;
    }

    // Allocate the lvaOutgoingArgSpaceVar now because we can run into problems in the
    // emitter when the varNum is greater that 32767 (see emitLclVarAddr::initLclVarAddr)
    lvaAllocOutgoingArgSpaceVar();

#ifndef TARGET_WASM
#ifdef DEBUG
    if (verbose)
    {
        lvaTableDump(INITIAL_FRAME_LAYOUT);
    }
#endif
#endif //!TARGET_WASM
}

/*****************************************************************************/
void Compiler::lvaInitArgs(InitVarDscInfo* varDscInfo)
{
    compArgSize = 0;

#if defined(TARGET_ARM) && defined(PROFILING_SUPPORTED)
    // Prespill all argument regs on to stack in case of Arm when under profiler.
    if (compIsProfilerHookNeeded())
    {
        codeGen->regSet.rsMaskPreSpillRegArg |= RBM_ARG_REGS;
    }
#endif

    //----------------------------------------------------------------------

    /* Is there a "this" pointer ? */
    lvaInitThisPtr(varDscInfo);

    unsigned numUserArgsToSkip = 0;
    unsigned numUserArgs       = info.compMethodInfo->args.numArgs;
#if defined(TARGET_WINDOWS) && !defined(TARGET_ARM)
    if (callConvIsInstanceMethodCallConv(info.compCallConv))
    {
        // If we are a native instance method, handle the first user arg
        // (the unmanaged this parameter) and then handle the hidden
        // return buffer parameter.
        assert(numUserArgs >= 1);
        lvaInitUserArgs(varDscInfo, 0, 1);
        numUserArgsToSkip++;
        numUserArgs--;

        lvaInitRetBuffArg(varDscInfo, false);
    }
    else
#endif
    {
        /* If we have a hidden return-buffer parameter, that comes here */
        lvaInitRetBuffArg(varDscInfo, true);
    }

//======================================================================

#if USER_ARGS_COME_LAST
    //@GENERICS: final instantiation-info argument for shared generic methods
    // and shared generic struct instance methods
    lvaInitGenericsCtxt(varDscInfo);

    /* If the method is varargs, process the varargs cookie */
    lvaInitVarArgsHandle(varDscInfo);
#endif

    //-------------------------------------------------------------------------
    // Now walk the function signature for the explicit user arguments
    //-------------------------------------------------------------------------
    lvaInitUserArgs(varDscInfo, numUserArgsToSkip, numUserArgs);

#if !USER_ARGS_COME_LAST
    //@GENERICS: final instantiation-info argument for shared generic methods
    // and shared generic struct instance methods
    lvaInitGenericsCtxt(varDscInfo);

    /* If the method is varargs, process the varargs cookie */
    lvaInitVarArgsHandle(varDscInfo);
#endif

    //----------------------------------------------------------------------

    // We have set info.compArgsCount in compCompile()
    noway_assert(varDscInfo->varNum == info.compArgsCount);
    assert(varDscInfo->intRegArgNum <= MAX_REG_ARG);

#ifndef TARGET_WASM
    codeGen->intRegState.rsCalleeRegArgCount   = varDscInfo->intRegArgNum;
    codeGen->floatRegState.rsCalleeRegArgCount = varDscInfo->floatRegArgNum;
#endif // !TARGET_WASM

#if FEATURE_FASTTAILCALL
    // Save the stack usage information
    // We can get register usage information using codeGen->intRegState and
    // codeGen->floatRegState
    info.compArgStackSize = varDscInfo->stackArgSize;
#endif // FEATURE_FASTTAILCALL

    // The total argument size must be aligned.
    noway_assert((compArgSize % TARGET_POINTER_SIZE) == 0);

#ifdef TARGET_X86
    /* We can not pass more than 2^16 dwords as arguments as the "ret"
       instruction can only pop 2^16 arguments. Could be handled correctly
       but it will be very difficult for fully interruptible code */

    if (compArgSize != (size_t)(unsigned short)compArgSize)
        IMPL_LIMITATION("Too many arguments for the \"ret\" instruction to pop");
#endif
}

/*****************************************************************************/
void Compiler::lvaInitThisPtr(InitVarDscInfo* varDscInfo)
{
    LclVarDsc* varDsc = varDscInfo->varDsc;
    if (!info.compIsStatic)
    {
        varDsc->lvIsParam = 1;
        varDsc->lvIsPtr   = 1;

        lvaArg0Var = info.compThisArg = varDscInfo->varNum;
        noway_assert(info.compThisArg == 0);

        if (eeIsValueClass(info.compClassHnd))
        {
            varDsc->lvType = TYP_BYREF;
#ifdef FEATURE_SIMD
            if (supportSIMDTypes())
            {
                CorInfoType simdBaseJitType = CORINFO_TYPE_UNDEF;
                var_types   type            = impNormStructType(info.compClassHnd, &simdBaseJitType);
                if (simdBaseJitType != CORINFO_TYPE_UNDEF)
                {
                    assert(varTypeIsSIMD(type));
                    varDsc->lvSIMDType = true;
                    varDsc->SetSimdBaseJitType(simdBaseJitType);
                    varDsc->lvExactSize = genTypeSize(type);
                }
            }
#endif // FEATURE_SIMD
        }
        else
        {
            varDsc->lvType = TYP_REF;
            lvaSetClass(varDscInfo->varNum, info.compClassHnd);
        }

        if (tiVerificationNeeded)
        {
            varDsc->lvVerTypeInfo = verMakeTypeInfo(info.compClassHnd);

            if (varDsc->lvVerTypeInfo.IsValueClass())
            {
                varDsc->lvVerTypeInfo.MakeByRef();
            }
        }
        else
        {
            varDsc->lvVerTypeInfo = typeInfo();
        }

        // Mark the 'this' pointer for the method
        varDsc->lvVerTypeInfo.SetIsThisPtr();

        varDsc->lvIsRegArg = 1;
        noway_assert(varDscInfo->intRegArgNum == 0);

        varDsc->SetArgReg(genMapRegArgNumToRegNum(varDscInfo->allocRegArg(TYP_INT), varDsc->TypeGet()));
#if FEATURE_MULTIREG_ARGS
        varDsc->SetOtherArgReg(REG_NA);
#endif
        varDsc->lvOnFrame = true; // The final home for this incoming register might be our local stack frame

#ifdef DEBUG
        if (verbose)
        {
            printf("'this'    passed in register %s\n", getRegName(varDsc->GetArgReg()));
        }
#endif
        compArgSize += TARGET_POINTER_SIZE;

        varDscInfo->varNum++;
        varDscInfo->varDsc++;
    }
}

/*****************************************************************************/
void Compiler::lvaInitRetBuffArg(InitVarDscInfo* varDscInfo, bool useFixedRetBufReg)
{
    LclVarDsc* varDsc        = varDscInfo->varDsc;
    bool       hasRetBuffArg = impMethodInfo_hasRetBuffArg(info.compMethodInfo, info.compCallConv);

    // These two should always match
    noway_assert(hasRetBuffArg == varDscInfo->hasRetBufArg);

    if (hasRetBuffArg)
    {
        info.compRetBuffArg = varDscInfo->varNum;
        varDsc->lvType      = TYP_BYREF;
        varDsc->lvIsParam   = 1;
        varDsc->lvIsRegArg  = 0;

        if (useFixedRetBufReg && hasFixedRetBuffReg())
        {
            varDsc->lvIsRegArg = 1;
            varDsc->SetArgReg(theFixedRetBuffReg());
        }
        else if (varDscInfo->canEnreg(TYP_INT))
        {
            varDsc->lvIsRegArg     = 1;
            unsigned retBuffArgNum = varDscInfo->allocRegArg(TYP_INT);
            varDsc->SetArgReg(genMapIntRegArgNumToRegNum(retBuffArgNum));
        }

#if FEATURE_MULTIREG_ARGS
        varDsc->SetOtherArgReg(REG_NA);
#endif
        varDsc->lvOnFrame = true; // The final home for this incoming register might be our local stack frame

        info.compRetBuffDefStack = 0;
        if (info.compRetType == TYP_STRUCT)
        {
            CORINFO_SIG_INFO sigInfo;
            info.compCompHnd->getMethodSig(info.compMethodHnd, &sigInfo);
            assert(JITtype2varType(sigInfo.retType) == info.compRetType); // Else shouldn't have a ret buff.

            info.compRetBuffDefStack = (info.compCompHnd->isStructRequiringStackAllocRetBuf(sigInfo.retTypeClass));
            if (info.compRetBuffDefStack)
            {
                // If we're assured that the ret buff argument points into a callers stack, we will type it as
                // "TYP_I_IMPL"
                // (native int/unmanaged pointer) so that it's not tracked as a GC ref.
                varDsc->lvType = TYP_I_IMPL;
            }
        }
#ifdef FEATURE_SIMD
        else if (supportSIMDTypes() && varTypeIsSIMD(info.compRetType))
        {
            varDsc->lvSIMDType = true;

            CorInfoType simdBaseJitType =
                getBaseJitTypeAndSizeOfSIMDType(info.compMethodInfo->args.retTypeClass, &varDsc->lvExactSize);
            varDsc->SetSimdBaseJitType(simdBaseJitType);

            assert(varDsc->GetSimdBaseType() != TYP_UNKNOWN);
        }
#endif // FEATURE_SIMD

        assert(!varDsc->lvIsRegArg || isValidIntArgReg(varDsc->GetArgReg()));

#ifdef DEBUG
        if (varDsc->lvIsRegArg && verbose)
        {
            printf("'__retBuf'  passed in register %s\n", getRegName(varDsc->GetArgReg()));
        }
#endif

        /* Update the total argument size, count and varDsc */

        compArgSize += TARGET_POINTER_SIZE;
        varDscInfo->varNum++;
        varDscInfo->varDsc++;
    }
}

//-----------------------------------------------------------------------------
// lvaInitUserArgs:
//     Initialize local var descriptions for incoming user arguments
//
// Arguments:
//    varDscInfo     - the local var descriptions
//    skipArgs       - the number of user args to skip processing.
//    takeArgs       - the number of user args to process (after skipping skipArgs number of args)
//
void Compiler::lvaInitUserArgs(InitVarDscInfo* varDscInfo, unsigned skipArgs, unsigned takeArgs)
{
//-------------------------------------------------------------------------
// Walk the function signature for the explicit arguments
//-------------------------------------------------------------------------

#if defined(TARGET_X86)
    // Only (some of) the implicit args are enregistered for varargs
    if (info.compIsVarArgs)
    {
        varDscInfo->maxIntRegArgNum = varDscInfo->intRegArgNum;
    }
#elif defined(TARGET_AMD64) && !defined(UNIX_AMD64_ABI)
    // On System V type environment the float registers are not indexed together with the int ones.
    varDscInfo->floatRegArgNum = varDscInfo->intRegArgNum;
#endif // TARGET*

    CORINFO_ARG_LIST_HANDLE argLst = info.compMethodInfo->args.args;

    const unsigned argSigLen = info.compMethodInfo->args.numArgs;

    // We will process at most takeArgs arguments from the signature after skipping skipArgs arguments
    const int64_t numUserArgs = min(takeArgs, (argSigLen - (int64_t)skipArgs));

    // If there are no user args or less than skipArgs args, return here since there's no work to do.
    if (numUserArgs <= 0)
    {
        return;
    }

#ifdef TARGET_ARM
    regMaskTP doubleAlignMask = RBM_NONE;
#endif // TARGET_ARM

    // Skip skipArgs arguments from the signature.
    for (unsigned i = 0; i < skipArgs; i++, argLst = info.compCompHnd->getArgNext(argLst))
    {
        ;
    }

    // Process each user arg.
    for (unsigned i = 0; i < numUserArgs;
         i++, varDscInfo->varNum++, varDscInfo->varDsc++, argLst = info.compCompHnd->getArgNext(argLst))
    {
        LclVarDsc*           varDsc  = varDscInfo->varDsc;
        CORINFO_CLASS_HANDLE typeHnd = nullptr;

        CorInfoTypeWithMod corInfoType = info.compCompHnd->getArgType(&info.compMethodInfo->args, argLst, &typeHnd);
        varDsc->lvIsParam              = 1;

        lvaInitVarDsc(varDsc, varDscInfo->varNum, strip(corInfoType), typeHnd, argLst, &info.compMethodInfo->args);

        if (strip(corInfoType) == CORINFO_TYPE_CLASS)
        {
            CORINFO_CLASS_HANDLE clsHnd = info.compCompHnd->getArgClass(&info.compMethodInfo->args, argLst);
            lvaSetClass(varDscInfo->varNum, clsHnd);
        }

        // For ARM, ARM64, and AMD64 varargs, all arguments go in integer registers
        var_types argType = mangleVarArgsType(varDsc->TypeGet());

        var_types origArgType = argType;

        // ARM softfp calling convention should affect only the floating point arguments.
        // Otherwise there appear too many surplus pre-spills and other memory operations
        // with the associated locations .
        bool     isSoftFPPreSpill = opts.compUseSoftFP && varTypeIsFloating(varDsc->TypeGet());
        unsigned argSize          = eeGetArgSize(argLst, &info.compMethodInfo->args);
        unsigned cSlots =
            (argSize + TARGET_POINTER_SIZE - 1) / TARGET_POINTER_SIZE; // the total number of slots of this argument
        bool      isHfaArg = false;
        var_types hfaType  = TYP_UNDEF;

#if defined(TARGET_ARM64) && defined(TARGET_UNIX)
        // Native varargs on arm64 unix use the regular calling convention.
        if (!opts.compUseSoftFP)
#else
        // Methods that use VarArg or SoftFP cannot have HFA arguments
        if (!info.compIsVarArgs && !opts.compUseSoftFP)
#endif // defined(TARGET_ARM64) && defined(TARGET_UNIX)
        {
            // If the argType is a struct, then check if it is an HFA
            if (varTypeIsStruct(argType))
            {
                // hfaType is set to float, double, or SIMD type if it is an HFA, otherwise TYP_UNDEF
                hfaType  = GetHfaType(typeHnd);
                isHfaArg = varTypeIsValidHfaType(hfaType);
            }
        }
        else if (info.compIsVarArgs)
        {
#ifdef TARGET_UNIX
            // Currently native varargs is not implemented on non windows targets.
            //
            // Note that some targets like Arm64 Unix should not need much work as
            // the ABI is the same. While other targets may only need small changes
            // such as amd64 Unix, which just expects RAX to pass numFPArguments.
            NYI("InitUserArgs for Vararg callee is not yet implemented on non Windows targets.");
#endif
        }

        if (isHfaArg)
        {
            // We have an HFA argument, so from here on out treat the type as a float, double, or vector.
            // The orginal struct type is available by using origArgType.
            // We also update the cSlots to be the number of float/double/vector fields in the HFA.
            argType = hfaType; // TODO-Cleanup: remove this asignment and mark `argType` as const.
            varDsc->SetHfaType(hfaType);
            cSlots = varDsc->lvHfaSlots();
        }
        // The number of slots that must be enregistered if we are to consider this argument enregistered.
        // This is normally the same as cSlots, since we normally either enregister the entire object,
        // or none of it. For structs on ARM, however, we only need to enregister a single slot to consider
        // it enregistered, as long as we can split the rest onto the stack.
        unsigned cSlotsToEnregister = cSlots;

#if defined(TARGET_ARM64) && FEATURE_ARG_SPLIT

        // On arm64 Windows we will need to properly handle the case where a >8byte <=16byte
        // struct is split between register r7 and virtual stack slot s[0]
        // We will only do this for calls to vararg methods on Windows Arm64
        //
        // !!This does not affect the normal arm64 calling convention or Unix Arm64!!
        if (this->info.compIsVarArgs && argType == TYP_STRUCT)
        {
            if (varDscInfo->canEnreg(TYP_INT, 1) &&     // The beginning of the struct can go in a register
                !varDscInfo->canEnreg(TYP_INT, cSlots)) // The end of the struct can't fit in a register
            {
                cSlotsToEnregister = 1; // Force the split
            }
        }

#endif // defined(TARGET_ARM64) && FEATURE_ARG_SPLIT

#ifdef TARGET_ARM
        // On ARM we pass the first 4 words of integer arguments and non-HFA structs in registers.
        // But we pre-spill user arguments in varargs methods and structs.
        //
        unsigned cAlign;
        bool     preSpill = info.compIsVarArgs || isSoftFPPreSpill;

        switch (origArgType)
        {
            case TYP_STRUCT:
                assert(varDsc->lvSize() == argSize);
                cAlign = varDsc->lvStructDoubleAlign ? 2 : 1;

                // HFA arguments go on the stack frame. They don't get spilled in the prolog like struct
                // arguments passed in the integer registers but get homed immediately after the prolog.
                if (!isHfaArg)
                {
                    // TODO-Arm32-Windows: vararg struct should be forced to split like
                    // ARM64 above.
                    cSlotsToEnregister = 1; // HFAs must be totally enregistered or not, but other structs can be split.
                    preSpill           = true;
                }
                break;

            case TYP_DOUBLE:
            case TYP_LONG:
                cAlign = 2;
                break;

            default:
                cAlign = 1;
                break;
        }

        if (isRegParamType(argType))
        {
            compArgSize += varDscInfo->alignReg(argType, cAlign) * REGSIZE_BYTES;
        }

        if (argType == TYP_STRUCT)
        {
            // Are we going to split the struct between registers and stack? We can do that as long as
            // no floating-point arguments have been put on the stack.
            //
            // From the ARM Procedure Call Standard:
            // Rule C.5: "If the NCRN is less than r4 **and** the NSAA is equal to the SP,"
            // then split the argument between registers and stack. Implication: if something
            // has already been spilled to the stack, then anything that would normally be
            // split between the core registers and the stack will be put on the stack.
            // Anything that follows will also be on the stack. However, if something from
            // floating point regs has been spilled to the stack, we can still use r0-r3 until they are full.

            if (varDscInfo->canEnreg(TYP_INT, 1) &&       // The beginning of the struct can go in a register
                !varDscInfo->canEnreg(TYP_INT, cSlots) && // The end of the struct can't fit in a register
                varDscInfo->existAnyFloatStackArgs())     // There's at least one stack-based FP arg already
            {
                varDscInfo->setAllRegArgUsed(TYP_INT); // Prevent all future use of integer registers
                preSpill = false;                      // This struct won't be prespilled, since it will go on the stack
            }
        }

        if (preSpill)
        {
            for (unsigned ix = 0; ix < cSlots; ix++)
            {
                if (!varDscInfo->canEnreg(TYP_INT, ix + 1))
                {
                    break;
                }
                regMaskTP regMask = genMapArgNumToRegMask(varDscInfo->regArgNum(TYP_INT) + ix, TYP_INT);
                if (cAlign == 2)
                {
                    doubleAlignMask |= regMask;
                }
                codeGen->regSet.rsMaskPreSpillRegArg |= regMask;
            }
        }
#else // !TARGET_ARM
#if defined(UNIX_AMD64_ABI)
        SYSTEMV_AMD64_CORINFO_STRUCT_REG_PASSING_DESCRIPTOR structDesc;
        if (varTypeIsStruct(argType))
        {
            assert(typeHnd != nullptr);
            eeGetSystemVAmd64PassStructInRegisterDescriptor(typeHnd, &structDesc);
            if (structDesc.passedInRegisters)
            {
                unsigned intRegCount   = 0;
                unsigned floatRegCount = 0;

                for (unsigned int i = 0; i < structDesc.eightByteCount; i++)
                {
                    if (structDesc.IsIntegralSlot(i))
                    {
                        intRegCount++;
                    }
                    else if (structDesc.IsSseSlot(i))
                    {
                        floatRegCount++;
                    }
                    else
                    {
                        assert(false && "Invalid eightbyte classification type.");
                        break;
                    }
                }

                if (intRegCount != 0 && !varDscInfo->canEnreg(TYP_INT, intRegCount))
                {
                    structDesc.passedInRegisters = false; // No register to enregister the eightbytes.
                }

                if (floatRegCount != 0 && !varDscInfo->canEnreg(TYP_FLOAT, floatRegCount))
                {
                    structDesc.passedInRegisters = false; // No register to enregister the eightbytes.
                }
            }
        }
#endif // UNIX_AMD64_ABI
#endif // !TARGET_ARM

        // The final home for this incoming register might be our local stack frame.
        // For System V platforms the final home will always be on the local stack frame.
        varDsc->lvOnFrame = true;

        bool canPassArgInRegisters = false;

#if defined(UNIX_AMD64_ABI)
        if (varTypeIsStruct(argType))
        {
            canPassArgInRegisters = structDesc.passedInRegisters;
        }
        else
#elif defined(TARGET_X86)
        if (varTypeIsStruct(argType) && isTrivialPointerSizedStruct(typeHnd))
        {
            canPassArgInRegisters = varDscInfo->canEnreg(TYP_I_IMPL, cSlotsToEnregister);
        }
        else
#endif // defined(UNIX_AMD64_ABI)
        {
            canPassArgInRegisters = varDscInfo->canEnreg(argType, cSlotsToEnregister);
        }

        if (canPassArgInRegisters)
        {
            /* Another register argument */

            // Allocate the registers we need. allocRegArg() returns the first argument register number of the set.
            // For non-HFA structs, we still "try" to enregister the whole thing; it will just max out if splitting
            // to the stack happens.
            unsigned firstAllocatedRegArgNum = 0;

#if FEATURE_MULTIREG_ARGS
            varDsc->SetOtherArgReg(REG_NA);
#endif // FEATURE_MULTIREG_ARGS

#if defined(UNIX_AMD64_ABI)
            unsigned  secondAllocatedRegArgNum = 0;
            var_types firstEightByteType       = TYP_UNDEF;
            var_types secondEightByteType      = TYP_UNDEF;

            if (varTypeIsStruct(argType))
            {
                if (structDesc.eightByteCount >= 1)
                {
                    firstEightByteType      = GetEightByteType(structDesc, 0);
                    firstAllocatedRegArgNum = varDscInfo->allocRegArg(firstEightByteType, 1);
                }
            }
            else
#endif // defined(UNIX_AMD64_ABI)
            {
                firstAllocatedRegArgNum = varDscInfo->allocRegArg(argType, cSlots);
            }

            if (isHfaArg)
            {
                // We need to save the fact that this HFA is enregistered
                // Note that we can have HVAs of SIMD types even if we are not recognizing intrinsics.
                // In that case, we won't have normalized the vector types on the varDsc, so if we have a single vector
                // register, we need to set the type now. Otherwise, later we'll assume this is passed by reference.
                if (varDsc->lvHfaSlots() != 1)
                {
                    varDsc->lvIsMultiRegArg = true;
                }
            }

            varDsc->lvIsRegArg = 1;

#if FEATURE_MULTIREG_ARGS
#ifdef TARGET_ARM64
            if (argType == TYP_STRUCT)
            {
                varDsc->SetArgReg(genMapRegArgNumToRegNum(firstAllocatedRegArgNum, TYP_I_IMPL));
                if (cSlots == 2)
                {
                    varDsc->SetOtherArgReg(genMapRegArgNumToRegNum(firstAllocatedRegArgNum + 1, TYP_I_IMPL));
                    varDsc->lvIsMultiRegArg = true;
                }
            }
#elif defined(UNIX_AMD64_ABI)
            if (varTypeIsStruct(argType))
            {
                varDsc->SetArgReg(genMapRegArgNumToRegNum(firstAllocatedRegArgNum, firstEightByteType));

                // If there is a second eightbyte, get a register for it too and map the arg to the reg number.
                if (structDesc.eightByteCount >= 2)
                {
                    secondEightByteType      = GetEightByteType(structDesc, 1);
                    secondAllocatedRegArgNum = varDscInfo->allocRegArg(secondEightByteType, 1);
                    varDsc->lvIsMultiRegArg  = true;
                }

                if (secondEightByteType != TYP_UNDEF)
                {
                    varDsc->SetOtherArgReg(genMapRegArgNumToRegNum(secondAllocatedRegArgNum, secondEightByteType));
                }
            }
#else  // ARM32
            if (varTypeIsStruct(argType))
            {
                varDsc->SetArgReg(genMapRegArgNumToRegNum(firstAllocatedRegArgNum, TYP_I_IMPL));
            }
#endif // ARM32
            else
#endif // FEATURE_MULTIREG_ARGS
            {
                varDsc->SetArgReg(genMapRegArgNumToRegNum(firstAllocatedRegArgNum, argType));
            }

#ifdef TARGET_ARM
            if (varDsc->TypeGet() == TYP_LONG)
            {
                varDsc->SetOtherArgReg(genMapRegArgNumToRegNum(firstAllocatedRegArgNum + 1, TYP_INT));
            }
#endif // TARGET_ARM

#ifdef DEBUG
            if (verbose)
            {
                printf("Arg #%u    passed in register(s) ", varDscInfo->varNum);
                bool isFloat = false;
#if defined(UNIX_AMD64_ABI)
                if (varTypeIsStruct(argType) && (structDesc.eightByteCount >= 1))
                {
                    isFloat = varTypeUsesFloatReg(firstEightByteType);
                }
                else
#endif // !UNIX_AMD64_ABI
                {
                    isFloat = varTypeUsesFloatReg(argType);
                }

#if defined(UNIX_AMD64_ABI)
                if (varTypeIsStruct(argType))
                {
                    // Print both registers, just to be clear
                    if (firstEightByteType == TYP_UNDEF)
                    {
                        printf("firstEightByte: <not used>");
                    }
                    else
                    {
                        printf("firstEightByte: %s",
                               getRegName(genMapRegArgNumToRegNum(firstAllocatedRegArgNum, firstEightByteType),
                                          isFloat));
                    }

                    if (secondEightByteType == TYP_UNDEF)
                    {
                        printf(", secondEightByte: <not used>");
                    }
                    else
                    {
                        printf(", secondEightByte: %s",
                               getRegName(genMapRegArgNumToRegNum(secondAllocatedRegArgNum, secondEightByteType),
                                          varTypeUsesFloatReg(secondEightByteType)));
                    }
                }
                else
#endif // defined(UNIX_AMD64_ABI)
                {
                    isFloat            = varTypeUsesFloatReg(argType);
                    unsigned regArgNum = genMapRegNumToRegArgNum(varDsc->GetArgReg(), argType);

                    for (unsigned ix = 0; ix < cSlots; ix++, regArgNum++)
                    {
                        if (ix > 0)
                        {
                            printf(",");
                        }

                        if (!isFloat && (regArgNum >= varDscInfo->maxIntRegArgNum)) // a struct has been split between
                                                                                    // registers and stack
                        {
                            printf(" stack slots:%d", cSlots - ix);
                            break;
                        }

#ifdef TARGET_ARM
                        if (isFloat)
                        {
                            // Print register size prefix
                            if (argType == TYP_DOUBLE)
                            {
                                // Print both registers, just to be clear
                                printf("%s/%s", getRegName(genMapRegArgNumToRegNum(regArgNum, argType), isFloat),
                                       getRegName(genMapRegArgNumToRegNum(regArgNum + 1, argType), isFloat));

                                // doubles take 2 slots
                                assert(ix + 1 < cSlots);
                                ++ix;
                                ++regArgNum;
                            }
                            else
                            {
                                printf("%s", getRegName(genMapRegArgNumToRegNum(regArgNum, argType), isFloat));
                            }
                        }
                        else
#endif // TARGET_ARM
                        {
                            printf("%s", getRegName(genMapRegArgNumToRegNum(regArgNum, argType), isFloat));
                        }
                    }
                }
                printf("\n");
            }
#endif    // DEBUG
        } // end if (canPassArgInRegisters)
        else
        {
#if defined(TARGET_ARM)
            varDscInfo->setAllRegArgUsed(argType);
            if (varTypeUsesFloatReg(argType))
            {
                varDscInfo->setAnyFloatStackArgs();
            }

#elif defined(TARGET_ARM64)

            // If we needed to use the stack in order to pass this argument then
            // record the fact that we have used up any remaining registers of this 'type'
            // This prevents any 'backfilling' from occuring on ARM64
            //
            varDscInfo->setAllRegArgUsed(argType);

#endif // TARGET_XXX

#if FEATURE_FASTTAILCALL
            const unsigned argAlignment = eeGetArgAlignment(origArgType, (hfaType == TYP_FLOAT));
#if defined(OSX_ARM64_ABI)
            varDscInfo->stackArgSize = roundUp(varDscInfo->stackArgSize, argAlignment);
#endif // OSX_ARM64_ABI

            assert((argSize % argAlignment) == 0);
            assert((varDscInfo->stackArgSize % argAlignment) == 0);

            JITDUMP("set user arg V%02u offset to %u\n", varDscInfo->varNum, varDscInfo->stackArgSize);
            varDsc->SetStackOffset(varDscInfo->stackArgSize);
            varDscInfo->stackArgSize += argSize;
#endif // FEATURE_FASTTAILCALL
        }

#ifdef UNIX_AMD64_ABI
        // The arg size is returning the number of bytes of the argument. For a struct it could return a size not a
        // multiple of TARGET_POINTER_SIZE. The stack allocated space should always be multiple of TARGET_POINTER_SIZE,
        // so round it up.
        compArgSize += roundUp(argSize, TARGET_POINTER_SIZE);
#else  // !UNIX_AMD64_ABI
        compArgSize += argSize;
#endif // !UNIX_AMD64_ABI
        if (info.compIsVarArgs || isSoftFPPreSpill)
        {
#if defined(TARGET_X86)
            varDsc->SetStackOffset(compArgSize);
#else  // !TARGET_X86
            // TODO-CQ: We shouldn't have to go as far as to declare these
            // address-exposed -- DoNotEnregister should suffice.

            lvaSetVarAddrExposed(varDscInfo->varNum);
#endif // !TARGET_X86
        }

        if (opts.IsOSR() && info.compPatchpointInfo->IsExposed(varDscInfo->varNum))
        {
            JITDUMP("-- V%02u is OSR exposed\n", varDscInfo->varNum);
            varDsc->lvHasLdAddrOp = 1;
            lvaSetVarAddrExposed(varDscInfo->varNum);
        }
    }

    compArgSize = GetOutgoingArgByteSize(compArgSize);

#ifdef TARGET_ARM
    if (doubleAlignMask != RBM_NONE)
    {
        assert(RBM_ARG_REGS == 0xF);
        assert((doubleAlignMask & RBM_ARG_REGS) == doubleAlignMask);
        if (doubleAlignMask != RBM_NONE && doubleAlignMask != RBM_ARG_REGS)
        {
            // doubleAlignMask can only be 0011 and/or 1100 as 'double aligned types' can
            // begin at r0 or r2.
            assert(doubleAlignMask == 0x3 || doubleAlignMask == 0xC /* || 0xF is if'ed out */);

            // Now if doubleAlignMask is 0011 i.e., {r0,r1} and we prespill r2 or r3
            // but not both, then the stack would be misaligned for r0. So spill both
            // r2 and r3.
            //
            // ; +0 --- caller SP double aligned ----
            // ; -4 r2    r3
            // ; -8 r1    r1
            // ; -c r0    r0   <-- misaligned.
            // ; callee saved regs
            if (doubleAlignMask == 0x3 && doubleAlignMask != codeGen->regSet.rsMaskPreSpillRegArg)
            {
                codeGen->regSet.rsMaskPreSpillAlign =
                    (~codeGen->regSet.rsMaskPreSpillRegArg & ~doubleAlignMask) & RBM_ARG_REGS;
            }
        }
    }
#endif // TARGET_ARM
}

/*****************************************************************************/
void Compiler::lvaInitGenericsCtxt(InitVarDscInfo* varDscInfo)
{
    //@GENERICS: final instantiation-info argument for shared generic methods
    // and shared generic struct instance methods
    if (info.compMethodInfo->args.callConv & CORINFO_CALLCONV_PARAMTYPE)
    {
        info.compTypeCtxtArg = varDscInfo->varNum;

        LclVarDsc* varDsc = varDscInfo->varDsc;
        varDsc->lvIsParam = 1;
        varDsc->lvType    = TYP_I_IMPL;

        if (varDscInfo->canEnreg(TYP_I_IMPL))
        {
            /* Another register argument */

            varDsc->lvIsRegArg = 1;
            varDsc->SetArgReg(genMapRegArgNumToRegNum(varDscInfo->regArgNum(TYP_INT), varDsc->TypeGet()));
#if FEATURE_MULTIREG_ARGS
            varDsc->SetOtherArgReg(REG_NA);
#endif
            varDsc->lvOnFrame = true; // The final home for this incoming register might be our local stack frame

            varDscInfo->intRegArgNum++;

#ifdef DEBUG
            if (verbose)
            {
                printf("'GenCtxt'   passed in register %s\n", getRegName(varDsc->GetArgReg()));
            }
#endif
        }
        else
        {
            // We need to mark these as being on the stack, as this is not done elsewhere in the case that canEnreg
            // returns false.
            varDsc->lvOnFrame = true;
#if FEATURE_FASTTAILCALL
            varDsc->SetStackOffset(varDscInfo->stackArgSize);
            varDscInfo->stackArgSize += TARGET_POINTER_SIZE;
#endif // FEATURE_FASTTAILCALL
        }

        compArgSize += TARGET_POINTER_SIZE;

#if defined(TARGET_X86)
        if (info.compIsVarArgs)
            varDsc->SetStackOffset(compArgSize);
#endif // TARGET_X86

        varDscInfo->varNum++;
        varDscInfo->varDsc++;
    }
}

/*****************************************************************************/
void Compiler::lvaInitVarArgsHandle(InitVarDscInfo* varDscInfo)
{
    if (info.compIsVarArgs)
    {
        lvaVarargsHandleArg = varDscInfo->varNum;

        LclVarDsc* varDsc = varDscInfo->varDsc;
        varDsc->lvType    = TYP_I_IMPL;
        varDsc->lvIsParam = 1;
        // Make sure this lives in the stack -- address may be reported to the VM.
        // TODO-CQ: This should probably be:
        //   lvaSetVarDoNotEnregister(varDscInfo->varNum DEBUGARG(DNER_VMNeedsStackAddr));
        // But that causes problems, so, for expedience, I switched back to this heavyweight
        // hammer.  But I think it should be possible to switch; it may just work now
        // that other problems are fixed.
        lvaSetVarAddrExposed(varDscInfo->varNum);

        if (varDscInfo->canEnreg(TYP_I_IMPL))
        {
            /* Another register argument */

            unsigned varArgHndArgNum = varDscInfo->allocRegArg(TYP_I_IMPL);

            varDsc->lvIsRegArg = 1;
            varDsc->SetArgReg(genMapRegArgNumToRegNum(varArgHndArgNum, TYP_I_IMPL));
#if FEATURE_MULTIREG_ARGS
            varDsc->SetOtherArgReg(REG_NA);
#endif
            varDsc->lvOnFrame = true; // The final home for this incoming register might be our local stack frame
#ifdef TARGET_ARM
            // This has to be spilled right in front of the real arguments and we have
            // to pre-spill all the argument registers explicitly because we only have
            // have symbols for the declared ones, not any potential variadic ones.
            for (unsigned ix = varArgHndArgNum; ix < ArrLen(intArgMasks); ix++)
            {
                codeGen->regSet.rsMaskPreSpillRegArg |= intArgMasks[ix];
            }
#endif // TARGET_ARM

#ifdef DEBUG
            if (verbose)
            {
                printf("'VarArgHnd' passed in register %s\n", getRegName(varDsc->GetArgReg()));
            }
#endif // DEBUG
        }
        else
        {
            // We need to mark these as being on the stack, as this is not done elsewhere in the case that canEnreg
            // returns false.
            varDsc->lvOnFrame = true;
#if FEATURE_FASTTAILCALL
            varDsc->SetStackOffset(varDscInfo->stackArgSize);
            varDscInfo->stackArgSize += TARGET_POINTER_SIZE;
#endif // FEATURE_FASTTAILCALL
        }

        /* Update the total argument size, count and varDsc */

        compArgSize += TARGET_POINTER_SIZE;

        varDscInfo->varNum++;
        varDscInfo->varDsc++;

#if defined(TARGET_X86)
        varDsc->SetStackOffset(compArgSize);

        // Allocate a temp to point at the beginning of the args

        lvaVarargsBaseOfStkArgs                  = lvaGrabTemp(false DEBUGARG("Varargs BaseOfStkArgs"));
        lvaTable[lvaVarargsBaseOfStkArgs].lvType = TYP_I_IMPL;

#endif // TARGET_X86
    }
}

/*****************************************************************************/
void Compiler::lvaInitVarDsc(LclVarDsc*              varDsc,
                             unsigned                varNum,
                             CorInfoType             corInfoType,
                             CORINFO_CLASS_HANDLE    typeHnd,
                             CORINFO_ARG_LIST_HANDLE varList,
                             CORINFO_SIG_INFO*       varSig)
{
    noway_assert(varDsc == &lvaTable[varNum]);

    switch (corInfoType)
    {
        // Mark types that looks like a pointer for doing shadow-copying of
        // parameters if we have an unsafe buffer.
        // Note that this does not handle structs with pointer fields. Instead,
        // we rely on using the assign-groups/equivalence-groups in
        // gsFindVulnerableParams() to determine if a buffer-struct contains a
        // pointer. We could do better by having the EE determine this for us.
        // Note that we want to keep buffers without pointers at lower memory
        // addresses than buffers with pointers.
        case CORINFO_TYPE_PTR:
        case CORINFO_TYPE_BYREF:
        case CORINFO_TYPE_CLASS:
        case CORINFO_TYPE_STRING:
        case CORINFO_TYPE_VAR:
        case CORINFO_TYPE_REFANY:
            varDsc->lvIsPtr = 1;
            break;
        default:
            break;
    }

    var_types type = JITtype2varType(corInfoType);
    if (varTypeIsFloating(type))
    {
        compFloatingPointUsed = true;
    }

    if (tiVerificationNeeded)
    {
        varDsc->lvVerTypeInfo = verParseArgSigToTypeInfo(varSig, varList);
    }

    if (tiVerificationNeeded)
    {
        if (varDsc->lvIsParam)
        {
            // For an incoming ValueType we better be able to have the full type information
            // so that we can layout the parameter offsets correctly

            if (varTypeIsStruct(type) && varDsc->lvVerTypeInfo.IsDead())
            {
                BADCODE("invalid ValueType parameter");
            }

            // For an incoming reference type we need to verify that the actual type is
            // a reference type and not a valuetype.

            if (type == TYP_REF &&
                !(varDsc->lvVerTypeInfo.IsType(TI_REF) || varDsc->lvVerTypeInfo.IsUnboxedGenericTypeVar()))
            {
                BADCODE("parameter type mismatch");
            }
        }

        // Disallow byrefs to byref like objects (ArgTypeHandle)
        // techncally we could get away with just not setting them
        if (varDsc->lvVerTypeInfo.IsByRef() && verIsByRefLike(DereferenceByRef(varDsc->lvVerTypeInfo)))
        {
            varDsc->lvVerTypeInfo = typeInfo();
        }

        // we don't want the EE to assert in lvaSetStruct on bad sigs, so change
        // the JIT type to avoid even trying to call back
        if (varTypeIsStruct(type) && varDsc->lvVerTypeInfo.IsDead())
        {
            type = TYP_VOID;
        }
    }

    if (typeHnd)
    {
        unsigned cFlags = info.compCompHnd->getClassAttribs(typeHnd);

        // We can get typeHnds for primitive types, these are value types which only contain
        // a primitive. We will need the typeHnd to distinguish them, so we store it here.
        if ((cFlags & CORINFO_FLG_VALUECLASS) && !varTypeIsStruct(type))
        {
            if (tiVerificationNeeded == false)
            {
                // printf("This is a struct that the JIT will treat as a primitive\n");
                varDsc->lvVerTypeInfo = verMakeTypeInfo(typeHnd);
            }
        }

        varDsc->lvOverlappingFields = StructHasOverlappingFields(cFlags);
    }

#if defined(TARGET_AMD64) || defined(TARGET_ARM64)
    varDsc->lvIsImplicitByRef = 0;
#endif // defined(TARGET_AMD64) || defined(TARGET_ARM64)

    // Set the lvType (before this point it is TYP_UNDEF).

    if (GlobalJitOptions::compFeatureHfa)
    {
        varDsc->SetHfaType(TYP_UNDEF);
    }
    if ((varTypeIsStruct(type)))
    {
        lvaSetStruct(varNum, typeHnd, typeHnd != nullptr, !tiVerificationNeeded);
        if (info.compIsVarArgs)
        {
            lvaSetStructUsedAsVarArg(varNum);
        }
    }
    else
    {
        varDsc->lvType = type;
    }

#if OPT_BOOL_OPS
    if (type == TYP_BOOL)
    {
        varDsc->lvIsBoolean = true;
    }
#endif

#ifdef DEBUG
    varDsc->SetStackOffset(BAD_STK_OFFS);
#endif

#if FEATURE_MULTIREG_ARGS
    varDsc->SetOtherArgReg(REG_NA);
#endif // FEATURE_MULTIREG_ARGS
}

/*****************************************************************************
 * Returns our internal varNum for a given IL variable.
 * Asserts assume it is called after lvaTable[] has been set up.
 */

unsigned Compiler::compMapILvarNum(unsigned ILvarNum)
{
    noway_assert(ILvarNum < info.compILlocalsCount || ILvarNum > unsigned(ICorDebugInfo::UNKNOWN_ILNUM));

    unsigned varNum;

    if (ILvarNum == (unsigned)ICorDebugInfo::VARARGS_HND_ILNUM)
    {
        // The varargs cookie is the last argument in lvaTable[]
        noway_assert(info.compIsVarArgs);

        varNum = lvaVarargsHandleArg;
        noway_assert(lvaTable[varNum].lvIsParam);
    }
    else if (ILvarNum == (unsigned)ICorDebugInfo::RETBUF_ILNUM)
    {
        noway_assert(info.compRetBuffArg != BAD_VAR_NUM);
        varNum = info.compRetBuffArg;
    }
    else if (ILvarNum == (unsigned)ICorDebugInfo::TYPECTXT_ILNUM)
    {
        noway_assert(info.compTypeCtxtArg >= 0);
        varNum = unsigned(info.compTypeCtxtArg);
    }
    else if (ILvarNum < info.compILargsCount)
    {
        // Parameter
        varNum = compMapILargNum(ILvarNum);
        noway_assert(lvaTable[varNum].lvIsParam);
    }
    else if (ILvarNum < info.compILlocalsCount)
    {
        // Local variable
        unsigned lclNum = ILvarNum - info.compILargsCount;
        varNum          = info.compArgsCount + lclNum;
        noway_assert(!lvaTable[varNum].lvIsParam);
    }
    else
    {
        unreached();
    }

    noway_assert(varNum < info.compLocalsCount);
    return varNum;
}

/*****************************************************************************
 * Returns the IL variable number given our internal varNum.
 * Special return values are VARG_ILNUM, RETBUF_ILNUM, TYPECTXT_ILNUM.
 *
 * Returns UNKNOWN_ILNUM if it can't be mapped.
 */

unsigned Compiler::compMap2ILvarNum(unsigned varNum) const
{
    if (compIsForInlining())
    {
        return impInlineInfo->InlinerCompiler->compMap2ILvarNum(varNum);
    }

    noway_assert(varNum < lvaCount);

    if (varNum == info.compRetBuffArg)
    {
        return (unsigned)ICorDebugInfo::RETBUF_ILNUM;
    }

    // Is this a varargs function?
    if (info.compIsVarArgs && varNum == lvaVarargsHandleArg)
    {
        return (unsigned)ICorDebugInfo::VARARGS_HND_ILNUM;
    }

    // We create an extra argument for the type context parameter
    // needed for shared generic code.
    if ((info.compMethodInfo->args.callConv & CORINFO_CALLCONV_PARAMTYPE) && varNum == (unsigned)info.compTypeCtxtArg)
    {
        return (unsigned)ICorDebugInfo::TYPECTXT_ILNUM;
    }

#if FEATURE_FIXED_OUT_ARGS
    if (varNum == lvaOutgoingArgSpaceVar)
    {
        return (unsigned)ICorDebugInfo::UNKNOWN_ILNUM; // Cannot be mapped
    }
#endif // FEATURE_FIXED_OUT_ARGS

    // Now mutate varNum to remove extra parameters from the count.
    if ((info.compMethodInfo->args.callConv & CORINFO_CALLCONV_PARAMTYPE) && varNum > (unsigned)info.compTypeCtxtArg)
    {
        varNum--;
    }

    if (info.compIsVarArgs && varNum > lvaVarargsHandleArg)
    {
        varNum--;
    }

    /* Is there a hidden argument for the return buffer.
       Note that this code works because if the RetBuffArg is not present,
       compRetBuffArg will be BAD_VAR_NUM */
    if (info.compRetBuffArg != BAD_VAR_NUM && varNum > info.compRetBuffArg)
    {
        varNum--;
    }

    if (varNum >= info.compLocalsCount)
    {
        return (unsigned)ICorDebugInfo::UNKNOWN_ILNUM; // Cannot be mapped
    }

    return varNum;
}

/*****************************************************************************
 * Returns true if variable "varNum" may be address-exposed.
 */

bool Compiler::lvaVarAddrExposed(unsigned varNum)
{
    noway_assert(varNum < lvaCount);
    LclVarDsc* varDsc = &lvaTable[varNum];

    return varDsc->lvAddrExposed;
}

/*****************************************************************************
 * Returns true iff variable "varNum" should not be enregistered (or one of several reasons).
 */

bool Compiler::lvaVarDoNotEnregister(unsigned varNum)
{
    noway_assert(varNum < lvaCount);
    LclVarDsc* varDsc = &lvaTable[varNum];

    return varDsc->lvDoNotEnregister;
}

/*****************************************************************************
 * Returns the handle to the class of the local variable varNum
 */

CORINFO_CLASS_HANDLE Compiler::lvaGetStruct(unsigned varNum)
{
    noway_assert(varNum < lvaCount);
    const LclVarDsc* varDsc = lvaGetDesc(varNum);

    return varDsc->GetStructHnd();
}

//--------------------------------------------------------------------------------------------
// lvaFieldOffsetCmp - a static compare function passed to jitstd::sort() by Compiler::StructPromotionHelper;
//   compares fields' offsets.
//
// Arguments:
//   field1 - pointer to the first field;
//   field2 - pointer to the second field.
//
// Return value:
//   0 if the fields' offsets are equal, 1 if the first field has bigger offset, -1 otherwise.
//
bool Compiler::lvaFieldOffsetCmp::operator()(const lvaStructFieldInfo& field1, const lvaStructFieldInfo& field2)
{
    return field1.fldOffset < field2.fldOffset;
}

//------------------------------------------------------------------------
// StructPromotionHelper constructor.
//
// Arguments:
//   compiler - pointer to a compiler to get access to an allocator, compHandle etc.
//
Compiler::StructPromotionHelper::StructPromotionHelper(Compiler* compiler)
    : compiler(compiler)
    , structPromotionInfo()
#ifdef TARGET_ARM
    , requiresScratchVar(false)
#endif // TARGET_ARM
#ifdef DEBUG
    , retypedFieldsMap(compiler->getAllocator(CMK_DebugOnly))
#endif // DEBUG
{
}

#ifdef TARGET_ARM
//--------------------------------------------------------------------------------------------
// GetRequiresScratchVar - do we need a stack area to assemble small fields in order to place them in a register.
//
// Return value:
//   true if there was a small promoted variable and scratch var is required .
//
bool Compiler::StructPromotionHelper::GetRequiresScratchVar()
{
    return requiresScratchVar;
}

#endif // TARGET_ARM

//--------------------------------------------------------------------------------------------
// TryPromoteStructVar - promote struct var if it is possible and profitable.
//
// Arguments:
//   lclNum - struct number to try.
//
// Return value:
//   true if the struct var was promoted.
//
bool Compiler::StructPromotionHelper::TryPromoteStructVar(unsigned lclNum)
{
    if (CanPromoteStructVar(lclNum))
    {
#if 0
            // Often-useful debugging code: if you've narrowed down a struct-promotion problem to a single
            // method, this allows you to select a subset of the vars to promote (by 1-based ordinal number).
            static int structPromoVarNum = 0;
            structPromoVarNum++;
            if (atoi(getenv("structpromovarnumlo")) <= structPromoVarNum && structPromoVarNum <= atoi(getenv("structpromovarnumhi")))
#endif // 0
        if (ShouldPromoteStructVar(lclNum))
        {
            PromoteStructVar(lclNum);
            return true;
        }
    }
    return false;
}

#ifdef DEBUG
//--------------------------------------------------------------------------------------------
// CheckRetypedAsScalar - check that the fldType for this fieldHnd was retyped as requested type.
//
// Arguments:
//   fieldHnd      - the field handle;
//   requestedType - as which type the field was accessed;
//
// Notes:
//   For example it can happen when such struct A { struct B { long c } } is compiled and we access A.B.c,
//   it could look like "GT_FIELD struct B.c -> ADDR -> GT_FIELD struct A.B -> ADDR -> LCL_VAR A" , but
//   "GT_FIELD struct A.B -> ADDR -> LCL_VAR A" can be promoted to "LCL_VAR long A.B" and then
//   there is type mistmatch between "GT_FIELD struct B.c" and  "LCL_VAR long A.B".
//
void Compiler::StructPromotionHelper::CheckRetypedAsScalar(CORINFO_FIELD_HANDLE fieldHnd, var_types requestedType)
{
    assert(retypedFieldsMap.Lookup(fieldHnd));
    assert(retypedFieldsMap[fieldHnd] == requestedType);
}
#endif // DEBUG

//--------------------------------------------------------------------------------------------
// CanPromoteStructType - checks if the struct type can be promoted.
//
// Arguments:
//   typeHnd - struct handle to check.
//
// Return value:
//   true if the struct type can be promoted.
//
// Notes:
//   The last analyzed type is memorized to skip the check if we ask about the same time again next.
//   However, it was not found profitable to memorize all analyzed types in a map.
//
//   The check initializes only nessasary fields in lvaStructPromotionInfo,
//   so if the promotion is rejected early than most fields will be uninitialized.
//
bool Compiler::StructPromotionHelper::CanPromoteStructType(CORINFO_CLASS_HANDLE typeHnd)
{
    assert(typeHnd != nullptr);
    if (!compiler->eeIsValueClass(typeHnd))
    {
        // TODO-ObjectStackAllocation: Enable promotion of fields of stack-allocated objects.
        return false;
    }

    if (structPromotionInfo.typeHnd == typeHnd)
    {
        // Asking for the same type of struct as the last time.
        // Nothing need to be done.
        // Fall through ...
        return structPromotionInfo.canPromote;
    }

    // Analyze this type from scratch.
    structPromotionInfo = lvaStructPromotionInfo(typeHnd);

    // sizeof(double) represents the size of the largest primitive type that we can struct promote.
    // In the future this may be changing to XMM_REGSIZE_BYTES.
    // Note: MaxOffset is used below to declare a local array, and therefore must be a compile-time constant.
    CLANG_FORMAT_COMMENT_ANCHOR;
#if defined(FEATURE_SIMD)
#if defined(TARGET_XARCH)
    // This will allow promotion of 4 Vector<T> fields on AVX2 or Vector256<T> on AVX,
    // or 8 Vector<T>/Vector128<T> fields on SSE2.
    const int MaxOffset = MAX_NumOfFieldsInPromotableStruct * YMM_REGSIZE_BYTES;
#elif defined(TARGET_ARM64)
    const int MaxOffset = MAX_NumOfFieldsInPromotableStruct * FP_REGSIZE_BYTES;
#endif // defined(TARGET_XARCH) || defined(TARGET_ARM64)
#else  // !FEATURE_SIMD
    const int MaxOffset = MAX_NumOfFieldsInPromotableStruct * sizeof(double);
#endif // !FEATURE_SIMD

    assert((BYTE)MaxOffset == MaxOffset); // because lvaStructFieldInfo.fldOffset is byte-sized
    assert((BYTE)MAX_NumOfFieldsInPromotableStruct ==
           MAX_NumOfFieldsInPromotableStruct); // because lvaStructFieldInfo.fieldCnt is byte-sized

    bool containsGCpointers = false;

    COMP_HANDLE compHandle = compiler->info.compCompHnd;

    unsigned structSize = compHandle->getClassSize(typeHnd);
    if (structSize > MaxOffset)
    {
        return false; // struct is too large
    }

    unsigned fieldCnt = compHandle->getClassNumInstanceFields(typeHnd);
    if (fieldCnt == 0 || fieldCnt > MAX_NumOfFieldsInPromotableStruct)
    {
        return false; // struct must have between 1 and MAX_NumOfFieldsInPromotableStruct fields
    }

    structPromotionInfo.fieldCnt = (unsigned char)fieldCnt;
    DWORD typeFlags              = compHandle->getClassAttribs(typeHnd);

    if (StructHasNoPromotionFlagSet(typeFlags))
    {
        // In AOT ReadyToRun compilation, don't try to promote fields of types
        // outside of the current version bubble.
        return false;
    }

    bool overlappingFields = StructHasOverlappingFields(typeFlags);
    if (overlappingFields)
    {
        return false;
    }

    // Don't struct promote if we have an CUSTOMLAYOUT flag on an HFA type
    if (StructHasCustomLayout(typeFlags) && compiler->IsHfa(typeHnd))
    {
        return false;
    }

#ifdef TARGET_ARM
    // On ARM, we have a requirement on the struct alignment; see below.
    unsigned structAlignment = roundUp(compHandle->getClassAlignmentRequirement(typeHnd), TARGET_POINTER_SIZE);
#endif // TARGET_ARM

    unsigned fieldsSize = 0;

    for (BYTE ordinal = 0; ordinal < fieldCnt; ++ordinal)
    {
        CORINFO_FIELD_HANDLE fieldHnd       = compHandle->getFieldInClass(typeHnd, ordinal);
        structPromotionInfo.fields[ordinal] = GetFieldInfo(fieldHnd, ordinal);
        const lvaStructFieldInfo& fieldInfo = structPromotionInfo.fields[ordinal];

        noway_assert(fieldInfo.fldOffset < structSize);

        if (fieldInfo.fldSize == 0)
        {
            // Not a scalar type.
            return false;
        }

        if ((fieldInfo.fldOffset % fieldInfo.fldSize) != 0)
        {
            // The code in Compiler::genPushArgList that reconstitutes
            // struct values on the stack from promoted fields expects
            // those fields to be at their natural alignment.
            return false;
        }

        if (varTypeIsGC(fieldInfo.fldType))
        {
            containsGCpointers = true;
        }

        // The end offset for this field should never be larger than our structSize.
        noway_assert(fieldInfo.fldOffset + fieldInfo.fldSize <= structSize);

        fieldsSize += fieldInfo.fldSize;

#ifdef TARGET_ARM
        // On ARM, for struct types that don't use explicit layout, the alignment of the struct is
        // at least the max alignment of its fields.  We take advantage of this invariant in struct promotion,
        // so verify it here.
        if (fieldInfo.fldSize > structAlignment)
        {
            // Don't promote vars whose struct types violates the invariant.  (Alignment == size for primitives.)
            return false;
        }
        // If we have any small fields we will allocate a single PromotedStructScratch local var for the method.
        // This is a stack area that we use to assemble the small fields in order to place them in a register
        // argument.
        //
        if (fieldInfo.fldSize < TARGET_POINTER_SIZE)
        {
            requiresScratchVar = true;
        }
#endif // TARGET_ARM
    }

    // If we saw any GC pointer or by-ref fields above then CORINFO_FLG_CONTAINS_GC_PTR or
    // CORINFO_FLG_CONTAINS_STACK_PTR has to be set!
    noway_assert((containsGCpointers == false) ||
                 ((typeFlags & (CORINFO_FLG_CONTAINS_GC_PTR | CORINFO_FLG_CONTAINS_STACK_PTR)) != 0));

    // If we have "Custom Layout" then we might have an explicit Size attribute
    // Managed C++ uses this for its structs, such C++ types will not contain GC pointers.
    //
    // The current VM implementation also incorrectly sets the CORINFO_FLG_CUSTOMLAYOUT
    // whenever a managed value class contains any GC pointers.
    // (See the comment for VMFLAG_NOT_TIGHTLY_PACKED in class.h)
    //
    // It is important to struct promote managed value classes that have GC pointers
    // So we compute the correct value for "CustomLayout" here
    //
    if (StructHasCustomLayout(typeFlags) && ((typeFlags & CORINFO_FLG_CONTAINS_GC_PTR) == 0))
    {
        structPromotionInfo.customLayout = true;
    }

    // Check if this promoted struct contains any holes.
    assert(!overlappingFields);
    if (fieldsSize != structSize)
    {
        // If sizes do not match it means we have an overlapping fields or holes.
        // Overlapping fields were rejected early, so here it can mean only holes.
        structPromotionInfo.containsHoles = true;
    }

    // Cool, this struct is promotable.

    structPromotionInfo.canPromote = true;
    return true;
}

//--------------------------------------------------------------------------------------------
// CanPromoteStructVar - checks if the struct can be promoted.
//
// Arguments:
//   lclNum - struct number to check.
//
// Return value:
//   true if the struct var can be promoted.
//
bool Compiler::StructPromotionHelper::CanPromoteStructVar(unsigned lclNum)
{
    LclVarDsc* varDsc = compiler->lvaGetDesc(lclNum);

    assert(varTypeIsStruct(varDsc));
    assert(!varDsc->lvPromoted); // Don't ask again :)

    // If this lclVar is used in a SIMD intrinsic, then we don't want to struct promote it.
    // Note, however, that SIMD lclVars that are NOT used in a SIMD intrinsic may be
    // profitably promoted.
    if (varDsc->lvIsUsedInSIMDIntrinsic())
    {
        JITDUMP("  struct promotion of V%02u is disabled because lvIsUsedInSIMDIntrinsic()\n", lclNum);
        return false;
    }

    // Reject struct promotion of parameters when -GS stack reordering is enabled
    // as we could introduce shadow copies of them.
    if (varDsc->lvIsParam && compiler->compGSReorderStackLayout)
    {
        JITDUMP("  struct promotion of V%02u is disabled because lvIsParam and compGSReorderStackLayout\n", lclNum);
        return false;
    }

    if (!compiler->lvaEnregMultiRegVars && varDsc->lvIsMultiRegArgOrRet())
    {
        JITDUMP("  struct promotion of V%02u is disabled because lvIsMultiRegArgOrRet()\n", lclNum);
        return false;
    }

    // TODO-CQ: enable promotion for OSR locals
    if (compiler->lvaIsOSRLocal(lclNum))
    {
        JITDUMP("  struct promotion of V%02u is disabled because it is an OSR local\n", lclNum);
        return false;
    }

    CORINFO_CLASS_HANDLE typeHnd = varDsc->GetStructHnd();
    assert(typeHnd != NO_CLASS_HANDLE);

    bool canPromote = CanPromoteStructType(typeHnd);
    if (canPromote && varDsc->lvIsMultiRegArgOrRet())
    {
        unsigned fieldCnt = structPromotionInfo.fieldCnt;
        if (fieldCnt > MAX_MULTIREG_COUNT)
        {
            canPromote = false;
        }
#if defined(TARGET_ARMARCH)
        else
        {
            for (unsigned i = 0; canPromote && (i < fieldCnt); i++)
            {
                var_types fieldType = structPromotionInfo.fields[i].fldType;
                // Non-HFA structs are always passed in general purpose registers.
                // If there are any floating point fields, don't promote for now.
                // TODO-1stClassStructs: add support in Lowering and prolog generation
                // to enable promoting these types.
                if (varDsc->lvIsParam && !varDsc->lvIsHfa() && varTypeUsesFloatReg(fieldType))
                {
                    canPromote = false;
                }
#if defined(FEATURE_SIMD)
                // If we have a register-passed struct with mixed non-opaque SIMD types (i.e. with defined fields)
                // and non-SIMD types, we don't currently handle that case in the prolog, so we can't promote.
                else if ((fieldCnt > 1) && varTypeIsStruct(fieldType) &&
                         !compiler->isOpaqueSIMDType(structPromotionInfo.fields[i].fldTypeHnd))
                {
                    canPromote = false;
                }
#endif // FEATURE_SIMD
            }
        }
#elif defined(UNIX_AMD64_ABI)
        else
        {
            SortStructFields();
            // Only promote if the field types match the registers, unless we have a single SIMD field.
            SYSTEMV_AMD64_CORINFO_STRUCT_REG_PASSING_DESCRIPTOR structDesc;
            compiler->eeGetSystemVAmd64PassStructInRegisterDescriptor(typeHnd, &structDesc);
            unsigned regCount = structDesc.eightByteCount;
            if ((structPromotionInfo.fieldCnt == 1) && varTypeIsSIMD(structPromotionInfo.fields[0].fldType))
            {
                // Allow the case of promoting a single SIMD field, even if there are multiple registers.
                // We will fix this up in the prolog.
            }
            else if (structPromotionInfo.fieldCnt != regCount)
            {
                canPromote = false;
            }
            else
            {
                for (unsigned i = 0; canPromote && (i < regCount); i++)
                {
                    lvaStructFieldInfo* fieldInfo = &(structPromotionInfo.fields[i]);
                    var_types           fieldType = fieldInfo->fldType;
                    // We don't currently support passing SIMD types in registers.
                    if (varTypeIsSIMD(fieldType))
                    {
                        canPromote = false;
                    }
                    else if (varTypeUsesFloatReg(fieldType) !=
                             (structDesc.eightByteClassifications[i] == SystemVClassificationTypeSSE))
                    {
                        canPromote = false;
                    }
                }
            }
        }
#endif // UNIX_AMD64_ABI
    }
    return canPromote;
}

//--------------------------------------------------------------------------------------------
// ShouldPromoteStructVar - Should a struct var be promoted if it can be promoted?
// This routine mainly performs profitability checks.  Right now it also has
// some correctness checks due to limitations of down-stream phases.
//
// Arguments:
//   lclNum - struct local number;
//
// Return value:
//   true if the struct should be promoted.
//
bool Compiler::StructPromotionHelper::ShouldPromoteStructVar(unsigned lclNum)
{
    assert(lclNum < compiler->lvaCount);

    LclVarDsc* varDsc = &compiler->lvaTable[lclNum];
    assert(varTypeIsStruct(varDsc));
    assert(varDsc->GetStructHnd() == structPromotionInfo.typeHnd);
    assert(structPromotionInfo.canPromote);

    bool shouldPromote = true;

    // We *can* promote; *should* we promote?
    // We should only do so if promotion has potential savings.  One source of savings
    // is if a field of the struct is accessed, since this access will be turned into
    // an access of the corresponding promoted field variable.  Even if there are no
    // field accesses, but only block-level operations on the whole struct, if the struct
    // has only one or two fields, then doing those block operations field-wise is probably faster
    // than doing a whole-variable block operation (e.g., a hardware "copy loop" on x86).
    // Struct promotion also provides the following benefits: reduce stack frame size,
    // reduce the need for zero init of stack frame and fine grained constant/copy prop.
    // Asm diffs indicate that promoting structs up to 3 fields is a net size win.
    // So if no fields are accessed independently, and there are four or more fields,
    // then do not promote.
    //
    // TODO: Ideally we would want to consider the impact of whether the struct is
    // passed as a parameter or assigned the return value of a call. Because once promoted,
    // struct copying is done by field by field assignment instead of a more efficient
    // rep.stos or xmm reg based copy.
    if (structPromotionInfo.fieldCnt > 3 && !varDsc->lvFieldAccessed)
    {
        JITDUMP("Not promoting promotable struct local V%02u: #fields = %d, fieldAccessed = %d.\n", lclNum,
                structPromotionInfo.fieldCnt, varDsc->lvFieldAccessed);
        shouldPromote = false;
    }
    else if (varDsc->lvIsMultiRegRet && structPromotionInfo.containsHoles && structPromotionInfo.customLayout)
    {
        JITDUMP("Not promoting multi-reg returned struct local V%02u with holes.\n", lclNum);
        shouldPromote = false;
    }
#if defined(TARGET_AMD64) || defined(TARGET_ARM64) || defined(TARGET_ARM)
    // TODO-PERF - Only do this when the LclVar is used in an argument context
    // TODO-ARM64 - HFA support should also eliminate the need for this.
    // TODO-ARM32 - HFA support should also eliminate the need for this.
    // TODO-LSRA - Currently doesn't support the passing of floating point LCL_VARS in the integer registers
    //
    // For now we currently don't promote structs with a single float field
    // Promoting it can cause us to shuffle it back and forth between the int and
    //  the float regs when it is used as a argument, which is very expensive for XARCH
    //
    else if ((structPromotionInfo.fieldCnt == 1) && varTypeIsFloating(structPromotionInfo.fields[0].fldType))
    {
        JITDUMP("Not promoting promotable struct local V%02u: #fields = %d because it is a struct with "
                "single float field.\n",
                lclNum, structPromotionInfo.fieldCnt);
        shouldPromote = false;
    }
#endif // TARGET_AMD64 || TARGET_ARM64 || TARGET_ARM
    else if (varDsc->lvIsParam && !compiler->lvaIsImplicitByRefLocal(lclNum) && !varDsc->lvIsHfa())
    {
#if FEATURE_MULTIREG_STRUCT_PROMOTE
        // Is this a variable holding a value with exactly two fields passed in
        // multiple registers?
        if (compiler->lvaIsMultiregStruct(varDsc, compiler->info.compIsVarArgs))
        {
            if ((structPromotionInfo.fieldCnt != 2) &&
                !((structPromotionInfo.fieldCnt == 1) && varTypeIsSIMD(structPromotionInfo.fields[0].fldType)))
            {
                JITDUMP("Not promoting multireg struct local V%02u, because lvIsParam is true, #fields != 2 and it's "
                        "not a single SIMD.\n",
                        lclNum);
                shouldPromote = false;
            }
        }
        else
#endif // !FEATURE_MULTIREG_STRUCT_PROMOTE

            // TODO-PERF - Implement struct promotion for incoming single-register structs.
            //             Also the implementation of jmp uses the 4 byte move to store
            //             byte parameters to the stack, so that if we have a byte field
            //             with something else occupying the same 4-byte slot, it will
            //             overwrite other fields.
            if (structPromotionInfo.fieldCnt != 1)
        {
            JITDUMP("Not promoting promotable struct local V%02u, because lvIsParam is true and #fields = "
                    "%d.\n",
                    lclNum, structPromotionInfo.fieldCnt);
            shouldPromote = false;
        }
    }
    else if ((lclNum == compiler->genReturnLocal) && (structPromotionInfo.fieldCnt > 1))
    {
        // TODO-1stClassStructs: a temporary solution to keep diffs small, it will be fixed later.
        shouldPromote = false;
    }
#if defined(DEBUG)
    else if (compiler->compPromoteFewerStructs(lclNum))
    {
        // Do not promote some structs, that can be promoted, to stress promoted/unpromoted moves.
        JITDUMP("Not promoting promotable struct local V%02u, because of STRESS_PROMOTE_FEWER_STRUCTS\n", lclNum);
        shouldPromote = false;
    }
#endif

    //
    // If the lvRefCnt is zero and we have a struct promoted parameter we can end up with an extra store of
    // the the incoming register into the stack frame slot.
    // In that case, we would like to avoid promortion.
    // However we haven't yet computed the lvRefCnt values so we can't do that.
    //
    CLANG_FORMAT_COMMENT_ANCHOR;

    return shouldPromote;
}

//--------------------------------------------------------------------------------------------
// SortStructFields - sort the fields according to the increasing order of the field offset.
//
// Notes:
//   This is needed because the fields need to be pushed on stack (when referenced as a struct) in offset order.
//
void Compiler::StructPromotionHelper::SortStructFields()
{
    if (!structPromotionInfo.fieldsSorted)
    {
        jitstd::sort(structPromotionInfo.fields, structPromotionInfo.fields + structPromotionInfo.fieldCnt,
                     lvaFieldOffsetCmp());
        structPromotionInfo.fieldsSorted = true;
    }
}

//--------------------------------------------------------------------------------------------
// GetFieldInfo - get struct field information.
// Arguments:
//   fieldHnd - field handle to get info for;
//   ordinal  - field ordinal.
//
// Return value:
//  field information.
//
Compiler::lvaStructFieldInfo Compiler::StructPromotionHelper::GetFieldInfo(CORINFO_FIELD_HANDLE fieldHnd, BYTE ordinal)
{
    lvaStructFieldInfo fieldInfo;
    fieldInfo.fldHnd = fieldHnd;

    unsigned fldOffset  = compiler->info.compCompHnd->getFieldOffset(fieldInfo.fldHnd);
    fieldInfo.fldOffset = (BYTE)fldOffset;

    fieldInfo.fldOrdinal = ordinal;
    CorInfoType corType  = compiler->info.compCompHnd->getFieldType(fieldInfo.fldHnd, &fieldInfo.fldTypeHnd);
    fieldInfo.fldType    = JITtype2varType(corType);
    fieldInfo.fldSize    = genTypeSize(fieldInfo.fldType);

#ifdef FEATURE_SIMD
    // Check to see if this is a SIMD type.
    // We will only check this if we have already found a SIMD type, which will be true if
    // we have encountered any SIMD intrinsics.
    if (compiler->usesSIMDTypes() && (fieldInfo.fldSize == 0) && compiler->isSIMDorHWSIMDClass(fieldInfo.fldTypeHnd))
    {
        unsigned    simdSize;
        CorInfoType simdBaseJitType = compiler->getBaseJitTypeAndSizeOfSIMDType(fieldInfo.fldTypeHnd, &simdSize);
        // We will only promote fields of SIMD types that fit into a SIMD register.
        if (simdBaseJitType != CORINFO_TYPE_UNDEF)
        {
            if ((simdSize >= compiler->minSIMDStructBytes()) && (simdSize <= compiler->maxSIMDStructBytes()))
            {
                fieldInfo.fldType = compiler->getSIMDTypeForSize(simdSize);
                fieldInfo.fldSize = simdSize;
#ifdef DEBUG
                retypedFieldsMap.Set(fieldInfo.fldHnd, fieldInfo.fldType, RetypedAsScalarFieldsMap::Overwrite);
#endif // DEBUG
            }
        }
    }
#endif // FEATURE_SIMD

    if (fieldInfo.fldSize == 0)
    {
        TryPromoteStructField(fieldInfo);
    }

    return fieldInfo;
}

//--------------------------------------------------------------------------------------------
// TryPromoteStructField - checks that this struct's field is a struct that can be promoted as scalar type
//   aligned at its natural boundary. Promotes the field as a scalar if the check succeeded.
//
// Arguments:
//   fieldInfo - information about the field in the outer struct.
//
// Return value:
//   true if the internal struct was promoted.
//
bool Compiler::StructPromotionHelper::TryPromoteStructField(lvaStructFieldInfo& fieldInfo)
{
    // Size of TYP_BLK, TYP_FUNC, TYP_VOID and TYP_STRUCT is zero.
    // Early out if field type is other than TYP_STRUCT.
    // This is a defensive check as we don't expect a struct to have
    // fields of TYP_BLK, TYP_FUNC or TYP_VOID.
    if (fieldInfo.fldType != TYP_STRUCT)
    {
        return false;
    }

    COMP_HANDLE compHandle = compiler->info.compCompHnd;

    // Do not promote if the struct field in turn has more than one field.
    if (compHandle->getClassNumInstanceFields(fieldInfo.fldTypeHnd) != 1)
    {
        return false;
    }

    // Do not promote if the single field is not aligned at its natural boundary within
    // the struct field.
    CORINFO_FIELD_HANDLE innerFieldHndl   = compHandle->getFieldInClass(fieldInfo.fldTypeHnd, 0);
    unsigned             innerFieldOffset = compHandle->getFieldOffset(innerFieldHndl);
    if (innerFieldOffset != 0)
    {
        return false;
    }

    CorInfoType fieldCorType = compHandle->getFieldType(innerFieldHndl);
    var_types   fieldVarType = JITtype2varType(fieldCorType);
    unsigned    fieldSize    = genTypeSize(fieldVarType);

    // Do not promote if the field is not a primitive type, is floating-point,
    // or is not properly aligned.
    //
    // TODO-PERF: Structs containing a single floating-point field on Amd64
    // need to be passed in integer registers. Right now LSRA doesn't support
    // passing of floating-point LCL_VARS in integer registers.  Enabling promotion
    // of such structs results in an assert in lsra right now.
    //
    // TODO-CQ: Right now we only promote an actual SIMD typed field, which would cause
    // a nested SIMD type to fail promotion.
    if (fieldSize == 0 || fieldSize > TARGET_POINTER_SIZE || varTypeIsFloating(fieldVarType))
    {
        JITDUMP("Promotion blocked: struct contains struct field with one field,"
                " but that field has invalid size or type.\n");
        return false;
    }

    if (fieldSize != TARGET_POINTER_SIZE)
    {
        unsigned outerFieldOffset = compHandle->getFieldOffset(fieldInfo.fldHnd);

        if ((outerFieldOffset % fieldSize) != 0)
        {
            JITDUMP("Promotion blocked: struct contains struct field with one field,"
                    " but the outer struct offset %u is not a multiple of the inner field size %u.\n",
                    outerFieldOffset, fieldSize);
            return false;
        }
    }

    // Insist this wrapped field occupy all of its parent storage.
    unsigned innerStructSize = compHandle->getClassSize(fieldInfo.fldTypeHnd);

    if (fieldSize != innerStructSize)
    {
        JITDUMP("Promotion blocked: struct contains struct field with one field,"
                " but that field is not the same size as its parent.\n");
        return false;
    }

    // Retype the field as the type of the single field of the struct.
    // This is a hack that allows us to promote such fields before we support recursive struct promotion
    // (tracked by #10019).
    fieldInfo.fldType = fieldVarType;
    fieldInfo.fldSize = fieldSize;
#ifdef DEBUG
    retypedFieldsMap.Set(fieldInfo.fldHnd, fieldInfo.fldType, RetypedAsScalarFieldsMap::Overwrite);
#endif // DEBUG
    return true;
}

//--------------------------------------------------------------------------------------------
// PromoteStructVar - promote struct variable.
//
// Arguments:
//   lclNum - struct local number;
//
void Compiler::StructPromotionHelper::PromoteStructVar(unsigned lclNum)
{
    LclVarDsc* varDsc = compiler->lvaGetDesc(lclNum);

    // We should never see a reg-sized non-field-addressed struct here.
    assert(!varDsc->lvRegStruct);

    assert(varDsc->GetStructHnd() == structPromotionInfo.typeHnd);
    assert(structPromotionInfo.canPromote);

    varDsc->lvFieldCnt      = structPromotionInfo.fieldCnt;
    varDsc->lvFieldLclStart = compiler->lvaCount;
    varDsc->lvPromoted      = true;
    varDsc->lvContainsHoles = structPromotionInfo.containsHoles;
    varDsc->lvCustomLayout  = structPromotionInfo.customLayout;

#ifdef DEBUG
    // Don't change the source to a TYP_BLK either.
    varDsc->lvKeepType = 1;
#endif

#ifdef DEBUG
    if (compiler->verbose)
    {
        printf("\nPromoting struct local V%02u (%s):", lclNum, compiler->eeGetClassName(varDsc->GetStructHnd()));
    }
#endif

    SortStructFields();

    for (unsigned index = 0; index < structPromotionInfo.fieldCnt; ++index)
    {
        const lvaStructFieldInfo* pFieldInfo = &structPromotionInfo.fields[index];

        if (varTypeUsesFloatReg(pFieldInfo->fldType))
        {
            // Whenever we promote a struct that contains a floating point field
            // it's possible we transition from a method that originally only had integer
            // local vars to start having FP.  We have to communicate this through this flag
            // since LSRA later on will use this flag to determine whether or not to track FP register sets.
            compiler->compFloatingPointUsed = true;
        }

// Now grab the temp for the field local.

#ifdef DEBUG
        char buf[200];
        sprintf_s(buf, sizeof(buf), "%s V%02u.%s (fldOffset=0x%x)", "field", lclNum,
                  compiler->eeGetFieldName(pFieldInfo->fldHnd), pFieldInfo->fldOffset);

        // We need to copy 'buf' as lvaGrabTemp() below caches a copy to its argument.
        size_t len  = strlen(buf) + 1;
        char*  bufp = compiler->getAllocator(CMK_DebugOnly).allocate<char>(len);
        strcpy_s(bufp, len, buf);

        if (index > 0)
        {
            noway_assert(pFieldInfo->fldOffset > (pFieldInfo - 1)->fldOffset);
        }
#endif

        // Lifetime of field locals might span multiple BBs, so they must be long lifetime temps.
        const unsigned varNum = compiler->lvaGrabTemp(false DEBUGARG(bufp));

        // lvaGrabTemp can reallocate the lvaTable, so
        // refresh the cached varDsc for lclNum.
        varDsc = compiler->lvaGetDesc(lclNum);

        LclVarDsc* fieldVarDsc       = compiler->lvaGetDesc(varNum);
        fieldVarDsc->lvType          = pFieldInfo->fldType;
        fieldVarDsc->lvExactSize     = pFieldInfo->fldSize;
        fieldVarDsc->lvIsStructField = true;
        fieldVarDsc->lvFieldHnd      = pFieldInfo->fldHnd;
        fieldVarDsc->lvFldOffset     = pFieldInfo->fldOffset;
        fieldVarDsc->lvFldOrdinal    = pFieldInfo->fldOrdinal;
        fieldVarDsc->lvParentLcl     = lclNum;
        fieldVarDsc->lvIsParam       = varDsc->lvIsParam;

        // This new local may be the first time we've seen a long typed local.
        if (fieldVarDsc->lvType == TYP_LONG)
        {
            compiler->compLongUsed = true;
        }

#if defined(TARGET_AMD64) || defined(TARGET_ARM64)

        // Reset the implicitByRef flag.
        fieldVarDsc->lvIsImplicitByRef = 0;

#endif

        // Do we have a parameter that can be enregistered?
        //
        if (varDsc->lvIsRegArg)
        {
            fieldVarDsc->lvIsRegArg = true;
            regNumber parentArgReg  = varDsc->GetArgReg();
#if FEATURE_MULTIREG_ARGS
            if (!compiler->lvaIsImplicitByRefLocal(lclNum))
            {
#ifdef UNIX_AMD64_ABI
                if (varTypeIsSIMD(fieldVarDsc) && (varDsc->lvFieldCnt == 1))
                {
                    // This SIMD typed field may be passed in multiple registers.
                    fieldVarDsc->SetArgReg(parentArgReg);
                    fieldVarDsc->SetOtherArgReg(varDsc->GetOtherArgReg());
                }
                else
#endif // UNIX_AMD64_ABI
                {
                    regNumber fieldRegNum;
                    if (index == 0)
                    {
                        fieldRegNum = parentArgReg;
                    }
                    else if (varDsc->lvIsHfa())
                    {
                        unsigned regIncrement = fieldVarDsc->lvFldOrdinal;
#ifdef TARGET_ARM
                        // TODO: Need to determine if/how to handle split args.
                        if (varDsc->GetHfaType() == TYP_DOUBLE)
                        {
                            regIncrement *= 2;
                        }
#endif // TARGET_ARM
                        fieldRegNum = (regNumber)(parentArgReg + regIncrement);
                    }
                    else
                    {
                        assert(index == 1);
                        fieldRegNum = varDsc->GetOtherArgReg();
                    }
                    fieldVarDsc->SetArgReg(fieldRegNum);
                }
            }
            else
#endif // FEATURE_MULTIREG_ARGS && defined(FEATURE_SIMD)
            {
                fieldVarDsc->SetArgReg(parentArgReg);
            }
        }

#ifdef FEATURE_SIMD
        if (varTypeIsSIMD(pFieldInfo->fldType))
        {
            // Set size to zero so that lvaSetStruct will appropriately set the SIMD-relevant fields.
            fieldVarDsc->lvExactSize = 0;
            compiler->lvaSetStruct(varNum, pFieldInfo->fldTypeHnd, false, true);
            // We will not recursively promote this, so mark it as 'lvRegStruct' (note that we wouldn't
            // be promoting this if we didn't think it could be enregistered.
            fieldVarDsc->lvRegStruct = true;
        }
#endif // FEATURE_SIMD

#ifdef DEBUG
        // This temporary should not be converted to a double in stress mode,
        // because we introduce assigns to it after the stress conversion
        fieldVarDsc->lvKeepType = 1;
#endif
    }
}

<<<<<<< HEAD
#if !defined(TARGET_64BIT)
//------------------------------------------------------------------------
// lvaPromoteLongVars: "Struct promote" all register candidate longs as if they are structs of two ints.
//
// Arguments:
//    None.
//
// Return Value:
//    None.
//
void Compiler::lvaPromoteLongVars()
{
    if ((opts.compFlags & CLFLG_REGVAR) == 0)
    {
        return;
    }

    // The lvaTable might grow as we grab temps. Make a local copy here.
    unsigned startLvaCount = lvaCount;
    for (unsigned lclNum = 0; lclNum < startLvaCount; lclNum++)
    {
        LclVarDsc* varDsc = &lvaTable[lclNum];
        if (!varTypeIsLong(varDsc) || varDsc->lvDoNotEnregister || (varDsc->lvRefCnt() == 0) ||
            varDsc->lvIsStructField || (fgNoStructPromotion && varDsc->lvIsParam))
        {
            continue;
        }

        assert(!varDsc->lvIsMultiRegArgOrRet());
        varDsc->lvFieldCnt      = 2;
        varDsc->lvFieldLclStart = lvaCount;
        varDsc->lvPromoted      = true;
        varDsc->lvContainsHoles = false;

#ifdef DEBUG
        if (verbose)
        {
            printf("\nPromoting long local V%02u:", lclNum);
        }
#endif

        bool isParam = varDsc->lvIsParam;

        for (unsigned index = 0; index < 2; ++index)
        {
            // Grab the temp for the field local.
            CLANG_FORMAT_COMMENT_ANCHOR;

#ifdef DEBUG
            char buf[200];
            sprintf_s(buf, sizeof(buf), "%s V%02u.%s (fldOffset=0x%x)", "field", lclNum, index == 0 ? "lo" : "hi",
                      index * 4);

            // We need to copy 'buf' as lvaGrabTemp() below caches a copy to its argument.
            size_t len  = strlen(buf) + 1;
            char*  bufp = getAllocator(CMK_DebugOnly).allocate<char>(len);
            strcpy_s(bufp, len, buf);
#endif

            unsigned varNum = lvaGrabTemp(false DEBUGARG(bufp)); // Lifetime of field locals might span multiple BBs, so
                                                                 // they are long lifetime temps.

            LclVarDsc* fieldVarDsc       = &lvaTable[varNum];
            fieldVarDsc->lvType          = TYP_INT;
            fieldVarDsc->lvExactSize     = genTypeSize(TYP_INT);
            fieldVarDsc->lvIsStructField = true;
            fieldVarDsc->lvFldOffset     = (unsigned char)(index * genTypeSize(TYP_INT));
            fieldVarDsc->lvFldOrdinal    = (unsigned char)index;
            fieldVarDsc->lvParentLcl     = lclNum;
            // Currently we do not support enregistering incoming promoted aggregates with more than one field.
            if (isParam)
            {
                fieldVarDsc->lvIsParam = true;
                lvaSetVarDoNotEnregister(varNum DEBUGARG(DNER_LongParamField));
            }
        }
    }

#ifndef TARGET_WASM
#ifdef DEBUG
    if (verbose)
    {
        printf("\nlvaTable after lvaPromoteLongVars\n");
        lvaTableDump();
    }
#endif // DEBUG
#endif //!TARGET_WASM
}
#endif // !defined(TARGET_64BIT)

=======
>>>>>>> 67b45225
//--------------------------------------------------------------------------------------------
// lvaGetFieldLocal - returns the local var index for a promoted field in a promoted struct var.
//
// Arguments:
//   varDsc    - the promoted struct var descriptor;
//   fldOffset - field offset in the struct.
//
// Return value:
//   the index of the local that represents this field.
//
unsigned Compiler::lvaGetFieldLocal(const LclVarDsc* varDsc, unsigned int fldOffset)
{
    noway_assert(varTypeIsStruct(varDsc));
    noway_assert(varDsc->lvPromoted);

    for (unsigned i = varDsc->lvFieldLclStart; i < varDsc->lvFieldLclStart + varDsc->lvFieldCnt; ++i)
    {
        noway_assert(lvaTable[i].lvIsStructField);
        noway_assert(lvaTable[i].lvParentLcl == (unsigned)(varDsc - lvaTable));
        if (lvaTable[i].lvFldOffset == fldOffset)
        {
            return i;
        }
    }

    // This is the not-found error return path, the caller should check for BAD_VAR_NUM
    return BAD_VAR_NUM;
}

/*****************************************************************************
 *
 *  Set the local var "varNum" as address-exposed.
 *  If this is a promoted struct, label it's fields the same way.
 */

void Compiler::lvaSetVarAddrExposed(unsigned varNum)
{
    noway_assert(varNum < lvaCount);

    LclVarDsc* varDsc = &lvaTable[varNum];

    varDsc->lvAddrExposed = 1;

    if (varDsc->lvPromoted)
    {
        noway_assert(varTypeIsStruct(varDsc));

        for (unsigned i = varDsc->lvFieldLclStart; i < varDsc->lvFieldLclStart + varDsc->lvFieldCnt; ++i)
        {
            noway_assert(lvaTable[i].lvIsStructField);
            lvaTable[i].lvAddrExposed = 1; // Make field local as address-exposed.
            lvaSetVarDoNotEnregister(i DEBUGARG(DNER_AddrExposed));
        }
    }

    lvaSetVarDoNotEnregister(varNum DEBUGARG(DNER_AddrExposed));
}

//------------------------------------------------------------------------
// lvaSetVarLiveInOutOfHandler: Set the local varNum as being live in and/or out of a handler
//
// Arguments:
//    varNum - the varNum of the local
//
void Compiler::lvaSetVarLiveInOutOfHandler(unsigned varNum)
{
    noway_assert(varNum < lvaCount);

    LclVarDsc* varDsc = &lvaTable[varNum];

    varDsc->lvLiveInOutOfHndlr = 1;

    if (varDsc->lvPromoted)
    {
        noway_assert(varTypeIsStruct(varDsc));

        for (unsigned i = varDsc->lvFieldLclStart; i < varDsc->lvFieldLclStart + varDsc->lvFieldCnt; ++i)
        {
            noway_assert(lvaTable[i].lvIsStructField);
            lvaTable[i].lvLiveInOutOfHndlr = 1;
            // For now, only enregister an EH Var if it is a single def and whose refCnt > 1.
            if (!lvaEnregEHVars || !lvaTable[i].lvEhWriteThruCandidate || lvaTable[i].lvRefCnt() <= 1)
            {
                lvaSetVarDoNotEnregister(i DEBUGARG(DNER_LiveInOutOfHandler));
            }
        }
    }

    // For now, only enregister an EH Var if it is a single def and whose refCnt > 1.
    if (!lvaEnregEHVars || !varDsc->lvEhWriteThruCandidate || varDsc->lvRefCnt() <= 1)
    {
        lvaSetVarDoNotEnregister(varNum DEBUGARG(DNER_LiveInOutOfHandler));
    }
#ifdef JIT32_GCENCODER
    else if (lvaKeepAliveAndReportThis() && (varNum == info.compThisArg))
    {
        // For the JIT32_GCENCODER, when lvaKeepAliveAndReportThis is true, we must either keep the "this" pointer
        // in the same register for the entire method, or keep it on the stack. If it is EH-exposed, we can't ever
        // keep it in a register, since it must also be live on the stack. Therefore, we won't attempt to allocate it.
        lvaSetVarDoNotEnregister(varNum DEBUGARG(DNER_LiveInOutOfHandler));
    }
#endif // JIT32_GCENCODER
}

/*****************************************************************************
 *
 *  Record that the local var "varNum" should not be enregistered (for one of several reasons.)
 */

void Compiler::lvaSetVarDoNotEnregister(unsigned varNum DEBUGARG(DoNotEnregisterReason reason))
{
    noway_assert(varNum < lvaCount);
    LclVarDsc* varDsc         = &lvaTable[varNum];
    varDsc->lvDoNotEnregister = 1;

#ifdef DEBUG
    if (verbose)
    {
        printf("\nLocal V%02u should not be enregistered because: ", varNum);
    }
    switch (reason)
    {
        case DNER_AddrExposed:
            JITDUMP("it is address exposed\n");
            assert(varDsc->lvAddrExposed);
            break;
        case DNER_IsStruct:
            JITDUMP("it is a struct\n");
            assert(varTypeIsStruct(varDsc));
            break;
        case DNER_IsStructArg:
            JITDUMP("it is a struct arg\n");
            assert(varTypeIsStruct(varDsc));
            break;
        case DNER_BlockOp:
            JITDUMP("written in a block op\n");
            varDsc->lvLclBlockOpAddr = 1;
            break;
        case DNER_LocalField:
            JITDUMP("was accessed as a local field\n");
            varDsc->lvLclFieldExpr = 1;
            break;
        case DNER_VMNeedsStackAddr:
            JITDUMP("needs stack addr\n");
            varDsc->lvVMNeedsStackAddr = 1;
            break;
        case DNER_LiveInOutOfHandler:
            JITDUMP("live in/out of a handler\n");
            varDsc->lvLiveInOutOfHndlr = 1;
            break;
        case DNER_LiveAcrossUnmanagedCall:
            JITDUMP("live across unmanaged call\n");
            varDsc->lvLiveAcrossUCall = 1;
            break;
        case DNER_DepField:
            JITDUMP("field of a dependently promoted struct\n");
            assert(varDsc->lvIsStructField && (lvaGetParentPromotionType(varNum) != PROMOTION_TYPE_INDEPENDENT));
            break;
        case DNER_NoRegVars:
            JITDUMP("opts.compFlags & CLFLG_REGVAR is not set\n");
            assert((opts.compFlags & CLFLG_REGVAR) == 0);
            break;
        case DNER_MinOptsGC:
            JITDUMP("It is a GC Ref and we are compiling MinOpts\n");
            assert(!JitConfig.JitMinOptsTrackGCrefs() && varTypeIsGC(varDsc->TypeGet()));
            break;
#ifdef JIT32_GCENCODER
        case DNER_PinningRef:
            JITDUMP("pinning ref\n");
            assert(varDsc->lvPinned);
            break;
#endif
#if !defined(TARGET_64BIT)
        case DNER_LongParamField:
            JITDUMP("it is a decomposed field of a long parameter\n");
            break;
        case DNER_LongParamVar:
            JITDUMP("it is a long parameter\n");
            break;
#endif
        default:
            unreached();
            break;
    }
#endif
}

// Returns true if this local var is a multireg struct.
// TODO-Throughput: This does a lookup on the class handle, and in the outgoing arg context
// this information is already available on the fgArgTabEntry, and shouldn't need to be
// recomputed.
//
bool Compiler::lvaIsMultiregStruct(LclVarDsc* varDsc, bool isVarArg)
{
    if (varTypeIsStruct(varDsc->TypeGet()))
    {
        CORINFO_CLASS_HANDLE clsHnd = varDsc->GetStructHnd();
        structPassingKind    howToPassStruct;

        var_types type = getArgTypeForStruct(clsHnd, &howToPassStruct, isVarArg, varDsc->lvExactSize);

        if (howToPassStruct == SPK_ByValueAsHfa)
        {
            assert(type == TYP_STRUCT);
            return true;
        }

#if defined(UNIX_AMD64_ABI) || defined(TARGET_ARM64)
        if (howToPassStruct == SPK_ByValue)
        {
            assert(type == TYP_STRUCT);
            return true;
        }
#endif
    }
    return false;
}

/*****************************************************************************
 * Set the lvClass for a local variable of a struct type */

void Compiler::lvaSetStruct(unsigned varNum, CORINFO_CLASS_HANDLE typeHnd, bool unsafeValueClsCheck, bool setTypeInfo)
{
    noway_assert(varNum < lvaCount);

    LclVarDsc* varDsc = &lvaTable[varNum];
    if (setTypeInfo)
    {
        varDsc->lvVerTypeInfo = typeInfo(TI_STRUCT, typeHnd);
    }

    // Set the type and associated info if we haven't already set it.
    if (varDsc->lvType == TYP_UNDEF)
    {
        varDsc->lvType = TYP_STRUCT;
    }
    if (varDsc->GetLayout() == nullptr)
    {
        ClassLayout* layout = typGetObjLayout(typeHnd);
        varDsc->SetLayout(layout);

        assert(varDsc->lvExactSize == 0);
        varDsc->lvExactSize = layout->GetSize();
        assert(varDsc->lvExactSize != 0);

        if (layout->IsValueClass())
        {
            CorInfoType simdBaseJitType = CORINFO_TYPE_UNDEF;
            varDsc->lvType              = impNormStructType(typeHnd, &simdBaseJitType);

#if defined(TARGET_AMD64) || defined(TARGET_ARM64)
            // Mark implicit byref struct parameters
            if (varDsc->lvIsParam && !varDsc->lvIsStructField)
            {
                structPassingKind howToReturnStruct;
                getArgTypeForStruct(typeHnd, &howToReturnStruct, this->info.compIsVarArgs, varDsc->lvExactSize);

                if (howToReturnStruct == SPK_ByReference)
                {
                    JITDUMP("Marking V%02i as a byref parameter\n", varNum);
                    varDsc->lvIsImplicitByRef = 1;
                }
            }
#endif // defined(TARGET_AMD64) || defined(TARGET_ARM64)

#if FEATURE_SIMD
            if (simdBaseJitType != CORINFO_TYPE_UNDEF)
            {
                assert(varTypeIsSIMD(varDsc));
                varDsc->lvSIMDType = true;
                varDsc->SetSimdBaseJitType(simdBaseJitType);
            }
#endif // FEATURE_SIMD
            if (GlobalJitOptions::compFeatureHfa)
            {
                // For structs that are small enough, we check and set HFA element type
                if (varDsc->lvExactSize <= MAX_PASS_MULTIREG_BYTES)
                {
                    // hfaType is set to float, double or SIMD type if it is an HFA, otherwise TYP_UNDEF
                    var_types hfaType = GetHfaType(typeHnd);
                    if (varTypeIsValidHfaType(hfaType))
                    {
                        varDsc->SetHfaType(hfaType);

                        // hfa variables can never contain GC pointers
                        assert(!layout->HasGCPtr());
                        // The size of this struct should be evenly divisible by 4 or 8
                        assert((varDsc->lvExactSize % genTypeSize(hfaType)) == 0);
                        // The number of elements in the HFA should fit into our MAX_ARG_REG_COUNT limit
                        assert((varDsc->lvExactSize / genTypeSize(hfaType)) <= MAX_ARG_REG_COUNT);
                    }
                }
            }
        }
    }
    else
    {
#if FEATURE_SIMD
        assert(!varTypeIsSIMD(varDsc) || (varDsc->GetSimdBaseType() != TYP_UNKNOWN));
#endif // FEATURE_SIMD
        ClassLayout* layout = typGetObjLayout(typeHnd);
        assert(ClassLayout::AreCompatible(varDsc->GetLayout(), layout));
        // Inlining could replace a canon struct type with an exact one.
        varDsc->SetLayout(layout);
        assert(varDsc->lvExactSize != 0);
    }

#ifndef TARGET_64BIT
    bool fDoubleAlignHint = false;
#ifdef TARGET_X86
    fDoubleAlignHint = true;
#endif

    if (info.compCompHnd->getClassAlignmentRequirement(typeHnd, fDoubleAlignHint) == 8)
    {
#ifdef DEBUG
        if (verbose)
        {
            printf("Marking struct in V%02i with double align flag\n", varNum);
        }
#endif
        varDsc->lvStructDoubleAlign = 1;
    }
#endif // not TARGET_64BIT

    unsigned classAttribs = info.compCompHnd->getClassAttribs(typeHnd);

    varDsc->lvOverlappingFields = StructHasOverlappingFields(classAttribs);

    // Check whether this local is an unsafe value type and requires GS cookie protection.
    // GS checks require the stack to be re-ordered, which can't be done with EnC.
    if (unsafeValueClsCheck && (classAttribs & CORINFO_FLG_UNSAFE_VALUECLASS) && !opts.compDbgEnC)
    {
        setNeedsGSSecurityCookie();
        compGSReorderStackLayout = true;
        varDsc->lvIsUnsafeBuffer = true;
    }
#ifdef DEBUG
    if (JitConfig.EnableExtraSuperPmiQueries())
    {
        makeExtraStructQueries(typeHnd, 2);
    }
#endif // DEBUG
}

#ifdef DEBUG
//------------------------------------------------------------------------
// makeExtraStructQueries: Query the information for the given struct handle.
//
// Arguments:
//    structHandle -- The handle for the struct type we're querying.
//    level        -- How many more levels to recurse.
//
void Compiler::makeExtraStructQueries(CORINFO_CLASS_HANDLE structHandle, int level)
{
    if (level <= 0)
    {
        return;
    }
    assert(structHandle != NO_CLASS_HANDLE);
    (void)typGetObjLayout(structHandle);
    DWORD typeFlags = info.compCompHnd->getClassAttribs(structHandle);
    if (StructHasNoPromotionFlagSet(typeFlags))
    {
        // In AOT ReadyToRun compilation, don't query fields of types
        // outside of the current version bubble.
        return;
    }
    unsigned fieldCnt = info.compCompHnd->getClassNumInstanceFields(structHandle);
    impNormStructType(structHandle);
#ifdef TARGET_ARMARCH
    GetHfaType(structHandle);
#endif
    for (unsigned int i = 0; i < fieldCnt; i++)
    {
        CORINFO_FIELD_HANDLE fieldHandle      = info.compCompHnd->getFieldInClass(structHandle, i);
        unsigned             fldOffset        = info.compCompHnd->getFieldOffset(fieldHandle);
        CORINFO_CLASS_HANDLE fieldClassHandle = NO_CLASS_HANDLE;
        CorInfoType          fieldCorType     = info.compCompHnd->getFieldType(fieldHandle, &fieldClassHandle);
        var_types            fieldVarType     = JITtype2varType(fieldCorType);
        if (fieldClassHandle != NO_CLASS_HANDLE)
        {
            if (varTypeIsStruct(fieldVarType))
            {
                makeExtraStructQueries(fieldClassHandle, level - 1);
            }
        }
    }
}
#endif // DEBUG

//------------------------------------------------------------------------
// lvaSetStructUsedAsVarArg: update hfa information for vararg struct args
//
// Arguments:
//    varNum   -- number of the variable
//
// Notes:
//    This only affects arm64 varargs on windows where we need to pass
//    hfa arguments as if they are not HFAs.
//
//    This function should only be called if the struct is used in a varargs
//    method.

void Compiler::lvaSetStructUsedAsVarArg(unsigned varNum)
{
    if (GlobalJitOptions::compFeatureHfa)
    {
#if defined(TARGET_WINDOWS) && defined(TARGET_ARM64)
        LclVarDsc* varDsc = &lvaTable[varNum];
        // For varargs methods incoming and outgoing arguments should not be treated
        // as HFA.
        varDsc->SetHfaType(TYP_UNDEF);
#endif // defined(TARGET_WINDOWS) && defined(TARGET_ARM64)
    }
}

//------------------------------------------------------------------------
// lvaSetClass: set class information for a local var.
//
// Arguments:
//    varNum -- number of the variable
//    clsHnd -- class handle to use in set or update
//    isExact -- true if class is known exactly
//
// Notes:
//    varNum must not already have a ref class handle.

void Compiler::lvaSetClass(unsigned varNum, CORINFO_CLASS_HANDLE clsHnd, bool isExact)
{
    noway_assert(varNum < lvaCount);

    // If we are just importing, we cannot reliably track local ref types,
    // since the jit maps CORINFO_TYPE_VAR to TYP_REF.
    if (compIsForImportOnly())
    {
        return;
    }

    // Else we should have a type handle.
    assert(clsHnd != nullptr);

    LclVarDsc* varDsc = &lvaTable[varNum];
    assert(varDsc->lvType == TYP_REF);

    // We shoud not have any ref type information for this var.
    assert(varDsc->lvClassHnd == NO_CLASS_HANDLE);
    assert(!varDsc->lvClassIsExact);

    JITDUMP("\nlvaSetClass: setting class for V%02i to (%p) %s %s\n", varNum, dspPtr(clsHnd),
            info.compCompHnd->getClassName(clsHnd), isExact ? " [exact]" : "");

    varDsc->lvClassHnd     = clsHnd;
    varDsc->lvClassIsExact = isExact;
}

//------------------------------------------------------------------------
// lvaSetClass: set class information for a local var from a tree or stack type
//
// Arguments:
//    varNum -- number of the variable. Must be a single def local
//    tree  -- tree establishing the variable's value
//    stackHnd -- handle for the type from the evaluation stack
//
// Notes:
//    Preferentially uses the tree's type, when available. Since not all
//    tree kinds can track ref types, the stack type is used as a
//    fallback. If there is no stack type, then the class is set to object.

void Compiler::lvaSetClass(unsigned varNum, GenTree* tree, CORINFO_CLASS_HANDLE stackHnd)
{
    bool                 isExact   = false;
    bool                 isNonNull = false;
    CORINFO_CLASS_HANDLE clsHnd    = gtGetClassHandle(tree, &isExact, &isNonNull);

    if (clsHnd != nullptr)
    {
        lvaSetClass(varNum, clsHnd, isExact);
    }
    else if (stackHnd != nullptr)
    {
        lvaSetClass(varNum, stackHnd);
    }
    else
    {
        lvaSetClass(varNum, impGetObjectClass());
    }
}

//------------------------------------------------------------------------
// lvaUpdateClass: update class information for a local var.
//
// Arguments:
//    varNum -- number of the variable
//    clsHnd -- class handle to use in set or update
//    isExact -- true if class is known exactly
//
// Notes:
//
//    This method models the type update rule for an assignment.
//
//    Updates currently should only happen for single-def user args or
//    locals, when we are processing the expression actually being
//    used to initialize the local (or inlined arg). The update will
//    change the local from the declared type to the type of the
//    initial value.
//
//    These updates should always *improve* what we know about the
//    type, that is making an inexact type exact, or changing a type
//    to some subtype. However the jit lacks precise type information
//    for shared code, so ensuring this is so is currently not
//    possible.

void Compiler::lvaUpdateClass(unsigned varNum, CORINFO_CLASS_HANDLE clsHnd, bool isExact)
{
    assert(varNum < lvaCount);

    // If we are just importing, we cannot reliably track local ref types,
    // since the jit maps CORINFO_TYPE_VAR to TYP_REF.
    if (compIsForImportOnly())
    {
        return;
    }

    // Else we should have a class handle to consider
    assert(clsHnd != nullptr);

    LclVarDsc* varDsc = &lvaTable[varNum];
    assert(varDsc->lvType == TYP_REF);

    // We should already have a class
    assert(varDsc->lvClassHnd != NO_CLASS_HANDLE);

    // We should only be updating classes for single-def locals.
    assert(varDsc->lvSingleDef);

    // Now see if we should update.
    //
    // New information may not always be "better" so do some
    // simple analysis to decide if the update is worthwhile.
    const bool isNewClass   = (clsHnd != varDsc->lvClassHnd);
    bool       shouldUpdate = false;

    // Are we attempting to update the class? Only check this when we have
    // an new type and the existing class is inexact... we should not be
    // updating exact classes.
    if (!varDsc->lvClassIsExact && isNewClass)
    {
        shouldUpdate = !!info.compCompHnd->isMoreSpecificType(varDsc->lvClassHnd, clsHnd);
    }
    // Else are we attempting to update exactness?
    else if (isExact && !varDsc->lvClassIsExact && !isNewClass)
    {
        shouldUpdate = true;
    }

#if DEBUG
    if (isNewClass || (isExact != varDsc->lvClassIsExact))
    {
        JITDUMP("\nlvaUpdateClass:%s Updating class for V%02u", shouldUpdate ? "" : " NOT", varNum);
        JITDUMP(" from (%p) %s%s", dspPtr(varDsc->lvClassHnd), info.compCompHnd->getClassName(varDsc->lvClassHnd),
                varDsc->lvClassIsExact ? " [exact]" : "");
        JITDUMP(" to (%p) %s%s\n", dspPtr(clsHnd), info.compCompHnd->getClassName(clsHnd), isExact ? " [exact]" : "");
    }
#endif // DEBUG

    if (shouldUpdate)
    {
        varDsc->lvClassHnd     = clsHnd;
        varDsc->lvClassIsExact = isExact;

#if DEBUG
        // Note we've modified the type...
        varDsc->lvClassInfoUpdated = true;
#endif // DEBUG
    }

    return;
}

//------------------------------------------------------------------------
// lvaUpdateClass: Uupdate class information for a local var from a tree
//  or stack type
//
// Arguments:
//    varNum -- number of the variable. Must be a single def local
//    tree  -- tree establishing the variable's value
//    stackHnd -- handle for the type from the evaluation stack
//
// Notes:
//    Preferentially uses the tree's type, when available. Since not all
//    tree kinds can track ref types, the stack type is used as a
//    fallback.

void Compiler::lvaUpdateClass(unsigned varNum, GenTree* tree, CORINFO_CLASS_HANDLE stackHnd)
{
    bool                 isExact   = false;
    bool                 isNonNull = false;
    CORINFO_CLASS_HANDLE clsHnd    = gtGetClassHandle(tree, &isExact, &isNonNull);

    if (clsHnd != nullptr)
    {
        lvaUpdateClass(varNum, clsHnd, isExact);
    }
    else if (stackHnd != nullptr)
    {
        lvaUpdateClass(varNum, stackHnd);
    }
}

//------------------------------------------------------------------------
// lvaLclSize: returns size of a local variable, in bytes
//
// Arguments:
//    varNum -- variable to query
//
// Returns:
//    Number of bytes needed on the frame for such a local.

unsigned Compiler::lvaLclSize(unsigned varNum)
{
    assert(varNum < lvaCount);

    var_types varType = lvaTable[varNum].TypeGet();

    switch (varType)
    {
        case TYP_STRUCT:
        case TYP_BLK:
            return lvaTable[varNum].lvSize();

        case TYP_LCLBLK:
#if FEATURE_FIXED_OUT_ARGS
            // Note that this operation performs a read of a PhasedVar
            noway_assert(varNum == lvaOutgoingArgSpaceVar);
            return lvaOutgoingArgSpaceSize;
#else // FEATURE_FIXED_OUT_ARGS
            assert(!"Unknown size");
            NO_WAY("Target doesn't support TYP_LCLBLK");

#endif // FEATURE_FIXED_OUT_ARGS

        default: // This must be a primitive var. Fall out of switch statement
            break;
    }
#ifdef TARGET_64BIT
    // We only need this Quirk for TARGET_64BIT
    if (lvaTable[varNum].lvQuirkToLong)
    {
        noway_assert(lvaTable[varNum].lvAddrExposed);
        return genTypeStSz(TYP_LONG) * sizeof(int); // return 8  (2 * 4)
    }
#endif
    return genTypeStSz(varType) * sizeof(int);
}

//
// Return the exact width of local variable "varNum" -- the number of bytes
// you'd need to copy in order to overwrite the value.
//
unsigned Compiler::lvaLclExactSize(unsigned varNum)
{
    assert(varNum < lvaCount);

    var_types varType = lvaTable[varNum].TypeGet();

    switch (varType)
    {
        case TYP_STRUCT:
        case TYP_BLK:
            return lvaTable[varNum].lvExactSize;

        case TYP_LCLBLK:
#if FEATURE_FIXED_OUT_ARGS
            // Note that this operation performs a read of a PhasedVar
            noway_assert(lvaOutgoingArgSpaceSize >= 0);
            noway_assert(varNum == lvaOutgoingArgSpaceVar);
            return lvaOutgoingArgSpaceSize;

#else // FEATURE_FIXED_OUT_ARGS
            assert(!"Unknown size");
            NO_WAY("Target doesn't support TYP_LCLBLK");

#endif // FEATURE_FIXED_OUT_ARGS

        default: // This must be a primitive var. Fall out of switch statement
            break;
    }

    return genTypeSize(varType);
}

// getCalledCount -- get the value used to normalized weights for this method
//  if we don't have profile data then getCalledCount will return BB_UNITY_WEIGHT (100)
//  otherwise it returns the number of times that profile data says the method was called.
//
// static
BasicBlock::weight_t BasicBlock::getCalledCount(Compiler* comp)
{
    // when we don't have profile data then fgCalledCount will be BB_UNITY_WEIGHT (100)
    BasicBlock::weight_t calledCount = comp->fgCalledCount;

    // If we haven't yet reach the place where we setup fgCalledCount it could still be zero
    // so return a reasonable value to use until we set it.
    //
    if (calledCount == 0)
    {
        if (comp->fgIsUsingProfileWeights())
        {
            // When we use profile data block counts we have exact counts,
            // not multiples of BB_UNITY_WEIGHT (100)
            calledCount = 1;
        }
        else
        {
            calledCount = comp->fgFirstBB->bbWeight;

            if (calledCount == 0)
            {
                calledCount = BB_UNITY_WEIGHT;
            }
        }
    }
    return calledCount;
}

// getBBWeight -- get the normalized weight of this block
BasicBlock::weight_t BasicBlock::getBBWeight(Compiler* comp)
{
    if (this->bbWeight == BB_ZERO_WEIGHT)
    {
        return BB_ZERO_WEIGHT;
    }
    else
    {
        weight_t calledCount = getCalledCount(comp);

        // Normalize the bbWeights by multiplying by BB_UNITY_WEIGHT and dividing by the calledCount.
        //
        weight_t fullResult = this->bbWeight * BB_UNITY_WEIGHT / calledCount;

        return fullResult;
    }
}

// LclVarDsc "less" comparer used to compare the weight of two locals, when optimizing for small code.
class LclVarDsc_SmallCode_Less
{
    const LclVarDsc* m_lvaTable;
    INDEBUG(unsigned m_lvaCount;)

public:
    LclVarDsc_SmallCode_Less(const LclVarDsc* lvaTable DEBUGARG(unsigned lvaCount))
        : m_lvaTable(lvaTable)
#ifdef DEBUG
        , m_lvaCount(lvaCount)
#endif
    {
    }

    bool operator()(unsigned n1, unsigned n2)
    {
        assert(n1 < m_lvaCount);
        assert(n2 < m_lvaCount);

        const LclVarDsc* dsc1 = &m_lvaTable[n1];
        const LclVarDsc* dsc2 = &m_lvaTable[n2];

        // We should not be sorting untracked variables
        assert(dsc1->lvTracked);
        assert(dsc2->lvTracked);
        // We should not be sorting after registers have been allocated
        assert(!dsc1->lvRegister);
        assert(!dsc2->lvRegister);

        unsigned weight1 = dsc1->lvRefCnt();
        unsigned weight2 = dsc2->lvRefCnt();

#ifndef TARGET_ARM
        // ARM-TODO: this was disabled for ARM under !FEATURE_FP_REGALLOC; it was probably a left-over from
        // legacy backend. It should be enabled and verified.

        // Force integer candidates to sort above float candidates.
        const bool isFloat1 = isFloatRegType(dsc1->lvType);
        const bool isFloat2 = isFloatRegType(dsc2->lvType);

        if (isFloat1 != isFloat2)
        {
            if ((weight2 != 0) && isFloat1)
            {
                return false;
            }

            if ((weight1 != 0) && isFloat2)
            {
                return true;
            }
        }
#endif

        if (weight1 != weight2)
        {
            return weight1 > weight2;
        }

        // If the weighted ref counts are different then use their difference.
        if (dsc1->lvRefCntWtd() != dsc2->lvRefCntWtd())
        {
            return dsc1->lvRefCntWtd() > dsc2->lvRefCntWtd();
        }

        // We have equal ref counts and weighted ref counts.
        // Break the tie by:
        //   - Increasing the weight by 2   if we are a register arg.
        //   - Increasing the weight by 0.5 if we are a GC type.
        //
        // Review: seems odd that this is mixing counts and weights.

        if (weight1 != 0)
        {
            if (dsc1->lvIsRegArg)
            {
                weight1 += 2 * BB_UNITY_WEIGHT_UNSIGNED;
            }

            if (varTypeIsGC(dsc1->TypeGet()))
            {
                weight1 += BB_UNITY_WEIGHT_UNSIGNED / 2;
            }
        }

        if (weight2 != 0)
        {
            if (dsc2->lvIsRegArg)
            {
                weight2 += 2 * BB_UNITY_WEIGHT_UNSIGNED;
            }

            if (varTypeIsGC(dsc2->TypeGet()))
            {
                weight2 += BB_UNITY_WEIGHT_UNSIGNED / 2;
            }
        }

        if (weight1 != weight2)
        {
            return weight1 > weight2;
        }

        // To achieve a stable sort we use the LclNum (by way of the pointer address).
        return dsc1 < dsc2;
    }
};

// LclVarDsc "less" comparer used to compare the weight of two locals, when optimizing for blended code.
class LclVarDsc_BlendedCode_Less
{
    const LclVarDsc* m_lvaTable;
    INDEBUG(unsigned m_lvaCount;)

public:
    LclVarDsc_BlendedCode_Less(const LclVarDsc* lvaTable DEBUGARG(unsigned lvaCount))
        : m_lvaTable(lvaTable)
#ifdef DEBUG
        , m_lvaCount(lvaCount)
#endif
    {
    }

    bool operator()(unsigned n1, unsigned n2)
    {
        assert(n1 < m_lvaCount);
        assert(n2 < m_lvaCount);

        const LclVarDsc* dsc1 = &m_lvaTable[n1];
        const LclVarDsc* dsc2 = &m_lvaTable[n2];

        // We should not be sorting untracked variables
        assert(dsc1->lvTracked);
        assert(dsc2->lvTracked);
        // We should not be sorting after registers have been allocated
        assert(!dsc1->lvRegister);
        assert(!dsc2->lvRegister);

        BasicBlock::weight_t weight1 = dsc1->lvRefCntWtd();
        BasicBlock::weight_t weight2 = dsc2->lvRefCntWtd();

#ifndef TARGET_ARM
        // ARM-TODO: this was disabled for ARM under !FEATURE_FP_REGALLOC; it was probably a left-over from
        // legacy backend. It should be enabled and verified.

        // Force integer candidates to sort above float candidates.
        const bool isFloat1 = isFloatRegType(dsc1->lvType);
        const bool isFloat2 = isFloatRegType(dsc2->lvType);

        if (isFloat1 != isFloat2)
        {
            if ((weight2 != 0) && isFloat1)
            {
                return false;
            }

            if ((weight1 != 0) && isFloat2)
            {
                return true;
            }
        }
#endif

        if ((weight1 != 0) && dsc1->lvIsRegArg)
        {
            weight1 += 2 * BB_UNITY_WEIGHT;
        }

        if ((weight2 != 0) && dsc2->lvIsRegArg)
        {
            weight2 += 2 * BB_UNITY_WEIGHT;
        }

        if (weight1 != weight2)
        {
            return weight1 > weight2;
        }

        // If the weighted ref counts are different then try the unweighted ref counts.
        if (dsc1->lvRefCnt() != dsc2->lvRefCnt())
        {
            return dsc1->lvRefCnt() > dsc2->lvRefCnt();
        }

        // If one is a GC type and the other is not the GC type wins.
        if (varTypeIsGC(dsc1->TypeGet()) != varTypeIsGC(dsc2->TypeGet()))
        {
            return varTypeIsGC(dsc1->TypeGet());
        }

        // To achieve a stable sort we use the LclNum (by way of the pointer address).
        return dsc1 < dsc2;
    }
};

/*****************************************************************************
 *
 *  Sort the local variable table by refcount and assign tracking indices.
 */

void Compiler::lvaSortByRefCount()
{
    lvaTrackedCount             = 0;
    lvaTrackedCountInSizeTUnits = 0;

#ifdef DEBUG
    VarSetOps::AssignNoCopy(this, lvaTrackedVars, VarSetOps::MakeEmpty(this));
#endif

    if (lvaCount == 0)
    {
        return;
    }

    /* We'll sort the variables by ref count - allocate the sorted table */

    if (lvaTrackedToVarNumSize < lvaCount)
    {
        lvaTrackedToVarNumSize = lvaCount;
        lvaTrackedToVarNum     = new (getAllocator(CMK_LvaTable)) unsigned[lvaTrackedToVarNumSize];
    }

    unsigned  trackedCount = 0;
    unsigned* tracked      = lvaTrackedToVarNum;

    // Fill in the table used for sorting

    for (unsigned lclNum = 0; lclNum < lvaCount; lclNum++)
    {
        LclVarDsc* varDsc = lvaGetDesc(lclNum);

        // Start by assuming that the variable will be tracked.
        varDsc->lvTracked = 1;

        if (varDsc->lvRefCnt() == 0)
        {
            // Zero ref count, make this untracked.
            varDsc->lvTracked = 0;
            varDsc->setLvRefCntWtd(0);
        }

#if !defined(TARGET_64BIT)
        if (varTypeIsLong(varDsc) && varDsc->lvPromoted)
        {
            varDsc->lvTracked = 0;
        }
#endif // !defined(TARGET_64BIT)

        // Variables that are address-exposed, and all struct locals, are never enregistered, or tracked.
        // (The struct may be promoted, and its field variables enregistered/tracked, or the VM may "normalize"
        // its type so that its not seen by the JIT as a struct.)
        // Pinned variables may not be tracked (a condition of the GCInfo representation)
        // or enregistered, on x86 -- it is believed that we can enregister pinned (more properly, "pinning")
        // references when using the general GC encoding.
        if (varDsc->lvAddrExposed)
        {
            varDsc->lvTracked = 0;
            assert(varDsc->lvType != TYP_STRUCT ||
                   varDsc->lvDoNotEnregister); // For structs, should have set this when we set lvAddrExposed.
        }
        else if (varTypeIsStruct(varDsc))
        {
            // Promoted structs will never be considered for enregistration anyway,
            // and the DoNotEnregister flag was used to indicate whether promotion was
            // independent or dependent.
            if (varDsc->lvPromoted)
            {
                varDsc->lvTracked = 0;
            }
            else if ((varDsc->lvType == TYP_STRUCT) && !varDsc->lvRegStruct)
            {
                lvaSetVarDoNotEnregister(lclNum DEBUGARG(DNER_IsStruct));
            }
        }
        else if (varDsc->lvIsStructField && (lvaGetParentPromotionType(lclNum) != PROMOTION_TYPE_INDEPENDENT))
        {
            lvaSetVarDoNotEnregister(lclNum DEBUGARG(DNER_DepField));
        }
        else if (varDsc->lvPinned)
        {
            varDsc->lvTracked = 0;
#ifdef JIT32_GCENCODER
            lvaSetVarDoNotEnregister(lclNum DEBUGARG(DNER_PinningRef));
#endif
        }
        else if (opts.MinOpts() && !JitConfig.JitMinOptsTrackGCrefs() && varTypeIsGC(varDsc->TypeGet()))
        {
            varDsc->lvTracked = 0;
            lvaSetVarDoNotEnregister(lclNum DEBUGARG(DNER_MinOptsGC));
        }
        else if ((opts.compFlags & CLFLG_REGVAR) == 0)
        {
            lvaSetVarDoNotEnregister(lclNum DEBUGARG(DNER_NoRegVars));
        }
#if defined(JIT32_GCENCODER) && defined(FEATURE_EH_FUNCLETS)
        else if (lvaIsOriginalThisArg(lclNum) && (info.compMethodInfo->options & CORINFO_GENERICS_CTXT_FROM_THIS) != 0)
        {
            // For x86/Linux, we need to track "this".
            // However we cannot have it in tracked variables, so we set "this" pointer always untracked
            varDsc->lvTracked = 0;
        }
#endif

        //  Are we not optimizing and we have exception handlers?
        //   if so mark all args and locals "do not enregister".
        //
        if (opts.MinOpts() && compHndBBtabCount > 0)
        {
            lvaSetVarDoNotEnregister(lclNum DEBUGARG(DNER_LiveInOutOfHandler));
        }
        else
        {
            var_types type = genActualType(varDsc->TypeGet());

            switch (type)
            {
                case TYP_FLOAT:
                case TYP_DOUBLE:
                case TYP_INT:
                case TYP_LONG:
                case TYP_REF:
                case TYP_BYREF:
#ifdef FEATURE_SIMD
                case TYP_SIMD8:
                case TYP_SIMD12:
                case TYP_SIMD16:
                case TYP_SIMD32:
#endif // FEATURE_SIMD
                case TYP_STRUCT:
                    break;

                case TYP_UNDEF:
                case TYP_UNKNOWN:
                    noway_assert(!"lvType not set correctly");
                    varDsc->lvType = TYP_INT;

                    FALLTHROUGH;

                default:
                    varDsc->lvTracked = 0;
            }
        }

        if (varDsc->lvTracked)
        {
            tracked[trackedCount++] = lclNum;
        }
    }

    // Now sort the tracked variable table by ref-count
    if (compCodeOpt() == SMALL_CODE)
    {
        jitstd::sort(tracked, tracked + trackedCount, LclVarDsc_SmallCode_Less(lvaTable DEBUGARG(lvaCount)));
    }
    else
    {
        jitstd::sort(tracked, tracked + trackedCount, LclVarDsc_BlendedCode_Less(lvaTable DEBUGARG(lvaCount)));
    }

    lvaTrackedCount = min(lclMAX_TRACKED, trackedCount);

    JITDUMP("Tracked variable (%u out of %u) table:\n", lvaTrackedCount, lvaCount);

    // Assign indices to all the variables we've decided to track
    for (unsigned varIndex = 0; varIndex < lvaTrackedCount; varIndex++)
    {
        LclVarDsc* varDsc = lvaGetDesc(tracked[varIndex]);
        assert(varDsc->lvTracked);
        varDsc->lvVarIndex = static_cast<unsigned short>(varIndex);

        INDEBUG(if (verbose) { gtDispLclVar(tracked[varIndex]); })
        JITDUMP(" [%6s]: refCnt = %4u, refCntWtd = %6s\n", varTypeName(varDsc->TypeGet()), varDsc->lvRefCnt(),
                refCntWtd2str(varDsc->lvRefCntWtd()));
    }

    JITDUMP("\n");

    // Mark all variables past the first 'lclMAX_TRACKED' as untracked
    for (unsigned varIndex = lvaTrackedCount; varIndex < trackedCount; varIndex++)
    {
        LclVarDsc* varDsc = lvaGetDesc(tracked[varIndex]);
        assert(varDsc->lvTracked);
        varDsc->lvTracked = 0;
    }

    // We have a new epoch, and also cache the tracked var count in terms of size_t's sufficient to hold that many bits.
    lvaCurEpoch++;
    lvaTrackedCountInSizeTUnits =
        roundUp((unsigned)lvaTrackedCount, (unsigned)(sizeof(size_t) * 8)) / unsigned(sizeof(size_t) * 8);

#ifdef DEBUG
    VarSetOps::AssignNoCopy(this, lvaTrackedVars, VarSetOps::MakeFull(this));
#endif
}

#if ASSERTION_PROP
/*****************************************************************************
 *
 *  This is called by lvaMarkLclRefs to disqualify a variable from being
 *  considered by optAddCopies()
 */
void LclVarDsc::lvaDisqualifyVar()
{
    this->lvDisqualify = true;
    this->lvSingleDef  = false;
    this->lvDefStmt    = nullptr;
}
#endif // ASSERTION_PROP

#ifdef FEATURE_SIMD
var_types LclVarDsc::GetSimdBaseType() const
{
    CorInfoType simdBaseJitType = GetSimdBaseJitType();

    if (simdBaseJitType == CORINFO_TYPE_UNDEF)
    {
        return TYP_UNKNOWN;
    }
    return JitType2PreciseVarType(simdBaseJitType);
}
#endif // FEATURE_SIMD

unsigned LclVarDsc::lvSize() const // Size needed for storage representation. Only used for structs or TYP_BLK.
{
    // TODO-Review: Sometimes we get called on ARM with HFA struct variables that have been promoted,
    // where the struct itself is no longer used because all access is via its member fields.
    // When that happens, the struct is marked as unused and its type has been changed to
    // TYP_INT (to keep the GC tracking code from looking at it).
    // See Compiler::raAssignVars() for details. For example:
    //      N002 (  4,  3) [00EA067C] -------------               return    struct $346
    //      N001 (  3,  2) [00EA0628] -------------                  lclVar    struct(U) V03 loc2
    //                                                                        float  V03.f1 (offs=0x00) -> V12 tmp7
    //                                                                        f8 (last use) (last use) $345
    // Here, the "struct(U)" shows that the "V03 loc2" variable is unused. Not shown is that V03
    // is now TYP_INT in the local variable table. It's not really unused, because it's in the tree.

    assert(varTypeIsStruct(lvType) || (lvType == TYP_BLK) || (lvPromoted && lvUnusedStruct));

    if (lvIsParam)
    {
        assert(varTypeIsStruct(lvType));
        const bool     isFloatHfa   = (lvIsHfa() && (GetHfaType() == TYP_FLOAT));
        const unsigned argAlignment = Compiler::eeGetArgAlignment(lvType, isFloatHfa);
        return roundUp(lvExactSize, argAlignment);
    }

#if defined(FEATURE_SIMD) && !defined(TARGET_64BIT)
    // For 32-bit architectures, we make local variable SIMD12 types 16 bytes instead of just 12. We can't do
    // this for arguments, which must be passed according the defined ABI. We don't want to do this for
    // dependently promoted struct fields, but we don't know that here. See lvaMapSimd12ToSimd16().
    // (Note that for 64-bits, we are already rounding up to 16.)
    if (lvType == TYP_SIMD12)
    {
        assert(!lvIsParam);
        assert(lvExactSize == 12);
        return 16;
    }
#endif // defined(FEATURE_SIMD) && !defined(TARGET_64BIT)

    return roundUp(lvExactSize, TARGET_POINTER_SIZE);
}

/**********************************************************************************
* Get stack size of the varDsc.
*/
size_t LclVarDsc::lvArgStackSize() const
{
    // Make sure this will have a stack size
    assert(!this->lvIsRegArg);

    size_t stackSize = 0;
    if (varTypeIsStruct(this))
    {
#if defined(WINDOWS_AMD64_ABI)
        // Structs are either passed by reference or can be passed by value using one pointer
        stackSize = TARGET_POINTER_SIZE;
#elif defined(TARGET_ARM64) || defined(UNIX_AMD64_ABI)
        // lvSize performs a roundup.
        stackSize = this->lvSize();

#if defined(TARGET_ARM64)
        if ((stackSize > TARGET_POINTER_SIZE * 2) && (!this->lvIsHfa()))
        {
            // If the size is greater than 16 bytes then it will
            // be passed by reference.
            stackSize = TARGET_POINTER_SIZE;
        }
#endif // defined(TARGET_ARM64)

#else // !TARGET_ARM64 !WINDOWS_AMD64_ABI !UNIX_AMD64_ABI

        NYI("Unsupported target.");
        unreached();

#endif //  !TARGET_ARM64 !WINDOWS_AMD64_ABI !UNIX_AMD64_ABI
    }
    else
    {
        stackSize = TARGET_POINTER_SIZE;
    }

    return stackSize;
}

/**********************************************************************************
* Get type of a variable when passed as an argument.
*/
var_types LclVarDsc::lvaArgType()
{
    var_types type = TypeGet();

#ifdef TARGET_AMD64
#ifdef UNIX_AMD64_ABI
    if (type == TYP_STRUCT)
    {
        NYI("lvaArgType");
    }
#else  //! UNIX_AMD64_ABI
    if (type == TYP_STRUCT)
    {
        switch (lvExactSize)
        {
            case 1:
                type = TYP_BYTE;
                break;
            case 2:
                type = TYP_SHORT;
                break;
            case 4:
                type = TYP_INT;
                break;
            case 8:
                type = m_layout->GetGCPtrType(0);
                break;
            default:
                type = TYP_BYREF;
                break;
        }
    }
#endif // !UNIX_AMD64_ABI
#elif defined(TARGET_ARM64)
    if (type == TYP_STRUCT)
    {
        NYI("lvaArgType");
    }
#elif defined(TARGET_X86)
// Nothing to do; use the type as is.
#else
    NYI("lvaArgType");
#endif // TARGET_AMD64

    return type;
}

//------------------------------------------------------------------------
// GetRegisterType: Determine register type for this local var.
//
// Arguments:
//    tree - node that uses the local, its type is checked first.
//
// Return Value:
//    TYP_UNDEF if the layout is not enregistrable, the register type otherwise.
//
var_types LclVarDsc::GetRegisterType(const GenTreeLclVarCommon* tree) const
{
    var_types targetType = tree->gtType;
    var_types lclVarType = TypeGet();

    if (targetType == TYP_STRUCT)
    {
        if (lclVarType == TYP_STRUCT)
        {
            lclVarType = GetLayout()->GetRegisterType();
        }
        targetType = lclVarType;
    }

#ifdef DEBUG
    if ((targetType != TYP_UNDEF) && tree->OperIs(GT_STORE_LCL_VAR) && lvNormalizeOnStore())
    {
        const bool phiStore = (tree->gtGetOp1()->OperIsNonPhiLocal() == false);
        // Ensure that the lclVar node is typed correctly,
        // does not apply to phi-stores because they do not produce code in the merge block.
        assert(phiStore || targetType == genActualType(lclVarType));
    }
#endif
    return targetType;
}

//------------------------------------------------------------------------
// GetRegisterType: Determine register type for this local var.
//
// Return Value:
//    TYP_UNDEF if the layout is not enregistrable, the register type otherwise.
//
var_types LclVarDsc::GetRegisterType() const
{
    if (TypeGet() != TYP_STRUCT)
    {
#if !defined(TARGET_64BIT)
        if (TypeGet() == TYP_LONG)
        {
            return TYP_UNDEF;
        }
#endif
        return TypeGet();
    }
    assert(m_layout != nullptr);
    return m_layout->GetRegisterType();
}

//------------------------------------------------------------------------
// GetActualRegisterType: Determine an actual register type for this local var.
//
// Return Value:
//    TYP_UNDEF if the layout is not enregistrable, the register type otherwise.
//
var_types LclVarDsc::GetActualRegisterType() const
{
    return genActualType(GetRegisterType());
}

//----------------------------------------------------------------------------------------------
// CanBeReplacedWithItsField: check if a whole struct reference could be replaced by a field.
//
// Arguments:
//    comp - the compiler instance;
//
// Return Value:
//    true if that can be replaced, false otherwise.
//
// Notes:
//    The replacement can be made only for independently promoted structs
//    with 1 field without holes.
//
bool LclVarDsc::CanBeReplacedWithItsField(Compiler* comp) const
{
    if (!lvPromoted)
    {
        return false;
    }

    if (comp->lvaGetPromotionType(this) != Compiler::PROMOTION_TYPE_INDEPENDENT)
    {
        return false;
    }
    if (lvFieldCnt != 1)
    {
        return false;
    }
    if (lvContainsHoles)
    {
        return false;
    }

#if defined(FEATURE_SIMD)
    // If we return `struct A { SIMD16 a; }` we split the struct into several fields.
    // In order to do that we have to have its field `a` in memory. Right now lowering cannot
    // handle RETURN struct(multiple registers)->SIMD16(one register), but it can be improved.
    LclVarDsc* fieldDsc = comp->lvaGetDesc(lvFieldLclStart);
    if (varTypeIsSIMD(fieldDsc))
    {
        return false;
    }
#endif // FEATURE_SIMD

    return true;
}

//------------------------------------------------------------------------
// lvaMarkLclRefs: increment local var references counts and more
//
// Arguments:
//     tree - some node in a tree
//     block - block that the tree node belongs to
//     stmt - stmt that the tree node belongs to
//     isRecompute - true if we should just recompute counts
//
// Notes:
//     Invoked via the MarkLocalVarsVisitor
//
//     Primarily increments the regular and weighted local var ref
//     counts for any local referred to directly by tree.
//
//     Also:
//
//     Accounts for implicit references to frame list root for
//     pinvokes that will be expanded later.
//
//     Determines if locals of TYP_BOOL can safely be considered
//     to hold only 0 or 1 or may have a broader range of true values.
//
//     Does some setup work for assertion prop, noting locals that are
//     eligible for assertion prop, single defs, and tracking which blocks
//     hold uses.
//
//     Looks for uses of generic context and sets lvaGenericsContextInUse.
//
//     In checked builds:
//
//     Verifies that local accesses are consistenly typed.
//     Verifies that casts remain in bounds.

void Compiler::lvaMarkLclRefs(GenTree* tree, BasicBlock* block, Statement* stmt, bool isRecompute)
{
    const BasicBlock::weight_t weight = block->getBBWeight(this);

    /* Is this a call to unmanaged code ? */
    if (tree->IsCall() && compMethodRequiresPInvokeFrame())
    {
        assert((!opts.ShouldUsePInvokeHelpers()) || (info.compLvFrameListRoot == BAD_VAR_NUM));
        if (!opts.ShouldUsePInvokeHelpers())
        {
            /* Get the special variable descriptor */

            unsigned lclNum = info.compLvFrameListRoot;

            noway_assert(lclNum <= lvaCount);
            LclVarDsc* varDsc = lvaTable + lclNum;

            /* Increment the ref counts twice */
            varDsc->incRefCnts(weight, this);
            varDsc->incRefCnts(weight, this);
        }
    }

    if (!isRecompute)
    {
        /* Is this an assigment? */

        if (tree->OperIs(GT_ASG))
        {
            GenTree* op1 = tree->AsOp()->gtOp1;
            GenTree* op2 = tree->AsOp()->gtOp2;

#if OPT_BOOL_OPS

            /* Is this an assignment to a local variable? */

            if (op1->gtOper == GT_LCL_VAR && op2->gtType != TYP_BOOL)
            {
                /* Only simple assignments allowed for booleans */

                if (tree->gtOper != GT_ASG)
                {
                    goto NOT_BOOL;
                }

                /* Is the RHS clearly a boolean value? */

                switch (op2->gtOper)
                {
                    unsigned lclNum;

                    case GT_CNS_INT:

                        if (op2->AsIntCon()->gtIconVal == 0)
                        {
                            break;
                        }
                        if (op2->AsIntCon()->gtIconVal == 1)
                        {
                            break;
                        }

                        // Not 0 or 1, fall through ....
                        FALLTHROUGH;

                    default:

                        if (op2->OperIsCompare())
                        {
                            break;
                        }

                    NOT_BOOL:

                        lclNum = op1->AsLclVarCommon()->GetLclNum();
                        noway_assert(lclNum < lvaCount);

                        lvaTable[lclNum].lvIsBoolean = false;
                        break;
                }
            }
#endif
        }
    }

    if (tree->OperIsLocalAddr())
    {
        LclVarDsc* varDsc = lvaGetDesc(tree->AsLclVarCommon());
        assert(varDsc->lvAddrExposed);
        varDsc->incRefCnts(weight, this);
        return;
    }

    if ((tree->gtOper != GT_LCL_VAR) && (tree->gtOper != GT_LCL_FLD))
    {
        return;
    }

    /* This must be a local variable reference */

    // See if this is a generics context use.
    if ((tree->gtFlags & GTF_VAR_CONTEXT) != 0)
    {
        assert(tree->OperIs(GT_LCL_VAR));
        if (!lvaGenericsContextInUse)
        {
            JITDUMP("-- generic context in use at [%06u]\n", dspTreeID(tree));
            lvaGenericsContextInUse = true;
        }
    }

    assert((tree->gtOper == GT_LCL_VAR) || (tree->gtOper == GT_LCL_FLD));
    unsigned lclNum = tree->AsLclVarCommon()->GetLclNum();

    noway_assert(lclNum < lvaCount);
    LclVarDsc* varDsc = lvaTable + lclNum;

    /* Increment the reference counts */

    varDsc->incRefCnts(weight, this);

    if (!isRecompute)
    {
        if (lvaVarAddrExposed(lclNum))
        {
            varDsc->lvIsBoolean = false;
        }

        if (tree->gtOper == GT_LCL_FLD)
        {
#if ASSERTION_PROP
            // variables that have uses inside a GT_LCL_FLD
            // cause problems, so we will disqualify them here
            varDsc->lvaDisqualifyVar();
#endif // ASSERTION_PROP
            return;
        }

#if ASSERTION_PROP
        if (fgDomsComputed && IsDominatedByExceptionalEntry(block))
        {
            SetVolatileHint(varDsc);
        }

        /* Record if the variable has a single def or not */

        if (!varDsc->lvDisqualify) // If this variable is already disqualified, we can skip this
        {
            if (tree->gtFlags & GTF_VAR_DEF) // Is this is a def of our variable
            {
                /*
                   If we have one of these cases:
                       1.    We have already seen a definition (i.e lvSingleDef is true)
                       2. or info.CompInitMem is true (thus this would be the second definition)
                       3. or we have an assignment inside QMARK-COLON trees
                       4. or we have an update form of assignment (i.e. +=, -=, *=)
                   Then we must disqualify this variable for use in optAddCopies()

                   Note that all parameters start out with lvSingleDef set to true
                */
                if ((varDsc->lvSingleDef == true) || (info.compInitMem == true) || (tree->gtFlags & GTF_COLON_COND) ||
                    (tree->gtFlags & GTF_VAR_USEASG))
                {
                    varDsc->lvaDisqualifyVar();
                }
                else
                {
                    varDsc->lvSingleDef = true;
                    varDsc->lvDefStmt   = stmt;
                }
            }
            else // otherwise this is a ref of our variable
            {
                if (BlockSetOps::MayBeUninit(varDsc->lvRefBlks))
                {
                    // Lazy initialization
                    BlockSetOps::AssignNoCopy(this, varDsc->lvRefBlks, BlockSetOps::MakeEmpty(this));
                }
                BlockSetOps::AddElemD(this, varDsc->lvRefBlks, block->bbNum);
            }
        }

        if (!varDsc->lvDisqualifyForEhWriteThru) // If this EH var already disqualified, we can skip this
        {
            if (tree->gtFlags & GTF_VAR_DEF) // Is this is a def of our variable
            {
                bool bbInALoop             = (block->bbFlags & BBF_BACKWARD_JUMP) != 0;
                bool bbIsReturn            = block->bbJumpKind == BBJ_RETURN;
                bool needsExplicitZeroInit = fgVarNeedsExplicitZeroInit(lclNum, bbInALoop, bbIsReturn);

                if (varDsc->lvEhWriteThruCandidate || needsExplicitZeroInit)
                {
#ifdef DEBUG
                    if (needsExplicitZeroInit)
                    {
                        varDsc->lvDisqualifyEHVarReason = 'Z';
                        JITDUMP("EH Var V%02u needs explicit zero init. Disqualified as a register candidate.\n",
                                lclNum);
                    }
                    else
                    {
                        varDsc->lvDisqualifyEHVarReason = 'M';
                        JITDUMP("EH Var V%02u has multiple definitions. Disqualified as a register candidate.\n",
                                lclNum);
                    }

#endif // DEBUG
                    varDsc->lvEhWriteThruCandidate     = false;
                    varDsc->lvDisqualifyForEhWriteThru = true;
                }
                else
                {
#if FEATURE_PARTIAL_SIMD_CALLEE_SAVE
                    // TODO-CQ: If the varType needs partial callee save, conservatively do not enregister
                    // such variable. In future, need to enable enregisteration for such variables.
                    if (!varTypeNeedsPartialCalleeSave(varDsc->lvType))
#endif
                    {
                        varDsc->lvEhWriteThruCandidate = true;
                        JITDUMP("Marking EH Var V%02u as a register candidate.\n", lclNum);
                    }
                }
            }
        }

#endif // ASSERTION_PROP

        bool allowStructs = false;
#ifdef UNIX_AMD64_ABI
        // On System V the type of the var could be a struct type.
        allowStructs = varTypeIsStruct(varDsc);
#endif // UNIX_AMD64_ABI

        /* Variables must be used as the same type throughout the method */
        noway_assert(tiVerificationNeeded || varDsc->lvType == TYP_UNDEF || tree->gtType == TYP_UNKNOWN ||
                     allowStructs || genActualType(varDsc->TypeGet()) == genActualType(tree->gtType) ||
                     (tree->gtType == TYP_BYREF && varDsc->TypeGet() == TYP_I_IMPL) ||
                     (tree->gtType == TYP_I_IMPL && varDsc->TypeGet() == TYP_BYREF) || (tree->gtFlags & GTF_VAR_CAST) ||
                     (varTypeIsFloating(varDsc) && varTypeIsFloating(tree)) ||
                     (varTypeIsStruct(varDsc) == varTypeIsStruct(tree)));

        /* Remember the type of the reference */

        if (tree->gtType == TYP_UNKNOWN || varDsc->lvType == TYP_UNDEF)
        {
            varDsc->lvType = tree->gtType;
            noway_assert(genActualType(varDsc->TypeGet()) == tree->gtType); // no truncation
        }

#ifdef DEBUG
        if (tree->gtFlags & GTF_VAR_CAST)
        {
            // it should never be bigger than the variable slot

            // Trees don't store the full information about structs
            // so we can't check them.
            if (tree->TypeGet() != TYP_STRUCT)
            {
                unsigned treeSize = genTypeSize(tree->TypeGet());
                unsigned varSize  = genTypeSize(varDsc->TypeGet());
                if (varDsc->TypeGet() == TYP_STRUCT)
                {
                    varSize = varDsc->lvSize();
                }

                assert(treeSize <= varSize);
            }
        }
#endif
    }
}

//------------------------------------------------------------------------
// IsDominatedByExceptionalEntry: Check is the block dominated by an exception entry block.
//
// Arguments:
//    block - the checking block.
//
bool Compiler::IsDominatedByExceptionalEntry(BasicBlock* block)
{
    assert(fgDomsComputed);
    return block->IsDominatedByExceptionalEntryFlag();
}

//------------------------------------------------------------------------
// SetVolatileHint: Set a local var's volatile hint.
//
// Arguments:
//    varDsc - the local variable that needs the hint.
//
void Compiler::SetVolatileHint(LclVarDsc* varDsc)
{
    varDsc->lvVolatileHint = true;
}

//------------------------------------------------------------------------
// lvaMarkLocalVars: update local var ref counts for IR in a basic block
//
// Arguments:
//    block - the block in question
//    isRecompute - true if counts are being recomputed
//
// Notes:
//    Invokes lvaMarkLclRefs on each tree node for each
//    statement in the block.

void Compiler::lvaMarkLocalVars(BasicBlock* block, bool isRecompute)
{
    class MarkLocalVarsVisitor final : public GenTreeVisitor<MarkLocalVarsVisitor>
    {
    private:
        BasicBlock* m_block;
        Statement*  m_stmt;
        bool        m_isRecompute;

    public:
        enum
        {
            DoPreOrder = true,
        };

        MarkLocalVarsVisitor(Compiler* compiler, BasicBlock* block, Statement* stmt, bool isRecompute)
            : GenTreeVisitor<MarkLocalVarsVisitor>(compiler), m_block(block), m_stmt(stmt), m_isRecompute(isRecompute)
        {
        }

        Compiler::fgWalkResult PreOrderVisit(GenTree** use, GenTree* user)
        {
            // TODO: Stop passing isRecompute once we are sure that this assert is never hit.
            assert(!m_isRecompute);
            m_compiler->lvaMarkLclRefs(*use, m_block, m_stmt, m_isRecompute);
            return WALK_CONTINUE;
        }
    };

    JITDUMP("\n*** %s local variables in block " FMT_BB " (weight=%s)\n", isRecompute ? "recomputing" : "marking",
            block->bbNum, refCntWtd2str(block->getBBWeight(this)));

    for (Statement* const stmt : block->NonPhiStatements())
    {
        MarkLocalVarsVisitor visitor(this, block, stmt, isRecompute);
        DISPSTMT(stmt);
        visitor.WalkTree(stmt->GetRootNodePointer(), nullptr);
    }
}

//------------------------------------------------------------------------
// lvaMarkLocalVars: enable normal ref counting, compute initial counts, sort locals table
//
// Notes:
//    Now behaves differently in minopts / debug. Instead of actually inspecting
//    the IR and counting references, the jit assumes all locals are referenced
//    and does not sort the locals table.
//
//    Also, when optimizing, lays the groundwork for assertion prop and more.
//    See details in lvaMarkLclRefs.

void Compiler::lvaMarkLocalVars()
{

    JITDUMP("\n*************** In lvaMarkLocalVars()");

    // If we have direct pinvokes, verify the frame list root local was set up properly
    if (compMethodRequiresPInvokeFrame())
    {
        assert((!opts.ShouldUsePInvokeHelpers()) || (info.compLvFrameListRoot == BAD_VAR_NUM));
        if (!opts.ShouldUsePInvokeHelpers())
        {
            noway_assert(info.compLvFrameListRoot >= info.compLocalsCount && info.compLvFrameListRoot < lvaCount);
        }
    }

#if !defined(FEATURE_EH_FUNCLETS)

    // Grab space for exception handling

    if (ehNeedsShadowSPslots())
    {
        // The first slot is reserved for ICodeManager::FixContext(ppEndRegion)
        // ie. the offset of the end-of-last-executed-filter
        unsigned slotsNeeded = 1;

        unsigned handlerNestingLevel = ehMaxHndNestingCount;

        if (opts.compDbgEnC && (handlerNestingLevel < (unsigned)MAX_EnC_HANDLER_NESTING_LEVEL))
            handlerNestingLevel = (unsigned)MAX_EnC_HANDLER_NESTING_LEVEL;

        slotsNeeded += handlerNestingLevel;

        // For a filter (which can be active at the same time as a catch/finally handler)
        slotsNeeded++;
        // For zero-termination of the shadow-Stack-pointer chain
        slotsNeeded++;

        lvaShadowSPslotsVar           = lvaGrabTempWithImplicitUse(false DEBUGARG("lvaShadowSPslotsVar"));
        LclVarDsc* shadowSPslotsVar   = &lvaTable[lvaShadowSPslotsVar];
        shadowSPslotsVar->lvType      = TYP_BLK;
        shadowSPslotsVar->lvExactSize = (slotsNeeded * TARGET_POINTER_SIZE);
    }

#endif // !FEATURE_EH_FUNCLETS

    // PSPSym and LocAllocSPvar are not used by the CoreRT ABI
    if (!IsTargetAbi(CORINFO_CORERT_ABI))
    {
#if defined(FEATURE_EH_FUNCLETS)
        if (ehNeedsPSPSym())
        {
            lvaPSPSym            = lvaGrabTempWithImplicitUse(false DEBUGARG("PSPSym"));
            LclVarDsc* lclPSPSym = &lvaTable[lvaPSPSym];
            lclPSPSym->lvType    = TYP_I_IMPL;
        }
#endif // FEATURE_EH_FUNCLETS

#ifdef JIT32_GCENCODER
        // LocAllocSPvar is only required by the implicit frame layout expected by the VM on x86. Whether
        // a function contains a Localloc is conveyed in the GC information, in the InfoHdrSmall.localloc
        // field. The function must have an EBP frame. Then, the VM finds the LocAllocSP slot by assuming
        // the following stack layout:
        //
        //      -- higher addresses --
        //      saved EBP                       <-- EBP points here
        //      other callee-saved registers    // InfoHdrSmall.savedRegsCountExclFP specifies this size
        //      optional GS cookie              // InfoHdrSmall.security is 1 if this exists
        //      LocAllocSP slot
        //      -- lower addresses --
        //
        // See also eetwain.cpp::GetLocallocSPOffset() and its callers.
        if (compLocallocUsed)
        {
            lvaLocAllocSPvar         = lvaGrabTempWithImplicitUse(false DEBUGARG("LocAllocSPvar"));
            LclVarDsc* locAllocSPvar = &lvaTable[lvaLocAllocSPvar];
            locAllocSPvar->lvType    = TYP_I_IMPL;
        }
#endif // JIT32_GCENCODER
    }

    // Ref counting is now enabled normally.
    lvaRefCountState = RCS_NORMAL;

#if defined(DEBUG)
    const bool setSlotNumbers = true;
#else
    const bool setSlotNumbers = opts.compScopeInfo && (info.compVarScopesCount > 0);
#endif // defined(DEBUG)

    const bool isRecompute = false;
    lvaComputeRefCounts(isRecompute, setSlotNumbers);

    // If we're not optimizing, we're done.
    if (opts.OptimizationDisabled())
    {
        return;
    }

    const bool reportParamTypeArg = lvaReportParamTypeArg();

    // Update bookkeeping on the generic context.
    if (lvaKeepAliveAndReportThis())
    {
        lvaGetDesc(0u)->lvImplicitlyReferenced = reportParamTypeArg;
    }
    else if (lvaReportParamTypeArg())
    {
        // We should have a context arg.
        assert(info.compTypeCtxtArg != (int)BAD_VAR_NUM);
        lvaGetDesc(info.compTypeCtxtArg)->lvImplicitlyReferenced = reportParamTypeArg;
    }

#if ASSERTION_PROP
    assert(opts.OptimizationEnabled());

    // Note: optAddCopies() depends on lvaRefBlks, which is set in lvaMarkLocalVars(BasicBlock*), called above.
    optAddCopies();
#endif
}

//------------------------------------------------------------------------
// lvaComputeRefCounts: compute ref counts for locals
//
// Arguments:
//    isRecompute -- true if we just want ref counts and no other side effects;
//                   false means to also look for true boolean locals, lay
//                   groundwork for assertion prop, check type consistency, etc.
//                   See lvaMarkLclRefs for details on what else goes on.
//    setSlotNumbers -- true if local slot numbers should be assigned.
//
// Notes:
//    Some implicit references are given actual counts or weight bumps here
//    to match pre-existing behavior.
//
//    In fast-jitting modes where we don't ref count locals, this bypasses
//    actual counting, and makes all locals implicitly referenced on first
//    compute. It asserts all locals are implicitly referenced on recompute.
//
//    When optimizing we also recompute lvaGenericsContextInUse based
//    on specially flagged LCL_VAR appearances.
//
void Compiler::lvaComputeRefCounts(bool isRecompute, bool setSlotNumbers)
{
    JITDUMP("\n*** lvaComputeRefCounts ***\n");
    unsigned   lclNum = 0;
    LclVarDsc* varDsc = nullptr;

    // Fast path for minopts and debug codegen.
    //
    // On first compute: mark all locals as implicitly referenced and untracked.
    // On recompute: do nothing.
    if (opts.OptimizationDisabled())
    {
        if (isRecompute)
        {

#if defined(DEBUG)
            // All local vars should be marked as implicitly referenced
            // and not tracked.
            for (lclNum = 0, varDsc = lvaTable; lclNum < lvaCount; lclNum++, varDsc++)
            {
                const bool isSpecialVarargsParam = varDsc->lvIsParam && raIsVarargsStackArg(lclNum);

                if (isSpecialVarargsParam)
                {
                    assert(varDsc->lvRefCnt() == 0);
                }
                else
                {
                    assert(varDsc->lvImplicitlyReferenced);
                }

                assert(!varDsc->lvTracked);
            }
#endif // defined (DEBUG)

            return;
        }

        // First compute.
        for (lclNum = 0, varDsc = lvaTable; lclNum < lvaCount; lclNum++, varDsc++)
        {
            // Using lvImplicitlyReferenced here ensures that we can't
            // accidentally make locals be unreferenced later by decrementing
            // the ref count to zero.
            //
            // If, in minopts/debug, we really want to allow locals to become
            // unreferenced later, we'll have to explicitly clear this bit.
            varDsc->setLvRefCnt(0);
            varDsc->setLvRefCntWtd(BB_ZERO_WEIGHT);

            // Special case for some varargs params ... these must
            // remain unreferenced.
            const bool isSpecialVarargsParam = varDsc->lvIsParam && raIsVarargsStackArg(lclNum);

            if (!isSpecialVarargsParam)
            {
                varDsc->lvImplicitlyReferenced = 1;
            }

            varDsc->lvTracked = 0;

            if (setSlotNumbers)
            {
                varDsc->lvSlotNum = lclNum;
            }

            // Assert that it's ok to bypass the type repair logic in lvaMarkLclRefs
            assert((varDsc->lvType != TYP_UNDEF) && (varDsc->lvType != TYP_VOID) && (varDsc->lvType != TYP_UNKNOWN));
        }

        lvaCurEpoch++;
        lvaTrackedCount             = 0;
        lvaTrackedCountInSizeTUnits = 0;
        return;
    }

    // Slower path we take when optimizing, to get accurate counts.
    //
    // First, reset all explicit ref counts and weights.
    for (lclNum = 0, varDsc = lvaTable; lclNum < lvaCount; lclNum++, varDsc++)
    {
        varDsc->setLvRefCnt(0);
        varDsc->setLvRefCntWtd(BB_ZERO_WEIGHT);

        if (setSlotNumbers)
        {
            varDsc->lvSlotNum = lclNum;
        }

        // Set initial value for lvSingleDef for explicit and implicit
        // argument locals as they are "defined" on entry.
        // However, if we are just recomputing the ref counts, retain the value
        // that was set by past phases.
        if (!isRecompute)
        {
            varDsc->lvSingleDef            = varDsc->lvIsParam;
            varDsc->lvEhWriteThruCandidate = varDsc->lvIsParam;
        }
    }

    // Remember current state of generic context use, and prepare
    // to compute new state.
    const bool oldLvaGenericsContextInUse = lvaGenericsContextInUse;
    lvaGenericsContextInUse               = false;

    JITDUMP("\n*** lvaComputeRefCounts -- explicit counts ***\n");

    // Second, account for all explicit local variable references
    for (BasicBlock* const block : Blocks())
    {
        if (block->IsLIR())
        {
            assert(isRecompute);

            const BasicBlock::weight_t weight = block->getBBWeight(this);
            for (GenTree* node : LIR::AsRange(block))
            {
                switch (node->OperGet())
                {
                    case GT_LCL_VAR:
                    case GT_LCL_FLD:
                    case GT_LCL_VAR_ADDR:
                    case GT_LCL_FLD_ADDR:
                    case GT_STORE_LCL_VAR:
                    case GT_STORE_LCL_FLD:
                    {
                        LclVarDsc* varDsc = lvaGetDesc(node->AsLclVarCommon());
                        // If this is an EH var, use a zero weight for defs, so that we don't
                        // count those in our heuristic for register allocation, since they always
                        // must be stored, so there's no value in enregistering them at defs; only
                        // if there are enough uses to justify it.
                        if (varDsc->lvLiveInOutOfHndlr && !varDsc->lvDoNotEnregister &&
                            ((node->gtFlags & GTF_VAR_DEF) != 0))
                        {
                            varDsc->incRefCnts(0, this);
                        }
                        else
                        {
                            varDsc->incRefCnts(weight, this);
                        }

                        if ((node->gtFlags & GTF_VAR_CONTEXT) != 0)
                        {
                            assert(node->OperIs(GT_LCL_VAR));
                            lvaGenericsContextInUse = true;
                        }
                        break;
                    }

                    default:
                        break;
                }
            }
        }
        else
        {
            lvaMarkLocalVars(block, isRecompute);
        }
    }

    if (oldLvaGenericsContextInUse && !lvaGenericsContextInUse)
    {
        // Context was in use but no longer is. This can happen
        // if we're able to optimize, so just leave a note.
        JITDUMP("\n** Generics context no longer in use\n");
    }
    else if (lvaGenericsContextInUse && !oldLvaGenericsContextInUse)
    {
        // Context was not in use but now is.
        //
        // Changing from unused->used should never happen; creation of any new IR
        // for context use should also be settting lvaGenericsContextInUse.
        assert(!"unexpected new use of generics context");
    }

    JITDUMP("\n*** lvaComputeRefCounts -- implicit counts ***\n");

    // Third, bump ref counts for some implicit prolog references
    for (lclNum = 0, varDsc = lvaTable; lclNum < lvaCount; lclNum++, varDsc++)
    {
        // Todo: review justification for these count bumps.
        if (varDsc->lvIsRegArg)
        {
            if ((lclNum < info.compArgsCount) && (varDsc->lvRefCnt() > 0))
            {
                // Fix 388376 ARM JitStress WP7
                varDsc->incRefCnts(BB_UNITY_WEIGHT, this);
                varDsc->incRefCnts(BB_UNITY_WEIGHT, this);
            }

            // Ref count bump that was in lvaPromoteStructVar
            //
            // This was formerly done during RCS_EARLY counting,
            // and we did not used to reset counts like we do now.
            if (varDsc->lvIsStructField)
            {
                varDsc->incRefCnts(BB_UNITY_WEIGHT, this);
            }
        }

        // If we have JMP, all arguments must have a location
        // even if we don't use them inside the method
        if (compJmpOpUsed && varDsc->lvIsParam && (varDsc->lvRefCnt() == 0))
        {
            // except when we have varargs and the argument is
            // passed on the stack.  In that case, it's important
            // for the ref count to be zero, so that we don't attempt
            // to track them for GC info (which is not possible since we
            // don't know their offset in the stack).  See the assert at the
            // end of raMarkStkVars and bug #28949 for more info.
            if (!raIsVarargsStackArg(lclNum))
            {
                varDsc->lvImplicitlyReferenced = 1;
            }
        }
    }
}

void Compiler::lvaAllocOutgoingArgSpaceVar()
{
#if FEATURE_FIXED_OUT_ARGS

    // Setup the outgoing argument region, in case we end up using it later

    if (lvaOutgoingArgSpaceVar == BAD_VAR_NUM)
    {
        lvaOutgoingArgSpaceVar = lvaGrabTemp(false DEBUGARG("OutgoingArgSpace"));

        lvaTable[lvaOutgoingArgSpaceVar].lvType                 = TYP_LCLBLK;
        lvaTable[lvaOutgoingArgSpaceVar].lvImplicitlyReferenced = 1;
    }

    noway_assert(lvaOutgoingArgSpaceVar >= info.compLocalsCount && lvaOutgoingArgSpaceVar < lvaCount);

#endif // FEATURE_FIXED_OUT_ARGS
}

inline void Compiler::lvaIncrementFrameSize(unsigned size)
{
    if (size > MAX_FrameSize || compLclFrameSize + size > MAX_FrameSize)
    {
        BADCODE("Frame size overflow");
    }

    compLclFrameSize += size;
}

#ifndef TARGET_WASM
/****************************************************************************
*
*  Return true if absolute offsets of temps are larger than vars, or in other
*  words, did we allocate temps before of after vars.  The /GS buffer overrun
*  checks want temps to be at low stack addresses than buffers
*/
bool Compiler::lvaTempsHaveLargerOffsetThanVars()
{
#ifdef TARGET_ARM
    // We never want to place the temps with larger offsets for ARM
    return false;
#else
    if (compGSReorderStackLayout)
    {
        return codeGen->isFramePointerUsed();
    }
    else
    {
        return true;
    }
#endif
}

/****************************************************************************
*
*  Return an upper bound estimate for the size of the compiler spill temps
*
*/
unsigned Compiler::lvaGetMaxSpillTempSize()
{
    unsigned result = 0;

    if (lvaDoneFrameLayout >= REGALLOC_FRAME_LAYOUT)
    {
        result = codeGen->regSet.tmpGetTotalSize();
    }
    else
    {
        result = MAX_SPILL_TEMP_SIZE;
    }
    return result;
}

// clang-format off
/*****************************************************************************
 *
 *  Compute stack frame offsets for arguments, locals and optionally temps.
 *
 *  The frame is laid out as follows for x86:
 *
 *              ESP frames
 *
 *      |                       |
 *      |-----------------------|
 *      |       incoming        |
 *      |       arguments       |
 *      |-----------------------| <---- Virtual '0'
 *      |    return address     |
 *      +=======================+
 *      |Callee saved registers |
 *      |-----------------------|
 *      |       Temps           |
 *      |-----------------------|
 *      |       Variables       |
 *      |-----------------------| <---- Ambient ESP
 *      |   Arguments for the   |
 *      ~    next function      ~
 *      |                       |
 *      |       |               |
 *      |       | Stack grows   |
 *              | downward
 *              V
 *
 *
 *              EBP frames
 *
 *      |                       |
 *      |-----------------------|
 *      |       incoming        |
 *      |       arguments       |
 *      |-----------------------| <---- Virtual '0'
 *      |    return address     |
 *      +=======================+
 *      |    incoming EBP       |
 *      |-----------------------| <---- EBP
 *      |Callee saved registers |
 *      |-----------------------|
 *      |   security object     |
 *      |-----------------------|
 *      |     ParamTypeArg      |
 *      |-----------------------|
 *      |  Last-executed-filter |
 *      |-----------------------|
 *      |                       |
 *      ~      Shadow SPs       ~
 *      |                       |
 *      |-----------------------|
 *      |                       |
 *      ~      Variables        ~
 *      |                       |
 *      ~-----------------------|
 *      |       Temps           |
 *      |-----------------------|
 *      |       localloc        |
 *      |-----------------------| <---- Ambient ESP
 *      |   Arguments for the   |
 *      |    next function      ~
 *      |                       |
 *      |       |               |
 *      |       | Stack grows   |
 *              | downward
 *              V
 *
 *
 *  The frame is laid out as follows for x64:
 *
 *              RSP frames
 *      |                       |
 *      |-----------------------|
 *      |       incoming        |
 *      |       arguments       |
 *      |-----------------------|
 *      |   4 fixed incoming    |
 *      |    argument slots     |
 *      |-----------------------| <---- Caller's SP & Virtual '0'
 *      |    return address     |
 *      +=======================+
 *      | Callee saved Int regs |
 *      -------------------------
 *      |        Padding        | <---- this padding (0 or 8 bytes) is to ensure flt registers are saved at a mem location aligned at 16-bytes
 *      |                       |       so that we can save 128-bit callee saved xmm regs using performant "movaps" instruction instead of "movups"
 *      -------------------------
 *      | Callee saved Flt regs | <----- entire 128-bits of callee saved xmm registers are stored here
 *      |-----------------------|
 *      |         Temps         |
 *      |-----------------------|
 *      |       Variables       |
 *      |-----------------------|
 *      |   Arguments for the   |
 *      ~    next function      ~
 *      |                       |
 *      |-----------------------|
 *      |   4 fixed outgoing    |
 *      |    argument slots     |
 *      |-----------------------| <---- Ambient RSP
 *      |       |               |
 *      ~       | Stack grows   ~
 *      |       | downward      |
 *              V
 *
 *
 *              RBP frames
 *      |                       |
 *      |-----------------------|
 *      |       incoming        |
 *      |       arguments       |
 *      |-----------------------|
 *      |   4 fixed incoming    |
 *      |    argument slots     |
 *      |-----------------------| <---- Caller's SP & Virtual '0'
 *      |    return address     |
 *      +=======================+
 *      | Callee saved Int regs |
 *      -------------------------
 *      |        Padding        |
 *      -------------------------
 *      | Callee saved Flt regs |
 *      |-----------------------|
 *      |   security object     |
 *      |-----------------------|
 *      |     ParamTypeArg      |
 *      |-----------------------|
 *      |                       |
 *      |                       |
 *      ~       Variables       ~
 *      |                       |
 *      |                       |
 *      |-----------------------|
 *      |        Temps          |
 *      |-----------------------|
 *      |                       |
 *      ~       localloc        ~   // not in frames with EH
 *      |                       |
 *      |-----------------------|
 *      |        PSPSym         |   // only in frames with EH (thus no localloc)
 *      |                       |
 *      |-----------------------| <---- RBP in localloc frames (max 240 bytes from Initial-SP)
 *      |   Arguments for the   |
 *      ~    next function      ~
 *      |                       |
 *      |-----------------------|
 *      |   4 fixed outgoing    |
 *      |    argument slots     |
 *      |-----------------------| <---- Ambient RSP (before localloc, this is Initial-SP)
 *      |       |               |
 *      ~       | Stack grows   ~
 *      |       | downward      |
 *              V
 *
 *
 *  The frame is laid out as follows for ARM (this is a general picture; details may differ for different conditions):
 *
 *              SP frames
 *      |                       |
 *      |-----------------------|
 *      |       incoming        |
 *      |       arguments       |
 *      +=======================+ <---- Caller's SP
 *      |  Pre-spill registers  |
 *      |-----------------------| <---- Virtual '0'
 *      |Callee saved registers |
 *      |-----------------------|
 *      ~ possible double align ~
 *      |-----------------------|
 *      |   security object     |
 *      |-----------------------|
 *      |     ParamTypeArg      |
 *      |-----------------------|
 *      |  possible GS cookie   |
 *      |-----------------------|
 *      |       Variables       |
 *      |-----------------------|
 *      |  possible GS cookie   |
 *      |-----------------------|
 *      |        Temps          |
 *      |-----------------------|
 *      |   Stub Argument Var   |
 *      |-----------------------|
 *      |Inlined PInvoke Frame V|
 *      |-----------------------|
 *      ~ possible double align ~
 *      |-----------------------|
 *      |   Arguments for the   |
 *      ~    next function      ~
 *      |                       |
 *      |-----------------------| <---- Ambient SP
 *      |       |               |
 *      ~       | Stack grows   ~
 *      |       | downward      |
 *              V
 *
 *
 *              FP / R11 frames
 *      |                       |
 *      |-----------------------|
 *      |       incoming        |
 *      |       arguments       |
 *      +=======================+ <---- Caller's SP
 *      |  Pre-spill registers  |
 *      |-----------------------| <---- Virtual '0'
 *      |Callee saved registers |
 *      |-----------------------|
 *      |        PSPSym         |   // Only for frames with EH, which means FP-based frames
 *      |-----------------------|
 *      ~ possible double align ~
 *      |-----------------------|
 *      |   security object     |
 *      |-----------------------|
 *      |     ParamTypeArg      |
 *      |-----------------------|
 *      |  possible GS cookie   |
 *      |-----------------------|
 *      |       Variables       |
 *      |-----------------------|
 *      |  possible GS cookie   |
 *      |-----------------------|
 *      |        Temps          |
 *      |-----------------------|
 *      |   Stub Argument Var   |
 *      |-----------------------|
 *      |Inlined PInvoke Frame V|
 *      |-----------------------|
 *      ~ possible double align ~
 *      |-----------------------|
 *      |       localloc        |
 *      |-----------------------|
 *      |   Arguments for the   |
 *      ~    next function      ~
 *      |                       |
 *      |-----------------------| <---- Ambient SP
 *      |       |               |
 *      ~       | Stack grows   ~
 *      |       | downward      |
 *              V
 *
 *
 *  The frame is laid out as follows for ARM64 (this is a general picture; details may differ for different conditions):
 *  NOTE: SP must be 16-byte aligned, so there may be alignment slots in the frame.
 *  We will often save and establish a frame pointer to create better ETW stack walks.
 *
 *              SP frames
 *      |                       |
 *      |-----------------------|
 *      |       incoming        |
 *      |       arguments       |
 *      +=======================+ <---- Caller's SP
 *      |         homed         | // this is only needed if reg argument need to be homed, e.g., for varargs
 *      |   register arguments  |
 *      |-----------------------| <---- Virtual '0'
 *      |Callee saved registers |
 *      |   except fp/lr        |
 *      |-----------------------|
 *      |   security object     |
 *      |-----------------------|
 *      |     ParamTypeArg      |
 *      |-----------------------|
 *      |  possible GS cookie   |
 *      |-----------------------|
 *      |       Variables       |
 *      |-----------------------|
 *      |  possible GS cookie   |
 *      |-----------------------|
 *      |        Temps          |
 *      |-----------------------|
 *      |   Stub Argument Var   |
 *      |-----------------------|
 *      |Inlined PInvoke Frame V|
 *      |-----------------------|
 *      |      Saved LR         |
 *      |-----------------------|
 *      |      Saved FP         | <---- Frame pointer
 *      |-----------------------|
 *      |  Stack arguments for  |
 *      |   the next function   |
 *      |-----------------------| <---- SP
 *      |       |               |
 *      ~       | Stack grows   ~
 *      |       | downward      |
 *              V
 *
 *
 *              FP (R29 / x29) frames
 *      |                       |
 *      |-----------------------|
 *      |       incoming        |
 *      |       arguments       |
 *      +=======================+ <---- Caller's SP
 *      |     optional homed    | // this is only needed if reg argument need to be homed, e.g., for varargs
 *      |   register arguments  |
 *      |-----------------------| <---- Virtual '0'
 *      |Callee saved registers |
 *      |   except fp/lr        |
 *      |-----------------------|
 *      |        PSPSym         | // Only for frames with EH, which requires FP-based frames
 *      |-----------------------|
 *      |   security object     |
 *      |-----------------------|
 *      |     ParamTypeArg      |
 *      |-----------------------|
 *      |  possible GS cookie   |
 *      |-----------------------|
 *      |       Variables       |
 *      |-----------------------|
 *      |  possible GS cookie   |
 *      |-----------------------|
 *      |        Temps          |
 *      |-----------------------|
 *      |   Stub Argument Var   |
 *      |-----------------------|
 *      |Inlined PInvoke Frame V|
 *      |-----------------------|
 *      |      Saved LR         |
 *      |-----------------------|
 *      |      Saved FP         | <---- Frame pointer
 *      |-----------------------|
 *      ~       localloc        ~
 *      |-----------------------|
 *      |  Stack arguments for  |
 *      |   the next function   |
 *      |-----------------------| <---- Ambient SP
 *      |       |               |
 *      ~       | Stack grows   ~
 *      |       | downward      |
 *              V
 *
 *
 *              FP (R29 / x29) frames where FP/LR are stored at the top of the frame (frames requiring GS that have localloc)
 *      |                       |
 *      |-----------------------|
 *      |       incoming        |
 *      |       arguments       |
 *      +=======================+ <---- Caller's SP
 *      |     optional homed    | // this is only needed if reg argument need to be homed, e.g., for varargs
 *      |   register arguments  |
 *      |-----------------------| <---- Virtual '0'
 *      |      Saved LR         |
 *      |-----------------------|
 *      |      Saved FP         | <---- Frame pointer
 *      |-----------------------|
 *      |Callee saved registers |
 *      |-----------------------|
 *      |        PSPSym         | // Only for frames with EH, which requires FP-based frames
 *      |-----------------------|
 *      |   security object     |
 *      |-----------------------|
 *      |     ParamTypeArg      |
 *      |-----------------------|
 *      |  possible GS cookie   |
 *      |-----------------------|
 *      |       Variables       |
 *      |-----------------------|
 *      |  possible GS cookie   |
 *      |-----------------------|
 *      |        Temps          |
 *      |-----------------------|
 *      |   Stub Argument Var   |
 *      |-----------------------|
 *      |Inlined PInvoke Frame V|
 *      |-----------------------|
 *      ~       localloc        ~
 *      |-----------------------|
 *      |  Stack arguments for  |
 *      |   the next function   |
 *      |-----------------------| <---- Ambient SP
 *      |       |               |
 *      ~       | Stack grows   ~
 *      |       | downward      |
 *              V
 *
 *
 *  Doing this all in one pass is 'hard'.  So instead we do it in 2 basic passes:
 *    1. Assign all the offsets relative to the Virtual '0'. Offsets above (the
 *      incoming arguments) are positive. Offsets below (everything else) are
 *      negative.  This pass also calcuates the total frame size (between Caller's
 *      SP/return address and the Ambient SP).
 *    2. Figure out where to place the frame pointer, and then adjust the offsets
 *      as needed for the final stack size and whether the offset is frame pointer
 *      relative or stack pointer relative.
 *
 */
// clang-format on

void Compiler::lvaAssignFrameOffsets(FrameLayoutState curState)
{
    noway_assert((lvaDoneFrameLayout < curState) || (curState == REGALLOC_FRAME_LAYOUT));

    lvaDoneFrameLayout = curState;

#ifdef DEBUG
    if (verbose)
    {

        printf("*************** In lvaAssignFrameOffsets");
        if (curState == INITIAL_FRAME_LAYOUT)
        {
            printf("(INITIAL_FRAME_LAYOUT)");
        }
        else if (curState == PRE_REGALLOC_FRAME_LAYOUT)
        {
            printf("(PRE_REGALLOC_FRAME_LAYOUT)");
        }
        else if (curState == REGALLOC_FRAME_LAYOUT)
        {
            printf("(REGALLOC_FRAME_LAYOUT)");
        }
        else if (curState == TENTATIVE_FRAME_LAYOUT)
        {
            printf("(TENTATIVE_FRAME_LAYOUT)");
        }
        else if (curState == FINAL_FRAME_LAYOUT)
        {
            printf("(FINAL_FRAME_LAYOUT)");
        }
        else
        {
            printf("(UNKNOWN)");
            unreached();
        }
        printf("\n");
    }
#endif

#if FEATURE_FIXED_OUT_ARGS
    assert(lvaOutgoingArgSpaceVar != BAD_VAR_NUM);
#endif // FEATURE_FIXED_OUT_ARGS

    /*-------------------------------------------------------------------------
     *
     * First process the arguments.
     *
     *-------------------------------------------------------------------------
     */

    lvaAssignVirtualFrameOffsetsToArgs();

    /*-------------------------------------------------------------------------
     *
     * Now compute stack offsets for any variables that don't live in registers
     *
     *-------------------------------------------------------------------------
     */

    lvaAssignVirtualFrameOffsetsToLocals();

    lvaAlignFrame();

    /*-------------------------------------------------------------------------
     *
     * Now patch the offsets
     *
     *-------------------------------------------------------------------------
     */

    lvaFixVirtualFrameOffsets();

    // Modify the stack offset for fields of promoted structs.
    lvaAssignFrameOffsetsToPromotedStructs();

    /*-------------------------------------------------------------------------
     *
     * Finalize
     *
     *-------------------------------------------------------------------------
     */

    // If it's not the final frame layout, then it's just an estimate. This means
    // we're allowed to once again write to these variables, even if we've read
    // from them to make tentative code generation or frame layout decisions.
    if (curState < FINAL_FRAME_LAYOUT)
    {
        codeGen->resetFramePointerUsedWritePhase();
    }
}

/*****************************************************************************
 *  lvaFixVirtualFrameOffsets() : Now that everything has a virtual offset,
 *  determine the final value for the frame pointer (if needed) and then
 *  adjust all the offsets appropriately.
 *
 *  This routine fixes virtual offset to be relative to frame pointer or SP
 *  based on whether varDsc->lvFramePointerBased is true or false respectively.
 */
void Compiler::lvaFixVirtualFrameOffsets()
{
    LclVarDsc* varDsc;

#if defined(FEATURE_EH_FUNCLETS) && defined(TARGET_AMD64)
    if (lvaPSPSym != BAD_VAR_NUM)
    {
        // We need to fix the offset of the PSPSym so there is no padding between it and the outgoing argument space.
        // Without this code, lvaAlignFrame might have put the padding lower than the PSPSym, which would be between
        // the PSPSym and the outgoing argument space.
        varDsc = &lvaTable[lvaPSPSym];
        assert(varDsc->lvFramePointerBased); // We always access it RBP-relative.
        assert(!varDsc->lvMustInit);         // It is never "must init".
        varDsc->SetStackOffset(codeGen->genCallerSPtoInitialSPdelta() + lvaLclSize(lvaOutgoingArgSpaceVar));

        // With OSR the new frame RBP points at the base of the new frame, but the virtual offsets
        // are from the base of the old frame. Adjust.
        if (opts.IsOSR())
        {
            varDsc->SetStackOffset(varDsc->GetStackOffset() - info.compPatchpointInfo->FpToSpDelta());
        }
    }
#endif

    // The delta to be added to virtual offset to adjust it relative to frame pointer or SP
    int delta = 0;

#ifdef TARGET_XARCH
    delta += REGSIZE_BYTES; // pushed PC (return address) for x86/x64
    JITDUMP("--- delta bump %d for RA\n", REGSIZE_BYTES);

    if (codeGen->doubleAlignOrFramePointerUsed())
    {
        JITDUMP("--- delta bump %d for FP\n", REGSIZE_BYTES);
        delta += REGSIZE_BYTES; // pushed EBP (frame pointer)
    }
#endif

    if (!codeGen->isFramePointerUsed())
    {
        // pushed registers, return address, and padding
        JITDUMP("--- delta bump %d for RSP frame\n", codeGen->genTotalFrameSize());
        delta += codeGen->genTotalFrameSize();
    }
#if defined(TARGET_ARM)
    else
    {
        // We set FP to be after LR, FP
        delta += 2 * REGSIZE_BYTES;
    }
#elif defined(TARGET_AMD64) || defined(TARGET_ARM64)
    else
    {
        // FP is used.
        JITDUMP("--- delta bump %d for RBP frame\n", codeGen->genTotalFrameSize() - codeGen->genSPtoFPdelta());
        delta += codeGen->genTotalFrameSize() - codeGen->genSPtoFPdelta();
    }
#endif // TARGET_AMD64

    // For OSR, update the delta to reflect the current policy that
    // RBP points at the base of the new frame, and RSP is relative to that RBP.
    if (opts.IsOSR())
    {
        JITDUMP("--- delta bump %d for OSR\n", info.compPatchpointInfo->FpToSpDelta());
        delta += info.compPatchpointInfo->FpToSpDelta();
    }

    JITDUMP("--- virtual stack offset to actual stack offset delta is %d\n", delta);

    unsigned lclNum;
    for (lclNum = 0, varDsc = lvaTable; lclNum < lvaCount; lclNum++, varDsc++)
    {
        bool doAssignStkOffs = true;

        // Can't be relative to EBP unless we have an EBP
        noway_assert(!varDsc->lvFramePointerBased || codeGen->doubleAlignOrFramePointerUsed());

        // Is this a non-param promoted struct field?
        //   if so then set doAssignStkOffs to false.
        //
        if (varDsc->lvIsStructField)
        {
            LclVarDsc*       parentvarDsc  = &lvaTable[varDsc->lvParentLcl];
            lvaPromotionType promotionType = lvaGetPromotionType(parentvarDsc);

#if defined(TARGET_X86)
            // On x86, we set the stack offset for a promoted field
            // to match a struct parameter in lvAssignFrameOffsetsToPromotedStructs.
            if ((!varDsc->lvIsParam || parentvarDsc->lvIsParam) && promotionType == PROMOTION_TYPE_DEPENDENT)
#else
            if (!varDsc->lvIsParam && promotionType == PROMOTION_TYPE_DEPENDENT)
#endif
            {
                doAssignStkOffs = false; // Assigned later in lvaAssignFrameOffsetsToPromotedStructs()
            }
        }

        if (!varDsc->lvOnFrame)
        {
            if (!varDsc->lvIsParam
#if !defined(TARGET_AMD64)
                || (varDsc->lvIsRegArg
#if defined(TARGET_ARM) && defined(PROFILING_SUPPORTED)
                    && compIsProfilerHookNeeded() &&
                    !lvaIsPreSpilled(lclNum, codeGen->regSet.rsMaskPreSpillRegs(false)) // We need assign stack offsets
                                                                                        // for prespilled arguments
#endif
                    )
#endif // !defined(TARGET_AMD64)
                    )
            {
                doAssignStkOffs = false; // Not on frame or an incomming stack arg
            }
        }

        if (doAssignStkOffs)
        {
            JITDUMP("-- V%02u was %d, now %d\n", lclNum, varDsc->GetStackOffset(), varDsc->GetStackOffset() + delta);
            varDsc->SetStackOffset(varDsc->GetStackOffset() + delta);

#if DOUBLE_ALIGN
            if (genDoubleAlign() && !codeGen->isFramePointerUsed())
            {
                if (varDsc->lvFramePointerBased)
                {
                    varDsc->SetStackOffset(varDsc->GetStackOffset() - delta);

                    // We need to re-adjust the offsets of the parameters so they are EBP
                    // relative rather than stack/frame pointer relative

                    varDsc->SetStackOffset(varDsc->GetStackOffset() +
                                           (2 * TARGET_POINTER_SIZE)); // return address and pushed EBP

                    noway_assert(varDsc->GetStackOffset() >= FIRST_ARG_STACK_OFFS);
                }
            }
#endif
            // On System V environments the stkOffs could be 0 for params passed in registers.
            //
            // For normal methods only EBP relative references can have negative offsets.
            assert(codeGen->isFramePointerUsed() || varDsc->GetStackOffset() >= 0);
        }
    }

    assert(codeGen->regSet.tmpAllFree());
    for (TempDsc* temp = codeGen->regSet.tmpListBeg(); temp != nullptr; temp = codeGen->regSet.tmpListNxt(temp))
    {
        temp->tdAdjustTempOffs(delta);
    }

    lvaCachedGenericContextArgOffs += delta;

#if FEATURE_FIXED_OUT_ARGS

    if (lvaOutgoingArgSpaceVar != BAD_VAR_NUM)
    {
        varDsc = &lvaTable[lvaOutgoingArgSpaceVar];
        varDsc->SetStackOffset(0);
        varDsc->lvFramePointerBased = false;
        varDsc->lvMustInit          = false;
    }

#endif // FEATURE_FIXED_OUT_ARGS

#ifdef TARGET_ARM64
    // We normally add alignment below the locals between them and the outgoing
    // arg space area. When we store fp/lr at the bottom, however, this will be
    // below the alignment. So we should not apply the alignment adjustment to
    // them. On ARM64 it turns out we always store these at +0 and +8 of the FP,
    // so instead of dealing with skipping adjustment just for them we just set
    // them here always.
    assert(codeGen->isFramePointerUsed());
    if (lvaRetAddrVar != BAD_VAR_NUM)
    {
        lvaTable[lvaRetAddrVar].SetStackOffset(REGSIZE_BYTES);
    }
#endif
}

#ifdef TARGET_ARM
bool Compiler::lvaIsPreSpilled(unsigned lclNum, regMaskTP preSpillMask)
{
    const LclVarDsc& desc = lvaTable[lclNum];
    return desc.lvIsRegArg && (preSpillMask & genRegMask(desc.GetArgReg()));
}
#endif // TARGET_ARM

//------------------------------------------------------------------------
// lvaUpdateArgWithInitialReg: Set the initial register of a local variable
//                             to the one assigned by the register allocator.
//
// Arguments:
//    varDsc - the local variable descriptor
//
void Compiler::lvaUpdateArgWithInitialReg(LclVarDsc* varDsc)
{
    noway_assert(varDsc->lvIsParam);

    if (varDsc->lvIsRegCandidate())
    {
        varDsc->SetRegNum(varDsc->GetArgInitReg());
    }
}

//------------------------------------------------------------------------
// lvaUpdateArgsWithInitialReg() : For each argument variable descriptor, update
//     its current register with the initial register as assigned by LSRA.
//
void Compiler::lvaUpdateArgsWithInitialReg()
{
    if (!compLSRADone)
    {
        return;
    }

    for (unsigned lclNum = 0; lclNum < info.compArgsCount; lclNum++)
    {
        LclVarDsc* varDsc = lvaGetDesc(lclNum);

        if (varDsc->lvPromotedStruct())
        {
            for (unsigned fieldVarNum = varDsc->lvFieldLclStart;
                 fieldVarNum < varDsc->lvFieldLclStart + varDsc->lvFieldCnt; ++fieldVarNum)
            {
                LclVarDsc* fieldVarDsc = lvaGetDesc(fieldVarNum);
                lvaUpdateArgWithInitialReg(fieldVarDsc);
            }
        }
        else
        {
            lvaUpdateArgWithInitialReg(varDsc);
        }
    }
}

/*****************************************************************************
 *  lvaAssignVirtualFrameOffsetsToArgs() : Assign virtual stack offsets to the
 *  arguments, and implicit arguments (this ptr, return buffer, generics,
 *  and varargs).
 */
void Compiler::lvaAssignVirtualFrameOffsetsToArgs()
{
    unsigned lclNum  = 0;
    int      argOffs = 0;
#ifdef UNIX_AMD64_ABI
    int callerArgOffset = 0;
#endif // UNIX_AMD64_ABI

    /*
        Assign stack offsets to arguments (in reverse order of passing).

        This means that if we pass arguments left->right, we start at
        the end of the list and work backwards, for right->left we start
        with the first argument and move forward.

        This is all relative to our Virtual '0'
     */

    if (info.compArgOrder == Target::ARG_ORDER_L2R)
    {
        argOffs = compArgSize;
    }

    /* Update the argOffs to reflect arguments that are passed in registers */

    noway_assert(codeGen->intRegState.rsCalleeRegArgCount <= MAX_REG_ARG);
#if !defined(OSX_ARM64_ABI)
    noway_assert(compArgSize >= codeGen->intRegState.rsCalleeRegArgCount * REGSIZE_BYTES);
#endif

    if (info.compArgOrder == Target::ARG_ORDER_L2R)
    {
        argOffs -= codeGen->intRegState.rsCalleeRegArgCount * REGSIZE_BYTES;
    }

    // Update the arg initial register locations.
    lvaUpdateArgsWithInitialReg();

    /* Is there a "this" argument? */

    if (!info.compIsStatic)
    {
        noway_assert(lclNum == info.compThisArg);
#ifndef TARGET_X86
        argOffs =
            lvaAssignVirtualFrameOffsetToArg(lclNum, REGSIZE_BYTES, argOffs UNIX_AMD64_ABI_ONLY_ARG(&callerArgOffset));
#endif // TARGET_X86
        lclNum++;
    }

    unsigned userArgsToSkip = 0;
#if defined(TARGET_WINDOWS) && !defined(TARGET_ARM)
    // In the native instance method calling convention on Windows,
    // the this parameter comes before the hidden return buffer parameter.
    // So, we want to process the native "this" parameter before we process
    // the native return buffer parameter.
    if (callConvIsInstanceMethodCallConv(info.compCallConv))
    {
#ifdef TARGET_X86
        if (!lvaTable[lclNum].lvIsRegArg)
        {
            argOffs = lvaAssignVirtualFrameOffsetToArg(lclNum, REGSIZE_BYTES, argOffs);
        }
#else
        argOffs              = lvaAssignVirtualFrameOffsetToArg(lclNum, REGSIZE_BYTES, argOffs);
#endif // TARGET_X86
        lclNum++;
        userArgsToSkip++;
    }
#endif

    /* if we have a hidden buffer parameter, that comes here */

    if (info.compRetBuffArg != BAD_VAR_NUM)
    {
        noway_assert(lclNum == info.compRetBuffArg);
        argOffs =
            lvaAssignVirtualFrameOffsetToArg(lclNum, REGSIZE_BYTES, argOffs UNIX_AMD64_ABI_ONLY_ARG(&callerArgOffset));
        lclNum++;
    }

#if USER_ARGS_COME_LAST

    //@GENERICS: extra argument for instantiation info
    if (info.compMethodInfo->args.callConv & CORINFO_CALLCONV_PARAMTYPE)
    {
        noway_assert(lclNum == (unsigned)info.compTypeCtxtArg);
        argOffs = lvaAssignVirtualFrameOffsetToArg(lclNum++, REGSIZE_BYTES,
                                                   argOffs UNIX_AMD64_ABI_ONLY_ARG(&callerArgOffset));
    }

    if (info.compIsVarArgs)
    {
        argOffs = lvaAssignVirtualFrameOffsetToArg(lclNum++, REGSIZE_BYTES,
                                                   argOffs UNIX_AMD64_ABI_ONLY_ARG(&callerArgOffset));
    }

#endif // USER_ARGS_COME_LAST

    CORINFO_ARG_LIST_HANDLE argLst    = info.compMethodInfo->args.args;
    unsigned                argSigLen = info.compMethodInfo->args.numArgs;
    // Skip any user args that we've already processed.
    assert(userArgsToSkip <= argSigLen);
    argSigLen -= userArgsToSkip;
    for (unsigned i = 0; i < userArgsToSkip; i++, argLst = info.compCompHnd->getArgNext(argLst))
    {
        ;
    }

#ifdef TARGET_ARM
    //
    // struct_n { int; int; ... n times };
    //
    // Consider signature:
    //
    // Foo (float a,double b,float c,double d,float e,double f,float g,double h,
    //      float i,double j,float k,double l,struct_3 m) { }
    //
    // Basically the signature is: (all float regs full, 1 double, struct_3);
    //
    // The double argument occurs before pre spill in the argument iteration and
    // computes an argOffset of 0. struct_3 offset becomes 8. This is wrong.
    // Because struct_3 is prespilled and double occurs after prespill.
    // The correct offsets are double = 16 (aligned stk), struct_3 = 0..12,
    // Offset 12 will be skipped for double alignment of double.
    //
    // Another example is (struct_2, all float regs full, double, struct_2);
    // Here, notice the order is similarly messed up because of 2 pre-spilled
    // struct_2.
    //
    // Succinctly,
    // ARG_INDEX(i) > ARG_INDEX(j) DOES NOT IMPLY |ARG_OFFSET(i)| > |ARG_OFFSET(j)|
    //
    // Therefore, we'll do a two pass offset calculation, one that considers pre-spill
    // and the next, stack args.
    //

    unsigned argLcls = 0;

    // Take care of pre spill registers first.
    regMaskTP preSpillMask = codeGen->regSet.rsMaskPreSpillRegs(false);
    regMaskTP tempMask     = RBM_NONE;
    for (unsigned i = 0, preSpillLclNum = lclNum; i < argSigLen; ++i, ++preSpillLclNum)
    {
        if (lvaIsPreSpilled(preSpillLclNum, preSpillMask))
        {
            unsigned argSize = eeGetArgSize(argLst, &info.compMethodInfo->args);
            argOffs          = lvaAssignVirtualFrameOffsetToArg(preSpillLclNum, argSize, argOffs);
            argLcls++;

            // Early out if we can. If size is 8 and base reg is 2, then the mask is 0x1100
            tempMask |= ((((1 << (roundUp(argSize, TARGET_POINTER_SIZE) / REGSIZE_BYTES))) - 1)
                         << lvaTable[preSpillLclNum].GetArgReg());
            if (tempMask == preSpillMask)
            {
                // We won't encounter more pre-spilled registers,
                // so don't bother iterating further.
                break;
            }
        }
        argLst = info.compCompHnd->getArgNext(argLst);
    }

    // Take care of non pre-spilled stack arguments.
    argLst = info.compMethodInfo->args.args;
    for (unsigned i = 0, stkLclNum = lclNum; i < argSigLen; ++i, ++stkLclNum)
    {
        if (!lvaIsPreSpilled(stkLclNum, preSpillMask))
        {
            const unsigned argSize = eeGetArgSize(argLst, &info.compMethodInfo->args);
            argOffs                = lvaAssignVirtualFrameOffsetToArg(stkLclNum, argSize, argOffs);
            argLcls++;
        }
        argLst = info.compCompHnd->getArgNext(argLst);
    }

    lclNum += argLcls;
#else // !TARGET_ARM
    for (unsigned i = 0; i < argSigLen; i++)
    {
        unsigned argumentSize = eeGetArgSize(argLst, &info.compMethodInfo->args);

#if !defined(OSX_ARM64_ABI)
        assert(argumentSize % TARGET_POINTER_SIZE == 0);
#endif // !defined(OSX_ARM64_ABI)

        argOffs =
            lvaAssignVirtualFrameOffsetToArg(lclNum++, argumentSize, argOffs UNIX_AMD64_ABI_ONLY_ARG(&callerArgOffset));
        argLst = info.compCompHnd->getArgNext(argLst);
    }
#endif // !TARGET_ARM

#if !USER_ARGS_COME_LAST

    //@GENERICS: extra argument for instantiation info
    if (info.compMethodInfo->args.callConv & CORINFO_CALLCONV_PARAMTYPE)
    {
        noway_assert(lclNum == (unsigned)info.compTypeCtxtArg);
        argOffs = lvaAssignVirtualFrameOffsetToArg(lclNum++, REGSIZE_BYTES,
                                                   argOffs UNIX_AMD64_ABI_ONLY_ARG(&callerArgOffset));
    }

    if (info.compIsVarArgs)
    {
        argOffs = lvaAssignVirtualFrameOffsetToArg(lclNum++, REGSIZE_BYTES,
                                                   argOffs UNIX_AMD64_ABI_ONLY_ARG(&callerArgOffset));
    }

#endif // USER_ARGS_COME_LAST
}

#ifdef UNIX_AMD64_ABI
//
//  lvaAssignVirtualFrameOffsetToArg() : Assign virtual stack offsets to an
//  individual argument, and return the offset for the next argument.
//  Note: This method only calculates the initial offset of the stack passed/spilled arguments
//  (if any - the RA might decide to spill(home on the stack) register passed arguments, if rarely used.)
//        The final offset is calculated in lvaFixVirtualFrameOffsets method. It accounts for FP existance,
//        ret address slot, stack frame padding, alloca instructions, etc.
//  Note: This is the implementation for UNIX_AMD64 System V platforms.
//
int Compiler::lvaAssignVirtualFrameOffsetToArg(unsigned lclNum,
                                               unsigned argSize,
                                               int argOffs UNIX_AMD64_ABI_ONLY_ARG(int* callerArgOffset))
{
    noway_assert(lclNum < info.compArgsCount);
    noway_assert(argSize);

    if (info.compArgOrder == Target::ARG_ORDER_L2R)
    {
        argOffs -= argSize;
    }

    unsigned fieldVarNum = BAD_VAR_NUM;

    noway_assert(lclNum < lvaCount);
    LclVarDsc* varDsc = lvaGetDesc(lclNum);

    noway_assert(varDsc->lvIsParam);

    if (varDsc->lvIsRegArg)
    {
        // Argument is passed in a register, don't count it
        // when updating the current offset on the stack.

        if (varDsc->lvOnFrame)
        {
            // The offset for args needs to be set only for the stack homed arguments for System V.
            varDsc->SetStackOffset(argOffs);
        }
        else
        {
            varDsc->SetStackOffset(0);
        }
    }
    else
    {
        // For Windows AMD64 there are 4 slots for the register passed arguments on the top of the caller's stack.
        // This is where they are always homed. So, they can be accessed with positive offset.
        // On System V platforms, if the RA decides to home a register passed arg on the stack, it creates a stack
        // location on the callee stack (like any other local var.) In such a case, the register passed, stack homed
        // arguments are accessed using negative offsets and the stack passed arguments are accessed using positive
        // offset (from the caller's stack.)
        // For  System V platforms if there is no frame pointer the caller stack parameter offset should include the
        // callee allocated space. If frame register is used, the callee allocated space should not be included for
        // accessing the caller stack parameters. The last two requirements are met in lvaFixVirtualFrameOffsets
        // method, which fixes the offsets, based on frame pointer existence, existence of alloca instructions, ret
        // address pushed, ets.

        varDsc->SetStackOffset(*callerArgOffset);
        // Structs passed on stack could be of size less than TARGET_POINTER_SIZE.
        // Make sure they get at least TARGET_POINTER_SIZE on the stack - this is required for alignment.
        if (argSize > TARGET_POINTER_SIZE)
        {
            *callerArgOffset += (int)roundUp(argSize, TARGET_POINTER_SIZE);
        }
        else
        {
            *callerArgOffset += TARGET_POINTER_SIZE;
        }
    }

    // For struct promoted parameters we need to set the offsets for the field lclVars.
    //
    // For a promoted struct we also assign the struct fields stack offset
    if (varDsc->lvPromotedStruct())
    {
        unsigned firstFieldNum = varDsc->lvFieldLclStart;
        int      offset        = varDsc->GetStackOffset();
        for (unsigned i = 0; i < varDsc->lvFieldCnt; i++)
        {
            LclVarDsc* fieldVarDsc = lvaGetDesc(firstFieldNum + i);
            fieldVarDsc->SetStackOffset(offset + fieldVarDsc->lvFldOffset);
        }
    }

    if (info.compArgOrder == Target::ARG_ORDER_R2L && !varDsc->lvIsRegArg)
    {
        argOffs += argSize;
    }

    return argOffs;
}

#else // !UNIX_AMD64_ABI

//
//  lvaAssignVirtualFrameOffsetToArg() : Assign virtual stack offsets to an
//  individual argument, and return the offset for the next argument.
//  Note: This method only calculates the initial offset of the stack passed/spilled arguments
//  (if any - the RA might decide to spill(home on the stack) register passed arguments, if rarely used.)
//        The final offset is calculated in lvaFixVirtualFrameOffsets method. It accounts for FP existance,
//        ret address slot, stack frame padding, alloca instructions, etc.
//  Note: This implementation for all the platforms but UNIX_AMD64 OSs (System V 64 bit.)
int Compiler::lvaAssignVirtualFrameOffsetToArg(unsigned lclNum,
                                               unsigned argSize,
                                               int argOffs UNIX_AMD64_ABI_ONLY_ARG(int* callerArgOffset))
{
    noway_assert(lclNum < info.compArgsCount);
    noway_assert(argSize);

    if (info.compArgOrder == Target::ARG_ORDER_L2R)
    {
        argOffs -= argSize;
    }

    unsigned fieldVarNum = BAD_VAR_NUM;

    noway_assert(lclNum < lvaCount);
    LclVarDsc* varDsc = lvaGetDesc(lclNum);

    noway_assert(varDsc->lvIsParam);

    if (varDsc->lvIsRegArg)
    {
        /* Argument is passed in a register, don't count it
         * when updating the current offset on the stack */
        CLANG_FORMAT_COMMENT_ANCHOR;

#if !defined(TARGET_ARMARCH)
#if DEBUG
        // TODO: Remove this noway_assert and replace occurrences of TARGET_POINTER_SIZE with argSize
        // Also investigate why we are incrementing argOffs for X86 as this seems incorrect
        //
        noway_assert(argSize == TARGET_POINTER_SIZE);
#endif // DEBUG
#endif

#if defined(TARGET_X86)
        argOffs += TARGET_POINTER_SIZE;
#elif defined(TARGET_AMD64) || defined(TARGET_WASM) // TODO Wasm
        // Register arguments on AMD64 also takes stack space. (in the backing store)
        varDsc->SetStackOffset(argOffs);
        argOffs += TARGET_POINTER_SIZE;
#elif defined(TARGET_ARM64)
// Register arguments on ARM64 only take stack space when they have a frame home.
// Unless on windows and in a vararg method.
#if FEATURE_ARG_SPLIT
        if (this->info.compIsVarArgs)
        {
            if (varDsc->lvType == TYP_STRUCT && varDsc->GetOtherArgReg() >= MAX_REG_ARG &&
                varDsc->GetOtherArgReg() != REG_NA)
            {
                // This is a split struct. It will account for an extra (8 bytes)
                // of alignment.
                varDsc->SetStackOffset(varDsc->GetStackOffset() + TARGET_POINTER_SIZE);
                argOffs += TARGET_POINTER_SIZE;
            }
        }
#endif // FEATURE_ARG_SPLIT

#elif defined(TARGET_ARM)
        // On ARM we spill the registers in codeGen->regSet.rsMaskPreSpillRegArg
        // in the prolog, so we have to do SetStackOffset() here
        //
        regMaskTP regMask = genRegMask(varDsc->GetArgReg());
        if (codeGen->regSet.rsMaskPreSpillRegArg & regMask)
        {
            // Signature: void foo(struct_8, int, struct_4)
            // ------- CALLER SP -------
            // r3 struct_4
            // r2 int - not prespilled, but added for alignment. argOffs should skip this.
            // r1 struct_8
            // r0 struct_8
            // -------------------------
            // If we added alignment we need to fix argOffs for all registers above alignment.
            if (codeGen->regSet.rsMaskPreSpillAlign != RBM_NONE)
            {
                assert(genCountBits(codeGen->regSet.rsMaskPreSpillAlign) == 1);
                // Is register beyond the alignment pos?
                if (regMask > codeGen->regSet.rsMaskPreSpillAlign)
                {
                    // Increment argOffs just once for the _first_ register after alignment pos
                    // in the prespill mask.
                    if (!BitsBetween(codeGen->regSet.rsMaskPreSpillRegArg, regMask,
                                     codeGen->regSet.rsMaskPreSpillAlign))
                    {
                        argOffs += TARGET_POINTER_SIZE;
                    }
                }
            }

            switch (varDsc->lvType)
            {
                case TYP_STRUCT:
                    if (!varDsc->lvStructDoubleAlign)
                    {
                        break;
                    }
                    FALLTHROUGH;

                case TYP_DOUBLE:
                case TYP_LONG:
                {
                    //
                    // Let's assign offsets to arg1, a double in r2. argOffs has to be 4 not 8.
                    //
                    // ------- CALLER SP -------
                    // r3
                    // r2 double   -- argOffs = 4, but it doesn't need to be skipped, because there is no skipping.
                    // r1 VACookie -- argOffs = 0
                    // -------------------------
                    //
                    // Consider argOffs as if it accounts for number of prespilled registers before the current
                    // register. In the above example, for r2, it is r1 that is prespilled, but since r1 is
                    // accounted for by argOffs being 4, there should have been no skipping. Instead, if we didn't
                    // assign r1 to any variable, then argOffs would still be 0 which implies it is not accounting
                    // for r1, equivalently r1 is skipped.
                    //
                    // If prevRegsSize is unaccounted for by a corresponding argOffs, we must have skipped a register.
                    int prevRegsSize =
                        genCountBits(codeGen->regSet.rsMaskPreSpillRegArg & (regMask - 1)) * TARGET_POINTER_SIZE;
                    if (argOffs < prevRegsSize)
                    {
                        // We must align up the argOffset to a multiple of 8 to account for skipped registers.
                        argOffs = roundUp((unsigned)argOffs, 2 * TARGET_POINTER_SIZE);
                    }
                    // We should've skipped only a single register.
                    assert(argOffs == prevRegsSize);
                }
                break;

                default:
                    // No alignment of argOffs required
                    break;
            }
            varDsc->SetStackOffset(argOffs);
            argOffs += argSize;
        }
#else // TARGET*
#error Unsupported or unset target architecture
#endif // TARGET*
    }
    else
    {
#if defined(TARGET_ARM)
        // Dev11 Bug 42817: incorrect codegen for DrawFlatCheckBox causes A/V in WinForms
        //
        // Here we have method with a signature (int a1, struct a2, struct a3, int a4, int a5).
        // Struct parameter 'a2' is 16-bytes with no alignment requirements;
        //  it uses r1,r2,r3 and [OutArg+0] when passed.
        // Struct parameter 'a3' is 16-bytes that is required to be double aligned;
        //  the caller skips [OutArg+4] and starts the argument at [OutArg+8].
        // Thus the caller generates the correct code to pass the arguments.
        // When generating code to receive the arguments we set codeGen->regSet.rsMaskPreSpillRegArg to [r1,r2,r3]
        //  and spill these three registers as the first instruction in the prolog.
        // Then when we layout the arguments' stack offsets we have an argOffs 0 which
        //  points at the location that we spilled r1 into the stack.  For this first
        //  struct we take the lvIsRegArg path above with "codeGen->regSet.rsMaskPreSpillRegArg &" matching.
        // Next when we calculate the argOffs for the second 16-byte struct we have an argOffs
        //  of 16, which appears to be aligned properly so we don't skip a stack slot.
        //
        // To fix this we must recover the actual OutArg offset by subtracting off the
        //  sizeof of the PreSpill register args.
        // Then we align this offset to a multiple of 8 and add back the sizeof
        //  of the PreSpill register args.
        //
        // Dev11 Bug 71767: failure of assert(sizeofPreSpillRegArgs <= argOffs)
        //
        // We have a method with 'this' passed in r0, RetBuf arg in r1, VarArgs cookie
        // in r2. The first user arg is a 144 byte struct with double alignment required,
        // r3 is skipped, and the struct is passed on the stack. However, 'r3' is added
        // to the codeGen->regSet.rsMaskPreSpillRegArg mask by the VarArgs cookie code, since we need to
        // home all the potential varargs arguments in registers, even if we don't have
        // signature type information for the variadic arguments. However, due to alignment,
        // we have skipped a register that doesn't have a corresponding symbol. Make up
        // for that by increasing argOffs here.
        //

        int sizeofPreSpillRegArgs = genCountBits(codeGen->regSet.rsMaskPreSpillRegs(true)) * REGSIZE_BYTES;

        if (argOffs < sizeofPreSpillRegArgs)
        {
            // This can only happen if we skipped the last register spot because current stk arg
            // is a struct requiring alignment or a pre-spill alignment was required because the
            // first reg arg needed alignment.
            //
            // Example 1: First Stk Argument requiring alignment in vararg case (same as above comment.)
            //            Signature (int a0, int a1, int a2, struct {long} a3, ...)
            //
            // stk arg    a3             --> argOffs here will be 12 (r0-r2) but pre-spill will be 16.
            // ---- Caller SP ----
            // r3                        --> Stack slot is skipped in this case.
            // r2    int  a2
            // r1    int  a1
            // r0    int  a0
            //
            // Example 2: First Reg Argument requiring alignment in no-vararg case.
            //            Signature (struct {long} a0, struct {int} a1, int a2, int a3)
            //
            // stk arg                  --> argOffs here will be 12 {r0-r2} but pre-spill will be 16.
            // ---- Caller SP ----
            // r3    int             a2 --> pushed (not pre-spilled) for alignment of a0 by lvaInitUserArgs.
            // r2    struct { int }  a1
            // r0-r1 struct { long } a0
            CLANG_FORMAT_COMMENT_ANCHOR;

#ifdef PROFILING_SUPPORTED
            // On Arm under profiler, r0-r3 are always prespilled on stack.
            // It is possible to have methods that accept only HFAs as parameters e.g. Signature(struct hfa1, struct
            // hfa2), in which case hfa1 and hfa2 will be en-registered in co-processor registers and will have an
            // argument offset less than size of preSpill.
            //
            // For this reason the following conditions are asserted when not under profiler.
            if (!compIsProfilerHookNeeded())
#endif
            {
                bool cond = ((info.compIsVarArgs || opts.compUseSoftFP) &&
                             // Does cur stk arg require double alignment?
                             ((varDsc->lvType == TYP_STRUCT && varDsc->lvStructDoubleAlign) ||
                              (varDsc->lvType == TYP_DOUBLE) || (varDsc->lvType == TYP_LONG))) ||
                            // Did first reg arg require alignment?
                            (codeGen->regSet.rsMaskPreSpillAlign & genRegMask(REG_ARG_LAST));

                noway_assert(cond);
                noway_assert(sizeofPreSpillRegArgs <=
                             argOffs + TARGET_POINTER_SIZE); // at most one register of alignment
            }
            argOffs = sizeofPreSpillRegArgs;
        }

        noway_assert(argOffs >= sizeofPreSpillRegArgs);
        int argOffsWithoutPreSpillRegArgs = argOffs - sizeofPreSpillRegArgs;

        switch (varDsc->lvType)
        {
            case TYP_STRUCT:
                if (!varDsc->lvStructDoubleAlign)
                    break;

                FALLTHROUGH;

            case TYP_DOUBLE:
            case TYP_LONG:
                // We must align up the argOffset to a multiple of 8
                argOffs =
                    roundUp((unsigned)argOffsWithoutPreSpillRegArgs, 2 * TARGET_POINTER_SIZE) + sizeofPreSpillRegArgs;
                break;

            default:
                // No alignment of argOffs required
                break;
        }
#endif // TARGET_ARM
        const bool     isFloatHfa   = (varDsc->lvIsHfa() && (varDsc->GetHfaType() == TYP_FLOAT));
        const unsigned argAlignment = eeGetArgAlignment(varDsc->lvType, isFloatHfa);
#if defined(OSX_ARM64_ABI)
        argOffs                     = roundUp(argOffs, argAlignment);
#endif // OSX_ARM64_ABI

        assert((argSize % argAlignment) == 0);
        assert((argOffs % argAlignment) == 0);
        varDsc->SetStackOffset(argOffs);
    }

    // For struct promoted parameters we need to set the offsets for both LclVars.
    //
    // For a dependent promoted struct we also assign the struct fields stack offset
    CLANG_FORMAT_COMMENT_ANCHOR;

#if !defined(TARGET_64BIT)
    if ((varDsc->TypeGet() == TYP_LONG) && varDsc->lvPromoted)
    {
        noway_assert(varDsc->lvFieldCnt == 2);
        fieldVarNum = varDsc->lvFieldLclStart;
        lvaTable[fieldVarNum].SetStackOffset(varDsc->GetStackOffset());
        lvaTable[fieldVarNum + 1].SetStackOffset(varDsc->GetStackOffset() + genTypeSize(TYP_INT));
    }
    else
#endif // !defined(TARGET_64BIT)
        if (varDsc->lvPromotedStruct())
    {
        unsigned firstFieldNum = varDsc->lvFieldLclStart;
        for (unsigned i = 0; i < varDsc->lvFieldCnt; i++)
        {
            LclVarDsc* fieldVarDsc = lvaGetDesc(firstFieldNum + i);
            fieldVarDsc->SetStackOffset(varDsc->GetStackOffset() + fieldVarDsc->lvFldOffset);
        }
    }

    if (info.compArgOrder == Target::ARG_ORDER_R2L && !varDsc->lvIsRegArg)
    {
        argOffs += argSize;
    }

    return argOffs;
}
#endif // !UNIX_AMD64_ABI

/*****************************************************************************
 *  lvaAssignVirtualFrameOffsetsToLocals() : Assign virtual stack offsets to
 *  locals, temps, and anything else.  These will all be negative offsets
 *  (stack grows down) relative to the virtual '0'/return address
 */
void Compiler::lvaAssignVirtualFrameOffsetsToLocals()
{
    int stkOffs              = 0;
    int originalFrameStkOffs = 0;
    int originalFrameSize    = 0;
    // codeGen->isFramePointerUsed is set in regalloc phase. Initialize it to a guess for pre-regalloc layout.
    if (lvaDoneFrameLayout <= PRE_REGALLOC_FRAME_LAYOUT)
    {
        codeGen->setFramePointerUsed(codeGen->isFramePointerRequired());
    }

#ifdef TARGET_ARM64
    // Decide where to save FP and LR registers. We store FP/LR registers at the bottom of the frame if there is
    // a frame pointer used (so we get positive offsets from the frame pointer to access locals), but not if we
    // need a GS cookie AND localloc is used, since we need the GS cookie to protect the saved return value,
    // and also the saved frame pointer. See CodeGen::genPushCalleeSavedRegisters() for more details about the
    // frame types. Since saving FP/LR at high addresses is a relatively rare case, force using it during stress.
    // (It should be legal to use these frame types for every frame).

    if (opts.compJitSaveFpLrWithCalleeSavedRegisters == 0)
    {
        // Default configuration
        codeGen->SetSaveFpLrWithAllCalleeSavedRegisters((getNeedsGSSecurityCookie() && compLocallocUsed) ||
                                                        compStressCompile(STRESS_GENERIC_VARN, 20));
    }
    else if (opts.compJitSaveFpLrWithCalleeSavedRegisters == 1)
    {
        codeGen->SetSaveFpLrWithAllCalleeSavedRegisters(false); // Disable using new frames
    }
    else if (opts.compJitSaveFpLrWithCalleeSavedRegisters == 2)
    {
        codeGen->SetSaveFpLrWithAllCalleeSavedRegisters(true); // Force using new frames
    }
#endif // TARGET_ARM64

#ifdef TARGET_XARCH
    // On x86/amd64, the return address has already been pushed by the call instruction in the caller.
    stkOffs -= TARGET_POINTER_SIZE; // return address;
    if (lvaRetAddrVar != BAD_VAR_NUM)
    {
        lvaTable[lvaRetAddrVar].SetStackOffset(stkOffs);
    }

    // If we are an OSR method, we "inherit" the frame of the original method,
    // and the stack is already double aligned on entry (since the return address push
    // and any special alignment push happened "before").
    if (opts.IsOSR())
    {
        originalFrameSize    = info.compPatchpointInfo->FpToSpDelta();
        originalFrameStkOffs = stkOffs;
        stkOffs -= originalFrameSize;
    }
    // TODO-AMD64-CQ: for X64 eventually this should be pushed with all the other
    // calleeregs.  When you fix this, you'll also need to fix
    // the assert at the bottom of this method
    if (codeGen->doubleAlignOrFramePointerUsed())
    {
        stkOffs -= REGSIZE_BYTES;
    }
#endif // TARGET_XARCH

    int  preSpillSize    = 0;
    bool mustDoubleAlign = false;

#ifdef TARGET_ARM
    mustDoubleAlign = true;
    preSpillSize    = genCountBits(codeGen->regSet.rsMaskPreSpillRegs(true)) * REGSIZE_BYTES;
#else // !TARGET_ARM
#if DOUBLE_ALIGN
    if (genDoubleAlign())
    {
        mustDoubleAlign = true; // X86 only
    }
#endif
#endif // !TARGET_ARM

#ifdef TARGET_ARM64
    // If the frame pointer is used, then we'll save FP/LR at the bottom of the stack.
    // Otherwise, we won't store FP, and we'll store LR at the top, with the other callee-save
    // registers (if any).

    int initialStkOffs = 0;
    if (info.compIsVarArgs)
    {
        // For varargs we always save all of the integer register arguments
        // so that they are contiguous with the incoming stack arguments.
        initialStkOffs = MAX_REG_ARG * REGSIZE_BYTES;
        stkOffs -= initialStkOffs;
    }

    if (codeGen->IsSaveFpLrWithAllCalleeSavedRegisters() ||
        !isFramePointerUsed()) // Note that currently we always have a frame pointer
    {
        stkOffs -= compCalleeRegsPushed * REGSIZE_BYTES;
    }
    else
    {
        // Subtract off FP and LR.
        assert(compCalleeRegsPushed >= 2);
        stkOffs -= (compCalleeRegsPushed - 2) * REGSIZE_BYTES;
    }

#else // !TARGET_ARM64
#ifdef TARGET_ARM
    // On ARM32 LR is part of the pushed registers and is always stored at the
    // top.
    if (lvaRetAddrVar != BAD_VAR_NUM)
    {
        lvaTable[lvaRetAddrVar].SetStackOffset(stkOffs - REGSIZE_BYTES);
    }
#endif

    stkOffs -= compCalleeRegsPushed * REGSIZE_BYTES;
#endif // !TARGET_ARM64

    compLclFrameSize = 0;

#ifdef TARGET_AMD64
    // In case of Amd64 compCalleeRegsPushed includes float regs (Xmm6-xmm15) that
    // need to be pushed.  But Amd64 doesn't support push/pop of xmm registers.
    // Instead we need to allocate space for them on the stack and save them in prolog.
    // Therefore, we consider xmm registers being saved while computing stack offsets
    // but space for xmm registers is considered part of compLclFrameSize.
    // Notes
    //  1) We need to save the entire 128-bits of xmm register to stack, since amd64
    //     prolog unwind codes allow encoding of an instruction that stores the entire xmm reg
    //     at an offset relative to SP
    //  2) We adjust frame size so that SP is aligned at 16-bytes after pushing integer registers.
    //     This means while saving the first xmm register to its allocated stack location we might
    //     have to skip 8-bytes.  The reason for padding is to use efficient "movaps" to save/restore
    //     xmm registers to/from stack to match Jit64 codegen.  Without the aligning on 16-byte
    //     boundary we would have to use movups when offset turns out unaligned.  Movaps is more
    //     performant than movups.
    unsigned calleeFPRegsSavedSize = genCountBits(compCalleeFPRegsSavedMask) * XMM_REGSIZE_BYTES;

    // For OSR the alignment pad computation should not take the original frame into account.
    // Original frame size includes the pseudo-saved RA and so is always = 8 mod 16.
    const int offsetForAlign = -(stkOffs + originalFrameSize);

    if ((calleeFPRegsSavedSize > 0) && ((offsetForAlign % XMM_REGSIZE_BYTES) != 0))
    {
        // Take care of alignment
        int alignPad = (int)AlignmentPad((unsigned)offsetForAlign, XMM_REGSIZE_BYTES);
        assert(alignPad != 0);
        stkOffs -= alignPad;
        lvaIncrementFrameSize(alignPad);
    }

    stkOffs -= calleeFPRegsSavedSize;
    lvaIncrementFrameSize(calleeFPRegsSavedSize);

    // Quirk for VS debug-launch scenario to work
    if (compVSQuirkStackPaddingNeeded > 0)
    {
#ifdef DEBUG
        if (verbose)
        {
            printf("\nAdding VS quirk stack padding of %d bytes between save-reg area and locals\n",
                   compVSQuirkStackPaddingNeeded);
        }
#endif // DEBUG

        stkOffs -= compVSQuirkStackPaddingNeeded;
        lvaIncrementFrameSize(compVSQuirkStackPaddingNeeded);
    }
#endif // TARGET_AMD64

#if defined(FEATURE_EH_FUNCLETS) && defined(TARGET_ARMARCH)
    if (lvaPSPSym != BAD_VAR_NUM)
    {
        // On ARM/ARM64, if we need a PSPSym, allocate it first, before anything else, including
        // padding (so we can avoid computing the same padding in the funclet
        // frame). Note that there is no special padding requirement for the PSPSym.
        noway_assert(codeGen->isFramePointerUsed()); // We need an explicit frame pointer
        stkOffs = lvaAllocLocalAndSetVirtualOffset(lvaPSPSym, TARGET_POINTER_SIZE, stkOffs);
    }
#endif // FEATURE_EH_FUNCLETS && defined(TARGET_ARMARCH)

    if (mustDoubleAlign)
    {
        if (lvaDoneFrameLayout != FINAL_FRAME_LAYOUT)
        {
            // Allocate a pointer sized stack slot, since we may need to double align here
            // when lvaDoneFrameLayout == FINAL_FRAME_LAYOUT
            //
            lvaIncrementFrameSize(TARGET_POINTER_SIZE);
            stkOffs -= TARGET_POINTER_SIZE;

            // If we have any TYP_LONG, TYP_DOUBLE or double aligned structs
            // then we need to allocate a second pointer sized stack slot,
            // since we may need to double align that LclVar when we see it
            // in the loop below.  We will just always do this so that the
            // offsets that we calculate for the stack frame will always
            // be greater (or equal) to what they can be in the final layout.
            //
            lvaIncrementFrameSize(TARGET_POINTER_SIZE);
            stkOffs -= TARGET_POINTER_SIZE;
        }
        else // FINAL_FRAME_LAYOUT
        {
            if (((stkOffs + preSpillSize) % (2 * TARGET_POINTER_SIZE)) != 0)
            {
                lvaIncrementFrameSize(TARGET_POINTER_SIZE);
                stkOffs -= TARGET_POINTER_SIZE;
            }
            // We should now have a double-aligned (stkOffs+preSpillSize)
            noway_assert(((stkOffs + preSpillSize) % (2 * TARGET_POINTER_SIZE)) == 0);
        }
    }

    if (lvaMonAcquired != BAD_VAR_NUM)
    {
        // This var must go first, in what is called the 'frame header' for EnC so that it is
        // preserved when remapping occurs.  See vm\eetwain.cpp for detailed comment specifying frame
        // layout requirements for EnC to work.
        stkOffs = lvaAllocLocalAndSetVirtualOffset(lvaMonAcquired, lvaLclSize(lvaMonAcquired), stkOffs);
    }

#ifdef JIT32_GCENCODER
    if (lvaLocAllocSPvar != BAD_VAR_NUM)
    {
        noway_assert(codeGen->isFramePointerUsed()); // else offsets of locals of frameless methods will be incorrect
        stkOffs = lvaAllocLocalAndSetVirtualOffset(lvaLocAllocSPvar, TARGET_POINTER_SIZE, stkOffs);
    }
#endif // JIT32_GCENCODER

    // For OSR methods, param type args are always reportable via the root method frame slot.
    // (see gcInfoBlockHdrSave) and so do not need a new slot on the frame.
    //
    // OSR methods may also be able to use the root frame kept alive this, if the root
    // method needed to report this.
    //
    // Inlining done under OSR may introduce new reporting, in which case the OSR frame
    // must allocate a slot.
    if (lvaReportParamTypeArg())
    {
#ifdef JIT32_GCENCODER
        noway_assert(codeGen->isFramePointerUsed());
#endif
        if (opts.IsOSR())
        {
            PatchpointInfo* ppInfo = info.compPatchpointInfo;
            assert(ppInfo->HasGenericContextArgOffset());
            const int originalOffset       = ppInfo->GenericContextArgOffset();
            lvaCachedGenericContextArgOffs = originalFrameStkOffs + originalOffset;
        }
        else
        {
            // For CORINFO_CALLCONV_PARAMTYPE (if needed)
            lvaIncrementFrameSize(TARGET_POINTER_SIZE);
            stkOffs -= TARGET_POINTER_SIZE;
            lvaCachedGenericContextArgOffs = stkOffs;
        }
    }
#ifndef JIT32_GCENCODER
    else if (lvaKeepAliveAndReportThis())
    {
        bool canUseExistingSlot = false;
        if (opts.IsOSR())
        {
            PatchpointInfo* ppInfo = info.compPatchpointInfo;
            if (ppInfo->HasKeptAliveThis())
            {
                const int originalOffset       = ppInfo->KeptAliveThisOffset();
                lvaCachedGenericContextArgOffs = originalFrameStkOffs + originalOffset;
                canUseExistingSlot             = true;
            }
        }

        if (!canUseExistingSlot)
        {
            // When "this" is also used as generic context arg.
            lvaIncrementFrameSize(TARGET_POINTER_SIZE);
            stkOffs -= TARGET_POINTER_SIZE;
            lvaCachedGenericContextArgOffs = stkOffs;
        }
    }
#endif

#if !defined(FEATURE_EH_FUNCLETS)
    /* If we need space for slots for shadow SP, reserve it now */
    if (ehNeedsShadowSPslots())
    {
        noway_assert(codeGen->isFramePointerUsed()); // else offsets of locals of frameless methods will be incorrect
        if (!lvaReportParamTypeArg())
        {
#ifndef JIT32_GCENCODER
            if (!lvaKeepAliveAndReportThis())
#endif
            {
                // In order to keep the gc info encoding smaller, the VM assumes that all methods with EH
                // have also saved space for a ParamTypeArg, so we need to do that here
                lvaIncrementFrameSize(TARGET_POINTER_SIZE);
                stkOffs -= TARGET_POINTER_SIZE;
            }
        }
        stkOffs = lvaAllocLocalAndSetVirtualOffset(lvaShadowSPslotsVar, lvaLclSize(lvaShadowSPslotsVar), stkOffs);
    }
#endif // !FEATURE_EH_FUNCLETS

    if (compGSReorderStackLayout)
    {
        assert(getNeedsGSSecurityCookie());

        if (!opts.IsOSR() || !info.compPatchpointInfo->HasSecurityCookie())
        {
            stkOffs = lvaAllocLocalAndSetVirtualOffset(lvaGSSecurityCookie, lvaLclSize(lvaGSSecurityCookie), stkOffs);
        }
    }

    /*
        If we're supposed to track lifetimes of pointer temps, we'll
        assign frame offsets in the following order:

            non-pointer local variables (also untracked pointer variables)
                pointer local variables
                pointer temps
            non-pointer temps
     */

    enum Allocation
    {
        ALLOC_NON_PTRS                 = 0x1, // assign offsets to non-ptr
        ALLOC_PTRS                     = 0x2, // Second pass, assign offsets to tracked ptrs
        ALLOC_UNSAFE_BUFFERS           = 0x4,
        ALLOC_UNSAFE_BUFFERS_WITH_PTRS = 0x8
    };
    UINT alloc_order[5];

    unsigned int cur = 0;

    if (compGSReorderStackLayout)
    {
        noway_assert(getNeedsGSSecurityCookie());

        if (codeGen->isFramePointerUsed())
        {
            alloc_order[cur++] = ALLOC_UNSAFE_BUFFERS;
            alloc_order[cur++] = ALLOC_UNSAFE_BUFFERS_WITH_PTRS;
        }
    }

    bool tempsAllocated = false;

    if (lvaTempsHaveLargerOffsetThanVars() && !codeGen->isFramePointerUsed())
    {
        // Because we want the temps to have a larger offset than locals
        // and we're not using a frame pointer, we have to place the temps
        // above the vars.  Otherwise we place them after the vars (at the
        // bottom of the frame).
        noway_assert(!tempsAllocated);
        stkOffs        = lvaAllocateTemps(stkOffs, mustDoubleAlign);
        tempsAllocated = true;
    }

    alloc_order[cur++] = ALLOC_NON_PTRS;

    if (opts.compDbgEnC)
    {
        /* We will use just one pass, and assign offsets to all variables */
        alloc_order[cur - 1] |= ALLOC_PTRS;
        noway_assert(compGSReorderStackLayout == false);
    }
    else
    {
        alloc_order[cur++] = ALLOC_PTRS;
    }

    if (!codeGen->isFramePointerUsed() && compGSReorderStackLayout)
    {
        alloc_order[cur++] = ALLOC_UNSAFE_BUFFERS_WITH_PTRS;
        alloc_order[cur++] = ALLOC_UNSAFE_BUFFERS;
    }

    alloc_order[cur] = 0;

    noway_assert(cur < _countof(alloc_order));

    // Force first pass to happen
    UINT assignMore             = 0xFFFFFFFF;
    bool have_LclVarDoubleAlign = false;

    for (cur = 0; alloc_order[cur]; cur++)
    {
        if ((assignMore & alloc_order[cur]) == 0)
        {
            continue;
        }

        assignMore = 0;

        unsigned   lclNum;
        LclVarDsc* varDsc;

        for (lclNum = 0, varDsc = lvaTable; lclNum < lvaCount; lclNum++, varDsc++)
        {
            /* Ignore field locals of the promotion type PROMOTION_TYPE_FIELD_DEPENDENT.
               In other words, we will not calculate the "base" address of the struct local if
               the promotion type is PROMOTION_TYPE_FIELD_DEPENDENT.
            */
            if (!opts.IsOSR() && lvaIsFieldOfDependentlyPromotedStruct(varDsc))
            {
                continue;
            }

#if FEATURE_FIXED_OUT_ARGS
            // The scratch mem is used for the outgoing arguments, and it must be absolutely last
            if (lclNum == lvaOutgoingArgSpaceVar)
            {
                continue;
            }
#endif

            bool allocateOnFrame = varDsc->lvOnFrame;

            if (varDsc->lvRegister && (lvaDoneFrameLayout == REGALLOC_FRAME_LAYOUT) &&
                ((varDsc->TypeGet() != TYP_LONG) || (varDsc->GetOtherReg() != REG_STK)))
            {
                allocateOnFrame = false;
            }

            // For OSR args and locals, we use the slots on the original frame.
            //
            // Note we must do this even for "non frame" locals, as we sometimes
            // will refer to their memory homes.
            if (lvaIsOSRLocal(lclNum))
            {
                // TODO-CQ: enable struct promotion for OSR locals; when that
                // happens, figure out how to properly refer to the original
                // frame slots for the promoted fields.
                assert(!varDsc->lvIsStructField);

                // Add frampointer-relative offset of this OSR live local in the original frame
                // to the offset of original frame in our new frame.
                int originalOffset = info.compPatchpointInfo->Offset(lclNum);
                int offset         = originalFrameStkOffs + originalOffset;

                JITDUMP("---OSR--- V%02u (on old frame) old rbp offset %d old frame offset %d new virt offset %d\n",
                        lclNum, originalOffset, originalFrameStkOffs, offset);

                lvaTable[lclNum].SetStackOffset(offset);
                continue;
            }

            /* Ignore variables that are not on the stack frame */

            if (!allocateOnFrame)
            {
                /* For EnC, all variables have to be allocated space on the
                   stack, even though they may actually be enregistered. This
                   way, the frame layout can be directly inferred from the
                   locals-sig.
                 */

                if (!opts.compDbgEnC)
                {
                    continue;
                }
                else if (lclNum >= info.compLocalsCount)
                { // ignore temps for EnC
                    continue;
                }
            }
            else if (lvaGSSecurityCookie == lclNum && getNeedsGSSecurityCookie())
            {
                // Special case for OSR. If the original method had a cookie,
                // we use its slot on the original frame.
                if (opts.IsOSR() && info.compPatchpointInfo->HasSecurityCookie())
                {
                    int originalOffset = info.compPatchpointInfo->SecurityCookieOffset();
                    int offset         = originalFrameStkOffs + originalOffset;

                    JITDUMP("---OSR--- V%02u (on old frame, security cookie) old rbp offset %d old frame offset %d new "
                            "virt offset %d\n",
                            lclNum, originalOffset, originalFrameStkOffs, offset);

                    lvaTable[lclNum].SetStackOffset(offset);
                }

                continue;
            }

            // These need to be located as the very first variables (highest memory address)
            // and so they have already been assigned an offset
            if (
#if defined(FEATURE_EH_FUNCLETS)
                lclNum == lvaPSPSym ||
#else
                lclNum == lvaShadowSPslotsVar ||
#endif // FEATURE_EH_FUNCLETS
#ifdef JIT32_GCENCODER
                lclNum == lvaLocAllocSPvar ||
#endif // JIT32_GCENCODER
                lclNum == lvaRetAddrVar)
            {
                assert(varDsc->GetStackOffset() != BAD_STK_OFFS);
                continue;
            }

            if (lclNum == lvaMonAcquired)
            {
                continue;
            }

            // This should be low on the stack. Hence, it will be assigned later.
            if (lclNum == lvaStubArgumentVar)
            {
#ifdef JIT32_GCENCODER
                noway_assert(codeGen->isFramePointerUsed());
#endif
                continue;
            }

            // This should be low on the stack. Hence, it will be assigned later.
            if (lclNum == lvaInlinedPInvokeFrameVar)
            {
                noway_assert(codeGen->isFramePointerUsed());
                continue;
            }

            if (varDsc->lvIsParam)
            {
#if defined(TARGET_AMD64) && !defined(UNIX_AMD64_ABI)

                // On Windows AMD64 we can use the caller-reserved stack area that is already setup
                assert(varDsc->GetStackOffset() != BAD_STK_OFFS);
                continue;

#else // !TARGET_AMD64

                //  A register argument that is not enregistered ends up as
                //  a local variable which will need stack frame space.
                //
                if (!varDsc->lvIsRegArg)
                {
                    continue;
                }

#ifdef TARGET_ARM64
                if (info.compIsVarArgs && varDsc->GetArgReg() != theFixedRetBuffArgNum())
                {
                    // Stack offset to varargs (parameters) should point to home area which will be preallocated.
                    const unsigned regArgNum = genMapIntRegNumToRegArgNum(varDsc->GetArgReg());
                    varDsc->SetStackOffset(-initialStkOffs + regArgNum * REGSIZE_BYTES);
                    continue;
                }

#endif

#ifdef TARGET_ARM
                // On ARM we spill the registers in codeGen->regSet.rsMaskPreSpillRegArg
                // in the prolog, thus they don't need stack frame space.
                //
                if ((codeGen->regSet.rsMaskPreSpillRegs(false) & genRegMask(varDsc->GetArgReg())) != 0)
                {
                    assert(varDsc->GetStackOffset() != BAD_STK_OFFS);
                    continue;
                }
#endif

#endif // !TARGET_AMD64
            }

            /* Make sure the type is appropriate */

            if (varDsc->lvIsUnsafeBuffer && compGSReorderStackLayout)
            {
                if (varDsc->lvIsPtr)
                {
                    if ((alloc_order[cur] & ALLOC_UNSAFE_BUFFERS_WITH_PTRS) == 0)
                    {
                        assignMore |= ALLOC_UNSAFE_BUFFERS_WITH_PTRS;
                        continue;
                    }
                }
                else
                {
                    if ((alloc_order[cur] & ALLOC_UNSAFE_BUFFERS) == 0)
                    {
                        assignMore |= ALLOC_UNSAFE_BUFFERS;
                        continue;
                    }
                }
            }
            else if (varTypeIsGC(varDsc->TypeGet()) && varDsc->lvTracked)
            {
                if ((alloc_order[cur] & ALLOC_PTRS) == 0)
                {
                    assignMore |= ALLOC_PTRS;
                    continue;
                }
            }
            else
            {
                if ((alloc_order[cur] & ALLOC_NON_PTRS) == 0)
                {
                    assignMore |= ALLOC_NON_PTRS;
                    continue;
                }
            }

            /* Need to align the offset? */

            if (mustDoubleAlign && (varDsc->lvType == TYP_DOUBLE // Align doubles for ARM and x86
#ifdef TARGET_ARM
                                    || varDsc->lvType == TYP_LONG // Align longs for ARM
#endif
#ifndef TARGET_64BIT
                                    || varDsc->lvStructDoubleAlign // Align when lvStructDoubleAlign is true
#endif                                                             // !TARGET_64BIT
                                    ))
            {
                noway_assert((compLclFrameSize % TARGET_POINTER_SIZE) == 0);

                if ((lvaDoneFrameLayout != FINAL_FRAME_LAYOUT) && !have_LclVarDoubleAlign)
                {
                    // If this is the first TYP_LONG, TYP_DOUBLE or double aligned struct
                    // then we have seen in this loop then we allocate a pointer sized
                    // stack slot since we may need to double align this LclVar
                    // when lvaDoneFrameLayout == FINAL_FRAME_LAYOUT
                    //
                    lvaIncrementFrameSize(TARGET_POINTER_SIZE);
                    stkOffs -= TARGET_POINTER_SIZE;
                }
                else
                {
                    if (((stkOffs + preSpillSize) % (2 * TARGET_POINTER_SIZE)) != 0)
                    {
                        lvaIncrementFrameSize(TARGET_POINTER_SIZE);
                        stkOffs -= TARGET_POINTER_SIZE;
                    }

                    // We should now have a double-aligned (stkOffs+preSpillSize)
                    noway_assert(((stkOffs + preSpillSize) % (2 * TARGET_POINTER_SIZE)) == 0);
                }

                // Remember that we had to double align a LclVar
                have_LclVarDoubleAlign = true;
            }

            // Reserve the stack space for this variable
            stkOffs = lvaAllocLocalAndSetVirtualOffset(lclNum, lvaLclSize(lclNum), stkOffs);
#ifdef TARGET_ARMARCH
            // If we have an incoming register argument that has a struct promoted field
            // then we need to copy the lvStkOff (the stack home) from the reg arg to the field lclvar
            //
            if (varDsc->lvIsRegArg && varDsc->lvPromotedStruct())
            {
                unsigned firstFieldNum = varDsc->lvFieldLclStart;
                for (unsigned i = 0; i < varDsc->lvFieldCnt; i++)
                {
                    LclVarDsc* fieldVarDsc = lvaGetDesc(firstFieldNum + i);
                    fieldVarDsc->SetStackOffset(varDsc->GetStackOffset() + fieldVarDsc->lvFldOffset);
                }
            }
#ifdef TARGET_ARM
            // If we have an incoming register argument that has a promoted long
            // then we need to copy the lvStkOff (the stack home) from the reg arg to the field lclvar
            //
            else if (varDsc->lvIsRegArg && varDsc->lvPromoted)
            {
                assert(varTypeIsLong(varDsc) && (varDsc->lvFieldCnt == 2));

                unsigned fieldVarNum = varDsc->lvFieldLclStart;
                lvaTable[fieldVarNum].SetStackOffset(varDsc->GetStackOffset());
                lvaTable[fieldVarNum + 1].SetStackOffset(varDsc->GetStackOffset() + 4);
            }
#endif // TARGET_ARM
#endif // TARGET_ARM64
        }
    }

    if (getNeedsGSSecurityCookie() && !compGSReorderStackLayout)
    {
        if (!opts.IsOSR() || !info.compPatchpointInfo->HasSecurityCookie())
        {
            // LOCALLOC used, but we have no unsafe buffer.  Allocated cookie last, close to localloc buffer.
            stkOffs = lvaAllocLocalAndSetVirtualOffset(lvaGSSecurityCookie, lvaLclSize(lvaGSSecurityCookie), stkOffs);
        }
    }

    if (tempsAllocated == false)
    {
        /*-------------------------------------------------------------------------
         *
         * Now the temps
         *
         *-------------------------------------------------------------------------
         */
        stkOffs = lvaAllocateTemps(stkOffs, mustDoubleAlign);
    }

    /*-------------------------------------------------------------------------
     *
     * Now do some final stuff
     *
     *-------------------------------------------------------------------------
     */

    // lvaInlinedPInvokeFrameVar and lvaStubArgumentVar need to be assigned last
    // Important: The stack walker depends on lvaStubArgumentVar immediately
    // following lvaInlinedPInvokeFrameVar in the frame.

    if (lvaStubArgumentVar != BAD_VAR_NUM)
    {
#ifdef JIT32_GCENCODER
        noway_assert(codeGen->isFramePointerUsed());
#endif
        stkOffs = lvaAllocLocalAndSetVirtualOffset(lvaStubArgumentVar, lvaLclSize(lvaStubArgumentVar), stkOffs);
    }

    if (lvaInlinedPInvokeFrameVar != BAD_VAR_NUM)
    {
        noway_assert(codeGen->isFramePointerUsed());
        stkOffs =
            lvaAllocLocalAndSetVirtualOffset(lvaInlinedPInvokeFrameVar, lvaLclSize(lvaInlinedPInvokeFrameVar), stkOffs);
    }

    if (mustDoubleAlign)
    {
        if (lvaDoneFrameLayout != FINAL_FRAME_LAYOUT)
        {
            // Allocate a pointer sized stack slot, since we may need to double align here
            // when lvaDoneFrameLayout == FINAL_FRAME_LAYOUT
            //
            lvaIncrementFrameSize(TARGET_POINTER_SIZE);
            stkOffs -= TARGET_POINTER_SIZE;

            if (have_LclVarDoubleAlign)
            {
                // If we have any TYP_LONG, TYP_DOUBLE or double aligned structs
                // the we need to allocate a second pointer sized stack slot,
                // since we may need to double align the last LclVar that we saw
                // in the loop above. We do this so that the offsets that we
                // calculate for the stack frame are always greater than they will
                // be in the final layout.
                //
                lvaIncrementFrameSize(TARGET_POINTER_SIZE);
                stkOffs -= TARGET_POINTER_SIZE;
            }
        }
        else // FINAL_FRAME_LAYOUT
        {
            if (((stkOffs + preSpillSize) % (2 * TARGET_POINTER_SIZE)) != 0)
            {
                lvaIncrementFrameSize(TARGET_POINTER_SIZE);
                stkOffs -= TARGET_POINTER_SIZE;
            }
            // We should now have a double-aligned (stkOffs+preSpillSize)
            noway_assert(((stkOffs + preSpillSize) % (2 * TARGET_POINTER_SIZE)) == 0);
        }
    }

#if defined(FEATURE_EH_FUNCLETS) && defined(TARGET_AMD64)
    if (lvaPSPSym != BAD_VAR_NUM)
    {
        // On AMD64, if we need a PSPSym, allocate it last, immediately above the outgoing argument
        // space. Any padding will be higher on the stack than this
        // (including the padding added by lvaAlignFrame()).
        noway_assert(codeGen->isFramePointerUsed()); // We need an explicit frame pointer
        stkOffs = lvaAllocLocalAndSetVirtualOffset(lvaPSPSym, TARGET_POINTER_SIZE, stkOffs);
    }
#endif // FEATURE_EH_FUNCLETS && defined(TARGET_AMD64)

#ifdef TARGET_ARM64
    if (!codeGen->IsSaveFpLrWithAllCalleeSavedRegisters() &&
        isFramePointerUsed()) // Note that currently we always have a frame pointer
    {
        // Create space for saving FP and LR.
        stkOffs -= 2 * REGSIZE_BYTES;
    }
#endif // TARGET_ARM64

#if FEATURE_FIXED_OUT_ARGS
    if (lvaOutgoingArgSpaceSize > 0)
    {
#if defined(TARGET_AMD64) && !defined(UNIX_AMD64_ABI) // No 4 slots for outgoing params on System V.
        noway_assert(lvaOutgoingArgSpaceSize >= (4 * TARGET_POINTER_SIZE));
#endif
        noway_assert((lvaOutgoingArgSpaceSize % TARGET_POINTER_SIZE) == 0);

        // Give it a value so we can avoid asserts in CHK builds.
        // Since this will always use an SP relative offset of zero
        // at the end of lvaFixVirtualFrameOffsets, it will be set to absolute '0'

        stkOffs = lvaAllocLocalAndSetVirtualOffset(lvaOutgoingArgSpaceVar, lvaLclSize(lvaOutgoingArgSpaceVar), stkOffs);
    }
#endif // FEATURE_FIXED_OUT_ARGS

    // compLclFrameSize equals our negated virtual stack offset minus the pushed registers and return address
    // and the pushed frame pointer register which for some strange reason isn't part of 'compCalleeRegsPushed'.
    int pushedCount = compCalleeRegsPushed;

#ifdef TARGET_ARM64
    if (info.compIsVarArgs)
    {
        pushedCount += MAX_REG_ARG;
    }
#endif

#ifdef TARGET_XARCH
    if (codeGen->doubleAlignOrFramePointerUsed())
    {
        pushedCount += 1; // pushed EBP (frame pointer)
    }
    pushedCount += 1; // pushed PC (return address)
#endif

    noway_assert(compLclFrameSize + originalFrameSize ==
                 (unsigned)-(stkOffs + (pushedCount * (int)TARGET_POINTER_SIZE)));
}

int Compiler::lvaAllocLocalAndSetVirtualOffset(unsigned lclNum, unsigned size, int stkOffs)
{
    noway_assert(lclNum != BAD_VAR_NUM);

#ifdef TARGET_64BIT
    // Before final frame layout, assume the worst case, that every >=8 byte local will need
    // maximum padding to be aligned. This is because we generate code based on the stack offset
    // computed during tentative frame layout. These offsets cannot get bigger during final
    // frame layout, as that would possibly require different code generation (for example,
    // using a 4-byte offset instead of a 1-byte offset in an instruction). The offsets can get
    // smaller. It is possible there is different alignment at the point locals are allocated
    // between tentative and final frame layout which would introduce padding between locals
    // and thus increase the offset (from the stack pointer) of one of the locals. Hence the
    // need to assume the worst alignment before final frame layout.
    // We could probably improve this by sorting all the objects by alignment,
    // such that all 8 byte objects are together, 4 byte objects are together, etc., which
    // would require at most one alignment padding per group.
    //
    // TYP_SIMD structs locals have alignment preference given by getSIMDTypeAlignment() for
    // better performance.
    if ((size >= 8) && ((lvaDoneFrameLayout != FINAL_FRAME_LAYOUT) || ((stkOffs % 8) != 0)
#if defined(FEATURE_SIMD) && ALIGN_SIMD_TYPES
                        || lclVarIsSIMDType(lclNum)
#endif
                            ))
    {
        // Note that stack offsets are negative or equal to zero
        assert(stkOffs <= 0);

        // alignment padding
        unsigned pad = 0;
#if defined(FEATURE_SIMD) && ALIGN_SIMD_TYPES
        if (lclVarIsSIMDType(lclNum) && !lvaIsImplicitByRefLocal(lclNum))
        {
            int alignment = getSIMDTypeAlignment(lvaTable[lclNum].lvType);

            if (stkOffs % alignment != 0)
            {
                if (lvaDoneFrameLayout != FINAL_FRAME_LAYOUT)
                {
                    pad = alignment - 1;
                    // Note that all the objects will probably be misaligned, but we'll fix that in final layout.
                }
                else
                {
                    pad = alignment + (stkOffs % alignment); // +1 to +(alignment-1) bytes
                }
            }
        }
        else
#endif // FEATURE_SIMD && ALIGN_SIMD_TYPES
        {
            if (lvaDoneFrameLayout != FINAL_FRAME_LAYOUT)
            {
                pad = 7;
                // Note that all the objects will probably be misaligned, but we'll fix that in final layout.
            }
            else
            {
                pad = 8 + (stkOffs % 8); // +1 to +7 bytes
            }
        }
        // Will the pad ever be anything except 4? Do we put smaller-than-4-sized objects on the stack?
        lvaIncrementFrameSize(pad);
        stkOffs -= pad;

#ifdef DEBUG
        if (verbose)
        {
            printf("Pad ");
            gtDispLclVar(lclNum, /*pad*/ false);
            printf(", size=%d, stkOffs=%c0x%x, pad=%d\n", size, stkOffs < 0 ? '-' : '+',
                   stkOffs < 0 ? -stkOffs : stkOffs, pad);
        }
#endif
    }
#endif // TARGET_64BIT

    /* Reserve space on the stack by bumping the frame size */

    lvaIncrementFrameSize(size);
    stkOffs -= size;
    lvaTable[lclNum].SetStackOffset(stkOffs);

#ifdef DEBUG
    if (verbose)
    {
        printf("Assign ");
        gtDispLclVar(lclNum, /*pad*/ false);
        printf(", size=%d, stkOffs=%c0x%x\n", size, stkOffs < 0 ? '-' : '+', stkOffs < 0 ? -stkOffs : stkOffs);
    }
#endif

    return stkOffs;
}

#ifdef TARGET_AMD64
/*****************************************************************************
 *  lvaIsCalleeSavedIntRegCountEven() :  returns true if the number of integer registers
 *  pushed onto stack is even including RBP if used as frame pointer
 *
 *  Note that this excludes return address (PC) pushed by caller.  To know whether
 *  the SP offset after pushing integer registers is aligned, we need to take
 *  negation of this routine.
 */
bool Compiler::lvaIsCalleeSavedIntRegCountEven()
{
    unsigned regsPushed = compCalleeRegsPushed + (codeGen->isFramePointerUsed() ? 1 : 0);
    return (regsPushed % (16 / REGSIZE_BYTES)) == 0;
}
#endif // TARGET_AMD64

/*****************************************************************************
 *  lvaAlignFrame() :  After allocating everything on the frame, reserve any
 *  extra space needed to keep the frame aligned
 */
void Compiler::lvaAlignFrame()
{
#if defined(TARGET_AMD64)

    // Leaf frames do not need full alignment, but the unwind info is smaller if we
    // are at least 8 byte aligned (and we assert as much)
    if ((compLclFrameSize % 8) != 0)
    {
        lvaIncrementFrameSize(8 - (compLclFrameSize % 8));
    }
    else if (lvaDoneFrameLayout != FINAL_FRAME_LAYOUT)
    {
        // If we are not doing final layout, we don't know the exact value of compLclFrameSize
        // and thus do not know how much we will need to add in order to be aligned.
        // We add 8 so compLclFrameSize is still a multiple of 8.
        lvaIncrementFrameSize(8);
    }
    assert((compLclFrameSize % 8) == 0);

    // Ensure that the stack is always 16-byte aligned by grabbing an unused QWORD
    // if needed, but off by 8 because of the return value.
    // And don't forget that compCalleeRegsPused does *not* include RBP if we are
    // using it as the frame pointer.
    //
    bool regPushedCountAligned = lvaIsCalleeSavedIntRegCountEven();
    bool lclFrameSizeAligned   = (compLclFrameSize % 16) == 0;

    // If this isn't the final frame layout, assume we have to push an extra QWORD
    // Just so the offsets are true upper limits.
    CLANG_FORMAT_COMMENT_ANCHOR;

#ifdef UNIX_AMD64_ABI
    // The compNeedToAlignFrame flag  is indicating if there is a need to align the frame.
    // On AMD64-Windows, if there are calls, 4 slots for the outgoing ars are allocated, except for
    // FastTailCall. This slots makes the frame size non-zero, so alignment logic will be called.
    // On AMD64-Unix, there are no such slots. There is a possibility to have calls in the method with frame size of 0.
    // The frame alignment logic won't kick in. This flags takes care of the AMD64-Unix case by remembering that there
    // are calls and making sure the frame alignment logic is executed.
    bool stackNeedsAlignment = (compLclFrameSize != 0 || opts.compNeedToAlignFrame);
#else  // !UNIX_AMD64_ABI
    bool stackNeedsAlignment = compLclFrameSize != 0;
#endif // !UNIX_AMD64_ABI
    if ((!codeGen->isFramePointerUsed() && (lvaDoneFrameLayout != FINAL_FRAME_LAYOUT)) ||
        (stackNeedsAlignment && (regPushedCountAligned == lclFrameSizeAligned)))
    {
        lvaIncrementFrameSize(REGSIZE_BYTES);
    }

#elif defined(TARGET_ARM64)

    // The stack on ARM64 must be 16 byte aligned.

    // First, align up to 8.
    if ((compLclFrameSize % 8) != 0)
    {
        lvaIncrementFrameSize(8 - (compLclFrameSize % 8));
    }
    else if (lvaDoneFrameLayout != FINAL_FRAME_LAYOUT)
    {
        // If we are not doing final layout, we don't know the exact value of compLclFrameSize
        // and thus do not know how much we will need to add in order to be aligned.
        // We add 8 so compLclFrameSize is still a multiple of 8.
        lvaIncrementFrameSize(8);
    }
    assert((compLclFrameSize % 8) == 0);

    // Ensure that the stack is always 16-byte aligned by grabbing an unused QWORD
    // if needed.
    bool regPushedCountAligned = (compCalleeRegsPushed % (16 / REGSIZE_BYTES)) == 0;
    bool lclFrameSizeAligned   = (compLclFrameSize % 16) == 0;

    // If this isn't the final frame layout, assume we have to push an extra QWORD
    // Just so the offsets are true upper limits.
    if ((lvaDoneFrameLayout != FINAL_FRAME_LAYOUT) || (regPushedCountAligned != lclFrameSizeAligned))
    {
        lvaIncrementFrameSize(REGSIZE_BYTES);
    }

#elif defined(TARGET_ARM)

    // Ensure that stack offsets will be double-aligned by grabbing an unused DWORD if needed.
    //
    bool lclFrameSizeAligned   = (compLclFrameSize % sizeof(double)) == 0;
    bool regPushedCountAligned = ((compCalleeRegsPushed + genCountBits(codeGen->regSet.rsMaskPreSpillRegs(true))) %
                                  (sizeof(double) / TARGET_POINTER_SIZE)) == 0;

    if (regPushedCountAligned != lclFrameSizeAligned)
    {
        lvaIncrementFrameSize(TARGET_POINTER_SIZE);
    }

#elif defined(TARGET_X86)

#if DOUBLE_ALIGN
    if (genDoubleAlign())
    {
        // Double Frame Alignment for x86 is handled in Compiler::lvaAssignVirtualFrameOffsetsToLocals()

        if (compLclFrameSize == 0)
        {
            // This can only happen with JitStress=1 or JitDoubleAlign=2
            lvaIncrementFrameSize(TARGET_POINTER_SIZE);
        }
    }
#endif

    if (STACK_ALIGN > REGSIZE_BYTES)
    {
        if (lvaDoneFrameLayout != FINAL_FRAME_LAYOUT)
        {
            // If we are not doing final layout, we don't know the exact value of compLclFrameSize
            // and thus do not know how much we will need to add in order to be aligned.
            // We add the maximum pad that we could ever have (which is 12)
            lvaIncrementFrameSize(STACK_ALIGN - REGSIZE_BYTES);
        }

        // Align the stack with STACK_ALIGN value.
        int  adjustFrameSize = compLclFrameSize;
#if defined(UNIX_X86_ABI)
        bool isEbpPushed     = codeGen->isFramePointerUsed();
#if DOUBLE_ALIGN
        isEbpPushed |= genDoubleAlign();
#endif
        // we need to consider spilled register(s) plus return address and/or EBP
        int adjustCount = compCalleeRegsPushed + 1 + (isEbpPushed ? 1 : 0);
        adjustFrameSize += (adjustCount * REGSIZE_BYTES) % STACK_ALIGN;
#endif
        if ((adjustFrameSize % STACK_ALIGN) != 0)
        {
            lvaIncrementFrameSize(STACK_ALIGN - (adjustFrameSize % STACK_ALIGN));
        }
    }

#else
    NYI("TARGET specific lvaAlignFrame");
#endif // !TARGET_AMD64
}

/*****************************************************************************
 *  lvaAssignFrameOffsetsToPromotedStructs() :  Assign offsets to fields
 *  within a promoted struct (worker for lvaAssignFrameOffsets).
 */
void Compiler::lvaAssignFrameOffsetsToPromotedStructs()
{
    LclVarDsc* varDsc = lvaTable;
    for (unsigned lclNum = 0; lclNum < lvaCount; lclNum++, varDsc++)
    {
        // For promoted struct fields that are params, we will
        // assign their offsets in lvaAssignVirtualFrameOffsetToArg().
        // This is not true for the System V systems since there is no
        // outgoing args space. Assign the dependently promoted fields properly.
        //
        if (varDsc->lvIsStructField
#if !defined(UNIX_AMD64_ABI) && !defined(TARGET_ARM) && !defined(TARGET_X86)
            // ARM: lo/hi parts of a promoted long arg need to be updated.

            // For System V platforms there is no outgoing args space.

            // For System V and x86, a register passed struct arg is homed on the stack in a separate local var.
            // The offset of these structs is already calculated in lvaAssignVirtualFrameOffsetToArg methos.
            // Make sure the code below is not executed for these structs and the offset is not changed.
            && !varDsc->lvIsParam
#endif // !defined(UNIX_AMD64_ABI) && !defined(TARGET_ARM) && !defined(TARGET_X86)
            )
        {
            LclVarDsc*       parentvarDsc  = &lvaTable[varDsc->lvParentLcl];
            lvaPromotionType promotionType = lvaGetPromotionType(parentvarDsc);

            if (promotionType == PROMOTION_TYPE_INDEPENDENT)
            {
                // The stack offset for these field locals must have been calculated
                // by the normal frame offset assignment.
                continue;
            }
            else
            {
                noway_assert(promotionType == PROMOTION_TYPE_DEPENDENT);
                noway_assert(varDsc->lvOnFrame);
                if (parentvarDsc->lvOnFrame)
                {
                    varDsc->SetStackOffset(parentvarDsc->GetStackOffset() + varDsc->lvFldOffset);
                }
                else
                {
                    varDsc->lvOnFrame = false;
                    noway_assert(varDsc->lvRefCnt() == 0);
                }
            }
        }
    }
}

/*****************************************************************************
 *  lvaAllocateTemps() :  Assign virtual offsets to temps (always negative).
 */
int Compiler::lvaAllocateTemps(int stkOffs, bool mustDoubleAlign)
{
    unsigned spillTempSize = 0;

    if (lvaDoneFrameLayout == FINAL_FRAME_LAYOUT)
    {
        int preSpillSize = 0;
#ifdef TARGET_ARM
        preSpillSize = genCountBits(codeGen->regSet.rsMaskPreSpillRegs(true)) * TARGET_POINTER_SIZE;
#endif

        /* Allocate temps */

        assert(codeGen->regSet.tmpAllFree());

        for (TempDsc* temp = codeGen->regSet.tmpListBeg(); temp != nullptr; temp = codeGen->regSet.tmpListNxt(temp))
        {
            var_types tempType = temp->tdTempType();
            unsigned  size     = temp->tdTempSize();

            /* Figure out and record the stack offset of the temp */

            /* Need to align the offset? */
            CLANG_FORMAT_COMMENT_ANCHOR;

#ifdef TARGET_64BIT
            if (varTypeIsGC(tempType) && ((stkOffs % TARGET_POINTER_SIZE) != 0))
            {
                // Calculate 'pad' as the number of bytes to align up 'stkOffs' to be a multiple of TARGET_POINTER_SIZE
                // In practice this is really just a fancy way of writing 4. (as all stack locations are at least 4-byte
                // aligned). Note stkOffs is always negative, so (stkOffs % TARGET_POINTER_SIZE) yields a negative
                // value.
                //
                int alignPad = (int)AlignmentPad((unsigned)-stkOffs, TARGET_POINTER_SIZE);

                spillTempSize += alignPad;
                lvaIncrementFrameSize(alignPad);
                stkOffs -= alignPad;

                noway_assert((stkOffs % TARGET_POINTER_SIZE) == 0);
            }
#endif

            if (mustDoubleAlign && (tempType == TYP_DOUBLE)) // Align doubles for x86 and ARM
            {
                noway_assert((compLclFrameSize % TARGET_POINTER_SIZE) == 0);

                if (((stkOffs + preSpillSize) % (2 * TARGET_POINTER_SIZE)) != 0)
                {
                    spillTempSize += TARGET_POINTER_SIZE;
                    lvaIncrementFrameSize(TARGET_POINTER_SIZE);
                    stkOffs -= TARGET_POINTER_SIZE;
                }
                // We should now have a double-aligned (stkOffs+preSpillSize)
                noway_assert(((stkOffs + preSpillSize) % (2 * TARGET_POINTER_SIZE)) == 0);
            }

            spillTempSize += size;
            lvaIncrementFrameSize(size);
            stkOffs -= size;
            temp->tdSetTempOffs(stkOffs);
        }
#ifdef TARGET_ARM
        // Only required for the ARM platform that we have an accurate estimate for the spillTempSize
        noway_assert(spillTempSize <= lvaGetMaxSpillTempSize());
#endif
    }
    else // We haven't run codegen, so there are no Spill temps yet!
    {
        unsigned size = lvaGetMaxSpillTempSize();

        lvaIncrementFrameSize(size);
        stkOffs -= size;
    }

    return stkOffs;
}

#ifdef DEBUG

/*****************************************************************************
 *
 *  Dump the register a local is in right now. It is only the current location, since the location changes and it
 *  is updated throughout code generation based on LSRA register assignments.
 */

void Compiler::lvaDumpRegLocation(unsigned lclNum)
{
    LclVarDsc* varDsc = lvaTable + lclNum;

#ifdef TARGET_ARM
    if (varDsc->TypeGet() == TYP_DOUBLE)
    {
        // The assigned registers are `lvRegNum:RegNext(lvRegNum)`
        printf("%3s:%-3s    ", getRegName(varDsc->GetRegNum()), getRegName(REG_NEXT(varDsc->GetRegNum())));
    }
    else
#endif // TARGET_ARM
    {
        printf("%3s        ", getRegName(varDsc->GetRegNum()));
    }
}

/*****************************************************************************
 *
 *  Dump the frame location assigned to a local.
 *  It's the home location, even though the variable doesn't always live
 *  in its home location.
 */

void Compiler::lvaDumpFrameLocation(unsigned lclNum)
{
    int       offset;
    regNumber baseReg;

#ifdef TARGET_ARM
    offset = lvaFrameAddress(lclNum, compLocallocUsed, &baseReg, 0, /* isFloatUsage */ false);
#else
    bool EBPbased;
    offset  = lvaFrameAddress(lclNum, &EBPbased);
    baseReg = EBPbased ? REG_FPBASE : REG_SPBASE;
#endif

    printf("[%2s%1s%02XH]  ", getRegName(baseReg), (offset < 0 ? "-" : "+"), (offset < 0 ? -offset : offset));
}

/*****************************************************************************
 *
 *  dump a single lvaTable entry
 */

void Compiler::lvaDumpEntry(unsigned lclNum, FrameLayoutState curState, size_t refCntWtdWidth)
{
    LclVarDsc* varDsc = lvaGetDesc(lclNum);
    var_types  type   = varDsc->TypeGet();

    if (curState == INITIAL_FRAME_LAYOUT)
    {
        printf(";  ");
        gtDispLclVar(lclNum);

        printf(" %7s ", varTypeName(type));
        gtDispLclVarStructType(lclNum);
    }
    else
    {
        if (varDsc->lvRefCnt() == 0)
        {
            // Print this with a special indicator that the variable is unused. Even though the
            // variable itself is unused, it might be a struct that is promoted, so seeing it
            // can be useful when looking at the promoted struct fields. It's also weird to see
            // missing var numbers if these aren't printed.
            printf(";* ");
        }
#if FEATURE_FIXED_OUT_ARGS
        // Since lvaOutgoingArgSpaceSize is a PhasedVar we can't read it for Dumping until
        // after we set it to something.
        else if ((lclNum == lvaOutgoingArgSpaceVar) && lvaOutgoingArgSpaceSize.HasFinalValue() &&
                 (lvaOutgoingArgSpaceSize == 0))
        {
            // Similar to above; print this anyway.
            printf(";# ");
        }
#endif // FEATURE_FIXED_OUT_ARGS
        else
        {
            printf(";  ");
        }

        gtDispLclVar(lclNum);

        printf("[V%02u", lclNum);
        if (varDsc->lvTracked)
        {
            printf(",T%02u]", varDsc->lvVarIndex);
        }
        else
        {
            printf("    ]");
        }

        printf(" (%3u,%*s)", varDsc->lvRefCnt(), (int)refCntWtdWidth, refCntWtd2str(varDsc->lvRefCntWtd()));

        printf(" %7s ", varTypeName(type));
        if (genTypeSize(type) == 0)
        {
            printf("(%2d) ", lvaLclSize(lclNum));
        }
        else
        {
            printf(" ->  ");
        }

        // The register or stack location field is 11 characters wide.
        if (varDsc->lvRefCnt() == 0)
        {
            printf("zero-ref   ");
        }
        else if (varDsc->lvRegister != 0)
        {
            // It's always a register, and always in the same register.
            lvaDumpRegLocation(lclNum);
        }
        else if (varDsc->lvOnFrame == 0)
        {
            printf("registers  ");
        }
        else
        {
            // For RyuJIT backend, it might be in a register part of the time, but it will definitely have a stack home
            // location. Otherwise, it's always on the stack.
            if (lvaDoneFrameLayout != NO_FRAME_LAYOUT)
            {
                lvaDumpFrameLocation(lclNum);
            }
        }
    }

    if (varDsc->lvIsHfa())
    {
        printf(" HFA(%s) ", varTypeName(varDsc->GetHfaType()));
    }

    if (varDsc->lvLiveInOutOfHndlr)
    {
        printf(" EH");
    }

    if (varDsc->lvDoNotEnregister)
    {
        printf(" do-not-enreg[");
        if (varDsc->lvAddrExposed)
        {
            printf("X");
        }
        if (varTypeIsStruct(varDsc))
        {
            printf("S");
        }
        if (varDsc->lvVMNeedsStackAddr)
        {
            printf("V");
        }
        if (lvaEnregEHVars && varDsc->lvLiveInOutOfHndlr)
        {
            printf("%c", varDsc->lvDisqualifyEHVarReason);
        }
        if (varDsc->lvLclFieldExpr)
        {
            printf("F");
        }
        if (varDsc->lvLclBlockOpAddr)
        {
            printf("B");
        }
        if (varDsc->lvLiveAcrossUCall)
        {
            printf("U");
        }
        if (varDsc->lvIsMultiRegArg)
        {
            printf("A");
        }
        if (varDsc->lvIsMultiRegRet)
        {
            printf("R");
        }
#ifdef JIT32_GCENCODER
        if (varDsc->lvPinned)
            printf("P");
#endif // JIT32_GCENCODER
        printf("]");
    }

    if (varDsc->lvIsMultiRegArg)
    {
        printf(" multireg-arg");
    }
    if (varDsc->lvIsMultiRegRet)
    {
        printf(" multireg-ret");
    }
    if (varDsc->lvMustInit)
    {
        printf(" must-init");
    }
    if (varDsc->lvAddrExposed)
    {
        printf(" addr-exposed");
    }
    if (varDsc->lvHasLdAddrOp)
    {
        printf(" ld-addr-op");
    }
    if (varDsc->lvVerTypeInfo.IsThisPtr())
    {
        printf(" this");
    }
    if (varDsc->lvPinned)
    {
        printf(" pinned");
    }
    if (varDsc->lvStackByref)
    {
        printf(" stack-byref");
    }
    if (varDsc->lvClassHnd != NO_CLASS_HANDLE)
    {
        printf(" class-hnd");
    }
    if (varDsc->lvClassIsExact)
    {
        printf(" exact");
    }
    if (varDsc->lvLiveInOutOfHndlr)
    {
        printf(" EH-live");
    }
#ifndef TARGET_64BIT
    if (varDsc->lvStructDoubleAlign)
        printf(" double-align");
#endif // !TARGET_64BIT
    if (varDsc->lvOverlappingFields)
    {
        printf(" overlapping-fields");
    }

    if (compGSReorderStackLayout && !varDsc->lvRegister)
    {
        if (varDsc->lvIsPtr)
        {
            printf(" ptr");
        }
        if (varDsc->lvIsUnsafeBuffer)
        {
            printf(" unsafe-buffer");
        }
    }
    if (varDsc->lvIsStructField)
    {
        LclVarDsc* parentvarDsc = &lvaTable[varDsc->lvParentLcl];
#if !defined(TARGET_64BIT)
        if (varTypeIsLong(parentvarDsc))
        {
            bool isLo = (lclNum == parentvarDsc->lvFieldLclStart);
            printf(" V%02u.%s(offs=0x%02x)", varDsc->lvParentLcl, isLo ? "lo" : "hi", isLo ? 0 : genTypeSize(TYP_INT));
        }
        else
#endif // !defined(TARGET_64BIT)
        {
            CORINFO_CLASS_HANDLE typeHnd = parentvarDsc->GetStructHnd();
            CORINFO_FIELD_HANDLE fldHnd  = info.compCompHnd->getFieldInClass(typeHnd, varDsc->lvFldOrdinal);

            printf(" V%02u.%s(offs=0x%02x)", varDsc->lvParentLcl, eeGetFieldName(fldHnd), varDsc->lvFldOffset);

            lvaPromotionType promotionType = lvaGetPromotionType(parentvarDsc);
            switch (promotionType)
            {
                case PROMOTION_TYPE_NONE:
                    printf(" P-NONE");
                    break;
                case PROMOTION_TYPE_DEPENDENT:
                    printf(" P-DEP");
                    break;
                case PROMOTION_TYPE_INDEPENDENT:
                    printf(" P-INDEP");
                    break;
            }
        }
    }

    if (varDsc->lvReason != nullptr)
    {
        printf(" \"%s\"", varDsc->lvReason);
    }

    printf("\n");
}

/*****************************************************************************
*
*  dump the lvaTable
*/

void Compiler::lvaTableDump(FrameLayoutState curState)
{
    if (curState == NO_FRAME_LAYOUT)
    {
        curState = lvaDoneFrameLayout;
        if (curState == NO_FRAME_LAYOUT)
        {
            // Still no layout? Could be a bug, but just display the initial layout
            curState = INITIAL_FRAME_LAYOUT;
        }
    }

    if (curState == INITIAL_FRAME_LAYOUT)
    {
        printf("; Initial");
    }
    else if (curState == PRE_REGALLOC_FRAME_LAYOUT)
    {
        printf("; Pre-RegAlloc");
    }
    else if (curState == REGALLOC_FRAME_LAYOUT)
    {
        printf("; RegAlloc");
    }
    else if (curState == TENTATIVE_FRAME_LAYOUT)
    {
        printf("; Tentative");
    }
    else if (curState == FINAL_FRAME_LAYOUT)
    {
        printf("; Final");
    }
    else
    {
        printf("UNKNOWN FrameLayoutState!");
        unreached();
    }

    printf(" local variable assignments\n");
    printf(";\n");

    unsigned   lclNum;
    LclVarDsc* varDsc;

    // Figure out some sizes, to help line things up

    size_t refCntWtdWidth = 6; // Use 6 as the minimum width

    if (curState != INITIAL_FRAME_LAYOUT) // don't need this info for INITIAL_FRAME_LAYOUT
    {
        for (lclNum = 0, varDsc = lvaTable; lclNum < lvaCount; lclNum++, varDsc++)
        {
            size_t width = strlen(refCntWtd2str(varDsc->lvRefCntWtd()));
            if (width > refCntWtdWidth)
            {
                refCntWtdWidth = width;
            }
        }
    }

    // Do the actual output

    for (lclNum = 0, varDsc = lvaTable; lclNum < lvaCount; lclNum++, varDsc++)
    {
        lvaDumpEntry(lclNum, curState, refCntWtdWidth);
    }

    //-------------------------------------------------------------------------
    // Display the code-gen temps

    assert(codeGen->regSet.tmpAllFree());
    for (TempDsc* temp = codeGen->regSet.tmpListBeg(); temp != nullptr; temp = codeGen->regSet.tmpListNxt(temp))
    {
        printf(";  TEMP_%02u %26s%*s%7s  -> ", -temp->tdTempNum(), " ", refCntWtdWidth, " ",
               varTypeName(temp->tdTempType()));
        int offset = temp->tdTempOffs();
        printf(" [%2s%1s0x%02X]\n", isFramePointerUsed() ? STR_FPBASE : STR_SPBASE, (offset < 0 ? "-" : "+"),
               (offset < 0 ? -offset : offset));
    }

    if (curState >= TENTATIVE_FRAME_LAYOUT)
    {
        printf(";\n");
        printf("; Lcl frame size = %d\n", compLclFrameSize);
    }
}
#endif // DEBUG

/*****************************************************************************
 *
 *  Conservatively estimate the layout of the stack frame.
 *
 *  This function is only used before final frame layout. It conservatively estimates the
 *  number of callee-saved registers that must be saved, then calls lvaAssignFrameOffsets().
 *  To do final frame layout, the callee-saved registers are known precisely, so
 *  lvaAssignFrameOffsets() is called directly.
 *
 *  Returns the (conservative, that is, overly large) estimated size of the frame,
 *  including the callee-saved registers. This is only used by the emitter during code
 *  generation when estimating the size of the offset of instructions accessing temps,
 *  and only if temps have a larger offset than variables.
 */

unsigned Compiler::lvaFrameSize(FrameLayoutState curState)
{
    assert(curState < FINAL_FRAME_LAYOUT);

    unsigned result;

    /* Layout the stack frame conservatively.
       Assume all callee-saved registers are spilled to stack */

    compCalleeRegsPushed = CNT_CALLEE_SAVED;

#if defined(TARGET_ARMARCH)
    if (compFloatingPointUsed)
        compCalleeRegsPushed += CNT_CALLEE_SAVED_FLOAT;

    compCalleeRegsPushed++; // we always push LR.  See genPushCalleeSavedRegisters
#elif defined(TARGET_AMD64)
    if (compFloatingPointUsed)
    {
        compCalleeFPRegsSavedMask = RBM_FLT_CALLEE_SAVED;
    }
    else
    {
        compCalleeFPRegsSavedMask = RBM_NONE;
    }
#endif

#if DOUBLE_ALIGN
    if (genDoubleAlign())
    {
        // X86 only - account for extra 4-byte pad that may be created by "and  esp, -8"  instruction
        compCalleeRegsPushed++;
    }
#endif

#ifdef TARGET_XARCH
    // Since FP/EBP is included in the SAVED_REG_MAXSZ we need to
    // subtract 1 register if codeGen->isFramePointerUsed() is true.
    if (codeGen->isFramePointerUsed())
    {
        compCalleeRegsPushed--;
    }
#endif

    lvaAssignFrameOffsets(curState);

    unsigned calleeSavedRegMaxSz = CALLEE_SAVED_REG_MAXSZ;
#if defined(TARGET_ARMARCH)
    if (compFloatingPointUsed)
    {
        calleeSavedRegMaxSz += CALLEE_SAVED_FLOAT_MAXSZ;
    }
    calleeSavedRegMaxSz += REGSIZE_BYTES; // we always push LR.  See genPushCalleeSavedRegisters
#endif

    result = compLclFrameSize + calleeSavedRegMaxSz;
    return result;
}

//------------------------------------------------------------------------
// lvaGetSPRelativeOffset: Given a variable, return the offset of that
// variable in the frame from the stack pointer. This number will be positive,
// since the stack pointer must be at a lower address than everything on the
// stack.
//
// This can't be called for localloc functions, since the stack pointer
// varies, and thus there is no fixed offset to a variable from the stack pointer.
//
// Arguments:
//    varNum - the variable number
//
// Return Value:
//    The offset.

int Compiler::lvaGetSPRelativeOffset(unsigned varNum)
{
    assert(!compLocallocUsed);
    assert(lvaDoneFrameLayout == FINAL_FRAME_LAYOUT);
    assert(varNum < lvaCount);
    const LclVarDsc* varDsc = lvaTable + varNum;
    assert(varDsc->lvOnFrame);
    int spRelativeOffset;

    if (varDsc->lvFramePointerBased)
    {
        // The stack offset is relative to the frame pointer, so convert it to be
        // relative to the stack pointer (which makes no sense for localloc functions).
        spRelativeOffset = varDsc->GetStackOffset() + codeGen->genSPtoFPdelta();
    }
    else
    {
        spRelativeOffset = varDsc->GetStackOffset();
    }

    assert(spRelativeOffset >= 0);
    return spRelativeOffset;
}

/*****************************************************************************
 *
 *  Return the caller-SP-relative stack offset of a local/parameter.
 *  Requires the local to be on the stack and frame layout to be complete.
 */

int Compiler::lvaGetCallerSPRelativeOffset(unsigned varNum)
{
    assert(lvaDoneFrameLayout == FINAL_FRAME_LAYOUT);
    assert(varNum < lvaCount);
    LclVarDsc* varDsc = lvaTable + varNum;
    assert(varDsc->lvOnFrame);

    return lvaToCallerSPRelativeOffset(varDsc->GetStackOffset(), varDsc->lvFramePointerBased);
}

//-----------------------------------------------------------------------------
// lvaToCallerSPRelativeOffset: translate a frame offset into an offset from
//    the caller's stack pointer.
//
// Arguments:
//    offset - frame offset
//    isFpBase - if true, offset is from FP, otherwise offset is from SP
//    forRootFrame - if the current method is an OSR method, adjust the offset
//      to be relative to the SP for the root method, instead of being relative
//      to the SP for the OSR method.
//
// Returins:
//    suitable offset
//
int Compiler::lvaToCallerSPRelativeOffset(int offset, bool isFpBased, bool forRootFrame) const
{
    assert(lvaDoneFrameLayout == FINAL_FRAME_LAYOUT);

    if (isFpBased)
    {
        offset += codeGen->genCallerSPtoFPdelta();
    }
    else
    {
        offset += codeGen->genCallerSPtoInitialSPdelta();
    }

#ifdef TARGET_AMD64
    if (forRootFrame && opts.IsOSR())
    {
        // The offset computed above already includes the OSR frame adjustment, plus the
        // pop of the "pseudo return address" from the OSR frame.
        //
        // To get to root method caller-SP, we need to subtract off the original frame
        // size and the pushed return address and RBP for that frame (which we know is an
        // RPB frame).
        //
        // ppInfo's FpToSpDelta also accounts for the popped pseudo return address
        // between the original method frame and the OSR frame. So the net adjustment
        // is simply FpToSpDelta plus one register.
        //

        const PatchpointInfo* const ppInfo     = info.compPatchpointInfo;
        const int                   adjustment = ppInfo->FpToSpDelta() + REGSIZE_BYTES;
        offset -= adjustment;
    }
#else
    // OSR NYI for other targets.
    assert(!opts.IsOSR());
#endif

    return offset;
}

/*****************************************************************************
 *
 *  Return the Initial-SP-relative stack offset of a local/parameter.
 *  Requires the local to be on the stack and frame layout to be complete.
 */

int Compiler::lvaGetInitialSPRelativeOffset(unsigned varNum)
{
    assert(lvaDoneFrameLayout == FINAL_FRAME_LAYOUT);
    assert(varNum < lvaCount);
    LclVarDsc* varDsc = lvaTable + varNum;
    assert(varDsc->lvOnFrame);

    return lvaToInitialSPRelativeOffset(varDsc->GetStackOffset(), varDsc->lvFramePointerBased);
}
#endif // !TARGET_WASM

// Given a local variable offset, and whether that offset is frame-pointer based, return its offset from Initial-SP.
// This is used, for example, to figure out the offset of the frame pointer from Initial-SP.
int Compiler::lvaToInitialSPRelativeOffset(unsigned offset, bool isFpBased)
{
    assert(lvaDoneFrameLayout == FINAL_FRAME_LAYOUT);
#ifdef TARGET_AMD64
    if (isFpBased)
    {
        // Currently, the frame starts by pushing ebp, ebp points to the saved ebp
        // (so we have ebp pointer chaining). Add the fixed-size frame size plus the
        // size of the callee-saved regs (not including ebp itself) to find Initial-SP.

        assert(codeGen->isFramePointerUsed());
        offset += codeGen->genSPtoFPdelta();
    }
    else
    {
        // The offset is correct already!
    }
#else  // !TARGET_AMD64
    NYI("lvaToInitialSPRelativeOffset");
#endif // !TARGET_AMD64

    return offset;
}

/*****************************************************************************/

#ifdef DEBUG
/*****************************************************************************
 *  Pick a padding size at "random" for the local.
 *  0 means that it should not be converted to a GT_LCL_FLD
 */

static unsigned LCL_FLD_PADDING(unsigned lclNum)
{
    // Convert every 2nd variable
    if (lclNum % 2)
    {
        return 0;
    }

    // Pick a padding size at "random"
    unsigned size = lclNum % 7;

    return size;
}

/*****************************************************************************
 *
 *  Callback for fgWalkAllTreesPre()
 *  Convert as many GT_LCL_VAR's to GT_LCL_FLD's
 */

/* static */
/*
    The stress mode does 2 passes.

    In the first pass we will mark the locals where we CAN't apply the stress mode.
    In the second pass we will do the appropiate morphing wherever we've not determined we can't do it.
*/
Compiler::fgWalkResult Compiler::lvaStressLclFldCB(GenTree** pTree, fgWalkData* data)
{
    GenTree*   tree = *pTree;
    genTreeOps oper = tree->OperGet();
    GenTree*   lcl;

    switch (oper)
    {
        case GT_LCL_VAR:
        case GT_LCL_VAR_ADDR:
            lcl = tree;
            break;

        case GT_ADDR:
            if (tree->AsOp()->gtOp1->gtOper != GT_LCL_VAR)
            {
                return WALK_CONTINUE;
            }
            lcl = tree->AsOp()->gtOp1;
            break;

        default:
            return WALK_CONTINUE;
    }

    noway_assert(lcl->OperIs(GT_LCL_VAR, GT_LCL_VAR_ADDR));

    Compiler* const  pComp      = ((lvaStressLclFldArgs*)data->pCallbackData)->m_pCompiler;
    const bool       bFirstPass = ((lvaStressLclFldArgs*)data->pCallbackData)->m_bFirstPass;
    const unsigned   lclNum     = lcl->AsLclVarCommon()->GetLclNum();
    var_types        type       = lcl->TypeGet();
    LclVarDsc* const varDsc     = pComp->lvaGetDesc(lclNum);

    if (varDsc->lvNoLclFldStress)
    {
        // Already determined we can't do anything for this var
        return WALK_SKIP_SUBTREES;
    }

    if (bFirstPass)
    {
        // Ignore arguments and temps
        if (varDsc->lvIsParam || lclNum >= pComp->info.compLocalsCount)
        {
            varDsc->lvNoLclFldStress = true;
            return WALK_SKIP_SUBTREES;
        }

        // Fix for lcl_fld stress mode
        if (varDsc->lvKeepType)
        {
            varDsc->lvNoLclFldStress = true;
            return WALK_SKIP_SUBTREES;
        }

        // Can't have GC ptrs in TYP_BLK.
        if (!varTypeIsArithmetic(type))
        {
            varDsc->lvNoLclFldStress = true;
            return WALK_SKIP_SUBTREES;
        }

        // The noway_assert in the second pass below, requires that these types match, or we have a TYP_BLK
        //
        if ((varDsc->lvType != lcl->gtType) && (varDsc->lvType != TYP_BLK))
        {
            varDsc->lvNoLclFldStress = true;
            return WALK_SKIP_SUBTREES;
        }

        // Weed out "small" types like TYP_BYTE as we don't mark the GT_LCL_VAR
        // node with the accurate small type. If we bash lvaTable[].lvType,
        // then there will be no indication that it was ever a small type.
        var_types varType = varDsc->TypeGet();
        if (varType != TYP_BLK && genTypeSize(varType) != genTypeSize(genActualType(varType)))
        {
            varDsc->lvNoLclFldStress = true;
            return WALK_SKIP_SUBTREES;
        }

        // Offset some of the local variable by a "random" non-zero amount
        unsigned padding = LCL_FLD_PADDING(lclNum);
        if (padding == 0)
        {
            varDsc->lvNoLclFldStress = true;
            return WALK_SKIP_SUBTREES;
        }
    }
    else
    {
        // Do the morphing
        noway_assert((varDsc->lvType == lcl->gtType) || (varDsc->lvType == TYP_BLK));
        var_types varType = varDsc->TypeGet();

        // Calculate padding
        unsigned padding = LCL_FLD_PADDING(lclNum);

#ifdef TARGET_ARMARCH
        // We need to support alignment requirements to access memory on ARM ARCH
        unsigned alignment = 1;
        pComp->codeGen->InferOpSizeAlign(lcl, &alignment);
        alignment = roundUp(alignment, TARGET_POINTER_SIZE);
        padding   = roundUp(padding, alignment);
#endif // TARGET_ARMARCH

        // Change the variable to a TYP_BLK
        if (varType != TYP_BLK)
        {
            varDsc->lvExactSize = roundUp(padding + pComp->lvaLclSize(lclNum), TARGET_POINTER_SIZE);
            varDsc->lvType      = TYP_BLK;
            pComp->lvaSetVarAddrExposed(lclNum);
        }

        tree->gtFlags |= GTF_GLOB_REF;

        /* Now morph the tree appropriately */
        if (oper == GT_LCL_VAR)
        {
            /* Change lclVar(lclNum) to lclFld(lclNum,padding) */

            tree->ChangeOper(GT_LCL_FLD);
            tree->AsLclFld()->SetLclOffs(padding);
        }
        else if (oper == GT_LCL_VAR_ADDR)
        {
            tree->ChangeOper(GT_LCL_FLD_ADDR);
            tree->AsLclFld()->SetLclOffs(padding);
        }
        else
        {
            /* Change addr(lclVar) to addr(lclVar)+padding */

            noway_assert(oper == GT_ADDR);
            GenTree* paddingTree = pComp->gtNewIconNode(padding);
            GenTree* newAddr     = pComp->gtNewOperNode(GT_ADD, tree->gtType, tree, paddingTree);

            *pTree = newAddr;

            lcl->gtType = TYP_BLK;
        }
    }

    return WALK_SKIP_SUBTREES;
}

/*****************************************************************************/

void Compiler::lvaStressLclFld()
{
    if (!compStressCompile(STRESS_LCL_FLDS, 5))
    {
        return;
    }

    lvaStressLclFldArgs Args;
    Args.m_pCompiler  = this;
    Args.m_bFirstPass = true;

    // Do First pass
    fgWalkAllTreesPre(lvaStressLclFldCB, &Args);

    // Second pass
    Args.m_bFirstPass = false;
    fgWalkAllTreesPre(lvaStressLclFldCB, &Args);
}

#endif // DEBUG

/*****************************************************************************
 *
 *  A little routine that displays a local variable bitset.
 *  'set' is mask of variables that have to be displayed
 *  'allVars' is the complete set of interesting variables (blank space is
 *    inserted if its corresponding bit is not in 'set').
 */

#ifdef DEBUG
void Compiler::lvaDispVarSet(VARSET_VALARG_TP set)
{
    VARSET_TP allVars(VarSetOps::MakeEmpty(this));
    lvaDispVarSet(set, allVars);
}

void Compiler::lvaDispVarSet(VARSET_VALARG_TP set, VARSET_VALARG_TP allVars)
{
    printf("{");

    bool needSpace = false;

    for (unsigned index = 0; index < lvaTrackedCount; index++)
    {
        if (VarSetOps::IsMember(this, set, index))
        {
            unsigned   lclNum;
            LclVarDsc* varDsc;

            /* Look for the matching variable */

            for (lclNum = 0, varDsc = lvaTable; lclNum < lvaCount; lclNum++, varDsc++)
            {
                if ((varDsc->lvVarIndex == index) && varDsc->lvTracked)
                {
                    break;
                }
            }

            if (needSpace)
            {
                printf(" ");
            }
            else
            {
                needSpace = true;
            }

            printf("V%02u", lclNum);
        }
        else if (VarSetOps::IsMember(this, allVars, index))
        {
            if (needSpace)
            {
                printf(" ");
            }
            else
            {
                needSpace = true;
            }

            printf("   ");
        }
    }

    printf("}");
}

#endif // DEBUG<|MERGE_RESOLUTION|>--- conflicted
+++ resolved
@@ -2463,99 +2463,8 @@
     }
 }
 
-<<<<<<< HEAD
-#if !defined(TARGET_64BIT)
-//------------------------------------------------------------------------
-// lvaPromoteLongVars: "Struct promote" all register candidate longs as if they are structs of two ints.
-//
-// Arguments:
-//    None.
-//
-// Return Value:
-//    None.
-//
-void Compiler::lvaPromoteLongVars()
-{
-    if ((opts.compFlags & CLFLG_REGVAR) == 0)
-    {
-        return;
-    }
-
-    // The lvaTable might grow as we grab temps. Make a local copy here.
-    unsigned startLvaCount = lvaCount;
-    for (unsigned lclNum = 0; lclNum < startLvaCount; lclNum++)
-    {
-        LclVarDsc* varDsc = &lvaTable[lclNum];
-        if (!varTypeIsLong(varDsc) || varDsc->lvDoNotEnregister || (varDsc->lvRefCnt() == 0) ||
-            varDsc->lvIsStructField || (fgNoStructPromotion && varDsc->lvIsParam))
-        {
-            continue;
-        }
-
-        assert(!varDsc->lvIsMultiRegArgOrRet());
-        varDsc->lvFieldCnt      = 2;
-        varDsc->lvFieldLclStart = lvaCount;
-        varDsc->lvPromoted      = true;
-        varDsc->lvContainsHoles = false;
-
-#ifdef DEBUG
-        if (verbose)
-        {
-            printf("\nPromoting long local V%02u:", lclNum);
-        }
-#endif
-
-        bool isParam = varDsc->lvIsParam;
-
-        for (unsigned index = 0; index < 2; ++index)
-        {
-            // Grab the temp for the field local.
-            CLANG_FORMAT_COMMENT_ANCHOR;
-
-#ifdef DEBUG
-            char buf[200];
-            sprintf_s(buf, sizeof(buf), "%s V%02u.%s (fldOffset=0x%x)", "field", lclNum, index == 0 ? "lo" : "hi",
-                      index * 4);
-
-            // We need to copy 'buf' as lvaGrabTemp() below caches a copy to its argument.
-            size_t len  = strlen(buf) + 1;
-            char*  bufp = getAllocator(CMK_DebugOnly).allocate<char>(len);
-            strcpy_s(bufp, len, buf);
-#endif
-
-            unsigned varNum = lvaGrabTemp(false DEBUGARG(bufp)); // Lifetime of field locals might span multiple BBs, so
-                                                                 // they are long lifetime temps.
-
-            LclVarDsc* fieldVarDsc       = &lvaTable[varNum];
-            fieldVarDsc->lvType          = TYP_INT;
-            fieldVarDsc->lvExactSize     = genTypeSize(TYP_INT);
-            fieldVarDsc->lvIsStructField = true;
-            fieldVarDsc->lvFldOffset     = (unsigned char)(index * genTypeSize(TYP_INT));
-            fieldVarDsc->lvFldOrdinal    = (unsigned char)index;
-            fieldVarDsc->lvParentLcl     = lclNum;
-            // Currently we do not support enregistering incoming promoted aggregates with more than one field.
-            if (isParam)
-            {
-                fieldVarDsc->lvIsParam = true;
-                lvaSetVarDoNotEnregister(varNum DEBUGARG(DNER_LongParamField));
-            }
-        }
-    }
-
 #ifndef TARGET_WASM
-#ifdef DEBUG
-    if (verbose)
-    {
-        printf("\nlvaTable after lvaPromoteLongVars\n");
-        lvaTableDump();
-    }
-#endif // DEBUG
 #endif //!TARGET_WASM
-}
-#endif // !defined(TARGET_64BIT)
-
-=======
->>>>>>> 67b45225
 //--------------------------------------------------------------------------------------------
 // lvaGetFieldLocal - returns the local var index for a promoted field in a promoted struct var.
 //
