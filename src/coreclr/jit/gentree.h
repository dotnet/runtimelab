--- conflicted
+++ resolved
@@ -6700,8 +6700,7 @@
 {
 private:
     CorInfoType          m_CorInfoType;
-<<<<<<< HEAD
-    CORINFO_CLASS_HANDLE m_ClsHnd;
+    CORINFO_CLASS_HANDLE m_ClsHnd; // The struct handle if this is a struct, the pointee type if this is a pointer.
 #if DEBUG
     unsigned m_argNum;
 #endif 
@@ -6709,13 +6708,6 @@
 public:
     GenTreePutArgType(GenTree* op, CorInfoType corInfoType, CORINFO_CLASS_HANDLE clsHnd)
         : GenTreeOp(GT_PUTARG_TYPE, JITtype2varType(corInfoType), op, nullptr), m_CorInfoType(corInfoType), m_ClsHnd(clsHnd)
-=======
-    CORINFO_CLASS_HANDLE m_ClsHnd; // The struct handle if this is a struct, the pointee type if this is a pointer.
-
-public:
-    GenTreePutArgType(var_types type, GenTree* op, CorInfoType corInfoType, CORINFO_CLASS_HANDLE clsHnd)
-        : GenTreeUnOp(GT_PUTARG_TYPE, type, op), m_CorInfoType(corInfoType), m_ClsHnd(clsHnd)
->>>>>>> a32e8f58
     {
     }
 
