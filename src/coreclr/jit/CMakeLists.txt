set(CMAKE_INCLUDE_CURRENT_DIR ON)

include_directories("./jitstd")
include_directories("../inc")

# gcc 10 and lower versions are too sensitive to bit fields width and warn from core compiler.
# Since there is no better / specific suppression available for these core warnings, we disable
# warn-as-error (-Werror) for JIT in this case. This issue has been fixed in gcc 11.
# See https://github.com/dotnet/runtime/issues/33541
if (CMAKE_CXX_COMPILER_ID STREQUAL "GNU" AND CMAKE_CXX_COMPILER_VERSION VERSION_LESS 11.0)
  add_compile_options(-Wno-error)
endif()

if (MSVC)
  add_compile_options($<$<COMPILE_LANGUAGE:C,CXX>:/permissive->)
endif()

function(create_standalone_jit)

  set(oneValueArgs TARGET OS ARCH CMAKE_CXX_STANDARD)
  set(multiValueArgs DESTINATIONS)
  cmake_parse_arguments(TARGETDETAILS "" "${oneValueArgs}" "${multiValueArgs}" ${ARGN})

  if(TARGETDETAILS_OS STREQUAL "unix_osx" OR TARGETDETAILS_OS STREQUAL "unix_anyos")
    set(JIT_ARCH_LINK_LIBRARIES gcinfo_unix_${TARGETDETAILS_ARCH})
  elseif(NOT (TARGETDETAILS_ARCH STREQUAL "wasm32" OR TARGETDETAILS_ARCH STREQUAL "wasm64"))
    set(JIT_ARCH_LINK_LIBRARIES gcinfo_${TARGETDETAILS_OS}_${TARGETDETAILS_ARCH})
  endif()

  if(TARGETDETAILS_ARCH STREQUAL "x64")
    set(JIT_ARCH_SOURCES ${JIT_AMD64_SOURCES})
    set(JIT_ARCH_HEADERS ${JIT_AMD64_HEADERS})
  elseif((TARGETDETAILS_ARCH STREQUAL "arm") OR (TARGETDETAILS_ARCH STREQUAL "armel"))
    set(JIT_ARCH_SOURCES ${JIT_ARM_SOURCES})
    set(JIT_ARCH_HEADERS ${JIT_ARM_HEADERS})
  elseif((TARGETDETAILS_ARCH STREQUAL "armv6") OR (TARGETDETAILS_ARCH STREQUAL "armv6l"))
    set(JIT_ARCH_SOURCES ${JIT_ARMV6_SOURCES})
    set(JIT_ARCH_HEADERS ${JIT_ARMV6_HEADERS})
  elseif(TARGETDETAILS_ARCH STREQUAL "x86")
    set(JIT_ARCH_SOURCES ${JIT_I386_SOURCES})
    set(JIT_ARCH_HEADERS ${JIT_I386_HEADERS})
  elseif(TARGETDETAILS_ARCH STREQUAL "arm64")
    set(JIT_ARCH_SOURCES ${JIT_ARM64_SOURCES})
    set(JIT_ARCH_HEADERS ${JIT_ARM64_HEADERS})
  elseif(TARGETDETAILS_ARCH STREQUAL "s390x")
    set(JIT_ARCH_SOURCES ${JIT_S390X_SOURCES})
    set(JIT_ARCH_HEADERS ${JIT_S390X_HEADERS})
  elseif(TARGETDETAILS_ARCH STREQUAL "wasm64")
    set(JIT_ARCH_SOURCES ${JIT_WASM64_SOURCES})
  elseif(TARGETDETAILS_ARCH STREQUAL "wasm32")
    set(JIT_ARCH_SOURCES ${JIT_WASM32_SOURCES})
  elseif(TARGETDETAILS_ARCH STREQUAL "ppc64le")
    set(JIT_ARCH_SOURCES ${JIT_POWERPC64_SOURCES})
    set(JIT_ARCH_HEADERS ${JIT_POWERPC64_HEADERS})
  elseif(TARGETDETAILS_ARCH STREQUAL "loongarch64")
    set(JIT_ARCH_SOURCES ${JIT_LOONGARCH64_SOURCES})
    set(JIT_ARCH_HEADERS ${JIT_LOONGARCH64_HEADERS})
  elseif(TARGETDETAILS_ARCH STREQUAL "riscv64")
    set(JIT_ARCH_SOURCES ${JIT_RISCV64_SOURCES})
    set(JIT_ARCH_HEADERS ${JIT_RISCV64_HEADERS})
  else()
    clr_unknown_arch()
  endif()

  if (TARGETDETAILS_DESTINATIONS STREQUAL "")
    add_jit(${TARGETDETAILS_TARGET})
  else()
    add_jit(${TARGETDETAILS_TARGET} DESTINATIONS "${TARGETDETAILS_DESTINATIONS}")
  endif()

  if(DEFINED TARGETDETAILS_CMAKE_CXX_STANDARD)
    set_target_properties(${TARGETDETAILS_TARGET} PROPERTIES CXX_STANDARD ${TARGETDETAILS_CMAKE_CXX_STANDARD})
  endif()

  set_target_definitions_to_custom_os_and_arch(${ARGN})
  set_target_properties(${TARGETDETAILS_TARGET} PROPERTIES IGNORE_FEATURE_MERGE_JIT_AND_ENGINE TRUE)

  target_compile_definitions(${TARGETDETAILS_TARGET} PRIVATE FEATURE_NO_HOST)
  target_compile_definitions(${TARGETDETAILS_TARGET} PRIVATE SELF_NO_HOST)

  if ((TARGETDETAILS_ARCH STREQUAL "x64") OR (TARGETDETAILS_ARCH STREQUAL "arm64") OR ((TARGETDETAILS_ARCH STREQUAL "x86") AND NOT (TARGETDETAILS_OS STREQUAL "unix")))
    target_compile_definitions(${TARGETDETAILS_TARGET} PRIVATE FEATURE_SIMD)
    target_compile_definitions(${TARGETDETAILS_TARGET} PRIVATE FEATURE_HW_INTRINSICS)
    target_compile_definitions(${TARGETDETAILS_TARGET} PRIVATE FEATURE_MASKED_HW_INTRINSICS)
  endif ()

  if ((TARGETDETAILS_ARCH STREQUAL "wasm64") OR (TARGETDETAILS_ARCH STREQUAL "wasm32"))
    target_compile_definitions(${TARGETDETAILS_TARGET} PRIVATE USE_STL)
    target_compile_definitions(${TARGETDETAILS_TARGET} PRIVATE PAL_STDCPP_COMPAT)

    # We'll be linking against LLVM built without /guard:ehcont, so disable it.
    set_target_properties(${TARGETDETAILS_TARGET} PROPERTIES CLR_EH_CONTINUATION OFF)

<<<<<<< HEAD
    find_package(LLVM REQUIRED CONFIG PATHS $ENV{LLVM_CMAKE_CONFIG} NO_DEFAULT_PATH)
    find_package(LLVM REQUIRED CONFIG)
=======
    # Only look at "our" LLVM with LLVM_CMAKE_CONFIG.
    find_package(LLVM REQUIRED CONFIG PATHS $ENV{LLVM_CMAKE_CONFIG} NO_DEFAULT_PATH)
>>>>>>> 07ff833c
    target_include_directories(${TARGETDETAILS_TARGET} PRIVATE ${LLVM_INCLUDE_DIRS})
    separate_arguments(LLVM_DEFINITIONS)
    target_compile_definitions(${TARGETDETAILS_TARGET} PRIVATE ${LLVM_DEFINITIONS})
    llvm_map_components_to_libnames(llvm_libs core bitwriter)
    target_link_libraries(${TARGETDETAILS_TARGET} PRIVATE ${llvm_libs})
  endif()

endfunction()

if (CLR_CMAKE_TARGET_ARCH_AMD64 OR CLR_CMAKE_TARGET_ARCH_ARM64 OR (CLR_CMAKE_TARGET_ARCH_I386 AND NOT CLR_CMAKE_HOST_UNIX))
  add_compile_definitions($<$<NOT:$<BOOL:$<TARGET_PROPERTY:IGNORE_DEFAULT_TARGET_ARCH>>>:FEATURE_SIMD>)
  add_compile_definitions($<$<NOT:$<BOOL:$<TARGET_PROPERTY:IGNORE_DEFAULT_TARGET_ARCH>>>:FEATURE_HW_INTRINSICS>)
  add_compile_definitions($<$<NOT:$<BOOL:$<TARGET_PROPERTY:IGNORE_DEFAULT_TARGET_ARCH>>>:FEATURE_MASKED_HW_INTRINSICS>)
endif ()

# JIT_BUILD disables certain PAL_TRY debugging features
add_definitions(-DJIT_BUILD)

if(CLR_CMAKE_TARGET_WIN32)
  set(JIT_RESOURCES Native.rc)
endif(CLR_CMAKE_TARGET_WIN32)

set( JIT_SOURCES
  abi.cpp
  alloc.cpp
  assertionprop.cpp
  bitset.cpp
  block.cpp
  buildstring.cpp
  codegencommon.cpp
  codegenlinear.cpp
  compiler.cpp
  copyprop.cpp
  debuginfo.cpp
  disasm.cpp
  earlyprop.cpp
  ee_il_dll.cpp
  eeinterface.cpp
  emit.cpp
  error.cpp
  fgbasic.cpp
  fgdiagnostic.cpp
  fgehopt.cpp
  fgflow.cpp
  fginline.cpp
  fgopt.cpp
  fgprofile.cpp
  fgprofilesynthesis.cpp
  fgstmt.cpp
  flowgraph.cpp
  forwardsub.cpp
  gcdecode.cpp
  gcencode.cpp
  gcinfo.cpp
  gentree.cpp
  gschecks.cpp
  hashbv.cpp
  helperexpansion.cpp
  hostallocator.cpp
  hwintrinsic.cpp
  ifconversion.cpp
  importer.cpp
  importercalls.cpp
  importervectorization.cpp
  indirectcalltransformer.cpp
  inductionvariableopts.cpp
  inline.cpp
  inlinepolicy.cpp
  instr.cpp
  jitconfig.cpp
  jiteh.cpp
  jithashtable.cpp
  jitmetadata.cpp
  layout.cpp
  lclmorph.cpp
  lclvars.cpp
  likelyclass.cpp
  lir.cpp
  liveness.cpp
  loopcloning.cpp
  lower.cpp
  lsra.cpp
  lsrabuild.cpp
  morph.cpp
  morphblock.cpp
  objectalloc.cpp
  optcse.cpp
  optimizebools.cpp
  optimizer.cpp
  patchpoint.cpp
  phase.cpp
  promotion.cpp
  promotiondecomposition.cpp
  promotionliveness.cpp
  rangecheck.cpp
  rationalize.cpp
  redundantbranchopts.cpp
  regalloc.cpp
  registerargconvention.cpp
  regset.cpp
  scev.cpp
  scopeinfo.cpp
  sideeffects.cpp
  sm.cpp
  smdata.cpp
  smweights.cpp
  ssabuilder.cpp
  ssarenamestate.cpp
  stacklevelsetter.cpp
  switchrecognition.cpp
  treelifeupdater.cpp
  unwind.cpp
  utils.cpp
  valuenum.cpp
)

if (CLR_CMAKE_TARGET_WIN32)
  # Append clrjit.natvis file
  list (APPEND JIT_SOURCES
    clrjit.natvis)
endif(CLR_CMAKE_TARGET_WIN32)

# Define all the architecture-specific source files

set( JIT_AMD64_SOURCES
  codegenxarch.cpp
  emitxarch.cpp
  lowerxarch.cpp
  lsraxarch.cpp
  simd.cpp
  simdashwintrinsic.cpp
  simdcodegenxarch.cpp
  targetamd64.cpp
  unwindamd64.cpp
  hwintrinsicxarch.cpp
  hwintrinsiccodegenxarch.cpp
)

set( JIT_WASM64_SOURCES
  targetwasm.cpp
  llvm.cpp
  llvmtypes.cpp
  llvmlower.cpp
  llvmlssa.cpp
  llvmcodegen.cpp
  llvmdebuginfo.cpp
)
set( JIT_WASM32_SOURCES
  targetwasm.cpp
  llvm.cpp
  llvmtypes.cpp
  llvmlower.cpp
  llvmlssa.cpp
  llvmcodegen.cpp
  llvmdebuginfo.cpp
)

set( JIT_ARM_SOURCES
  codegenarmarch.cpp
  codegenarm.cpp
  decomposelongs.cpp
  emitarm.cpp
  lowerarmarch.cpp
  lsraarmarch.cpp
  lsraarm.cpp
  targetarm.cpp
  unwindarmarch.cpp
)

set( JIT_I386_SOURCES
  codegenxarch.cpp
  decomposelongs.cpp
  emitxarch.cpp
  lowerxarch.cpp
  lsraxarch.cpp
  simd.cpp
  simdashwintrinsic.cpp
  simdcodegenxarch.cpp
  targetx86.cpp
  unwindx86.cpp
  hwintrinsicxarch.cpp
  hwintrinsiccodegenxarch.cpp
)

set( JIT_ARM64_SOURCES
  codegenarmarch.cpp
  codegenarm64.cpp
  codegenarm64test.cpp
  emitarm64.cpp
  emitarm64sve.cpp
  lowerarmarch.cpp
  lsraarmarch.cpp
  lsraarm64.cpp
  simd.cpp
  simdashwintrinsic.cpp
  targetarm64.cpp
  unwindarmarch.cpp
  unwindarm64.cpp
  hwintrinsicarm64.cpp
  hwintrinsiccodegenarm64.cpp
)

set( JIT_ARMV6_SOURCES
  # Not supported as JIT target
)

set( JIT_S390X_SOURCES
  # Not supported as JIT target
)

set( JIT_POWERPC64_SOURCES
  # Not supported as JIT target
)

set( JIT_LOONGARCH64_SOURCES
  codegenloongarch64.cpp
  emitloongarch64.cpp
  lowerloongarch64.cpp
  lsraloongarch64.cpp
  targetloongarch64.cpp
  unwindloongarch64.cpp
)

set( JIT_RISCV64_SOURCES
  codegenriscv64.cpp
  emitriscv64.cpp
  lowerriscv64.cpp
  lsrariscv64.cpp
  targetriscv64.cpp
  unwindriscv64.cpp
)

# We include the headers here for better experience in IDEs.
set( JIT_HEADERS
  ../inc/corinfo.h
  ../inc/corjit.h
  ../inc/corjitflags.h
  ../inc/corjithost.h
  _typeinfo.h
  abi.h
  alloc.h
  arraystack.h
  bitset.h
  layout.h
  bitsetasshortlong.h
  bitsetasuint64.h
  bitsetasuint64inclass.h
  bitsetops.h
  bitvec.h
  block.h
  blockset.h
  codegen.h
  codegeninterface.h
  compiler.h
  compiler.hpp
  compilerbitsettraits.h
  compilerbitsettraits.hpp
  compmemkind.h
  compphases.h
  dataflow.h
  debuginfo.h
  decomposelongs.h
  disasm.h
  emit.h
  emitdef.h
  emitfmts.h
  emitinl.h
  emitjmps.h
  emitpub.h
  error.h
  fgprofilesynthesis.h
  gentree.h
  gentreeopsdef.h
  gtlist.h
  gtstructs.h
  hashbv.h
  host.h
  hostallocator.h
  hwintrinsic.h
  ICorJitInfo_names_generated.h
  ICorJitInfo_wrapper_generated.hpp
  inline.h
  inlinepolicy.h
  instr.h
  instrs.h
  jit.h
  jitconfig.h
  jitconfigvalues.h
  jitee.h
  jiteh.h
  jitexpandarray.h
  jitgcinfo.h
  jithashtable.h
  jitmetadata.h
  jitmetadatalist.h
  jitpch.h
  jitstd.h
  lir.h
  llvmtypes.h
  llvm.h
  loopcloning.h
  loopcloningopts.h
  lower.h
  lsra_reftypes.h
  lsra_stats.h
  lsra_score.h
  lsra.h
  namedintrinsiclist.h
  objectalloc.h
  opcode.h
  optcse.h
  phase.h
  promotion.h
  rangecheck.h
  rationalize.h
  regalloc.h
  registerargconvention.h
  register.h
  regset.h
  scev.h
  sideeffects.h
  simd.h
  simdashwintrinsic.h
  sm.h
  smallhash.h
  smcommon.h
  smopenum.h
  ssabuilder.h
  ssaconfig.h
  ssarenamestate.h
  stacklevelsetter.h
  target.h
  targetx86.h
  targetamd64.h
  targetarm.h
  targetarm64.h
  treelifeupdater.h
  typelist.h
  unwind.h
  utils.h
  valuenum.h
  valuenumfuncs.h
  valuenumtype.h
  varset.h
  vartype.h
  vartypesdef.h
)

# Arch specific headers
set( JIT_AMD64_HEADERS
  emitfmtsxarch.h
  emitxarch.h
  hwintrinsiclistxarch.h
  hwintrinsic.h
  instrsxarch.h
  simdashwintrinsiclistxarch.h
)

set( JIT_I386_HEADERS ${JIT_AMD64_HEADERS} )

set( JIT_ARM64_HEADERS
    emitarm64.h
    emitfmtsarm64.h
    emitfmtsarm64sve.h
    hwintrinsiclistarm64.h
    hwintrinsiclistarm64sve.h
    instrsarm64.h
    instrsarm64sve.h
    registerarm64.h
    simdashwintrinsiclistarm64.h
)

set( JIT_ARM_HEADERS
  emitarm.h
  emitfmtsarm.h
  instrsarm.h
  registerarm.h
)

set ( JIT_ARMV6_HEADERS
  # Not supported as JIT target
)

set ( JIT_S390X_HEADERS
  # Not supported as JIT target
)

set ( JIT_POWERPC64_HEADERS
  # Not supported as JIT target
)

set( JIT_LOONGARCH64_HEADERS
    emitloongarch64.h
    emitfmtsloongarch64.h
    instrsloongarch64.h
    registerloongarch64.h
)

set( JIT_RISCV64_HEADERS
    emitriscv64.h
    emitfmtsriscv64.h
    instrsriscv64.h
    registerriscv64.h
)

convert_to_absolute_path(JIT_SOURCES ${JIT_SOURCES})
convert_to_absolute_path(JIT_HEADERS ${JIT_HEADERS})
convert_to_absolute_path(JIT_RESOURCES ${JIT_RESOURCES})

# Also convert the per-architecture sources to absolute paths, if the subdirs want to use them.

convert_to_absolute_path(JIT_AMD64_SOURCES ${JIT_AMD64_SOURCES})
convert_to_absolute_path(JIT_AMD64_HEADERS ${JIT_AMD64_HEADERS})
convert_to_absolute_path(JIT_ARM_SOURCES ${JIT_ARM_SOURCES})
convert_to_absolute_path(JIT_ARM_HEADERS ${JIT_ARM_HEADERS})
convert_to_absolute_path(JIT_I386_SOURCES ${JIT_I386_SOURCES})
convert_to_absolute_path(JIT_I386_HEADERS ${JIT_I386_HEADERS})
convert_to_absolute_path(JIT_ARM64_SOURCES ${JIT_ARM64_SOURCES})
convert_to_absolute_path(JIT_WASM64_SOURCES ${JIT_WASM64_SOURCES})
convert_to_absolute_path(JIT_WASM32_SOURCES ${JIT_WASM32_SOURCES})
convert_to_absolute_path(JIT_ARM64_HEADERS ${JIT_ARM64_HEADERS})
convert_to_absolute_path(JIT_ARMV6_SOURCES ${JIT_ARMV6_SOURCES})
convert_to_absolute_path(JIT_ARMV6_HEADERS ${JIT_ARMV6_HEADERS})
convert_to_absolute_path(JIT_S390X_SOURCES ${JIT_S390X_SOURCES})
convert_to_absolute_path(JIT_S390X_HEADERS ${JIT_S390X_HEADERS})
convert_to_absolute_path(JIT_LOONGARCH64_SOURCES ${JIT_LOONGARCH64_SOURCES})
convert_to_absolute_path(JIT_LOONGARCH64_HEADERS ${JIT_LOONGARCH64_HEADERS})
convert_to_absolute_path(JIT_RISCV64_SOURCES ${JIT_RISCV64_SOURCES})
convert_to_absolute_path(JIT_RISCV64_HEADERS ${JIT_RISCV64_HEADERS})

if(CLR_CMAKE_TARGET_ARCH_AMD64)
  set(JIT_ARCH_SOURCES ${JIT_AMD64_SOURCES})
  set(JIT_ARCH_HEADERS ${JIT_AMD64_HEADERS})
elseif(CLR_CMAKE_TARGET_ARCH_ARM)
  set(JIT_ARCH_SOURCES ${JIT_ARM_SOURCES})
  set(JIT_ARCH_HEADERS ${JIT_ARM_HEADERS})
elseif(CLR_CMAKE_TARGET_ARCH_ARMV6)
  set(JIT_ARCH_SOURCES ${JIT_ARMV6_SOURCES})
  set(JIT_ARCH_HEADERS ${JIT_ARMV6_HEADERS})
elseif(CLR_CMAKE_TARGET_ARCH_I386)
  set(JIT_ARCH_SOURCES ${JIT_I386_SOURCES})
  set(JIT_ARCH_HEADERS ${JIT_I386_HEADERS})
elseif(CLR_CMAKE_TARGET_ARCH_ARM64)
  set(JIT_ARCH_SOURCES ${JIT_ARM64_SOURCES})
  set(JIT_ARCH_HEADERS ${JIT_ARM64_HEADERS})
elseif(CLR_CMAKE_TARGET_ARCH_S390X)
  set(JIT_ARCH_SOURCES ${JIT_S390X_SOURCES})
  set(JIT_ARCH_HEADERS ${JIT_S390X_HEADERS})
elseif(CLR_CMAKE_TARGET_ARCH_POWERPC64)
  set(JIT_ARCH_SOURCES ${JIT_POWERPC64_SOURCES})
  set(JIT_ARCH_HEADERS ${JIT_POWERPC64_HEADERS})
elseif(CLR_CMAKE_TARGET_ARCH_LOONGARCH64)
  set(JIT_ARCH_SOURCES ${JIT_LOONGARCH64_SOURCES})
  set(JIT_ARCH_HEADERS ${JIT_LOONGARCH64_HEADERS})
elseif(CLR_CMAKE_TARGET_ARCH_RISCV64)
  set(JIT_ARCH_SOURCES ${JIT_RISCV64_SOURCES})
  set(JIT_ARCH_HEADERS ${JIT_RISCV64_HEADERS})
else()
  clr_unknown_arch()
endif()


set(JIT_DLL_MAIN_FILE ${CMAKE_CURRENT_LIST_DIR}/dllmain.cpp)

if(CLR_CMAKE_TARGET_WIN32)
  set(CLRJIT_EXPORTS ${CMAKE_CURRENT_LIST_DIR}/ClrJit.exports)
  set(JIT_EXPORTS_FILE ${CMAKE_CURRENT_BINARY_DIR}/ClrJit.exports.def)
  preprocess_file (${CLRJIT_EXPORTS} ${JIT_EXPORTS_FILE})

  set(JIT_DEF_FILE ${JIT_EXPORTS_FILE})
else()
  set(CLRJIT_EXPORTS ${CMAKE_CURRENT_LIST_DIR}/ClrJit.PAL.exports)

  set(JIT_EXPORTS_FILE ${CMAKE_CURRENT_BINARY_DIR}/clrjit.exports)
  generate_exports_file(${CLRJIT_EXPORTS} ${JIT_EXPORTS_FILE})

  if(CLR_CMAKE_TARGET_LINUX OR CLR_CMAKE_TARGET_FREEBSD OR CLR_CMAKE_TARGET_NETBSD OR CLR_CMAKE_TARGET_SUNOS)
    # This is required to force using our own PAL, not one that we are loaded with.
    set(CMAKE_SHARED_LINKER_FLAGS "${CMAKE_SHARED_LINKER_FLAGS} -Xlinker -Bsymbolic")
  endif()

  set_exports_linker_option(${JIT_EXPORTS_FILE})
  set(JIT_EXPORTS_LINKER_OPTION ${EXPORTS_LINKER_OPTION})
endif()

add_custom_target(jit_exports DEPENDS ${JIT_EXPORTS_FILE})

set(JIT_LINK_LIBRARIES
   utilcodestaticnohost
)

set(JIT_ARCH_LINK_LIBRARIES
   gcinfo
)

if(CLR_CMAKE_HOST_UNIX)
    list(APPEND JIT_LINK_LIBRARIES
       mscorrc
       coreclrpal
       coreclrminipal
    )
else()
    list(APPEND JIT_LINK_LIBRARIES
       ${STATIC_MT_CRT_LIB}
       ${STATIC_MT_VCRT_LIB}
       kernel32.lib
       advapi32.lib
       ole32.lib
       oleaut32.lib
       uuid.lib
       user32.lib
       version.lib
       shlwapi.lib
       bcrypt.lib
       crypt32.lib
       RuntimeObject.lib
       coreclrminipal
    )
endif(CLR_CMAKE_HOST_UNIX)

# Shared function for generating JIT
# optional arguments: DESTINATIONS path
function(add_jit jitName)

    set_source_files_properties(${JIT_EXPORTS_FILE} PROPERTIES GENERATED TRUE)

    if (CLR_CMAKE_TARGET_WIN32)
      # If generating for Visual Studio then include headers for a better
      # IDE experience.
      add_library_clr(${jitName}
          SHARED
          ${JIT_SOURCES}
          ${JIT_ARCH_SOURCES}
          ${JIT_HEADERS}
          ${JIT_ARCH_HEADERS}
          ${JIT_RESOURCES}
          ${JIT_DEF_FILE}
          ${JIT_DLL_MAIN_FILE}
      )
    else()
      add_library_clr(${jitName}
          SHARED
          ${JIT_SOURCES}
          ${JIT_ARCH_SOURCES}
          ${JIT_RESOURCES}
          ${JIT_DEF_FILE}
          ${JIT_DLL_MAIN_FILE}
      )
    endif(CLR_CMAKE_TARGET_WIN32)

    if(CLR_CMAKE_TARGET_WIN32)
        target_compile_definitions(${jitName} PRIVATE FX_VER_INTERNALNAME_STR=${jitName}.dll)
    endif(CLR_CMAKE_TARGET_WIN32)

    target_include_directories(${jitName} PRIVATE ${JIT_SOURCE_DIR})
    target_precompile_headers(${jitName} PRIVATE "$<$<COMPILE_LANGUAGE:CXX>:jitpch.h>")

    add_dependencies(${jitName} jit_exports)

    set_property(TARGET ${jitName} APPEND_STRING PROPERTY LINK_FLAGS ${JIT_EXPORTS_LINKER_OPTION})
    set_property(TARGET ${jitName} APPEND_STRING PROPERTY LINK_DEPENDS ${JIT_EXPORTS_FILE})

    target_link_libraries(${jitName}
        PRIVATE
        ${JIT_LINK_LIBRARIES}
        ${JIT_ARCH_LINK_LIBRARIES}
    )

    if (CLR_CMAKE_HOST_WIN32)
        link_natvis_sources_for_target(${jitName} PRIVATE clrjit.natvis)
    endif()

    # add the install targets
    install_clr(TARGETS ${jitName} ${ARGN} COMPONENT alljits)
endfunction()

set(JIT_SOURCE_DIR ${CMAKE_CURRENT_SOURCE_DIR})

# Creates a static library "clrjit_static" to link into the VM.
add_subdirectory(static)

if (CLR_CMAKE_TARGET_OSX)
  set(TARGET_OS_NAME unix_osx)
elseif (CLR_CMAKE_TARGET_UNIX)
  set(TARGET_OS_NAME unix)
else()
  set(TARGET_OS_NAME win)
endif()

create_standalone_jit(TARGET clrjit OS ${TARGET_OS_NAME} ARCH ${ARCH_TARGET_NAME} DESTINATIONS . sharedFramework)
install_clr(TARGETS clrjit DESTINATIONS . sharedFramework COMPONENT jit)

# Enable profile guided optimization
add_pgo(clrjit)

if (CLR_CMAKE_TARGET_ARCH_ARM64 OR CLR_CMAKE_TARGET_ARCH_AMD64)
  create_standalone_jit(TARGET clrjit_universal_arm64_${ARCH_HOST_NAME} OS universal ARCH arm64 DESTINATIONS .)
  create_standalone_jit(TARGET clrjit_unix_x64_${ARCH_HOST_NAME} OS unix_anyos ARCH x64 DESTINATIONS .)
  create_standalone_jit(TARGET clrjit_win_x64_${ARCH_HOST_NAME} OS win ARCH x64 DESTINATIONS .)
endif (CLR_CMAKE_TARGET_ARCH_ARM64 OR CLR_CMAKE_TARGET_ARCH_AMD64)

if (CLR_CMAKE_TARGET_ARCH_LOONGARCH64)
  create_standalone_jit(TARGET clrjit_unix_loongarch64_${ARCH_HOST_NAME} OS unix ARCH loongarch64 DESTINATIONS .)
endif (CLR_CMAKE_TARGET_ARCH_LOONGARCH64)

if (CLR_CMAKE_TARGET_ARCH_RISCV64)
  create_standalone_jit(TARGET clrjit_unix_riscv64_${ARCH_HOST_NAME} OS unix ARCH riscv64 DESTINATIONS .)
else()
  create_standalone_jit(TARGET clrjit_universal_arm_${ARCH_HOST_NAME} OS universal ARCH arm DESTINATIONS .)
  target_compile_definitions(clrjit_universal_arm_${ARCH_HOST_NAME} PRIVATE ARM_SOFTFP CONFIGURABLE_ARM_ABI)
  create_standalone_jit(TARGET clrjit_win_x86_${ARCH_HOST_NAME} OS win ARCH x86 DESTINATIONS .)
endif (CLR_CMAKE_TARGET_ARCH_RISCV64)

# Note that we currently do not support building the LLVM Jit on Unix.
# Note as well that we need this "CLR_CMAKE_BUILD_LLVM_JIT", defined by the build scripts,
# because there is no way in CMake to ask "what --target's' am I being asked to configure?".
if (CLR_CMAKE_BUILD_LLVM_JIT)
    # The LLVM clrjit needs to be the last clrjit to use create_standalone_jit as it modifies some cmake variables.
    # LLVM clrjit has an extra export - registerLlvmCallbacks.
    if (CLR_CMAKE_TARGET_LINUX)
      add_compile_options(-Wno-switch)
      add_compile_options(-Wno-format)
    endif (CLR_CMAKE_TARGET_LINUX)
    set(CLRJIT_EXPORTS ${CMAKE_CURRENT_LIST_DIR}/ClrJit.Llvm.exports)
    set(JIT_EXPORTS_FILE ${CMAKE_CURRENT_BINARY_DIR}/ClrJit.Llvm.exports.def)
    preprocess_file (${CLRJIT_EXPORTS} ${JIT_EXPORTS_FILE})
    set(JIT_DEF_FILE ${JIT_EXPORTS_FILE})

    # Exclude cpp files that are not required when not processing beyond rationalized LIR.
    # Use REGEX as this list contains the absolute paths.
    list(FILTER JIT_SOURCES EXCLUDE REGEX stacklevelsetter\.cpp)
    list(FILTER JIT_SOURCES EXCLUDE REGEX codegencommon\.cpp)
    list(FILTER JIT_SOURCES EXCLUDE REGEX codegenlinear\.cpp)
    list(FILTER JIT_SOURCES EXCLUDE REGEX emit\.cpp)
    list(FILTER JIT_SOURCES EXCLUDE REGEX gcencode\.cpp)
    list(FILTER JIT_SOURCES EXCLUDE REGEX instr\.cpp)
    list(FILTER JIT_SOURCES EXCLUDE REGEX lower\.cpp)
    list(FILTER JIT_SOURCES EXCLUDE REGEX lsra\.cpp)
    list(FILTER JIT_SOURCES EXCLUDE REGEX lsrabuild\.cpp)
    list(FILTER JIT_SOURCES EXCLUDE REGEX regalloc\.cpp)

    # LLVM headers require C++17.
    create_standalone_jit(TARGET clrjit_universal_wasm32_${ARCH_HOST_NAME} OS universal ARCH wasm32 CMAKE_CXX_STANDARD 17 DESTINATIONS .)
    install_clr(TARGETS clrjit_universal_wasm32_${ARCH_HOST_NAME} DESTINATIONS . COMPONENT wasmjit)

    # Uncomment to enable 8 byte pointer size version of the wasm clrjit.dll.
    # create_standalone_jit(TARGET clrjit_universal_wasm32_${ARCH_HOST_NAME} OS universal ARCH wasm64 DESTINATIONS .)
    # install_clr(TARGETS clrjit_universal_wasm32_${ARCH_HOST_NAME} DESTINATIONS . COMPONENT wasmjit)
endif (CLR_CMAKE_BUILD_LLVM_JIT)

if (CLR_CMAKE_TARGET_ARCH_I386 AND CLR_CMAKE_TARGET_UNIX)
  create_standalone_jit(TARGET clrjit_unix_x86_${ARCH_HOST_NAME} OS unix ARCH x86 DESTINATIONS .)
endif (CLR_CMAKE_TARGET_ARCH_I386 AND CLR_CMAKE_TARGET_UNIX)

if (CLR_CMAKE_TARGET_UNIX)
    if (NOT ARCH_TARGET_NAME STREQUAL s390x AND NOT ARCH_TARGET_NAME STREQUAL armv6 AND NOT ARCH_TARGET_NAME STREQUAL ppc64le AND NOT ARCH_TARGET_NAME STREQUAL riscv64)
      if(CLR_CMAKE_TARGET_ARCH_ARM OR CLR_CMAKE_TARGET_ARCH_ARM64)
        install_clr(TARGETS clrjit_universal_${ARCH_TARGET_NAME}_${ARCH_HOST_NAME} DESTINATIONS . COMPONENT jit)
      else()
        install_clr(TARGETS clrjit_unix_${ARCH_TARGET_NAME}_${ARCH_HOST_NAME} DESTINATIONS . COMPONENT jit)
      endif()
    endif(NOT ARCH_TARGET_NAME STREQUAL s390x AND NOT ARCH_TARGET_NAME STREQUAL armv6 AND NOT ARCH_TARGET_NAME STREQUAL ppc64le AND NOT ARCH_TARGET_NAME STREQUAL riscv64)
endif()
if (CLR_CMAKE_TARGET_WIN32 AND CLR_CMAKE_PGO_INSTRUMENT)
  # Copy PGO dependency to target dir
  set(PGORT_DLL "pgort140.dll")
  if(CLR_CMAKE_TARGET_ARCH_ARM64)
    cmake_path(SET PGORT_DIR "$ENV{VCToolsInstallDir}bin/arm64")
  elseif(CLR_CMAKE_TARGET_ARCH_I386)
    cmake_path(SET PGORT_DIR "$ENV{VCToolsInstallDir}bin/Hostx86/x86")
  else()
    cmake_path(SET PGORT_DIR "$ENV{VCToolsInstallDir}bin/Hostx64/x64")
  endif()
  install(FILES "${PGORT_DIR}/${PGORT_DLL}" DESTINATION ${CMAKE_INSTALL_PREFIX})
  install(FILES "${PGORT_DIR}/${PGORT_DLL}" DESTINATION ${CMAKE_INSTALL_PREFIX}/sharedFramework)
endif ()<|MERGE_RESOLUTION|>--- conflicted
+++ resolved
@@ -91,13 +91,8 @@
     # We'll be linking against LLVM built without /guard:ehcont, so disable it.
     set_target_properties(${TARGETDETAILS_TARGET} PROPERTIES CLR_EH_CONTINUATION OFF)
 
-<<<<<<< HEAD
-    find_package(LLVM REQUIRED CONFIG PATHS $ENV{LLVM_CMAKE_CONFIG} NO_DEFAULT_PATH)
-    find_package(LLVM REQUIRED CONFIG)
-=======
     # Only look at "our" LLVM with LLVM_CMAKE_CONFIG.
     find_package(LLVM REQUIRED CONFIG PATHS $ENV{LLVM_CMAKE_CONFIG} NO_DEFAULT_PATH)
->>>>>>> 07ff833c
     target_include_directories(${TARGETDETAILS_TARGET} PRIVATE ${LLVM_INCLUDE_DIRS})
     separate_arguments(LLVM_DEFINITIONS)
     target_compile_definitions(${TARGETDETAILS_TARGET} PRIVATE ${LLVM_DEFINITIONS})
