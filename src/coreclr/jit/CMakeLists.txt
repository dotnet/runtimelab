--- conflicted
+++ resolved
@@ -547,8 +547,6 @@
   create_standalone_jit(TARGET clrjit_unix_arm_${ARCH_HOST_NAME} OS unix ARCH arm)
   create_standalone_jit(TARGET clrjit_win_arm_${ARCH_HOST_NAME} OS win ARCH arm)
   create_standalone_jit(TARGET clrjit_win_x86_${ARCH_HOST_NAME} OS win ARCH x86)
-<<<<<<< HEAD
-=======
   if (NOT CLR_CMAKE_HOST_UNIX AND DEFINED(ENV{BUILD_WASM_JIT}))
     # LLVM clrjit has an extra export - registerLlvmCallbacks
     set(CLRJIT_EXPORTS ${CMAKE_CURRENT_LIST_DIR}/ClrJit.Llvm.exports)
@@ -559,22 +557,12 @@
     # uncomment to enable 8 byte pointer size version of the wasm clrjit.dll
     #create_standalone_jit(TARGET clrjit_browser_wasm64_${ARCH_HOST_NAME} OS browser ARCH wasm64)
   endif (NOT CLR_CMAKE_HOST_UNIX AND DEFINED(ENV{BUILD_WASM_JIT}))
->>>>>>> e18bb91c
 else()
   if (CLR_CMAKE_TARGET_UNIX)
     create_standalone_jit(TARGET clrjit_unix_${ARCH_TARGET_NAME}_${ARCH_HOST_NAME} OS unix ARCH ${ARCH_TARGET_NAME})
   endif(CLR_CMAKE_TARGET_UNIX)
 endif (CLR_CMAKE_BUILD_SUBSET_ALLJITS AND NOT CLR_CROSS_COMPONENTS_BUILD)
 
-<<<<<<< HEAD
-if (TARGETDETAILS_ARCH STREQUAL "wasm64" OR TARGETDETAILS_ARCH STREQUAL "wasm32")
-    create_standalone_jit(TARGET clrjit_browser_wasm32_${ARCH_HOST_NAME} OS browser ARCH wasm32)
-    # uncomment to enable 8 byte pointer size version of the wasm clrjit.dll
-    #create_standalone_jit(TARGET clrjit_browser_wasm64_${ARCH_HOST_NAME} OS browser ARCH wasm64)
-endif (TARGETDETAILS_ARCH STREQUAL "wasm64" OR TARGETDETAILS_ARCH STREQUAL "wasm32")
-
-=======
->>>>>>> e18bb91c
 if (CLR_CMAKE_TARGET_WIN32 AND CLR_CMAKE_PGO_INSTRUMENT)
   # Copy PGO dependency to target dir
   set(PGORT_DLL "pgort140.dll")
