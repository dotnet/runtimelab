--- conflicted
+++ resolved
@@ -1653,20 +1653,12 @@
     else
     {
         GetEmitter()->emitIns_Call(emitter::EC_FUNC_TOKEN, compiler->eeFindHelper(helper),
-<<<<<<< HEAD
                                    INDEBUG_LDISASM_COMMA(nullptr) addr, argSize, retSize,
                                    false, // hasAsyncRet
-                                   gcInfo.gcVarPtrSetCur, gcInfo.gcRegGCrefSetCur, gcInfo.gcRegByrefSetCur, DebugInfo(),
-                                   REG_NA, REG_NA, 0, 0, /* ilOffset, ireg, xreg, xmul, disp */
-                                   false                 /* isJump */
-                                   );
-=======
-                                   INDEBUG_LDISASM_COMMA(nullptr) addr, argSize, retSize, gcInfo.gcVarPtrSetCur,
-                                   gcInfo.gcRegGCrefSetCur, gcInfo.gcRegByrefSetCur, DebugInfo(), REG_NA, REG_NA, 0,
+                                   gcInfo.gcVarPtrSetCur, gcInfo.gcRegGCrefSetCur, gcInfo.gcRegByrefSetCur, DebugInfo(), REG_NA, REG_NA, 0,
                                    0,    /* ilOffset, ireg, xreg, xmul, disp */
                                    false /* isJump */
         );
->>>>>>> 87a35d6b
     }
 
     regSet.verifyRegistersUsed(RBM_CALLEE_TRASH);
