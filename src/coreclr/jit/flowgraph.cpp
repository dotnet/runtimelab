--- conflicted
+++ resolved
@@ -2359,14 +2359,10 @@
     // Merge return points if required or beneficial
     MergedReturns merger(this);
 
-<<<<<<< HEAD
 #ifdef TARGET_WASM
     m_llvm->AddUnhandledExceptionHandler();
 #endif // TARGET_WASM
 
-#if defined(FEATURE_EH_FUNCLETS)
-=======
->>>>>>> e126f8ff
     // Add the synchronized method enter/exit calls and try/finally protection. Note
     // that this must happen before the one BBJ_RETURN block is created below, so the
     // BBJ_RETURN block gets placed at the top-level, not within an EH region. (Otherwise,
