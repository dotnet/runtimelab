--- conflicted
+++ resolved
@@ -45,13 +45,9 @@
 #if defined(TARGET_XARCH)
         unsigned bits = 0xFFC00000u;
 #elif defined(TARGET_ARMARCH) || defined(TARGET_LOONGARCH64) || defined(TARGET_RISCV64)
-<<<<<<< HEAD
-        unsigned           bits = 0x7FC00000u;
+        unsigned bits = 0x7FC00000u;
 #elif defined(TARGET_WASM)
         unsigned           bits = 0x7FC00000u;
-=======
-        unsigned bits = 0x7FC00000u;
->>>>>>> e126f8ff
 #else
 #error Unsupported or unset target architecture
 #endif
