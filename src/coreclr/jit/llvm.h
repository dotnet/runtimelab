--- conflicted
+++ resolved
@@ -274,13 +274,7 @@
     const char* GetEHDispatchFunctionName(CORINFO_EH_CLAUSE_FLAGS handlerType);
     void AddCodeReloc(void* handle);
     bool IsRuntimeImport(CORINFO_METHOD_HANDLE methodHandle) const;
-<<<<<<< HEAD
-    bool StructIsWrappedPrimitive(CORINFO_CLASS_HANDLE typeHandle, CorInfoType corInfoType);
-=======
-    const char* GetDocumentFileName();
-    uint32_t GetOffsetLineNumber(unsigned ilOffset);
     CorInfoType GetPrimitiveTypeForTrivialWasmStruct(CORINFO_CLASS_HANDLE structHandle);
->>>>>>> ff8e96bf
     uint32_t PadOffset(CORINFO_CLASS_HANDLE typeHandle, unsigned atOffset);
     TypeDescriptor GetTypeDescriptor(CORINFO_CLASS_HANDLE typeHandle);
     const char* GetAlternativeFunctionName();
