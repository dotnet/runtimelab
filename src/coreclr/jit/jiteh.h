// Licensed to the .NET Foundation under one or more agreements.
// The .NET Foundation licenses this file to you under the MIT license.

/*XXXXXXXXXXXXXXXXXXXXXXXXXXXXXXXXXXXXXXXXXXXXXXXXXXXXXXXXXXXXXXXXXXXXXXXXXXXXX
XXXXXXXXXXXXXXXXXXXXXXXXXXXXXXXXXXXXXXXXXXXXXXXXXXXXXXXXXXXXXXXXXXXXXXXXXXXXXXX
XX                                                                           XX
XX                          Exception Handling                               XX
XX                                                                           XX
XXXXXXXXXXXXXXXXXXXXXXXXXXXXXXXXXXXXXXXXXXXXXXXXXXXXXXXXXXXXXXXXXXXXXXXXXXXXXXX
XXXXXXXXXXXXXXXXXXXXXXXXXXXXXXXXXXXXXXXXXXXXXXXXXXXXXXXXXXXXXXXXXXXXXXXXXXXXXXX
*/

/*****************************************************************************/
#ifndef _EH_H_
#define _EH_H_

struct BasicBlock;
class Compiler;

/*****************************************************************************/

// The following holds the table of exception handlers.

enum EHHandlerType
{
    EH_HANDLER_CATCH = 0x1, // Don't use zero (to aid debugging uninitialized memory)
    EH_HANDLER_FILTER,
    EH_HANDLER_FAULT,
    EH_HANDLER_FINALLY,
    EH_HANDLER_FAULT_WAS_FINALLY,
    EH_HANDLER_COUNT
};

// ToCORINFO_EH_CLAUSE_FLAGS: Convert an internal EHHandlerType to a CORINFO_EH_CLAUSE_FLAGS value
// to pass back to the VM.
inline CORINFO_EH_CLAUSE_FLAGS ToCORINFO_EH_CLAUSE_FLAGS(EHHandlerType type)
{
    switch (type)
    {
        case EH_HANDLER_CATCH:
            return CORINFO_EH_CLAUSE_NONE;
        case EH_HANDLER_FILTER:
            return CORINFO_EH_CLAUSE_FILTER;
        case EH_HANDLER_FAULT:
        case EH_HANDLER_FAULT_WAS_FINALLY:
            return CORINFO_EH_CLAUSE_FAULT;
        case EH_HANDLER_FINALLY:
            return CORINFO_EH_CLAUSE_FINALLY;
        default:
            unreached();
    }
}

// ToEHHandlerType: Convert a CORINFO_EH_CLAUSE_FLAGS value obtained from the VM in the EH clause structure
// to the internal EHHandlerType type.
inline EHHandlerType ToEHHandlerType(CORINFO_EH_CLAUSE_FLAGS flags)
{
    if (flags & CORINFO_EH_CLAUSE_FAULT)
    {
        return EH_HANDLER_FAULT;
    }
    else if (flags & CORINFO_EH_CLAUSE_FINALLY)
    {
        return EH_HANDLER_FINALLY;
    }
    else if (flags & CORINFO_EH_CLAUSE_FILTER)
    {
        return EH_HANDLER_FILTER;
    }
    else
    {
        // If it's none of the others, assume it is a try/catch.
        /* XXX Fri 11/7/2008
         * The VM (and apparently VC) stick in extra bits in the flags field. We ignore any flags
         * we don't know about.
         */
        return EH_HANDLER_CATCH;
    }
}

struct EHblkDsc
{
    BasicBlock* ebdTryBeg;  // First block of the try
    BasicBlock* ebdTryLast; // Last block of the try
    BasicBlock* ebdHndBeg;  // First block of the handler
    BasicBlock* ebdHndLast; // Last block of the handler
    union
    {
        BasicBlock* ebdFilter; // First block of filter,          if HasFilter()
        unsigned    ebdTyp;    // Exception type (a class token), otherwise
    };

    EHHandlerType ebdHandlerType;

#if defined(FEATURE_EH_WINDOWS_X86)
    // How nested is the try/handler within other *handlers* - 0 for outermost clauses, 1 for nesting with a handler,
    // etc.
    unsigned short ebdHandlerNestingLevel;
#endif // FEATURE_EH_WINDOWS_X86

    static const unsigned short NO_ENCLOSING_INDEX = USHRT_MAX;

    // The index of the enclosing outer try region, NO_ENCLOSING_INDEX if none.
    // Be careful of 'mutually protect' catch and filter clauses (multiple
    // handlers with the same try region): the try regions 'nest' so we set
    // ebdEnclosingTryIndex, but the inner catch is *NOT* nested within the outer catch!
    // That is, if the "inner catch" throws an exception, it won't be caught by
    // the "outer catch" for mutually protect handlers.
    unsigned short ebdEnclosingTryIndex;

    // The index of the enclosing outer handler region, NO_ENCLOSING_INDEX if none.
    unsigned short ebdEnclosingHndIndex;

    // After funclets are created, this is the index of corresponding FuncInfoDsc
    // Special case for Filter/Filter-handler:
    //   Like the IL the filter funclet immediately precedes the filter-handler funclet.
    //   So this index points to the filter-handler funclet. If you want the filter
    //   funclet index, just subtract 1.
    unsigned short ebdFuncIndex;

<<<<<<< HEAD
#ifdef TARGET_WASM
    // WASM backend rewrites the funclet table in a way that makes the above algorithm
    // insufficient and so uses this auxiliary field for filter funclet indices.
    unsigned short ebdFilterFuncIndex;
#endif // TARGET_WASM

#endif // FEATURE_EH_FUNCLETS

=======
>>>>>>> e126f8ff
    IL_OFFSET ebdTryBegOffset; // IL offsets of EH try/end regions as they are imported
    IL_OFFSET ebdTryEndOffset;
    IL_OFFSET ebdFilterBegOffset; // only set if HasFilter()
    IL_OFFSET ebdHndBegOffset;
    IL_OFFSET ebdHndEndOffset;

    // Returns the last block of the filter. Assumes the EH clause is a try/filter/filter-handler type.
    BasicBlock* BBFilterLast();

    bool HasCatchHandler() const;
    bool HasFilter() const;
    bool HasFinallyHandler() const;
    bool HasFaultHandler() const;
    bool HasFinallyOrFaultHandler() const;

    // Returns the block to which control will flow if an (otherwise-uncaught) exception is raised
    // in the try.  This is normally "ebdHndBeg", unless the try region has a filter, in which case that is returned.
    // (This is, in some sense, the "true handler," at least in the sense of control flow.  Note
    // that we model the transition from a filter to its handler as normal, non-exceptional control flow.)
    BasicBlock* ExFlowBlock();

    bool InTryRegionILRange(BasicBlock* pBlk);
    bool InFilterRegionILRange(BasicBlock* pBlk);
    bool InHndRegionILRange(BasicBlock* pBlk);

    bool InTryRegionBBRange(BasicBlock* pBlk);
    bool InFilterRegionBBRange(BasicBlock* pBlk);
    bool InHndRegionBBRange(BasicBlock* pBlk);

    IL_OFFSET ebdTryBegOffs();
    IL_OFFSET ebdTryEndOffs();
    IL_OFFSET ebdFilterBegOffs();
    IL_OFFSET ebdFilterEndOffs();
    IL_OFFSET ebdHndBegOffs();
    IL_OFFSET ebdHndEndOffs();

    static bool ebdIsSameILTry(EHblkDsc* h1, EHblkDsc* h2); // Same 'try' region? Compare IL range.

    // Return the region index of the most nested EH region that encloses this region, or NO_ENCLOSING_INDEX
    // if this region is directly in the main function body. Set '*inTryRegion' to 'true' if this region is
    // most nested within a 'try' region, or 'false' if this region is most nested within a handler. (Note
    // that filters cannot contain nested EH regions.)
    unsigned ebdGetEnclosingRegionIndex(bool* inTryRegion);

    static bool ebdIsSameTry(EHblkDsc* h1, EHblkDsc* h2); // Same 'try' region? Compare begin/last blocks.
    bool        ebdIsSameTry(Compiler* comp, unsigned t2);
    bool        ebdIsSameTry(BasicBlock* ebdTryBeg, BasicBlock* ebdTryLast);

#ifdef DEBUG
    void DispEntry(unsigned num); // Display this table entry
#endif                            // DEBUG

private:
    static bool InBBRange(BasicBlock* pBlk, BasicBlock* pStart, BasicBlock* pEnd);
};

/*****************************************************************************/
#endif // _EH_H_
/*****************************************************************************/<|MERGE_RESOLUTION|>--- conflicted
+++ resolved
@@ -118,17 +118,12 @@
     //   funclet index, just subtract 1.
     unsigned short ebdFuncIndex;
 
-<<<<<<< HEAD
 #ifdef TARGET_WASM
     // WASM backend rewrites the funclet table in a way that makes the above algorithm
     // insufficient and so uses this auxiliary field for filter funclet indices.
     unsigned short ebdFilterFuncIndex;
 #endif // TARGET_WASM
 
-#endif // FEATURE_EH_FUNCLETS
-
-=======
->>>>>>> e126f8ff
     IL_OFFSET ebdTryBegOffset; // IL offsets of EH try/end regions as they are imported
     IL_OFFSET ebdTryEndOffset;
     IL_OFFSET ebdFilterBegOffset; // only set if HasFilter()
