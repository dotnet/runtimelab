--- conflicted
+++ resolved
@@ -533,15 +533,8 @@
             break;
         }
 
-<<<<<<< HEAD
-        GenTree* tree   = stmt->GetRootNode();
-        GenTree* phiLhs = tree->AsOp()->gtOp1;
-        assert(phiLhs->OperIs(GT_LCL_VAR));
-        if (phiLhs->AsLclVarCommon()->GetLclNum() == lclNum)
-=======
         GenTree* tree = stmt->GetRootNode();
         if (tree->AsLclVar()->GetLclNum() == lclNum)
->>>>>>> 83f71b53d7f08700fd059191859f7931cf5712f4
         {
             return tree->AsLclVar()->Data();
         }
@@ -561,10 +554,6 @@
 {
     var_types type = m_pCompiler->lvaGetDesc(lclNum)->TypeGet();
 
-<<<<<<< HEAD
-    GenTreeLclVar* lhs = m_pCompiler->gtNewLclvNode(lclNum, type);
-=======
->>>>>>> 83f71b53d7f08700fd059191859f7931cf5712f4
     // PHIs and all the associated nodes do not generate any code so the costs are always 0
     GenTree* phi = new (m_pCompiler, GT_PHI) GenTreePhi(type);
     phi->SetCosts(0, 0);
@@ -598,11 +587,7 @@
 
     var_types type     = m_pCompiler->lvaGetDesc(lclNum)->TypeGet();
     GenTree*  phi      = new (m_pCompiler, GT_PHI) GenTreePhi(type);
-<<<<<<< HEAD
-    GenTree*  storeLcl = m_pCompiler->gtNewStoreLclVar(lclNum, phi);
-=======
     GenTree*  storeLcl = m_pCompiler->gtNewStoreLclVarNode(lclNum, phi);
->>>>>>> 85977c09
 
     GenTree* insertionPoint = nullptr;
     for (GenTree* node : LIR::AsRange(block))
@@ -634,37 +619,20 @@
 void SsaBuilder::AddPhiArg(
     BasicBlock* block, Statement* stmt, GenTreePhi* phi, unsigned lclNum, unsigned ssaNum, BasicBlock* pred)
 {
-<<<<<<< HEAD
-<<<<<<< HEAD
-=======
->>>>>>> 85977c09
 #if DEBUG
 #if defined(TARGET_WASM)
     // For LLVM backed, every predecessor must have its own phi arg
     if (!block->IsLIR())
     {
-<<<<<<< HEAD
-#endif // TARGET_WASM
-=======
->>>>>>> 85977c09
         // Make sure it isn't already present: we should only add each definition once.
         for (GenTreePhi::Use& use : phi->Uses())
         {
             assert(use.GetNode()->AsPhiArg()->GetSsaNum() != ssaNum);
         }
-<<<<<<< HEAD
-#if defined(TARGET_WASM)
-    }
-#endif // TARGET_WASM
-
-#endif // DEBUG
-=======
-=======
     }
 #endif // TARGET_WASM
 #endif // DEBUG
 
->>>>>>> 85977c09
     // If there's already a phi arg for this pred, it had better have
     // matching ssaNum, unless this block is a handler entry.
     //
@@ -673,7 +641,6 @@
     for (GenTreePhi::Use& use : phi->Uses())
     {
         GenTreePhiArg* const phiArg = use.GetNode()->AsPhiArg();
->>>>>>> 83f71b53d7f08700fd059191859f7931cf5712f4
 
         if (phiArg->gtPredBB == pred)
         {
@@ -869,26 +836,7 @@
 //
 void SsaBuilder::RenameDef(GenTree* defNode, BasicBlock* block)
 {
-<<<<<<< HEAD
-#if defined(TARGET_WASM)
-    assert(defNode->OperIsSsaDef() || defNode->OperIsLocalStore());
-#else
-    assert(defNode->OperIsSsaDef());
-#endif // TARGET_WASM
-
-    if (defNode->OperIs(GT_ASG))
-    {
-        // This is perhaps temporary -- maybe should be done elsewhere.  Label GT_INDs on LHS of assignments, so we
-        // can skip these during (at least) value numbering.
-        GenTree* lhs = defNode->gtGetOp1()->gtEffectiveVal(/*commaOnly*/ true);
-        if (lhs->OperIs(GT_IND, GT_BLK))
-        {
-            lhs->gtFlags |= GTF_IND_ASG_LHS;
-        }
-    }
-=======
     assert(defNode->OperIsStore() || defNode->OperIs(GT_CALL));
->>>>>>> 83f71b53d7f08700fd059191859f7931cf5712f4
 
     GenTreeLclVarCommon* lclNode;
     bool                 isFullDef = false;
@@ -1057,12 +1005,8 @@
     assert(m_pCompiler->lvaInSsa(lclNum) && !m_pCompiler->lvaGetDesc(lclNum)->lvPromoted);
 
     LclVarDsc* const varDsc = m_pCompiler->lvaGetDesc(lclNum);
-<<<<<<< HEAD
-    unsigned const   ssaNum = varDsc->lvPerSsaData.AllocSsaNum(m_allocator, block, !defNode->IsCall() ? defNode->AsOp() : nullptr);
-=======
     unsigned const   ssaNum =
         varDsc->lvPerSsaData.AllocSsaNum(m_allocator, block, !defNode->IsCall() ? defNode->AsLclVarCommon() : nullptr);
->>>>>>> 83f71b53d7f08700fd059191859f7931cf5712f4
 
     if (!isFullDef)
     {
@@ -1151,30 +1095,12 @@
                         {
                             break;
                         }
-<<<<<<< HEAD
-
-<<<<<<< HEAD
+
                         // skip the phi node to get to the GT_STORE_LCL_VAR
                         if (tree->OperIs(GT_PHI_ARG, GT_PHI))
                         {
                             continue;
                         }
-
-                        assert(tree->OperIs(GT_STORE_LCL_VAR));
-                        if (tree->AsLclVarCommon()->GetLclNum() == lclNum)
-                        {
-                            AddPhiArg(handler, nullptr, tree->gtGetOp1()->AsPhi(), lclNum, ssaNum, block);
-=======
-                    GenTreeLclVar* phiDef = stmt->GetRootNode()->AsLclVar();
-                    assert(phiDef->IsPhiDefn());
-=======
-
-                        // skip the phi node to get to the GT_STORE_LCL_VAR
-                        if (tree->OperIs(GT_PHI_ARG, GT_PHI))
-                        {
-                            continue;
-                        }
->>>>>>> 85977c09
 
                         assert(tree->OperIs(GT_STORE_LCL_VAR));
                         if (tree->AsLclVarCommon()->GetLclNum() == lclNum)
@@ -1192,22 +1118,6 @@
                     // A prefix of blocks statements will be SSA definitions.  Search those for "lclNum".
                     for (Statement* const stmt : handler->Statements())
                     {
-<<<<<<< HEAD
-                        // It's the definition for the right local.  Add "ssaNum" to the RHS.
-                        AddPhiArg(handler, stmt, phiDef->Data()->AsPhi(), lclNum, ssaNum, block);
->>>>>>> 83f71b53d7f08700fd059191859f7931cf5712f4
-#ifdef DEBUG
-                            phiFound = true;
-#endif
-                        }
-                    }
-                }
-                else
-                {
-#endif
-                    // A prefix of blocks statements will be SSA definitions.  Search those for "lclNum".
-                    for (Statement* const stmt : handler->Statements())
-                    {
                         // If the tree is not an SSA def, break out of the loop: we're done.
                         if (!stmt->IsPhiDefnStmt())
                         {
@@ -1225,25 +1135,6 @@
 #ifdef DEBUG
                             phiFound = true;
 #endif
-=======
-                        // If the tree is not an SSA def, break out of the loop: we're done.
-                        if (!stmt->IsPhiDefnStmt())
-                        {
-                            break;
-                        }
-
-                        GenTree* tree = stmt->GetRootNode();
-
-                        assert(tree->IsPhiDefn());
-
-                        if (tree->AsOp()->gtOp1->AsLclVar()->GetLclNum() == lclNum)
-                        {
-                            // It's the definition for the right local.  Add "ssaNum" to the RHS.
-                            AddPhiArg(handler, stmt, tree->gtGetOp2()->AsPhi(), lclNum, ssaNum, block);
-#ifdef DEBUG
-                            phiFound = true;
-#endif
->>>>>>> 85977c09
                             break;
                         }
                     }
@@ -1393,15 +1284,7 @@
             
         for (GenTree* tree : LIR::AsRange(block))
         {
-<<<<<<< HEAD
-<<<<<<< HEAD
             if (tree->OperIsLocalStore())
-=======
-            if (tree->OperIsStore() || tree->OperIs(GT_CALL))
->>>>>>> 83f71b53d7f08700fd059191859f7931cf5712f4
-=======
-            if (tree->OperIsLocalStore())
->>>>>>> 85977c09
             {
                 RenameDef(tree, block);
             }
@@ -1420,20 +1303,12 @@
         {
             for (GenTree* const tree : stmt->TreeList())
             {
-<<<<<<< HEAD
-                if (tree->OperIsSsaDef())
-=======
                 if (tree->OperIsStore() || tree->OperIs(GT_CALL))
->>>>>>> 85977c09
                 {
                     RenameDef(tree, block);
                 }
                 // PHI_ARG nodes already have SSA numbers so we only need to check LCL_VAR and LCL_FLD nodes.
-<<<<<<< HEAD
-                else if (tree->OperIs(GT_LCL_VAR, GT_LCL_FLD) && ((tree->gtFlags & GTF_VAR_DEF) == 0))
-=======
                 else if (tree->OperIs(GT_LCL_VAR, GT_LCL_FLD))
->>>>>>> 85977c09
                 {
                     RenameLclUse(tree->AsLclVarCommon(), block);
                 }
@@ -1505,15 +1380,10 @@
         {
             for (GenTree* tree : LIR::AsRange(succ))
             {
-<<<<<<< HEAD
-<<<<<<< HEAD
-=======
->>>>>>> 85977c09
                 if (!tree->IsPhiNode())
                 {
                     break;
                 }
-<<<<<<< HEAD
 
                 if (!tree->OperIsLocalStore())
                 {
@@ -1526,28 +1396,6 @@
 
                 AddPhiArg(succ, nullptr /* no statements in LIR form */, phi, lclNum, ssaNum, block);
             }
-=======
-                break;
-            }
-=======
->>>>>>> 85977c09
-
-                if (!tree->OperIsLocalStore())
-                {
-                    continue; // skip the Phi nodes
-                }
-
-<<<<<<< HEAD
-            AddPhiArg(succ, stmt, phi, lclNum, ssaNum, block);
->>>>>>> 83f71b53d7f08700fd059191859f7931cf5712f4
-=======
-                unsigned    lclNum = tree->AsLclVarCommon()->GetLclNum();
-                GenTreePhi* phi    = tree->gtGetOp1()->AsPhi();
-                unsigned    ssaNum = m_renameStack.Top(lclNum);
-
-                AddPhiArg(succ, nullptr /* no statements in LIR form */, phi, lclNum, ssaNum, block);
-            }
->>>>>>> 85977c09
         }
         else
         {
@@ -1561,32 +1409,6 @@
                 {
                     break;
                 }
-<<<<<<< HEAD
-
-                GenTree*    tree = stmt->GetRootNode();
-                GenTreePhi* phi  = tree->gtGetOp2()->AsPhi();
-
-                unsigned lclNum = tree->AsOp()->gtOp1->AsLclVar()->GetLclNum();
-                unsigned ssaNum = m_renameStack.Top(lclNum);
-                // Search the arglist for an existing definition for ssaNum.
-                // (Can we assert that its the head of the list?  This should only happen when we add
-                // during renaming for a definition that occurs within a try, and then that's the last
-                // value of the var within that basic block.)
-
-                bool found = false;
-                for (GenTreePhi::Use& use : phi->Uses())
-                {
-                    if (use.GetNode()->AsPhiArg()->GetSsaNum() == ssaNum)
-                    {
-                        found = true;
-                        break;
-                    }
-                }
-                if (!found)
-                {
-                    AddPhiArg(succ, stmt, phi, lclNum, ssaNum, block);
-                }
-=======
 
                 GenTreeLclVar* store  = stmt->GetRootNode()->AsLclVar();
                 GenTreePhi*    phi    = store->Data()->AsPhi();
@@ -1594,7 +1416,6 @@
                 unsigned       ssaNum = m_renameStack.Top(lclNum);
 
                 AddPhiArg(succ, stmt, phi, lclNum, ssaNum, block);
->>>>>>> 85977c09
             }
 #if defined(TARGET_WASM)
         }
