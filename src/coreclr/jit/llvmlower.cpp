--- conflicted
+++ resolved
@@ -1154,11 +1154,7 @@
         GenTree* returnValueAddress = insertShadowStackAddr(callNode, getCurrentShadowFrameSize(), _shadowStackLclNum);
 
         // create temp for the return address
-<<<<<<< HEAD
-        unsigned   returnTempNum    = _compiler->lvaGrabTemp(true DEBUGARG("return value address"));
-=======
-        unsigned returnTempNum = _compiler->lvaGrabTemp(false DEBUGARG("return value address"));
->>>>>>> ff8e96bf
+        unsigned returnTempNum = _compiler->lvaGrabTemp(true DEBUGARG("return value address"));
         LclVarDsc* returnAddrVarDsc = _compiler->lvaGetDesc(returnTempNum);
         returnAddrVarDsc->lvType = TYP_I_IMPL;
 
