// ================================================================================================================
// |                                       Lowering for the LLVM backend                                          |
// ================================================================================================================

#include "llvm.h"

//------------------------------------------------------------------------
// Convert GT_STORE_LCL_VAR and GT_LCL_VAR to use the shadow stack when the local needs to be GC tracked,
// rewrite calls that returns GC types to do so via a store to a passed in address on the shadow stack.
// Likewise, store the returned value there if required.
//
void Llvm::Lower()
{
    lowerLocals();
    lowerBlocks();
}

//------------------------------------------------------------------------
// lowerLocals: "Lower" locals: strip annotations and insert initializations.
//
// We decouple promoted structs from their field locals: for independently
// promoted ones, we treat the fields as regular temporaries; parameters are
// initialized explicitly via "STORE_LCL_VAR<field>(LCL_FLD<parent>)". For
// dependently promoted cases, we will later rewrite all fields to reference
// the parent instead, and so here strip some annotations ("lvIsParam"). We
// also determine the set of locals which will need to go on the shadow stack,
// zero-initialize them if required, and assign stack offsets.
//
void Llvm::lowerLocals()
{
    populateLlvmArgNums();

    std::vector<LclVarDsc*> shadowStackLocals;
    unsigned shadowStackParamCount = 0;

    _shadowStackLocalsSize = 0;

    for (unsigned lclNum = 0; lclNum < _compiler->lvaCount; lclNum++)
    {
        LclVarDsc* varDsc = _compiler->lvaGetDesc(lclNum);

        if (varDsc->lvIsParam)
        {
            if (_compiler->lvaGetPromotionType(varDsc) == Compiler::PROMOTION_TYPE_INDEPENDENT)
            {
                for (unsigned index = 0; index < varDsc->lvFieldCnt; index++)
                {
                    unsigned   fieldLclNum = varDsc->lvFieldLclStart + index;
                    LclVarDsc* fieldVarDsc = _compiler->lvaGetDesc(fieldLclNum);
                    if (fieldVarDsc->lvRefCnt(RCS_NORMAL) != 0)
                    {
                        GenTree* fieldValue =
                            _compiler->gtNewLclFldNode(lclNum, fieldVarDsc->TypeGet(), fieldVarDsc->lvFldOffset);
                        initializeLocalInProlog(fieldLclNum, fieldValue);
                    }

                    fieldVarDsc->lvIsStructField   = false;
                    fieldVarDsc->lvParentLcl       = BAD_VAR_NUM;
                    fieldVarDsc->lvIsParam         = false;
                    fieldVarDsc->lvHasExplicitInit = true;
                }

                varDsc->lvPromoted      = false;
                varDsc->lvFieldLclStart = BAD_VAR_NUM;
                varDsc->lvFieldCnt      = 0;
            }
            else if (_compiler->lvaGetPromotionType(varDsc) == Compiler::PROMOTION_TYPE_DEPENDENT)
            {
                // Dependent promotion, just mark fields as not lvIsParam.
                for (unsigned index = 0; index < varDsc->lvFieldCnt; index++)
                {
                    unsigned   fieldLclNum = varDsc->lvFieldLclStart + index;
                    LclVarDsc* fieldVarDsc = _compiler->lvaGetDesc(fieldLclNum);
                    fieldVarDsc->lvIsParam = false;
                }
            }
        }

        // We don't know if untracked locals are live-in/out of handlers and have to assume the worst.
        if (!varDsc->lvTracked && _compiler->ehAnyFunclets())
        {
            varDsc->lvLiveInOutOfHndlr = 1;
        }

        // GC locals needs to go on the shadow stack for the scan to find them. Locals live-in/out of handlers
        // need to be preserved after the native unwind for the funclets to be callable, thus, they too need to
        // go on the shadow stack (except for parameters to funclets, naturally).
        //
        if (!isFuncletParameter(lclNum) && (varDsc->HasGCPtr() || varDsc->lvLiveInOutOfHndlr))
        {
            if (_compiler->lvaGetPromotionType(varDsc) == Compiler::PROMOTION_TYPE_INDEPENDENT)
            {
                // The individual fields will placed on the shadow stack.
                continue;
            }
            if (_compiler->lvaIsFieldOfDependentlyPromotedStruct(varDsc))
            {
                // The fields will be referenced through the parent.
                continue;
            }

            // We will always need to assign offsets to shadow stack parameters.
            const bool isLlvmParam = varDsc->lvLlvmArgNum != BAD_LLVM_ARG_NUM;
            if (varDsc->lvIsParam && !isLlvmParam)
            {
                shadowStackParamCount++;
                shadowStackLocals.push_back(varDsc);
                continue;
            }

            if (varDsc->lvRefCnt() == 0)
            {
                // No need to place unreferenced temps on the shadow stack.
                continue;
            }

            // We may need to insert initialization:
            //
            //  1) Zero-init if this is a non-parameter GC local, to fullfill frontend's expectations.
            //  2) Copy the initial value if this a parameter not passed on the shadow stack, but
            //     still assigned a home on it.
            //
            // TODO-LLVM: in both cases we should avoid redundant initializations using liveness
            // info (for tracked locals), sharing code with "initializeLocals" in codegen. However,
            // that is currently not possible because late liveness runs after lowering.
            //
            if (!varDsc->lvHasExplicitInit)
            {
                if (isLlvmParam)
                {
                    GenTree* initVal = _compiler->gtNewLclvNode(lclNum, varDsc->TypeGet());
                    initVal->SetRegNum(REG_LLVM);

                    initializeLocalInProlog(lclNum, initVal);
                }
                else if (!_compiler->fgVarNeedsExplicitZeroInit(lclNum, /* bbInALoop */ false, /* bbIsReturn*/ false) ||
                         varDsc->HasGCPtr())
                {
                    var_types zeroType =
                        ((varDsc->TypeGet() == TYP_STRUCT) || (varDsc->TypeGet() == TYP_BLK)) ? TYP_INT
                                                                                              : genActualType(varDsc);
                    initializeLocalInProlog(lclNum, _compiler->gtNewZeroConNode(zeroType));
                }
            }

            shadowStackLocals.push_back(varDsc);
        }
        else
        {
            INDEBUG(varDsc->lvOnFrame = false); // For more accurate frame layout dumping.
        }
    }

    assignShadowStackOffsets(shadowStackLocals, shadowStackParamCount);
}

void Llvm::populateLlvmArgNums()
{
    if (_sigInfo.hasTypeArg())
    {
        failFunctionCompilation();
    }

    if (_compiler->ehAnyFunclets())
    {
        _originalShadowStackLclNum = _compiler->lvaGrabTemp(true DEBUGARG("original shadowstack"));
        LclVarDsc* originalShadowStackVarDsc = _compiler->lvaGetDesc(_originalShadowStackLclNum);
        originalShadowStackVarDsc->lvType = TYP_I_IMPL;
        originalShadowStackVarDsc->lvCorInfoType = CORINFO_TYPE_PTR;
    }

    _shadowStackLclNum = _compiler->lvaGrabTemp(true DEBUGARG("shadowstack"));
    LclVarDsc* shadowStackVarDsc = _compiler->lvaGetDesc(_shadowStackLclNum);
    unsigned   nextLlvmArgNum    = 0;

    shadowStackVarDsc->lvLlvmArgNum = nextLlvmArgNum++;
    shadowStackVarDsc->lvType = TYP_I_IMPL;
    shadowStackVarDsc->lvCorInfoType = CORINFO_TYPE_PTR;
    shadowStackVarDsc->lvIsParam = true;

    if (needsReturnStackSlot(_compiler, _sigInfo.retType, _sigInfo.retTypeClass))
    {
        _retAddressLclNum = _compiler->lvaGrabTemp(true DEBUGARG("returnslot"));
        LclVarDsc* retAddressVarDsc  = _compiler->lvaGetDesc(_retAddressLclNum);
        retAddressVarDsc->lvLlvmArgNum = nextLlvmArgNum++;
        retAddressVarDsc->lvType       = TYP_I_IMPL;
        retAddressVarDsc->lvCorInfoType = CORINFO_TYPE_PTR;
        retAddressVarDsc->lvIsParam    = true;
    }

    CORINFO_ARG_LIST_HANDLE sigArgs = _sigInfo.args;
    unsigned firstCorInfoArgLocalNum = 0;
    if (_sigInfo.hasThis())
    {
        firstCorInfoArgLocalNum++;
    }

    for (unsigned int i = 0; i < _sigInfo.numArgs; i++, sigArgs = _info.compCompHnd->getArgNext(sigArgs))
    {
        CORINFO_CLASS_HANDLE classHnd;
        CorInfoType          corInfoType = strip(_info.compCompHnd->getArgType(&_sigInfo, sigArgs, &classHnd));
        if (canStoreArgOnLlvmStack(_compiler, corInfoType, classHnd))
        {
            LclVarDsc* varDsc = _compiler->lvaGetDesc(i + firstCorInfoArgLocalNum);

            varDsc->lvLlvmArgNum = nextLlvmArgNum++;
            varDsc->lvCorInfoType = corInfoType;
            varDsc->lvClassHnd = classHnd;
        }
    }

    _llvmArgCount = nextLlvmArgNum;
}

void Llvm::assignShadowStackOffsets(std::vector<LclVarDsc*>& shadowStackLocals, unsigned shadowStackParamCount)
{
    if (_compiler->opts.OptimizationEnabled())
    {
        std::sort(shadowStackLocals.begin() + shadowStackParamCount, shadowStackLocals.end(),
                  [](const LclVarDsc* lhs, const LclVarDsc* rhs) { return lhs->lvRefCntWtd() > rhs->lvRefCntWtd(); });
    }

    unsigned offset = 0;
    auto assignOffset = [this, &offset](LclVarDsc* varDsc) {
        if (varDsc->TypeGet() == TYP_BLK)
        {
            assert((varDsc->lvSize() % TARGET_POINTER_SIZE) == 0);

            offset = roundUp(offset, TARGET_POINTER_SIZE);
            varDsc->SetStackOffset(offset);
            offset += varDsc->lvSize();
        }
        else
        {
            CorInfoType corInfoType = toCorInfoType(varDsc->TypeGet());
            CORINFO_CLASS_HANDLE classHandle = varTypeIsStruct(varDsc) ? varDsc->GetStructHnd() : NO_CLASS_HANDLE;

            offset = padOffset(corInfoType, classHandle, offset);
            varDsc->SetStackOffset(offset);
            offset = padNextOffset(corInfoType, classHandle, offset);
        }

        // We will use this as the indication that the local has a home on the shadow stack.
        varDsc->SetRegNum(REG_STK);
    };

    // First, we process the parameters, since their offsets are fixed by the ABI. Then, we process the rest.
    // Doing this ensures we don't count LLVM parameters live on the shadow stack as shadow parameters.
    //
    unsigned assignedShadowStackParamCount = 0;
    for (unsigned i = 0; i < shadowStackLocals.size(); i++)
    {
        LclVarDsc* varDsc = shadowStackLocals.at(i);

        if (varDsc->lvIsParam && (varDsc->lvLlvmArgNum == BAD_LLVM_ARG_NUM))
        {
            assignOffset(varDsc);
            assignedShadowStackParamCount++;
            varDsc->lvIsParam = false; // After lowering, "lvIsParam" <=> "is LLVM parameter".

            if (assignedShadowStackParamCount == shadowStackParamCount)
            {
                break;
            }
        }
    }

    for (unsigned i = 0; i < shadowStackLocals.size(); i++)
    {
        LclVarDsc* varDsc = shadowStackLocals.at(i);

        if (!isShadowFrameLocal(varDsc))
        {
            assignOffset(varDsc);
        }
    }

    _shadowStackLocalsSize = AlignUp(offset, TARGET_POINTER_SIZE);

    _compiler->compLclFrameSize = _shadowStackLocalsSize;
    _compiler->lvaDoneFrameLayout = Compiler::TENTATIVE_FRAME_LAYOUT;

    JITDUMP("\nLocals after shadow stack layout:\n");
    JITDUMPEXEC(_compiler->lvaTableDump());
    JITDUMP("\n");

    _compiler->lvaDoneFrameLayout = Compiler::INITIAL_FRAME_LAYOUT;
}

void Llvm::initializeLocalInProlog(unsigned lclNum, GenTree* value)
{
    JITDUMP("Adding initialization for V%02u, %s:\n", lclNum, _compiler->lvaGetDesc(lclNum)->lvReason);

    _compiler->fgEnsureFirstBBisScratch();
    LIR::Range& firstBlockRange = LIR::AsRange(_compiler->fgFirstBB);

<<<<<<< HEAD
    firstBlockRange.InsertAtEnd(value);

    // TYP_BLK locals have to be handled specially as they can only be referenced indirectly.
    // TODO-LLVM: use STORE_LCL_FLD<struct> here once enough of upstream is merged.
    GenTree* store;
    LclVarDsc* varDsc = _compiler->lvaGetDesc(lclNum);
    if (varDsc->TypeGet() == TYP_BLK)
    {
        GenTree* lclAddr = _compiler->gtNewLclVarAddrNode(lclNum);
        lclAddr->gtFlags |= GTF_VAR_DEF;
        firstBlockRange.InsertAtEnd(lclAddr);

        ClassLayout* layout = _compiler->typGetBlkLayout(varDsc->lvExactSize);
        store = new (_compiler, GT_STORE_BLK) GenTreeBlk(GT_STORE_BLK, TYP_STRUCT, lclAddr, value, layout);
        store->gtFlags |= (GTF_ASG | GTF_IND_NONFAULTING);
    }
    else
    {
        store = _compiler->gtNewStoreLclVar(lclNum, value);
    }

    firstBlockRange.InsertAtEnd(store);
=======
    GenTree* store = _compiler->gtNewStoreLclVar(lclNum, value);
    firstBlockRange.InsertAtBeginning(store);
    firstBlockRange.InsertAtBeginning(value);
>>>>>>> f456ca8b

    DISPTREERANGE(firstBlockRange, store);
}

void Llvm::lowerBlocks()
{
    for (BasicBlock* block : _compiler->Blocks())
    {
        lowerBlock(block);
        block->bbFlags |= BBF_MARKED;
    }

    // Lowering may insert out-of-line throw helper blocks that must themselves be lowered. We do not
    // need a more complex "to a fixed point" loop here because lowering these throw helpers will not
    // create new blocks.
    //
    for (BasicBlock* block : _compiler->Blocks())
    {
        if ((block->bbFlags & BBF_MARKED) == 0)
        {
            lowerBlock(block);
        }

        block->bbFlags &= ~BBF_MARKED;
    }

    m_currentBlock = nullptr;
}

void Llvm::lowerBlock(BasicBlock* block)
{
    m_currentBlock = block;
    _currentRange = &LIR::AsRange(block);

    for (GenTree* node : CurrentRange())
    {
        switch (node->OperGet())
        {
            case GT_LCL_VAR:
            case GT_LCL_FLD:
            case GT_LCL_VAR_ADDR:
            case GT_LCL_FLD_ADDR:
            case GT_STORE_LCL_VAR:
            case GT_STORE_LCL_FLD:
                lowerFieldOfDependentlyPromotedStruct(node);

                if (node->OperIs(GT_STORE_LCL_VAR))
                {
                    lowerStoreLcl(node->AsLclVarCommon());
                }

                if (node->OperIsLocal() || node->OperIsLocalAddr())
                {
                    ConvertShadowStackLocalNode(node->AsLclVarCommon());
                }

                if (node->OperIsLocalAddr() || node->OperIsLocalField())
                {
                    // Indicates that this local is to live on the LLVM frame, and will not participate in SSA.
                    _compiler->lvaGetDesc(node->AsLclVarCommon())->lvHasLocalAddr = 1;
                }
                break;

            case GT_CALL:
                lowerCall(node->AsCall());
                break;

            case GT_CATCH_ARG:
                lowerCatchArg(node);
                break;

            case GT_IND:
            case GT_OBJ:
            case GT_BLK:
            case GT_NULLCHECK:
            case GT_STOREIND:
                lowerIndir(node->AsIndir());
                break;

            case GT_STORE_BLK:
            case GT_STORE_OBJ:
                lowerStoreBlk(node->AsBlk());
                break;

            case GT_STORE_DYN_BLK:
                lowerStoreDynBlk(node->AsStoreDynBlk());
                break;

            case GT_DIV:
            case GT_MOD:
            case GT_UDIV:
            case GT_UMOD:
                lowerDivMod(node->AsOp());
                break;

            case GT_RETURN:
                lowerReturn(node->AsUnOp());
                break;

            default:
                break;
        }
    }

    INDEBUG(CurrentRange().CheckLIR(_compiler, /* checkUnusedValues */ true));

}

void Llvm::lowerStoreLcl(GenTreeLclVarCommon* storeLclNode)
{
    LclVarDsc* addrVarDsc = _compiler->lvaGetDesc(storeLclNode->GetLclNum());
    GenTree* data = storeLclNode->gtGetOp1();

    if (addrVarDsc->CanBeReplacedWithItsField(_compiler))
    {
        ClassLayout* layout      = addrVarDsc->GetLayout();
        var_types    addrVarType = addrVarDsc->TypeGet();

        storeLclNode->SetOper(GT_LCL_VAR_ADDR);
        storeLclNode->ChangeType(TYP_I_IMPL);
        storeLclNode->SetLclNum(addrVarDsc->lvFieldLclStart);

        GenTree* storeObjNode = new (_compiler, GT_STORE_OBJ) GenTreeObj(addrVarType, storeLclNode, data, layout);
        storeObjNode->gtFlags |= (GTF_ASG | GTF_IND_NONFAULTING);

        CurrentRange().InsertAfter(storeLclNode, storeObjNode);
    }

    if (storeLclNode->TypeIs(TYP_STRUCT) && data->TypeIs(TYP_STRUCT))
    {
        normalizeStructUse(data, addrVarDsc->GetLayout());
    }
}

void Llvm::lowerFieldOfDependentlyPromotedStruct(GenTree* node)
{
    if (node->OperIsLocal() || node->OperIsLocalAddr())
    {
        GenTreeLclVarCommon* lclVar = node->AsLclVarCommon();
        uint16_t             offset = lclVar->GetLclOffs();
        LclVarDsc*           varDsc = _compiler->lvaGetDesc(lclVar->GetLclNum());

        if (_compiler->lvaIsFieldOfDependentlyPromotedStruct(varDsc))
        {
            switch (node->OperGet())
            {
                case GT_LCL_VAR:
                    lclVar->SetOper(GT_LCL_FLD);
                    break;

                case GT_STORE_LCL_VAR:
                    lclVar->SetOper(GT_STORE_LCL_FLD);
                    break;

                case GT_LCL_VAR_ADDR:
                    lclVar->SetOper(GT_LCL_FLD_ADDR);
                    break;
            }

            lclVar->SetLclNum(varDsc->lvParentLcl);
            lclVar->AsLclFld()->SetLclOffs(varDsc->lvFldOffset + offset);

            if ((node->gtFlags & GTF_VAR_DEF) != 0)
            {
                // Conservatively assume these become partial.
                // TODO-ADDR: only apply to stores be precise.
                node->gtFlags |= GTF_VAR_USEASG;
            }
        }
    }
}

void Llvm::ConvertShadowStackLocalNode(GenTreeLclVarCommon* node)
{
    GenTreeLclVarCommon* lclVar = node->AsLclVarCommon();
    LclVarDsc* varDsc = _compiler->lvaGetDesc(lclVar->GetLclNum());

    if (isShadowFrameLocal(varDsc) && (lclVar->GetRegNum() == REG_NA))
    {
        // Funclets (especially filters) will be called by the dispatcher while live state still exists
        // on shadow frames below (in the tradional sense, where stacks grow down) them. For this reason,
        // funclets will access state from the original frame via a dedicated shadow stack pointer, and
        // use the actual shadow stack for calls.
        unsigned shadowStackLclNum = CurrentBlock()->hasHndIndex() ? _originalShadowStackLclNum : _shadowStackLclNum;
        GenTree* lclAddress =
            insertShadowStackAddr(node, varDsc->GetStackOffset() + node->GetLclOffs(), shadowStackLclNum);

        genTreeOps indirOper;
        GenTree* storedValue = nullptr;
        switch (node->OperGet())
        {
            case GT_STORE_LCL_VAR:
                indirOper = lclVar->TypeIs(TYP_STRUCT) ? GT_STORE_OBJ : GT_STOREIND;
                storedValue = node->AsOp()->gtGetOp1();
                break;
            case GT_LCL_VAR:
                indirOper = lclVar->TypeIs(TYP_STRUCT) ? GT_OBJ : GT_IND;
                break;
            case GT_LCL_FLD:
                if (lclVar->TypeIs(TYP_STRUCT))
                {
                    // TODO-LLVM: handle once we merge enough of upstream to have "GenTreeLclFld::GetLayout".
                    failFunctionCompilation();
                }
                indirOper = GT_IND;
                break;
            case GT_LCL_VAR_ADDR:
            case GT_LCL_FLD_ADDR:
                indirOper = GT_NONE;
                break;
            case GT_STORE_LCL_FLD:
                indirOper   = lclVar->TypeIs(TYP_STRUCT) ? GT_STORE_OBJ : GT_STOREIND;
                storedValue = node->AsOp()->gtGetOp1();
                break;
            default:
                unreached();
        }
        if (GenTree::OperIsIndir(indirOper))
        {
            node->ChangeOper(indirOper);
            node->AsIndir()->SetAddr(lclAddress);
            node->gtFlags |= GTF_IND_NONFAULTING;
        }
        if (GenTree::OperIsStore(indirOper))
        {
            node->gtFlags |= GTF_IND_TGT_NOT_HEAP;
            node->AsOp()->gtOp2 = storedValue;
        }
        if (GenTree::OperIsBlk(indirOper))
        {
            node->AsBlk()->SetLayout(varDsc->GetLayout());
            node->AsBlk()->gtBlkOpKind = GenTreeBlk::BlkOpKindInvalid;
        }

        if (indirOper == GT_NONE)
        {
            // Local address nodes are directly replaced with the ADD.
            CurrentRange().Remove(lclAddress);
            node->ReplaceWith(lclAddress, _compiler);
        }
    }
}

void Llvm::lowerCall(GenTreeCall* callNode)
{
    failUnsupportedCalls(callNode);

    if (callNode->IsHelperCall(_compiler, CORINFO_HELP_RETHROW))
    {
        lowerRethrow(callNode);
    }

    lowerCallToShadowStack(callNode);

    // If there is a no return, or always throw call, delete the dead code so we can add unreachable
    // statement immediately, and not after any dead RET.
    if (_compiler->fgIsThrow(callNode) || callNode->IsNoReturn())
    {
        while (CurrentRange().LastNode() != callNode)
        {
            CurrentRange().Remove(CurrentRange().LastNode(), /* markOperandsUnused */ true);
        }
    }
}

void Llvm::lowerRethrow(GenTreeCall* callNode)
{
    assert(callNode->IsHelperCall(_compiler, CORINFO_HELP_RETHROW));

    // Language in ECMA 335 I.12.4.2.8.2.2 clearly states that rethrows nested inside finallys are
    // legal, however, neither C# nor the old verification system allow this. CoreCLR behavior was
    // not tested. Implementing this would imply saving the exception object to the "original" shadow
    // frame shared between funclets. For now we punt.
    if (!_compiler->ehGetDsc(CurrentBlock()->getHndIndex())->HasCatchHandler())
    {
        IMPL_LIMITATION("Nested rethrow");
    }

    // A rethrow is a special throw that preserves the stack trace. Our helper we use for rethrow has
    // the equivalent of a managed signature "void (object*)", i. e. takes the exception object address
    // explicitly. Add it here, before the general call lowering.
    assert(callNode->gtCallArgs == nullptr);
    callNode->ResetArgInfo();

    GenTree* excObjAddr = insertShadowStackAddr(callNode, getCatchArgOffset(), _shadowStackLclNum);
    callNode->gtCallArgs = _compiler->gtNewCallArgs(excObjAddr);

    _compiler->fgInitArgInfo(callNode);
}

void Llvm::lowerCatchArg(GenTree* catchArgNode)
{
    GenTree* excObjAddr = insertShadowStackAddr(catchArgNode, getCatchArgOffset(), _shadowStackLclNum);

    catchArgNode->ChangeOper(GT_IND);
    catchArgNode->gtFlags |= GTF_IND_NONFAULTING;
    catchArgNode->AsIndir()->SetAddr(excObjAddr);
}

void Llvm::lowerIndir(GenTreeIndir* indirNode)
{
    if ((indirNode->gtFlags & GTF_IND_NONFAULTING) == 0)
    {
        _compiler->fgAddCodeRef(CurrentBlock(), _compiler->bbThrowIndex(CurrentBlock()), SCK_NULL_REF_EXCPN);
    }
}

void Llvm::lowerStoreBlk(GenTreeBlk* storeBlkNode)
{
    assert(storeBlkNode->OperIs(GT_STORE_BLK, GT_STORE_OBJ));

    GenTree* src = storeBlkNode->Data();

    // Fix up type mismatches on copies for codegen.
    if (storeBlkNode->OperIsCopyBlkOp())
    {
        ClassLayout* dstLayout = storeBlkNode->GetLayout();
        if (src->OperIs(GT_IND))
        {
            src->SetOper(GT_BLK);
            src->AsBlk()->SetLayout(dstLayout);
            src->AsBlk()->gtBlkOpKind = GenTreeBlk::BlkOpKindInvalid;
        }
        else
        {
            CORINFO_CLASS_HANDLE srcHandle = _compiler->gtGetStructHandleIfPresent(src);

            if (dstLayout->GetClassHandle() != srcHandle)
            {
                ClassLayout* dataLayout;
                if (srcHandle != NO_CLASS_HANDLE)
                {
                    dataLayout = _compiler->typGetObjLayout(srcHandle);
                }
                else
                {
                    assert(src->OperIs(GT_BLK));
                    dataLayout = src->AsBlk()->GetLayout();
                }

                storeBlkNode->SetLayout(dataLayout);
            }
        }
    }
    else
    {
        src->SetContained();
    }

    // A zero-sized block store is a no-op. Lower it away.
    if (storeBlkNode->Size() == 0)
    {
        assert(storeBlkNode->OperIsInitBlkOp() || storeBlkNode->Data()->OperIs(GT_BLK));

        storeBlkNode->Addr()->SetUnusedValue();
        CurrentRange().Remove(storeBlkNode->Data(), /* markOperandsUnused */ true);
        CurrentRange().Remove(storeBlkNode);
    }
    else
    {
        lowerIndir(storeBlkNode);
    }
}

void Llvm::lowerStoreDynBlk(GenTreeStoreDynBlk* storeDynBlkNode)
{
    storeDynBlkNode->Data()->SetContained();
    lowerIndir(storeDynBlkNode);
}

void Llvm::lowerDivMod(GenTreeOp* divModNode)
{
    assert(divModNode->OperIs(GT_DIV, GT_MOD, GT_UDIV, GT_UMOD));

    // TODO-LLVM: use OperExceptions here when enough of upstream is merged.
    if (divModNode->OperMayThrow(_compiler))
    {
        _compiler->fgAddCodeRef(CurrentBlock(), _compiler->bbThrowIndex(CurrentBlock()), SCK_DIV_BY_ZERO);

        if (divModNode->OperIs(GT_DIV, GT_MOD))
        {
            _compiler->fgAddCodeRef(CurrentBlock(), _compiler->bbThrowIndex(CurrentBlock()), SCK_OVERFLOW);
        }
    }
}

void Llvm::lowerReturn(GenTreeUnOp* retNode)
{
    if (retNode->TypeIs(TYP_VOID))
    {
        // Nothing to do.
        return;
    }

    GenTree* retVal = retNode->gtGetOp1();
    ClassLayout* retLayout = retNode->TypeIs(TYP_STRUCT) ? _compiler->typGetObjLayout(_sigInfo.retTypeClass) : nullptr;
    if (retNode->TypeIs(TYP_STRUCT) && retVal->TypeIs(TYP_STRUCT))
    {
        normalizeStructUse(retVal, retLayout);
    }

    bool isStructZero = retNode->TypeIs(TYP_STRUCT) && retVal->IsIntegralConst(0);

    if (_retAddressLclNum != BAD_VAR_NUM)
    {
        GenTreeLclVar* retAddrNode = _compiler->gtNewLclvNode(_retAddressLclNum, TYP_I_IMPL);
        GenTree* storeNode;
        if (isStructZero)
        {
            storeNode = new (_compiler, GT_STORE_BLK) GenTreeBlk(GT_STORE_BLK, TYP_STRUCT, retAddrNode, retVal,
                                                                 retLayout);
            storeNode->gtFlags |= (GTF_ASG | GTF_IND_NONFAULTING);
        }
        else
        {
            // Morph will not create size mismatches beyond the "zero" case handled above,
            // so here we can store the value (of whichever "actual" type) directly.
            storeNode = createShadowStackStoreNode(genActualType(retVal), retAddrNode, retVal);
        }

        retNode->gtOp1 = nullptr;
        retNode->ChangeType(TYP_VOID);

        CurrentRange().InsertBefore(retNode, retAddrNode, storeNode);
    }
    // Morph can create pretty much any type mismatch here (struct <-> primitive, primitive <-> struct, etc).
    // Fix these by spilling to a temporary (we could do better but it is not worth it, upstream will get rid
    // of the important cases). Exclude zero-init-ed structs (codegen supports them directly).
    else if ((retNode->TypeGet() != genActualType(retVal)) && !isStructZero)
    {
        LIR::Use retValUse(CurrentRange(), &retNode->gtOp1, retNode);
        retValUse.ReplaceWithLclVar(_compiler);

        GenTreeLclVar* lclVarNode = retValUse.Def()->AsLclVar();
        _compiler->lvaGetDesc(lclVarNode)->lvHasLocalAddr = true;

        if (retNode->TypeIs(TYP_STRUCT))
        {
            // TODO-LLVM: replace this with TYP_STRUCT LCL_FLD once it is available.
            lclVarNode->SetOper(GT_LCL_VAR_ADDR);
            GenTree* objNode = _compiler->gtNewObjNode(_sigInfo.retTypeClass, lclVarNode);
            objNode->gtFlags |= GTF_IND_NONFAULTING;

            retValUse.ReplaceWith(objNode);
            CurrentRange().InsertBefore(retNode, objNode);
        }
        else
        {
            // TODO-LLVM: change to "SetOper" once enough of upstream is merged.
            lclVarNode->ChangeOper(GT_LCL_FLD);
            lclVarNode->ChangeType(_info.compRetType);
        }
    }
}

//------------------------------------------------------------------------
// lowerCallToShadowStack: Lower the call, rewriting its arguments.
//
// This method has two primary objectives:
//  1) Transfer the information about the arguments from arg info to explicit
//     PutArgType nodes, to make it easy for codegen to consume it. Also, get
//     rid of the late/non-late argument distinction, by sorting the inserted nodes
//     in the original evaluation order, matching that of them in the signature.
//  2) Rewrite arguments and the return to be stored on the shadow stack. We take
//     the arguments which need to be on the shadow stack, remove them from the call
//     arguments list, store their values on the shadow stack, at offsets calculated
//     in a simple increasing order, matching the signature. We also rewrite returns
//     that must be on the shadow stack, see "lowerCallReturn".
//
void Llvm::lowerCallToShadowStack(GenTreeCall* callNode)
{
    // rewrite the args, adding shadow stack, and moving gc tracked args to the shadow stack
    unsigned shadowStackUseOffest = 0;

    fgArgInfo*                 argInfo     = callNode->fgArgInfo;
    unsigned int               argCount    = argInfo->ArgCount();
    fgArgTabEntry**            argTable    = argInfo->ArgTable();
    std::vector<OperandArgNum> sortedArgs  = std::vector<OperandArgNum>(argCount);
    OperandArgNum*             sortedData  = sortedArgs.data();

    callNode->ResetArgInfo();
    callNode->gtCallThisArg = nullptr;
    callNode->gtCallArgs = nullptr;
    callNode->gtCallLateArgs = nullptr;

    GenTreeCall::Use* lastArg = nullptr;
    if (callHasShadowStackArg(callNode))
    {
        GenTree* calleeShadowStack = insertShadowStackAddr(callNode, getCurrentShadowFrameSize(), _shadowStackLclNum);

        GenTreePutArgType* calleeShadowStackPutArg =
            _compiler->gtNewPutArgType(calleeShadowStack, CORINFO_TYPE_PTR, NO_CLASS_HANDLE);
#ifdef DEBUG
        calleeShadowStackPutArg->SetArgNum(-1); // -1 will represent the shadowstack arg for LLVM
#endif
        CurrentRange().InsertBefore(callNode, calleeShadowStackPutArg);

        lastArg = _compiler->gtNewCallArgs(calleeShadowStackPutArg);
        callNode->gtCallArgs = lastArg;
    }

    // Add the return slot after the shadow stack arg.
    lastArg = lowerCallReturn(callNode, lastArg);

    for (unsigned i = 0; i < argCount; i++)
    {
        fgArgTabEntry* curArgTabEntry = argTable[i];
        unsigned int   argNum         = curArgTabEntry->argNum;
        OperandArgNum  opAndArg       = {argNum, curArgTabEntry->GetNode()};
        sortedData[argNum]            = opAndArg;
    }

    CORINFO_SIG_INFO* sigInfo = nullptr;
    CORINFO_ARG_LIST_HANDLE sigArgs = nullptr;
    const HelperFuncInfo* helperInfo = nullptr;
    unsigned sigArgCount = 0;
    if (callNode->IsHelperCall())
    {
        helperInfo = &getHelperFuncInfo(_compiler->eeGetHelperNum(callNode->gtCallMethHnd));
        sigArgCount = helperInfo->GetSigArgCount();
    }
    else
    {
        sigInfo = callNode->callSig;
        sigArgs = sigInfo->args;
        sigArgCount = sigInfo->numArgs;
    }

    // Relies on the fact all arguments not in the signature come before those that are.
    unsigned firstSigArgIx = argCount - sigArgCount;
    unsigned argIx = 0;

    for (OperandArgNum opAndArg : sortedArgs)
    {
        GenTree*             argNode     = opAndArg.operand;
        CORINFO_CLASS_HANDLE clsHnd      = NO_CLASS_HANDLE;
        CorInfoType          corInfoType = CORINFO_TYPE_UNDEF;
        bool                 isSigArg    = argIx >= firstSigArgIx;

        // We currently do not place any args for helpers on the shadow stack. This is a potential GC
        // hole and not correct ABI-wise for managed helpers. TODO-LLVM: investigate and fix issues.
        bool argOnShadowStack = false;
        if (sigInfo != nullptr)
        {
            // Is this an in-signature argument?
            if (isSigArg)
            {
                corInfoType = strip(_info.compCompHnd->getArgType(sigInfo, sigArgs, &clsHnd));
            }
            else // Not-in-sig arguments. We need to handle these specially.
            {
                if (sigInfo->hasThis() && (opAndArg.argNum == 0))
                {
                    corInfoType = argNode->TypeIs(TYP_REF) ? CORINFO_TYPE_CLASS : CORINFO_TYPE_BYREF;
                }
                else
                {
                    // TODO-LLVM: this is not fully correct (e. g. we may think pointer an integer),
                    // but sufficient for now. Handle precisely once we merge the call args refactor.
                    corInfoType = toCorInfoType(genActualType(argNode));
                }
            }

            argOnShadowStack = !canStoreArgOnLlvmStack(_compiler, corInfoType, clsHnd);
        }
        else
        {
            assert(helperInfo != nullptr);
            if (!isSigArg)
            {
                // There are helpers that do not have a specified signature (have a variable number of args).
                // We'll have to wait for upstream call args changes to get merged to handle those properly.
                failFunctionCompilation();
            }

            corInfoType = helperInfo->GetSigArgType(argIx);
            clsHnd = helperInfo->GetSigArgClass(_compiler, argIx);
        }

        if (argOnShadowStack)
        {
            if (corInfoType == CORINFO_TYPE_VALUECLASS)
            {
                shadowStackUseOffest = padOffset(corInfoType, clsHnd, shadowStackUseOffest);
            }

            unsigned shadowFrameSize = getCurrentShadowFrameSize();
            if (argNode->OperIs(GT_FIELD_LIST))
            {
                for (GenTreeFieldList::Use& use : argNode->AsFieldList()->Uses())
                {
                    assert(use.GetType() != TYP_STRUCT);

                    unsigned fieldOffsetValue = shadowFrameSize + shadowStackUseOffest + use.GetOffset();
                    GenTree* fieldSlotAddr = insertShadowStackAddr(callNode, fieldOffsetValue, _shadowStackLclNum);
                    GenTree* fieldStoreNode = createShadowStackStoreNode(use.GetType(), fieldSlotAddr, use.GetNode());

                    CurrentRange().InsertBefore(callNode, fieldStoreNode);
                }

                CurrentRange().Remove(argNode);
            }
            else
            {
                unsigned offsetValue = shadowFrameSize + shadowStackUseOffest;
                GenTree* slotAddr  = insertShadowStackAddr(callNode, offsetValue, _shadowStackLclNum);
                GenTree* storeNode = createShadowStackStoreNode(argNode->TypeGet(), slotAddr, argNode);

                CurrentRange().InsertBefore(callNode, storeNode);
            }

            if (corInfoType == CORINFO_TYPE_VALUECLASS)
            {
                shadowStackUseOffest = padNextOffset(corInfoType, clsHnd, shadowStackUseOffest);
            }
            else
            {
                shadowStackUseOffest += TARGET_POINTER_SIZE;
            }
        }
        else
        {
            // Arg on LLVM stack.
            GenTreePutArgType* putArg = _compiler->gtNewPutArgType(argNode, corInfoType, clsHnd);
#if DEBUG
            putArg->SetArgNum(opAndArg.argNum);
#endif
            if (lastArg == nullptr)
            {
                lastArg = _compiler->gtNewCallArgs(putArg);
                callNode->gtCallArgs = lastArg;
            }
            else
            {
                lastArg = _compiler->gtInsertNewCallArgAfter(putArg, lastArg);
            }

            CurrentRange().InsertBefore(callNode, putArg);
        }

        if (isSigArg && (sigInfo != nullptr))
        {
            sigArgs = _info.compCompHnd->getArgNext(sigArgs);
        }

        argIx++;
    }
}

void Llvm::failUnsupportedCalls(GenTreeCall* callNode)
{
    if (callNode->IsHelperCall())
    {
        return;
    }

    if (callNode->NeedsNullCheck())
    {
        // We need to insert the null check when lowering args.
        failFunctionCompilation();
    }

    if (callNode->IsUnmanaged())
    {
        failFunctionCompilation();
    }

    // we can't do these yet
    if ((callNode->gtCallType != CT_INDIRECT && IsRuntimeImport(callNode->gtCallMethHnd)) || callNode->IsTailCall())
    {
        failFunctionCompilation();
    }

    CORINFO_SIG_INFO* calleeSigInfo = callNode->callSig;
    // TODO-LLVM: not attempting to compile generic signatures with context arg via clrjit yet
    // Investigate which methods do not get callSig set - happens currently with the Generics test
    if (calleeSigInfo == nullptr || calleeSigInfo->hasTypeArg())
    {
        failFunctionCompilation();
    }

    if (callNode->gtCallArgs != nullptr)
    {
        for (GenTree* operand : callNode->Operands())
        {
            if (operand->IsArgPlaceHolderNode() || !operand->IsValue())
            {
                // Either of these situations may happen with calls.
                continue;
            }
            if (operand == callNode->gtControlExpr || operand == callNode->gtCallAddr)
            {
                // vtable target or indirect target
                continue;
            }

            fgArgTabEntry* curArgTabEntry = _compiler->gtArgEntryByNode(callNode, operand);
            if (curArgTabEntry->nonStandardArgKind == NonStandardArgKind::VirtualStubCell)
            {
                failFunctionCompilation();
            }
        }
    }
}

// If the return type must be GC tracked, removes the return type
// and converts to a return slot arg, modifying the call args, and building the necessary IR
GenTreeCall::Use* Llvm::lowerCallReturn(GenTreeCall* callNode, GenTreeCall::Use* insertAfterArg)
{
    GenTreeCall::Use* lastArg = insertAfterArg;

    if (needsReturnStackSlot(_compiler, callNode))
    {
        // replace the "CALL ref" with a "CALL void" that takes a return address as the first argument
        GenTree* returnValueAddress = insertShadowStackAddr(callNode, getCurrentShadowFrameSize(), _shadowStackLclNum);

        // create temp for the return address
        unsigned   returnTempNum    = _compiler->lvaGrabTemp(false DEBUGARG("return value address"));
        LclVarDsc* returnAddrVarDsc = _compiler->lvaGetDesc(returnTempNum);
        returnAddrVarDsc->lvType    = TYP_I_IMPL;

        GenTree* addrStore     = _compiler->gtNewStoreLclVar(returnTempNum, returnValueAddress);
        GenTree* returnAddrLcl = _compiler->gtNewLclvNode(returnTempNum, TYP_I_IMPL);

        GenTree* returnAddrLclAfterCall = _compiler->gtNewLclvNode(returnTempNum, TYP_I_IMPL);
        GenTree* indirNode;
        if (callNode->TypeIs(TYP_STRUCT))
        {
            indirNode = _compiler->gtNewObjNode(callNode->gtRetClsHnd, returnAddrLclAfterCall);
        }
        else
        {
            indirNode = _compiler->gtNewIndir(callNode->TypeGet(), returnAddrLclAfterCall);
        }
        indirNode->gtFlags |= GTF_IND_NONFAULTING;
        indirNode->SetAllEffectsFlags(GTF_EMPTY);

        LIR::Use callUse;
        if (CurrentRange().TryGetUse(callNode, &callUse))
        {
            callUse.ReplaceWith(indirNode);
        }
        else
        {
            indirNode->SetUnusedValue();
            callNode->ClearUnusedValue();
        }

        GenTreePutArgType* putArg = _compiler->gtNewPutArgType(returnAddrLcl, CORINFO_TYPE_PTR, NO_CLASS_HANDLE);
#if DEBUG
        putArg->SetArgNum(-2);  // -2 will represent the return arg for LLVM
#endif
        lastArg = _compiler->gtInsertNewCallArgAfter(putArg, insertAfterArg);

        callNode->gtReturnType = TYP_VOID;
        callNode->gtCorInfoType = CORINFO_TYPE_VOID;
        callNode->ChangeType(TYP_VOID);

        CurrentRange().InsertBefore(callNode, addrStore, returnAddrLcl, putArg);
        CurrentRange().InsertAfter(callNode, returnAddrLclAfterCall, indirNode);
    }
    else
    {
        if (callNode->IsHelperCall())
        {
            CorInfoHelpFunc helperFunc = _compiler->eeGetHelperNum(callNode->gtCallMethHnd);
            callNode->gtCorInfoType = getHelperFuncInfo(helperFunc).GetSigReturnType();
        }
        else
        {
            callNode->gtCorInfoType = callNode->callSig->retType;
        }
    }

    return lastArg;
}

//------------------------------------------------------------------------
// normalizeStructUse: Retype "node" to have the exact type of "layout".
//
// LLVM has a strict constraint on uses and users of structs: they must
// have the exact same type, while IR only requires "layout compatibility".
// So in lowering we retype uses (and users) to match LLVM's expectations.
//
// Arguments:
//    node   - The struct node to retype
//    layout - The target layout
//
void Llvm::normalizeStructUse(GenTree* node, ClassLayout* layout)
{
    // Note on SIMD: we will support it in codegen via bitcasts.
    assert(node->TypeIs(TYP_STRUCT));

    // "IND<struct>" nodes always need to be normalized.
    if (node->OperIs(GT_IND))
    {
        node->SetOper(GT_BLK);
        node->AsBlk()->SetLayout(layout);
        node->AsBlk()->gtBlkOpKind = GenTreeBlk::BlkOpKindInvalid;
    }
    else
    {
        CORINFO_CLASS_HANDLE useHandle = _compiler->gtGetStructHandleIfPresent(node);

        // Note both can be blocks ("NO_CLASS_HANDLE"), in which case we don't need to do anything.
        if (useHandle != layout->GetClassHandle())
        {
            switch (node->OperGet())
            {
                case GT_BLK:
                case GT_OBJ:
                    node->AsBlk()->SetLayout(layout);
                    if (layout->IsBlockLayout() && node->OperIs(GT_OBJ))
                    {
                        // OBJ nodes cannot have block layouts.
                        node->SetOper(GT_BLK);
                    }
                    break;

                case GT_LCL_VAR:
                {
                    unsigned lclNum = node->AsLclVarCommon()->GetLclNum();
                    GenTree* lclAddrNode = _compiler->gtNewLclVarAddrNode(lclNum);
                    _compiler->lvaGetDesc(lclNum)->lvHasLocalAddr = true;

                    node->ChangeOper(GT_OBJ);
                    node->AsObj()->SetAddr(lclAddrNode);
                    node->AsObj()->SetLayout(layout);
                    node->AsObj()->gtBlkOpKind = GenTreeBlk::BlkOpKindInvalid;
                    node->gtFlags |= GTF_IND_NONFAULTING;

                    CurrentRange().InsertBefore(node, lclAddrNode);
                }
                break;

                case GT_CALL:
                    // TODO-LLVM: implement by spilling to a local.
                    failFunctionCompilation();

                case GT_LCL_FLD:
                    // TODO-LLVM: handle by altering the layout once enough of upstream is merged.
                    failFunctionCompilation();

                default:
                    unreached();
            }
        }
    }
}

GenTree* Llvm::createStoreNode(var_types storeType, GenTree* addr, GenTree* data)
{
    assert(data->TypeIs(TYP_STRUCT) == (storeType == TYP_STRUCT));

    GenTree* storeNode;
    if (storeType == TYP_STRUCT)
    {
        ClassLayout* layout;
        // TODO-LLVM: use "GenTree::GetLayout" once enough of upstream is merged.
        if (data->OperIsBlk())
        {
            layout = data->AsBlk()->GetLayout();
        }
        else
        {
            layout = _compiler->typGetObjLayout(_compiler->gtGetStructHandle(data));
        }

        storeNode = new (_compiler, GT_STORE_BLK) GenTreeBlk(GT_STORE_BLK, storeType, addr, data, layout);
    }
    else
    {
        storeNode = new (_compiler, GT_STOREIND) GenTreeStoreInd(storeType, addr, data);
    }
    storeNode->gtFlags |= GTF_ASG;

    return storeNode;
}

GenTree* Llvm::createShadowStackStoreNode(var_types storeType, GenTree* addr, GenTree* data)
{
    GenTree* storeNode = createStoreNode(storeType, addr, data);
    storeNode->gtFlags |= (GTF_IND_TGT_NOT_HEAP | GTF_IND_NONFAULTING);

    return storeNode;
}

GenTree* Llvm::insertShadowStackAddr(GenTree* insertBefore, ssize_t offset, unsigned shadowStackLclNum)
{
    assert((shadowStackLclNum == _shadowStackLclNum) || (shadowStackLclNum == _originalShadowStackLclNum));

    GenTree* shadowStackLcl = _compiler->gtNewLclvNode(shadowStackLclNum, TYP_I_IMPL);
    CurrentRange().InsertBefore(insertBefore, shadowStackLcl);

    if (offset == 0)
    {
        return shadowStackLcl;
    }

    GenTree* offsetNode = _compiler->gtNewIconNode(offset, TYP_I_IMPL);
    CurrentRange().InsertBefore(insertBefore, offsetNode);
    GenTree* addNode = _compiler->gtNewOperNode(GT_ADD, TYP_I_IMPL, shadowStackLcl, offsetNode);
    CurrentRange().InsertBefore(insertBefore, addNode);

    return addNode;
}

//------------------------------------------------------------------------
// isShadowFrameLocal: Does the given local have a home on the shadow frame?
//
// Arguments:
//    varDsc - Local's descriptor
//
// Return Value:
//    Whether the given local has a location assigned to it on the shadow
//    frame. Note the fact it does is not an implication that it is live
//    on it at all times: the local can be live on the LLVM frame, or the
//    shadow one, or both.
//
bool Llvm::isShadowFrameLocal(LclVarDsc* varDsc) const
{
    // Other backends use "lvOnFrame" for this value, but for us it is not
    // a great fit because we add new locals after shadow frame layout.
    return varDsc->GetRegNum() == REG_STK;
}

bool Llvm::isFuncletParameter(unsigned lclNum) const
{
    return (lclNum == _shadowStackLclNum) || (lclNum == _originalShadowStackLclNum);
}

unsigned Llvm::getCurrentShadowFrameSize() const
{
    assert(CurrentBlock() != nullptr);
    unsigned hndIndex = CurrentBlock()->hasHndIndex() ? CurrentBlock()->getHndIndex() : EHblkDsc::NO_ENCLOSING_INDEX;
    return getShadowFrameSize(hndIndex);
}

//------------------------------------------------------------------------
// getShadowFrameSize: What is the size of a function's shadow frame?
//
// Arguments:
//    hndIndex - Handler index representing the function, NO_ENCLOSING_INDEX
//               is used for the root
//
// Return Value:
//    The size of the shadow frame for the given function. We term this
//    the value by which the shadow stack pointer must be offset before
//    calling managed code such that the caller will not clobber anything
//    live on the frame. Note that funclets do not have any shadow state
//    of their own and use the "original" frame from the parent function,
//    with one exception: catch handlers and filters have one readonly
//    pointer-sized argument representing the exception.
//
unsigned Llvm::getShadowFrameSize(unsigned hndIndex) const
{
    if (hndIndex == EHblkDsc::NO_ENCLOSING_INDEX)
    {
        return getOriginalShadowFrameSize();
    }
    if (_compiler->ehGetDsc(hndIndex)->HasCatchHandler())
    {
        // For the implicit (readonly) exception object argument.
        return TARGET_POINTER_SIZE;
    }

    return 0;
}

unsigned Llvm::getOriginalShadowFrameSize() const
{
    assert((_shadowStackLocalsSize % TARGET_POINTER_SIZE) == 0);
    return _shadowStackLocalsSize;
}

unsigned Llvm::getCatchArgOffset() const
{
    return 0;
}<|MERGE_RESOLUTION|>--- conflicted
+++ resolved
@@ -294,8 +294,7 @@
     _compiler->fgEnsureFirstBBisScratch();
     LIR::Range& firstBlockRange = LIR::AsRange(_compiler->fgFirstBB);
 
-<<<<<<< HEAD
-    firstBlockRange.InsertAtEnd(value);
+    firstBlockRange.InsertAtBeginning(value);
 
     // TYP_BLK locals have to be handled specially as they can only be referenced indirectly.
     // TODO-LLVM: use STORE_LCL_FLD<struct> here once enough of upstream is merged.
@@ -305,23 +304,18 @@
     {
         GenTree* lclAddr = _compiler->gtNewLclVarAddrNode(lclNum);
         lclAddr->gtFlags |= GTF_VAR_DEF;
-        firstBlockRange.InsertAtEnd(lclAddr);
+        firstBlockRange.InsertAfter(value, lclAddr);
 
         ClassLayout* layout = _compiler->typGetBlkLayout(varDsc->lvExactSize);
         store = new (_compiler, GT_STORE_BLK) GenTreeBlk(GT_STORE_BLK, TYP_STRUCT, lclAddr, value, layout);
         store->gtFlags |= (GTF_ASG | GTF_IND_NONFAULTING);
+        firstBlockRange.InsertAfter(lclAddr, store);
     }
     else
     {
         store = _compiler->gtNewStoreLclVar(lclNum, value);
-    }
-
-    firstBlockRange.InsertAtEnd(store);
-=======
-    GenTree* store = _compiler->gtNewStoreLclVar(lclNum, value);
-    firstBlockRange.InsertAtBeginning(store);
-    firstBlockRange.InsertAtBeginning(value);
->>>>>>> f456ca8b
+        firstBlockRange.InsertAfter(value, store);
+    }
 
     DISPTREERANGE(firstBlockRange, store);
 }
