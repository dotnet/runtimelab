// ================================================================================================================
// |                                       Lowering for the LLVM backend                                          |
// ================================================================================================================

#include "llvm.h"

//------------------------------------------------------------------------
// Convert GT_STORE_LCL_VAR and GT_LCL_VAR to use the shadow stack when the local needs to be GC tracked,
// rewrite calls that returns GC types to do so via a store to a passed in address on the shadow stack.
// Likewise, store the returned value there if required.
//
void Llvm::Lower()
{
    lowerLocals();
    insertProlog();
    lowerBlocks();
}

//------------------------------------------------------------------------
// lowerLocals: "Lower" locals: strip annotations and insert initializations.
//
// We decouple promoted structs from their field locals: for independently
// promoted ones, we treat the fields as regular temporaries; parameters are
// initialized explicitly via "STORE_LCL_VAR<field>(LCL_FLD<parent>)". For
// dependently promoted cases, we will later rewrite all fields to reference
// the parent instead, and so here strip some annotations ("lvIsParam"). We
// also determine the set of locals which will need to go on the shadow stack,
// zero-initialize them if required, and assign stack offsets.
//
void Llvm::lowerLocals()
{
    populateLlvmArgNums();

    std::vector<LclVarDsc*> shadowStackLocals;
    unsigned shadowStackParamCount = 0;

    for (unsigned lclNum = 0; lclNum < _compiler->lvaCount; lclNum++)
    {
        LclVarDsc* varDsc = _compiler->lvaGetDesc(lclNum);

        if (varDsc->lvIsParam)
        {
            if (_compiler->lvaGetPromotionType(varDsc) == Compiler::PROMOTION_TYPE_INDEPENDENT)
            {
                for (unsigned index = 0; index < varDsc->lvFieldCnt; index++)
                {
                    unsigned   fieldLclNum = varDsc->lvFieldLclStart + index;
                    LclVarDsc* fieldVarDsc = _compiler->lvaGetDesc(fieldLclNum);
                    if (fieldVarDsc->lvRefCnt(RCS_NORMAL) != 0)
                    {
                        GenTree* fieldValue =
                            _compiler->gtNewLclFldNode(lclNum, fieldVarDsc->TypeGet(), fieldVarDsc->lvFldOffset);
                        initializeLocalInProlog(fieldLclNum, fieldValue);
                    }

                    fieldVarDsc->lvIsStructField   = false;
                    fieldVarDsc->lvParentLcl       = BAD_VAR_NUM;
                    fieldVarDsc->lvIsParam         = false;
                    fieldVarDsc->lvHasExplicitInit = true;
                }

                varDsc->lvPromoted      = false;
                varDsc->lvFieldLclStart = BAD_VAR_NUM;
                varDsc->lvFieldCnt      = 0;
            }
            else if (_compiler->lvaGetPromotionType(varDsc) == Compiler::PROMOTION_TYPE_DEPENDENT)
            {
                // Dependent promotion, just mark fields as not lvIsParam.
                for (unsigned index = 0; index < varDsc->lvFieldCnt; index++)
                {
                    unsigned   fieldLclNum = varDsc->lvFieldLclStart + index;
                    LclVarDsc* fieldVarDsc = _compiler->lvaGetDesc(fieldLclNum);
                    fieldVarDsc->lvIsParam = false;
                }
            }
        }

        // We don't know if untracked locals are live-in/out of handlers and have to assume the worst.
        if (!varDsc->lvTracked && _compiler->ehAnyFunclets())
        {
            varDsc->lvLiveInOutOfHndlr = 1;
        }

        // GC locals needs to go on the shadow stack for the scan to find them. Locals live-in/out of handlers
        // need to be preserved after the native unwind for the funclets to be callable, thus, they too need to
        // go on the shadow stack (except for parameters to funclets, naturally).
        //
        if (!isFuncletParameter(lclNum) && (varDsc->HasGCPtr() || varDsc->lvLiveInOutOfHndlr))
        {
            if (_compiler->lvaGetPromotionType(varDsc) == Compiler::PROMOTION_TYPE_INDEPENDENT)
            {
                // The individual fields will placed on the shadow stack.
                continue;
            }
            if (_compiler->lvaIsFieldOfDependentlyPromotedStruct(varDsc))
            {
                // The fields will be referenced through the parent.
                continue;
            }

            // We will always need to assign offsets to shadow stack parameters.
            const bool isLlvmParam = varDsc->lvLlvmArgNum != BAD_LLVM_ARG_NUM;
            if (varDsc->lvIsParam && !isLlvmParam)
            {
                shadowStackParamCount++;
                shadowStackLocals.push_back(varDsc);
                continue;
            }

            if (varDsc->lvRefCnt() == 0)
            {
                // No need to place unreferenced temps on the shadow stack.
                continue;
            }

            // We may need to insert initialization:
            //
            //  1) Zero-init if this is a non-parameter GC local, to fullfill frontend's expectations.
            //  2) Copy the initial value if this a parameter not passed on the shadow stack, but
            //     still assigned a home on it.
            //
            // TODO-LLVM: in both cases we should avoid redundant initializations using liveness
            // info (for tracked locals), sharing code with "initializeLocals" in codegen. However,
            // that is currently not possible because late liveness runs after lowering.
            //
            if (!varDsc->lvHasExplicitInit)
            {
                if (isLlvmParam)
                {
                    GenTree* initVal = _compiler->gtNewLclvNode(lclNum, varDsc->TypeGet());
                    initVal->SetRegNum(REG_LLVM);

                    initializeLocalInProlog(lclNum, initVal);
                }
                else if (!_compiler->fgVarNeedsExplicitZeroInit(lclNum, /* bbInALoop */ false, /* bbIsReturn*/ false) ||
                         varDsc->HasGCPtr())
                {
                    var_types zeroType =
                        ((varDsc->TypeGet() == TYP_STRUCT) || (varDsc->TypeGet() == TYP_BLK)) ? TYP_INT
                                                                                              : genActualType(varDsc);
                    initializeLocalInProlog(lclNum, _compiler->gtNewZeroConNode(zeroType));
                }
            }

            shadowStackLocals.push_back(varDsc);
        }
        else
        {
            INDEBUG(varDsc->lvOnFrame = false); // For more accurate frame layout dumping.
        }
    }

    assignShadowStackOffsets(shadowStackLocals, shadowStackParamCount);
}

void Llvm::populateLlvmArgNums()
{
    if (_compiler->ehAnyFunclets())
    {
        _originalShadowStackLclNum = _compiler->lvaGrabTemp(true DEBUGARG("original shadowstack"));
        LclVarDsc* originalShadowStackVarDsc = _compiler->lvaGetDesc(_originalShadowStackLclNum);
        originalShadowStackVarDsc->lvType = TYP_I_IMPL;
        originalShadowStackVarDsc->lvCorInfoType = CORINFO_TYPE_PTR;
    }

    _shadowStackLclNum = _compiler->lvaGrabTemp(true DEBUGARG("shadowstack"));
    LclVarDsc* shadowStackVarDsc = _compiler->lvaGetDesc(_shadowStackLclNum);
    unsigned   nextLlvmArgNum    = 0;

    shadowStackVarDsc->lvLlvmArgNum = nextLlvmArgNum++;
    shadowStackVarDsc->lvType = TYP_I_IMPL;
    shadowStackVarDsc->lvCorInfoType = CORINFO_TYPE_PTR;
    shadowStackVarDsc->lvIsParam = true;

    if (needsReturnStackSlot(_compiler, _sigInfo.retType, _sigInfo.retTypeClass))
    {
        _retAddressLclNum = _compiler->lvaGrabTemp(true DEBUGARG("returnslot"));
        LclVarDsc* retAddressVarDsc  = _compiler->lvaGetDesc(_retAddressLclNum);
        retAddressVarDsc->lvLlvmArgNum = nextLlvmArgNum++;
        retAddressVarDsc->lvType       = TYP_I_IMPL;
        retAddressVarDsc->lvCorInfoType = CORINFO_TYPE_PTR;
        retAddressVarDsc->lvIsParam    = true;
    }

    unsigned firstSigArgLclNum = 0;
    assert(_sigInfo.hasThis() == (_info.compThisArg != BAD_VAR_NUM));
    if (_sigInfo.hasThis())
    {
        // "this" is never an LLVM parameter as it is always a GC reference.
        assert(varTypeIsGC(_compiler->lvaGetDesc(_info.compThisArg)));
        firstSigArgLclNum++;
    }

    assert(_sigInfo.hasTypeArg() == (_info.compTypeCtxtArg != BAD_VAR_NUM));
    if (_sigInfo.hasTypeArg())
    {
        // Type context is an unmanaged pointer and thus LLVM parameter.
        LclVarDsc* typeCtxtVarDsc = _compiler->lvaGetDesc(_info.compTypeCtxtArg);
        assert(typeCtxtVarDsc->lvIsParam);

        typeCtxtVarDsc->lvLlvmArgNum = nextLlvmArgNum++;
        typeCtxtVarDsc->lvCorInfoType = CORINFO_TYPE_PTR;
        firstSigArgLclNum++;
    }

    CORINFO_ARG_LIST_HANDLE sigArgs = _sigInfo.args;
    for (unsigned int i = 0; i < _sigInfo.numArgs; i++, sigArgs = _info.compCompHnd->getArgNext(sigArgs))
    {
        CORINFO_CLASS_HANDLE classHnd;
        CorInfoType          corInfoType = strip(_info.compCompHnd->getArgType(&_sigInfo, sigArgs, &classHnd));
        if (canStoreArgOnLlvmStack(_compiler, corInfoType, classHnd))
        {
            LclVarDsc* varDsc = _compiler->lvaGetDesc(firstSigArgLclNum + i);

            varDsc->lvLlvmArgNum = nextLlvmArgNum++;
            varDsc->lvCorInfoType = corInfoType;
            varDsc->lvClassHnd = classHnd;
        }
    }

    _llvmArgCount = nextLlvmArgNum;
}

void Llvm::assignShadowStackOffsets(std::vector<LclVarDsc*>& shadowStackLocals, unsigned shadowStackParamCount)
{
    if (_compiler->opts.OptimizationEnabled())
    {
        std::sort(shadowStackLocals.begin() + shadowStackParamCount, shadowStackLocals.end(),
                  [](const LclVarDsc* lhs, const LclVarDsc* rhs) { return lhs->lvRefCntWtd() > rhs->lvRefCntWtd(); });
    }

    unsigned offset = 0;
    auto assignOffset = [this, &offset](LclVarDsc* varDsc) {
        if (varDsc->TypeGet() == TYP_BLK)
        {
            assert((varDsc->lvSize() % TARGET_POINTER_SIZE) == 0);

            offset = roundUp(offset, TARGET_POINTER_SIZE);
            varDsc->SetStackOffset(offset);
            offset += varDsc->lvSize();
        }
        else
        {
            CorInfoType corInfoType = toCorInfoType(varDsc->TypeGet());
            CORINFO_CLASS_HANDLE classHandle = varTypeIsStruct(varDsc) ? varDsc->GetStructHnd() : NO_CLASS_HANDLE;

            offset = padOffset(corInfoType, classHandle, offset);
            varDsc->SetStackOffset(offset);
            offset = padNextOffset(corInfoType, classHandle, offset);
        }

        // We will use this as the indication that the local has a home on the shadow stack.
        varDsc->SetRegNum(REG_STK);
    };

    // First, we process the parameters, since their offsets are fixed by the ABI. Then, we process the rest.
    // Doing this ensures we don't count LLVM parameters live on the shadow stack as shadow parameters.
    //
    unsigned assignedShadowStackParamCount = 0;
    for (unsigned i = 0; i < shadowStackLocals.size(); i++)
    {
        LclVarDsc* varDsc = shadowStackLocals.at(i);

        if (varDsc->lvIsParam && (varDsc->lvLlvmArgNum == BAD_LLVM_ARG_NUM))
        {
            assignOffset(varDsc);
            assignedShadowStackParamCount++;
            varDsc->lvIsParam = false; // After lowering, "lvIsParam" <=> "is LLVM parameter".

            if (assignedShadowStackParamCount == shadowStackParamCount)
            {
                break;
            }
        }
    }

    for (unsigned i = 0; i < shadowStackLocals.size(); i++)
    {
        LclVarDsc* varDsc = shadowStackLocals.at(i);

        if (!isShadowFrameLocal(varDsc))
        {
            assignOffset(varDsc);
        }
    }

    _shadowStackLocalsSize = AlignUp(offset, TARGET_POINTER_SIZE);

    _compiler->compLclFrameSize = _shadowStackLocalsSize;
    _compiler->lvaDoneFrameLayout = Compiler::TENTATIVE_FRAME_LAYOUT;

    JITDUMP("\nLocals after shadow stack layout:\n");
    JITDUMPEXEC(_compiler->lvaTableDump());
    JITDUMP("\n");

    _compiler->lvaDoneFrameLayout = Compiler::INITIAL_FRAME_LAYOUT;
}

void Llvm::initializeLocalInProlog(unsigned lclNum, GenTree* value)
{
    JITDUMP("Adding initialization for V%02u, %s:\n", lclNum, _compiler->lvaGetDesc(lclNum)->lvReason);

    m_prologRange.InsertAtEnd(value);

    // TYP_BLK locals have to be handled specially as they can only be referenced indirectly.
    // TODO-LLVM: use STORE_LCL_FLD<struct> here once enough of upstream is merged.
    GenTree* store;
    LclVarDsc* varDsc = _compiler->lvaGetDesc(lclNum);
    if (varDsc->TypeGet() == TYP_BLK)
    {
        GenTree* lclAddr = _compiler->gtNewLclVarAddrNode(lclNum);
        lclAddr->gtFlags |= GTF_VAR_DEF;
        m_prologRange.InsertAtEnd(lclAddr);

        ClassLayout* layout = _compiler->typGetBlkLayout(varDsc->lvExactSize);
        store = new (_compiler, GT_STORE_BLK) GenTreeBlk(GT_STORE_BLK, TYP_STRUCT, lclAddr, value, layout);
        store->gtFlags |= (GTF_ASG | GTF_IND_NONFAULTING);
    }
    else
    {
        store = _compiler->gtNewStoreLclVar(lclNum, value);
    }

    m_prologRange.InsertAtEnd(store);

    DISPTREERANGE(m_prologRange, store);
}

void Llvm::insertProlog()
{
    if (!m_prologRange.IsEmpty())
    {
        _compiler->fgEnsureFirstBBisScratch();
    }

    LIR::Range& firstBlockRange = LIR::AsRange(_compiler->fgFirstBB);
    if (firstBlockRange.IsEmpty() || !firstBlockRange.FirstNode()->OperIs(GT_IL_OFFSET) ||
        !firstBlockRange.FirstNode()->AsILOffset()->gtStmtDI.GetRoot().IsValid())
    {
        // Insert a zero-offset ILOffset to notify codegen this is the start of user code.
        DebugInfo zeroILOffsetDi =
            DebugInfo(_compiler->compInlineContext, ILLocation(0, /* isStackEmpty */ true, /* isCall */ false));
        GenTree* zeroILOffsetNode = new (_compiler, GT_IL_OFFSET) GenTreeILOffset(zeroILOffsetDi);
        firstBlockRange.InsertAtBeginning(zeroILOffsetNode);
    }

    if (!m_prologRange.IsEmpty())
    {
        firstBlockRange.InsertAtBeginning(std::move(m_prologRange));
    }
}

void Llvm::lowerBlocks()
{
    for (BasicBlock* block : _compiler->Blocks())
    {
        lowerBlock(block);
        block->bbFlags |= BBF_MARKED;
    }

    // Lowering may insert out-of-line throw helper blocks that must themselves be lowered. We do not
    // need a more complex "to a fixed point" loop here because lowering these throw helpers will not
    // create new blocks.
    //
    for (BasicBlock* block : _compiler->Blocks())
    {
        if ((block->bbFlags & BBF_MARKED) == 0)
        {
            lowerBlock(block);
        }

        block->bbFlags &= ~BBF_MARKED;
    }

    m_currentBlock = nullptr;
}

void Llvm::lowerBlock(BasicBlock* block)
{
    m_currentBlock = block;
    m_currentRange = &LIR::AsRange(block);

    for (GenTree* node : CurrentRange())
    {
        switch (node->OperGet())
        {
            case GT_LCL_VAR:
            case GT_LCL_FLD:
            case GT_LCL_VAR_ADDR:
            case GT_LCL_FLD_ADDR:
            case GT_STORE_LCL_VAR:
            case GT_STORE_LCL_FLD:
                lowerFieldOfDependentlyPromotedStruct(node);

                if (node->OperIs(GT_STORE_LCL_VAR))
                {
                    lowerStoreLcl(node->AsLclVarCommon());
                }

                if (node->OperIsLocal() || node->OperIsLocalAddr())
                {
                    ConvertShadowStackLocalNode(node->AsLclVarCommon());
                }

                if (node->OperIsLocalAddr() || node->OperIsLocalField())
                {
                    // Indicates that this local is to live on the LLVM frame, and will not participate in SSA.
                    _compiler->lvaGetDesc(node->AsLclVarCommon())->lvHasLocalAddr = 1;
                }
                break;

            case GT_CALL:
                lowerCall(node->AsCall());
                break;

            case GT_CATCH_ARG:
                lowerCatchArg(node);
                break;

            case GT_IND:
            case GT_OBJ:
            case GT_BLK:
            case GT_NULLCHECK:
            case GT_STOREIND:
                lowerIndir(node->AsIndir());
                break;

            case GT_STORE_BLK:
            case GT_STORE_OBJ:
                lowerStoreBlk(node->AsBlk());
                break;

            case GT_STORE_DYN_BLK:
                lowerStoreDynBlk(node->AsStoreDynBlk());
                break;

            case GT_DIV:
            case GT_MOD:
            case GT_UDIV:
            case GT_UMOD:
                lowerDivMod(node->AsOp());
                break;

            case GT_RETURN:
                lowerReturn(node->AsUnOp());
                break;

            default:
                break;
        }
    }

    INDEBUG(CurrentRange().CheckLIR(_compiler, /* checkUnusedValues */ true));

}

void Llvm::lowerStoreLcl(GenTreeLclVarCommon* storeLclNode)
{
    LclVarDsc* addrVarDsc = _compiler->lvaGetDesc(storeLclNode->GetLclNum());
    GenTree* data = storeLclNode->gtGetOp1();

    if (addrVarDsc->CanBeReplacedWithItsField(_compiler))
    {
        ClassLayout* layout      = addrVarDsc->GetLayout();
        var_types    addrVarType = addrVarDsc->TypeGet();

        storeLclNode->SetOper(GT_LCL_VAR_ADDR);
        storeLclNode->ChangeType(TYP_I_IMPL);
        storeLclNode->SetLclNum(addrVarDsc->lvFieldLclStart);

        GenTree* storeObjNode = new (_compiler, GT_STORE_OBJ) GenTreeObj(addrVarType, storeLclNode, data, layout);
        storeObjNode->gtFlags |= (GTF_ASG | GTF_IND_NONFAULTING);

        CurrentRange().InsertAfter(storeLclNode, storeObjNode);
    }

    if (storeLclNode->TypeIs(TYP_STRUCT) && data->TypeIs(TYP_STRUCT))
    {
        normalizeStructUse(data, addrVarDsc->GetLayout());
    }
}

void Llvm::lowerFieldOfDependentlyPromotedStruct(GenTree* node)
{
    if (node->OperIsLocal() || node->OperIsLocalAddr())
    {
        GenTreeLclVarCommon* lclVar = node->AsLclVarCommon();
        uint16_t             offset = lclVar->GetLclOffs();
        LclVarDsc*           varDsc = _compiler->lvaGetDesc(lclVar->GetLclNum());

        if (_compiler->lvaIsFieldOfDependentlyPromotedStruct(varDsc))
        {
            switch (node->OperGet())
            {
                case GT_LCL_VAR:
                    lclVar->SetOper(GT_LCL_FLD);
                    break;

                case GT_STORE_LCL_VAR:
                    lclVar->SetOper(GT_STORE_LCL_FLD);
                    break;

                case GT_LCL_VAR_ADDR:
                    lclVar->SetOper(GT_LCL_FLD_ADDR);
                    break;
            }

            lclVar->SetLclNum(varDsc->lvParentLcl);
            lclVar->AsLclFld()->SetLclOffs(varDsc->lvFldOffset + offset);

            if ((node->gtFlags & GTF_VAR_DEF) != 0)
            {
                // Conservatively assume these become partial.
                // TODO-ADDR: only apply to stores be precise.
                node->gtFlags |= GTF_VAR_USEASG;
            }
        }
    }
}

void Llvm::ConvertShadowStackLocalNode(GenTreeLclVarCommon* node)
{
    GenTreeLclVarCommon* lclVar = node->AsLclVarCommon();
    LclVarDsc* varDsc = _compiler->lvaGetDesc(lclVar->GetLclNum());

    if (isShadowFrameLocal(varDsc) && (lclVar->GetRegNum() == REG_NA))
    {
        // Funclets (especially filters) will be called by the dispatcher while live state still exists
        // on shadow frames below (in the tradional sense, where stacks grow down) them. For this reason,
        // funclets will access state from the original frame via a dedicated shadow stack pointer, and
        // use the actual shadow stack for calls.
        unsigned shadowStackLclNum = CurrentBlock()->hasHndIndex() ? _originalShadowStackLclNum : _shadowStackLclNum;
        GenTree* lclAddress =
            insertShadowStackAddr(node, varDsc->GetStackOffset() + node->GetLclOffs(), shadowStackLclNum);

        genTreeOps indirOper;
        GenTree* storedValue = nullptr;
        switch (node->OperGet())
        {
            case GT_STORE_LCL_VAR:
                indirOper = lclVar->TypeIs(TYP_STRUCT) ? GT_STORE_OBJ : GT_STOREIND;
                storedValue = node->AsOp()->gtGetOp1();
                break;
            case GT_LCL_VAR:
                indirOper = lclVar->TypeIs(TYP_STRUCT) ? GT_OBJ : GT_IND;
                break;
            case GT_LCL_FLD:
                if (lclVar->TypeIs(TYP_STRUCT))
                {
                    // TODO-LLVM: handle once we merge enough of upstream to have "GenTreeLclFld::GetLayout".
                    failFunctionCompilation();
                }
                indirOper = GT_IND;
                break;
            case GT_LCL_VAR_ADDR:
            case GT_LCL_FLD_ADDR:
                indirOper = GT_NONE;
                break;
            case GT_STORE_LCL_FLD:
                indirOper   = lclVar->TypeIs(TYP_STRUCT) ? GT_STORE_OBJ : GT_STOREIND;
                storedValue = node->AsOp()->gtGetOp1();
                break;
            default:
                unreached();
        }
        if (GenTree::OperIsIndir(indirOper))
        {
            node->ChangeOper(indirOper);
            node->AsIndir()->SetAddr(lclAddress);
            node->gtFlags |= GTF_IND_NONFAULTING;
        }
        if (GenTree::OperIsStore(indirOper))
        {
            node->gtFlags |= GTF_IND_TGT_NOT_HEAP;
            node->AsOp()->gtOp2 = storedValue;
        }
        if (GenTree::OperIsBlk(indirOper))
        {
            node->AsBlk()->SetLayout(varDsc->GetLayout());
            node->AsBlk()->gtBlkOpKind = GenTreeBlk::BlkOpKindInvalid;
        }

        if (indirOper == GT_NONE)
        {
            // Local address nodes are directly replaced with the ADD.
            CurrentRange().Remove(lclAddress);
            node->ReplaceWith(lclAddress, _compiler);
        }
    }
}

void Llvm::lowerCall(GenTreeCall* callNode)
{
    failUnsupportedCalls(callNode);

    if (callNode->IsHelperCall(_compiler, CORINFO_HELP_RETHROW))
    {
        lowerRethrow(callNode);
    }

    lowerCallToShadowStack(callNode);

    // If there is a no return, or always throw call, delete the dead code so we can add unreachable
    // statement immediately, and not after any dead RET.
    if (_compiler->fgIsThrow(callNode) || callNode->IsNoReturn())
    {
        while (CurrentRange().LastNode() != callNode)
        {
            CurrentRange().Remove(CurrentRange().LastNode(), /* markOperandsUnused */ true);
        }
    }
}

void Llvm::lowerRethrow(GenTreeCall* callNode)
{
    assert(callNode->IsHelperCall(_compiler, CORINFO_HELP_RETHROW));

    // Language in ECMA 335 I.12.4.2.8.2.2 clearly states that rethrows nested inside finallys are
    // legal, however, neither C# nor the old verification system allow this. CoreCLR behavior was
    // not tested. Implementing this would imply saving the exception object to the "original" shadow
    // frame shared between funclets. For now we punt.
    if (!_compiler->ehGetDsc(CurrentBlock()->getHndIndex())->HasCatchHandler())
    {
        IMPL_LIMITATION("Nested rethrow");
    }

    // A rethrow is a special throw that preserves the stack trace. Our helper we use for rethrow has
    // the equivalent of a managed signature "void (object*)", i. e. takes the exception object address
    // explicitly. Add it here, before the general call lowering.
    assert(callNode->gtArgs.IsEmpty());

    GenTree* excObjAddr = insertShadowStackAddr(callNode, getCatchArgOffset(), _shadowStackLclNum);
    callNode->gtArgs.PushFront(_compiler, excObjAddr);
}

void Llvm::lowerCatchArg(GenTree* catchArgNode)
{
    GenTree* excObjAddr = insertShadowStackAddr(catchArgNode, getCatchArgOffset(), _shadowStackLclNum);

    catchArgNode->ChangeOper(GT_IND);
    catchArgNode->gtFlags |= GTF_IND_NONFAULTING;
    catchArgNode->AsIndir()->SetAddr(excObjAddr);
}

void Llvm::lowerIndir(GenTreeIndir* indirNode)
{
    if ((indirNode->gtFlags & GTF_IND_NONFAULTING) == 0)
    {
        _compiler->fgAddCodeRef(CurrentBlock(), _compiler->bbThrowIndex(CurrentBlock()), SCK_NULL_REF_EXCPN);
    }
}

void Llvm::lowerStoreBlk(GenTreeBlk* storeBlkNode)
{
    assert(storeBlkNode->OperIs(GT_STORE_BLK, GT_STORE_OBJ));

    GenTree* src = storeBlkNode->Data();

    // Fix up type mismatches on copies for codegen.
    if (storeBlkNode->OperIsCopyBlkOp())
    {
        ClassLayout* dstLayout = storeBlkNode->GetLayout();
        if (src->OperIs(GT_IND))
        {
            src->SetOper(GT_BLK);
            src->AsBlk()->SetLayout(dstLayout);
            src->AsBlk()->gtBlkOpKind = GenTreeBlk::BlkOpKindInvalid;
        }
        else
        {
            CORINFO_CLASS_HANDLE srcHandle = _compiler->gtGetStructHandleIfPresent(src);

            if (dstLayout->GetClassHandle() != srcHandle)
            {
                ClassLayout* dataLayout;
                if (srcHandle != NO_CLASS_HANDLE)
                {
                    dataLayout = _compiler->typGetObjLayout(srcHandle);
                }
                else
                {
                    assert(src->OperIs(GT_BLK));
                    dataLayout = src->AsBlk()->GetLayout();
                }

                storeBlkNode->SetLayout(dataLayout);
            }
        }
    }
    else
    {
        src->SetContained();
    }

    // A zero-sized block store is a no-op. Lower it away.
    if (storeBlkNode->Size() == 0)
    {
        assert(storeBlkNode->OperIsInitBlkOp() || storeBlkNode->Data()->OperIs(GT_BLK));

        storeBlkNode->Addr()->SetUnusedValue();
        CurrentRange().Remove(storeBlkNode->Data(), /* markOperandsUnused */ true);
        CurrentRange().Remove(storeBlkNode);
    }
    else
    {
        lowerIndir(storeBlkNode);
    }
}

void Llvm::lowerStoreDynBlk(GenTreeStoreDynBlk* storeDynBlkNode)
{
    storeDynBlkNode->Data()->SetContained();
    lowerIndir(storeDynBlkNode);
}

void Llvm::lowerDivMod(GenTreeOp* divModNode)
{
    assert(divModNode->OperIs(GT_DIV, GT_MOD, GT_UDIV, GT_UMOD));

    // TODO-LLVM: use OperExceptions here when enough of upstream is merged.
    if (divModNode->OperMayThrow(_compiler))
    {
        _compiler->fgAddCodeRef(CurrentBlock(), _compiler->bbThrowIndex(CurrentBlock()), SCK_DIV_BY_ZERO);

        if (divModNode->OperIs(GT_DIV, GT_MOD))
        {
            _compiler->fgAddCodeRef(CurrentBlock(), _compiler->bbThrowIndex(CurrentBlock()), SCK_OVERFLOW);
        }
    }
}

void Llvm::lowerReturn(GenTreeUnOp* retNode)
{
    if (retNode->TypeIs(TYP_VOID))
    {
        // Nothing to do.
        return;
    }

    GenTree* retVal = retNode->gtGetOp1();
    ClassLayout* retLayout = retNode->TypeIs(TYP_STRUCT) ? _compiler->typGetObjLayout(_sigInfo.retTypeClass) : nullptr;
    if (retNode->TypeIs(TYP_STRUCT) && retVal->TypeIs(TYP_STRUCT))
    {
        normalizeStructUse(retVal, retLayout);
    }

    bool isStructZero = retNode->TypeIs(TYP_STRUCT) && retVal->IsIntegralConst(0);

    if (_retAddressLclNum != BAD_VAR_NUM)
    {
        GenTreeLclVar* retAddrNode = _compiler->gtNewLclvNode(_retAddressLclNum, TYP_I_IMPL);
        GenTree* storeNode;
        if (isStructZero)
        {
            storeNode = new (_compiler, GT_STORE_BLK) GenTreeBlk(GT_STORE_BLK, TYP_STRUCT, retAddrNode, retVal,
                                                                 retLayout);
            storeNode->gtFlags |= (GTF_ASG | GTF_IND_NONFAULTING);
        }
        else
        {
            // Morph will not create size mismatches beyond the "zero" case handled above,
            // so here we can store the value (of whichever "actual" type) directly.
            storeNode = createShadowStackStoreNode(genActualType(retVal), retAddrNode, retVal);
        }

        retNode->gtOp1 = nullptr;
        retNode->ChangeType(TYP_VOID);

        CurrentRange().InsertBefore(retNode, retAddrNode, storeNode);
    }
    // Morph can create pretty much any type mismatch here (struct <-> primitive, primitive <-> struct, etc).
    // Fix these by spilling to a temporary (we could do better but it is not worth it, upstream will get rid
    // of the important cases). Exclude zero-init-ed structs (codegen supports them directly).
    else if ((retNode->TypeGet() != genActualType(retVal)) && !isStructZero)
    {
        LIR::Use retValUse(CurrentRange(), &retNode->gtOp1, retNode);
        retValUse.ReplaceWithLclVar(_compiler);

        GenTreeLclVar* lclVarNode = retValUse.Def()->AsLclVar();
        _compiler->lvaGetDesc(lclVarNode)->lvHasLocalAddr = true;

        if (retNode->TypeIs(TYP_STRUCT))
        {
            // TODO-LLVM: replace this with TYP_STRUCT LCL_FLD once it is available.
            lclVarNode->SetOper(GT_LCL_VAR_ADDR);
            GenTree* objNode = _compiler->gtNewObjNode(_sigInfo.retTypeClass, lclVarNode);
            objNode->gtFlags |= GTF_IND_NONFAULTING;

            retValUse.ReplaceWith(objNode);
            CurrentRange().InsertBefore(retNode, objNode);
        }
        else
        {
            // TODO-LLVM: change to "SetOper" once enough of upstream is merged.
            lclVarNode->ChangeOper(GT_LCL_FLD);
            lclVarNode->ChangeType(_info.compRetType);
        }
    }
}

//------------------------------------------------------------------------
// lowerCallToShadowStack: Lower the call, rewriting its arguments.
//
// This method has two primary objectives:
//  1) Transfer the information about the arguments from gtArgs to explicit
//     PutArgType nodes, to make it easy for codegen to consume it. Also, all
//     of the late argument nodes are moved (back) to the early list.
//  2) Rewrite arguments and the return to be stored on the shadow stack. We take
//     the arguments which need to be on the shadow stack, remove them from the call
//     arguments list, store their values on the shadow stack, at offsets calculated
//     in a simple increasing order, matching the signature. We also rewrite returns
//     that must be on the shadow stack, see "lowerCallReturn".
//
// LVVM Arg layout:
//    - Shadow stack (if required)
//    - Return slot (if required)
//    - Generic context (if required)
//    - Args passed as LLVM parameters (not on the shadow stack)
//
void Llvm::lowerCallToShadowStack(GenTreeCall* callNode)
{
    // rewrite the args, adding shadow stack, and moving gc tracked args to the shadow stack
    unsigned shadowStackUseOffset = 0;

    CORINFO_SIG_INFO* sigInfo = nullptr;
    CORINFO_ARG_LIST_HANDLE sigArgs = nullptr;
    const HelperFuncInfo* helperInfo = nullptr;
    unsigned sigArgCount = 0;
    if (callNode->IsHelperCall())
    {
        helperInfo = &getHelperFuncInfo(_compiler->eeGetHelperNum(callNode->gtCallMethHnd));
        sigArgCount = helperInfo->GetSigArgCount();
    }
    else
    {
        sigInfo = callNode->callSig;
        sigArgs = sigInfo->args;
        sigArgCount = sigInfo->numArgs;
    }

    callNode->gtArgs.MoveLateToEarly();

    // Relies on the fact all arguments not in the signature come before those that are.
    unsigned firstSigArgIx    = callNode->gtArgs.CountArgs() - sigArgCount;
    unsigned argIx            = 0;
    CallArg* lastLlvmStackArg = nullptr;

    // gets the first arg before we start pushing non IR args to the list.
    CallArg* callArg = callNode->gtArgs.Args().begin().GetArg();

    // Insert the shadow stack at the front
    if (callHasShadowStackArg(callNode))
    {
        GenTree* calleeShadowStack = insertShadowStackAddr(callNode, getCurrentShadowFrameSize(), _shadowStackLclNum);

        GenTreePutArgType* calleeShadowStackPutArg =
            _compiler->gtNewPutArgType(calleeShadowStack, CORINFO_TYPE_PTR, NO_CLASS_HANDLE);
#ifdef DEBUG
        calleeShadowStackPutArg->SetArgNum(-1); // -1 will represent the shadowstack arg for LLVM
#endif
        CurrentRange().InsertBefore(callNode, calleeShadowStackPutArg);

        lastLlvmStackArg = callNode->gtArgs.PushFront(_compiler, calleeShadowStackPutArg);
    }

    CallArg* returnSlot = lowerCallReturn(callNode);

    if (returnSlot != nullptr)
    {
        lastLlvmStackArg = returnSlot;
    }

    while (callArg != nullptr)
    {
        GenTree*             argNode     = callArg->GetNode();
        CORINFO_CLASS_HANDLE clsHnd      = NO_CLASS_HANDLE;
        CorInfoType          corInfoType;
        bool                 isSigArg    = argIx >= firstSigArgIx;

        // We currently do not place any args for helpers on the shadow stack. This is a potential GC
        // hole and not correct ABI-wise for managed helpers. TODO-LLVM: investigate and fix issues.
        bool argOnShadowStack = false;
        if (sigInfo != nullptr)
        {
            // Is this an in-signature argument?
            if (isSigArg)
            {
                corInfoType = strip(_info.compCompHnd->getArgType(sigInfo, sigArgs, &clsHnd));
                sigArgs     = _compiler->info.compCompHnd->getArgNext(sigArgs);
            }
            else // Not-in-sig arguments. We need to handle these specially.
            {
<<<<<<< HEAD
                if (sigInfo->hasThis() && (argIx == 0))
=======
                if (callArg->GetWellKnownArg() == WellKnownArg::ThisPointer)
>>>>>>> beac2ea5
                {
                    corInfoType = argNode->TypeIs(TYP_REF) ? CORINFO_TYPE_CLASS : CORINFO_TYPE_BYREF;
                }
                else if (sigInfo->hasTypeArg())
                {
                    assert((argIx == 0) || (sigInfo->hasThis() && (argIx == 1)));
                    corInfoType = CORINFO_TYPE_PTR;
                }
                else
                {
                    // TODO-LLVM: this is not fully correct (e. g. we may think pointer an integer),
                    // but sufficient for now. Handle precisely once we merge the call args refactor.
                    corInfoType = toCorInfoType(genActualType(argNode));
                }
            }

            argOnShadowStack = !canStoreArgOnLlvmStack(_compiler, corInfoType, clsHnd);
        }
        else
        {
            assert(helperInfo != nullptr);
            if (!isSigArg)
            {
                // There are helpers that do not have a specified signature (have a variable number of args).
                // We'll have to wait for upstream call args changes to get merged to handle those properly.
                failFunctionCompilation();
            }

            corInfoType = helperInfo->GetSigArgType(argIx);
            clsHnd = helperInfo->GetSigArgClass(_compiler, argIx);
        }

        if (argOnShadowStack)
        {
            if (corInfoType == CORINFO_TYPE_VALUECLASS)
            {
                shadowStackUseOffset = padOffset(corInfoType, clsHnd, shadowStackUseOffset);
            }

            unsigned shadowFrameSize = getCurrentShadowFrameSize();
            if (argNode->OperIs(GT_FIELD_LIST))
            {
                for (GenTreeFieldList::Use& use : argNode->AsFieldList()->Uses())
                {
                    assert(use.GetType() != TYP_STRUCT);

                    unsigned fieldOffsetValue = shadowFrameSize + shadowStackUseOffset + use.GetOffset();
                    GenTree* fieldSlotAddr = insertShadowStackAddr(callNode, fieldOffsetValue, _shadowStackLclNum);
                    GenTree* fieldStoreNode = createShadowStackStoreNode(use.GetType(), fieldSlotAddr, use.GetNode());

                    CurrentRange().InsertBefore(callNode, fieldStoreNode);
                }

                CurrentRange().Remove(argNode);
            }
            else
            {
                unsigned offsetValue = shadowFrameSize + shadowStackUseOffset;
                GenTree* slotAddr  = insertShadowStackAddr(callNode, offsetValue, _shadowStackLclNum);
                GenTree* storeNode = createShadowStackStoreNode(argNode->TypeGet(), slotAddr, argNode);

                CurrentRange().InsertBefore(callNode, storeNode);
            }

            if (corInfoType == CORINFO_TYPE_VALUECLASS)
            {
                shadowStackUseOffset = padNextOffset(corInfoType, clsHnd, shadowStackUseOffset);
            }
            else
            {
                shadowStackUseOffset += TARGET_POINTER_SIZE;
            }

            callNode->gtArgs.RemoveAfter(lastLlvmStackArg);
        }
        else // Arg on LLVM stack.
        {
            if (!argNode->OperIs(GT_FIELD_LIST) && argNode->TypeIs(TYP_STRUCT))
            {
                normalizeStructUse(argNode, _compiler->typGetObjLayout(clsHnd));
            }

            GenTreePutArgType* putArg = _compiler->gtNewPutArgType(argNode, corInfoType, clsHnd);
            callArg->SetEarlyNode(putArg);
#if DEBUG
            putArg->SetArgNum(argIx);
#endif
<<<<<<< HEAD

            if (lastArg == nullptr)
            {
                lastArg = _compiler->gtNewCallArgs(putArg);
                callNode->gtCallArgs = lastArg;
            }
            else
            {
                lastArg = _compiler->gtInsertNewCallArgAfter(putArg, lastArg);
            }

=======
>>>>>>> beac2ea5
            CurrentRange().InsertBefore(callNode, putArg);
            lastLlvmStackArg = callArg;
        }

        argIx++;
        callArg = callArg->GetNext();
    }
}

void Llvm::failUnsupportedCalls(GenTreeCall* callNode)
{
    if (callNode->IsHelperCall())
    {
        switch (_compiler->eeGetHelperNum(callNode->gtCallMethHnd))
        {
            // Needs VM work to generate the right helper.
            case CORINFO_HELP_READYTORUN_DELEGATE_CTOR:
            // These helpers are implemented purely in managed code, and have "object"
            // parameters/return values which need to be passed on the shadow stack.
            // Our lowering code currently does not handle such helpers.
            case CORINFO_HELP_GVMLOOKUP_FOR_SLOT:
            case CORINFO_HELP_TYPEHANDLE_TO_RUNTIMETYPE:
            case CORINFO_HELP_NEW_MDARR:
                failFunctionCompilation();

            default:
                return;
        }
    }

    if (callNode->IsVirtualStub())
    {
        // TODO-LLVM: VSD.
        failFunctionCompilation();
    }

    if (callNode->NeedsNullCheck())
    {
        // We need to insert the null check when lowering args.
        failFunctionCompilation();
    }

    if (callNode->IsUnmanaged())
    {
        failFunctionCompilation();
    }

    // we can't do these yet
    if ((callNode->gtCallType != CT_INDIRECT && IsRuntimeImport(callNode->gtCallMethHnd)) || callNode->IsTailCall())
    {
        failFunctionCompilation();
    }

    CORINFO_SIG_INFO* calleeSigInfo = callNode->callSig;
    // Investigate which methods do not get callSig set - happens currently with the Generics test
    if (calleeSigInfo == nullptr)
    {
        failFunctionCompilation();
    }

    for (CallArg& callArg : callNode->gtArgs.Args())
    {
        if (callArg.GetWellKnownArg() == WellKnownArg::VirtualStubCell)
        {
            failFunctionCompilation();
        }
    }
}

// If the return type must be GC tracked, removes the return type
// and converts to a return slot arg, modifying the call args, and building the necessary IR
//
// Returns:
//   The "CallArg*" for the created call return slot, if created, otherwise "nullptr"
CallArg* Llvm::lowerCallReturn(GenTreeCall* callNode)
{
    CallArg* returnSlot = nullptr;

    if (needsReturnStackSlot(_compiler, callNode))
    {
        // replace the "CALL ref" with a "CALL void" that takes a return address as the first argument
        GenTree* returnValueAddress = insertShadowStackAddr(callNode, getCurrentShadowFrameSize(), _shadowStackLclNum);

        // create temp for the return address
        unsigned   returnTempNum    = _compiler->lvaGrabTemp(false DEBUGARG("return value address"));
        LclVarDsc* returnAddrVarDsc = _compiler->lvaGetDesc(returnTempNum);
        returnAddrVarDsc->lvType    = TYP_I_IMPL;

        GenTree* addrStore     = _compiler->gtNewStoreLclVar(returnTempNum, returnValueAddress);
        GenTree* returnAddrLcl = _compiler->gtNewLclvNode(returnTempNum, TYP_I_IMPL);

        GenTree* returnAddrLclAfterCall = _compiler->gtNewLclvNode(returnTempNum, TYP_I_IMPL);
        GenTree* indirNode;
        if (callNode->TypeIs(TYP_STRUCT))
        {
            indirNode = _compiler->gtNewObjNode(callNode->gtRetClsHnd, returnAddrLclAfterCall);
        }
        else
        {
            indirNode = _compiler->gtNewIndir(callNode->TypeGet(), returnAddrLclAfterCall);
        }
        indirNode->gtFlags |= GTF_IND_NONFAULTING;
        indirNode->SetAllEffectsFlags(GTF_EMPTY);

        LIR::Use callUse;
        if (CurrentRange().TryGetUse(callNode, &callUse))
        {
            callUse.ReplaceWith(indirNode);
        }
        else
        {
            indirNode->SetUnusedValue();
            callNode->ClearUnusedValue();
        }

        GenTreePutArgType* putArg = _compiler->gtNewPutArgType(returnAddrLcl, CORINFO_TYPE_PTR, NO_CLASS_HANDLE);
#if DEBUG
        putArg->SetArgNum(-2);  // -2 will represent the return arg for LLVM
#endif
        // if we are lowering a return, then we will at least have a shadow stack CallArg
        returnSlot = callNode->gtArgs.InsertAfter(_compiler, callNode->gtArgs.GetArgByIndex(0), putArg);

        callNode->gtReturnType = TYP_VOID;
        callNode->gtCorInfoType = CORINFO_TYPE_VOID;
        callNode->ChangeType(TYP_VOID);

        CurrentRange().InsertBefore(callNode, addrStore, returnAddrLcl, putArg);
        CurrentRange().InsertAfter(callNode, returnAddrLclAfterCall, indirNode);
    }
    else
    {
        if (callNode->IsHelperCall())
        {
            CorInfoHelpFunc helperFunc = _compiler->eeGetHelperNum(callNode->gtCallMethHnd);
            callNode->gtCorInfoType = getHelperFuncInfo(helperFunc).GetSigReturnType();
        }
        else
        {
            callNode->gtCorInfoType = callNode->callSig->retType;
        }
    }

    return returnSlot;
}

//------------------------------------------------------------------------
// normalizeStructUse: Retype "node" to have the exact type of "layout".
//
// LLVM has a strict constraint on uses and users of structs: they must
// have the exact same type, while IR only requires "layout compatibility".
// So in lowering we retype uses (and users) to match LLVM's expectations.
//
// Arguments:
//    node   - The struct node to retype
//    layout - The target layout
//
void Llvm::normalizeStructUse(GenTree* node, ClassLayout* layout)
{
    // Note on SIMD: we will support it in codegen via bitcasts.
    assert(node->TypeIs(TYP_STRUCT));

    // "IND<struct>" nodes always need to be normalized.
    if (node->OperIs(GT_IND))
    {
        node->SetOper(GT_BLK);
        node->AsBlk()->SetLayout(layout);
        node->AsBlk()->gtBlkOpKind = GenTreeBlk::BlkOpKindInvalid;
    }
    else
    {
        CORINFO_CLASS_HANDLE useHandle = _compiler->gtGetStructHandleIfPresent(node);

        // Note both can be blocks ("NO_CLASS_HANDLE"), in which case we don't need to do anything.
        // TODO-LLVM-CQ: base this check on the actual LLVM types not being equivalent, as layout ->
        // LLVM type correspondence is reductive. Additionally (but orthogonally), we should map
        // canonically equivalent types to the same LLVM type.
        if (useHandle != layout->GetClassHandle())
        {
            switch (node->OperGet())
            {
                case GT_BLK:
                case GT_OBJ:
                    node->AsBlk()->SetLayout(layout);
                    if (layout->IsBlockLayout() && node->OperIs(GT_OBJ))
                    {
                        // OBJ nodes cannot have block layouts.
                        node->SetOper(GT_BLK);
                    }
                    break;

                case GT_LCL_VAR:
                {
                    unsigned lclNum = node->AsLclVarCommon()->GetLclNum();
                    GenTree* lclAddrNode = _compiler->gtNewLclVarAddrNode(lclNum);
                    _compiler->lvaGetDesc(lclNum)->lvHasLocalAddr = true;

                    node->ChangeOper(GT_OBJ);
                    node->AsObj()->SetAddr(lclAddrNode);
                    node->AsObj()->SetLayout(layout);
                    node->AsObj()->gtBlkOpKind = GenTreeBlk::BlkOpKindInvalid;
                    node->gtFlags |= GTF_IND_NONFAULTING;

                    CurrentRange().InsertBefore(node, lclAddrNode);
                }
                break;

                case GT_CALL:
                    // TODO-LLVM: implement by spilling to a local.
                    failFunctionCompilation();

                case GT_LCL_FLD:
                    // TODO-LLVM: handle by altering the layout once enough of upstream is merged.
                    failFunctionCompilation();

                default:
                    unreached();
            }
        }
    }
}

GenTree* Llvm::createStoreNode(var_types storeType, GenTree* addr, GenTree* data)
{
    assert(data->TypeIs(TYP_STRUCT) == (storeType == TYP_STRUCT));

    GenTree* storeNode;
    if (storeType == TYP_STRUCT)
    {
        ClassLayout* layout;
        // TODO-LLVM: use "GenTree::GetLayout" once enough of upstream is merged.
        if (data->OperIsBlk())
        {
            layout = data->AsBlk()->GetLayout();
        }
        else
        {
            layout = _compiler->typGetObjLayout(_compiler->gtGetStructHandle(data));
        }

        storeNode = new (_compiler, GT_STORE_BLK) GenTreeBlk(GT_STORE_BLK, storeType, addr, data, layout);
    }
    else
    {
        storeNode = new (_compiler, GT_STOREIND) GenTreeStoreInd(storeType, addr, data);
    }
    storeNode->gtFlags |= GTF_ASG;

    return storeNode;
}

GenTree* Llvm::createShadowStackStoreNode(var_types storeType, GenTree* addr, GenTree* data)
{
    GenTree* storeNode = createStoreNode(storeType, addr, data);
    storeNode->gtFlags |= (GTF_IND_TGT_NOT_HEAP | GTF_IND_NONFAULTING);

    return storeNode;
}

GenTree* Llvm::insertShadowStackAddr(GenTree* insertBefore, ssize_t offset, unsigned shadowStackLclNum)
{
    assert((shadowStackLclNum == _shadowStackLclNum) || (shadowStackLclNum == _originalShadowStackLclNum));

    GenTree* shadowStackLcl = _compiler->gtNewLclvNode(shadowStackLclNum, TYP_I_IMPL);
    CurrentRange().InsertBefore(insertBefore, shadowStackLcl);

    if (offset == 0)
    {
        return shadowStackLcl;
    }

    GenTree* offsetNode = _compiler->gtNewIconNode(offset, TYP_I_IMPL);
    CurrentRange().InsertBefore(insertBefore, offsetNode);
    GenTree* addNode = _compiler->gtNewOperNode(GT_ADD, TYP_I_IMPL, shadowStackLcl, offsetNode);
    CurrentRange().InsertBefore(insertBefore, addNode);

    return addNode;
}

//------------------------------------------------------------------------
// isShadowFrameLocal: Does the given local have a home on the shadow frame?
//
// Arguments:
//    varDsc - Local's descriptor
//
// Return Value:
//    Whether the given local has a location assigned to it on the shadow
//    frame. Note the fact it does is not an implication that it is live
//    on it at all times: the local can be live on the LLVM frame, or the
//    shadow one, or both.
//
bool Llvm::isShadowFrameLocal(LclVarDsc* varDsc) const
{
    // Other backends use "lvOnFrame" for this value, but for us it is not
    // a great fit because we add new locals after shadow frame layout.
    return varDsc->GetRegNum() == REG_STK;
}

bool Llvm::isFuncletParameter(unsigned lclNum) const
{
    return (lclNum == _shadowStackLclNum) || (lclNum == _originalShadowStackLclNum);
}

unsigned Llvm::getCurrentShadowFrameSize() const
{
    assert(CurrentBlock() != nullptr);
    unsigned hndIndex = CurrentBlock()->hasHndIndex() ? CurrentBlock()->getHndIndex() : EHblkDsc::NO_ENCLOSING_INDEX;
    return getShadowFrameSize(hndIndex);
}

//------------------------------------------------------------------------
// getShadowFrameSize: What is the size of a function's shadow frame?
//
// Arguments:
//    hndIndex - Handler index representing the function, NO_ENCLOSING_INDEX
//               is used for the root
//
// Return Value:
//    The size of the shadow frame for the given function. We term this
//    the value by which the shadow stack pointer must be offset before
//    calling managed code such that the caller will not clobber anything
//    live on the frame. Note that funclets do not have any shadow state
//    of their own and use the "original" frame from the parent function,
//    with one exception: catch handlers and filters have one readonly
//    pointer-sized argument representing the exception.
//
unsigned Llvm::getShadowFrameSize(unsigned hndIndex) const
{
    if (hndIndex == EHblkDsc::NO_ENCLOSING_INDEX)
    {
        return getOriginalShadowFrameSize();
    }
    if (_compiler->ehGetDsc(hndIndex)->HasCatchHandler())
    {
        // For the implicit (readonly) exception object argument.
        return TARGET_POINTER_SIZE;
    }

    return 0;
}

unsigned Llvm::getOriginalShadowFrameSize() const
{
    assert((_shadowStackLocalsSize % TARGET_POINTER_SIZE) == 0);
    return _shadowStackLocalsSize;
}

unsigned Llvm::getCatchArgOffset() const
{
    return 0;
}<|MERGE_RESOLUTION|>--- conflicted
+++ resolved
@@ -890,23 +890,18 @@
             }
             else // Not-in-sig arguments. We need to handle these specially.
             {
-<<<<<<< HEAD
-                if (sigInfo->hasThis() && (argIx == 0))
-=======
                 if (callArg->GetWellKnownArg() == WellKnownArg::ThisPointer)
->>>>>>> beac2ea5
                 {
                     corInfoType = argNode->TypeIs(TYP_REF) ? CORINFO_TYPE_CLASS : CORINFO_TYPE_BYREF;
                 }
-                else if (sigInfo->hasTypeArg())
+                else if (callArg->GetWellKnownArg() == WellKnownArg::InstParam)
                 {
                     assert((argIx == 0) || (sigInfo->hasThis() && (argIx == 1)));
                     corInfoType = CORINFO_TYPE_PTR;
                 }
                 else
                 {
-                    // TODO-LLVM: this is not fully correct (e. g. we may think pointer an integer),
-                    // but sufficient for now. Handle precisely once we merge the call args refactor.
+                    // TODO-LLVM: this should not be reachable.
                     corInfoType = toCorInfoType(genActualType(argNode));
                 }
             }
@@ -982,20 +977,6 @@
 #if DEBUG
             putArg->SetArgNum(argIx);
 #endif
-<<<<<<< HEAD
-
-            if (lastArg == nullptr)
-            {
-                lastArg = _compiler->gtNewCallArgs(putArg);
-                callNode->gtCallArgs = lastArg;
-            }
-            else
-            {
-                lastArg = _compiler->gtInsertNewCallArgAfter(putArg, lastArg);
-            }
-
-=======
->>>>>>> beac2ea5
             CurrentRange().InsertBefore(callNode, putArg);
             lastLlvmStackArg = callArg;
         }
