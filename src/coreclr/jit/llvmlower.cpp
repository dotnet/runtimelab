// ================================================================================================================
// |                                       Lowering for the LLVM backend                                          |
// ================================================================================================================

#include "llvm.h"

//------------------------------------------------------------------------
// Convert GT_STORE_LCL_VAR and GT_LCL_VAR to use the shadow stack when the local needs to be GC tracked,
// rewrite calls that returns GC types to do so via a store to a passed in address on the shadow stack.
// Likewise, store the returned value there if required.
//
void Llvm::Lower()
{
    lowerLocals();
    insertProlog();
    lowerBlocks();
}

//------------------------------------------------------------------------
// lowerLocals: "Lower" locals: strip annotations and insert initializations.
//
// We decouple promoted structs from their field locals: for independently
// promoted ones, we treat the fields as regular temporaries; parameters are
// initialized explicitly via "STORE_LCL_VAR<field>(LCL_FLD<parent>)". For
// dependently promoted cases, we will later rewrite all fields to reference
// the parent instead, and so here strip some annotations ("lvIsParam"). We
// also determine the set of locals which will need to go on the shadow stack,
// zero-initialize them if required, and assign stack offsets.
//
void Llvm::lowerLocals()
{
    populateLlvmArgNums();

    std::vector<LclVarDsc*> shadowStackLocals;
    unsigned shadowStackParamCount = 0;

    for (unsigned lclNum = 0; lclNum < _compiler->lvaCount; lclNum++)
    {
        LclVarDsc* varDsc = _compiler->lvaGetDesc(lclNum);

        if (varDsc->lvIsParam)
        {
            if (_compiler->lvaGetPromotionType(varDsc) == Compiler::PROMOTION_TYPE_INDEPENDENT)
            {
                for (unsigned index = 0; index < varDsc->lvFieldCnt; index++)
                {
                    unsigned   fieldLclNum = varDsc->lvFieldLclStart + index;
                    LclVarDsc* fieldVarDsc = _compiler->lvaGetDesc(fieldLclNum);
                    if (fieldVarDsc->lvRefCnt(RCS_NORMAL) != 0)
                    {
                        GenTree* fieldValue =
                            _compiler->gtNewLclFldNode(lclNum, fieldVarDsc->TypeGet(), fieldVarDsc->lvFldOffset);
                        initializeLocalInProlog(fieldLclNum, fieldValue);
                    }

                    fieldVarDsc->lvIsStructField   = false;
                    fieldVarDsc->lvParentLcl       = BAD_VAR_NUM;
                    fieldVarDsc->lvIsParam         = false;
                    fieldVarDsc->lvHasExplicitInit = true;
                }

                varDsc->lvPromoted      = false;
                varDsc->lvFieldLclStart = BAD_VAR_NUM;
                varDsc->lvFieldCnt      = 0;
            }
            else if (_compiler->lvaGetPromotionType(varDsc) == Compiler::PROMOTION_TYPE_DEPENDENT)
            {
                // Dependent promotion, just mark fields as not lvIsParam.
                for (unsigned index = 0; index < varDsc->lvFieldCnt; index++)
                {
                    unsigned   fieldLclNum = varDsc->lvFieldLclStart + index;
                    LclVarDsc* fieldVarDsc = _compiler->lvaGetDesc(fieldLclNum);
                    fieldVarDsc->lvIsParam = false;
                }
            }
        }

        // We don't know if untracked locals are live-in/out of handlers and have to assume the worst.
        if (!varDsc->lvTracked && _compiler->ehAnyFunclets())
        {
            varDsc->lvLiveInOutOfHndlr = 1;
        }

        // GC locals needs to go on the shadow stack for the scan to find them. Locals live-in/out of handlers
        // need to be preserved after the native unwind for the funclets to be callable, thus, they too need to
        // go on the shadow stack (except for parameters to funclets, naturally).
        //
        if (!isFuncletParameter(lclNum) && (varDsc->HasGCPtr() || varDsc->lvLiveInOutOfHndlr))
        {
            if (_compiler->lvaGetPromotionType(varDsc) == Compiler::PROMOTION_TYPE_INDEPENDENT)
            {
                // The individual fields will placed on the shadow stack.
                continue;
            }
            if (_compiler->lvaIsFieldOfDependentlyPromotedStruct(varDsc))
            {
                // The fields will be referenced through the parent.
                continue;
            }

            // We will always need to assign offsets to shadow stack parameters.
            const bool isLlvmParam = varDsc->lvLlvmArgNum != BAD_LLVM_ARG_NUM;
            if (varDsc->lvIsParam && !isLlvmParam)
            {
                shadowStackParamCount++;
                shadowStackLocals.push_back(varDsc);
                continue;
            }

            if (varDsc->lvRefCnt() == 0)
            {
                // No need to place unreferenced temps on the shadow stack.
                continue;
            }

            // We may need to insert initialization:
            //
            //  1) Zero-init if this is a non-parameter GC local, to fullfill frontend's expectations.
            //  2) Copy the initial value if this a parameter not passed on the shadow stack, but
            //     still assigned a home on it.
            //
            // TODO-LLVM: in both cases we should avoid redundant initializations using liveness
            // info (for tracked locals), sharing code with "initializeLocals" in codegen. However,
            // that is currently not possible because late liveness runs after lowering.
            //
            if (!varDsc->lvHasExplicitInit)
            {
                if (isLlvmParam)
                {
                    GenTree* initVal = _compiler->gtNewLclvNode(lclNum, varDsc->TypeGet());
                    initVal->SetRegNum(REG_LLVM);

                    initializeLocalInProlog(lclNum, initVal);
                }
                else if (!_compiler->fgVarNeedsExplicitZeroInit(lclNum, /* bbInALoop */ false, /* bbIsReturn*/ false) ||
                         varDsc->HasGCPtr())
                {
                    var_types zeroType =
                        ((varDsc->TypeGet() == TYP_STRUCT) || (varDsc->TypeGet() == TYP_BLK)) ? TYP_INT
                                                                                              : genActualType(varDsc);
                    initializeLocalInProlog(lclNum, _compiler->gtNewZeroConNode(zeroType));
                }
            }

            shadowStackLocals.push_back(varDsc);
        }
        else
        {
            INDEBUG(varDsc->lvOnFrame = false); // For more accurate frame layout dumping.
        }
    }

    assignShadowStackOffsets(shadowStackLocals, shadowStackParamCount);
}

void Llvm::populateLlvmArgNums()
{
    if (_compiler->ehAnyFunclets())
    {
        _originalShadowStackLclNum = _compiler->lvaGrabTemp(true DEBUGARG("original shadowstack"));
        LclVarDsc* originalShadowStackVarDsc = _compiler->lvaGetDesc(_originalShadowStackLclNum);
        originalShadowStackVarDsc->lvType = TYP_I_IMPL;
        originalShadowStackVarDsc->lvCorInfoType = CORINFO_TYPE_PTR;
    }

    _shadowStackLclNum = _compiler->lvaGrabTemp(true DEBUGARG("shadowstack"));
    LclVarDsc* shadowStackVarDsc = _compiler->lvaGetDesc(_shadowStackLclNum);
    unsigned   nextLlvmArgNum    = 0;

    shadowStackVarDsc->lvLlvmArgNum = nextLlvmArgNum++;
    shadowStackVarDsc->lvType = TYP_I_IMPL;
    shadowStackVarDsc->lvCorInfoType = CORINFO_TYPE_PTR;
    shadowStackVarDsc->lvIsParam = true;

    if (needsReturnStackSlot(_sigInfo.retType, _sigInfo.retTypeClass))
    {
        _retAddressLclNum = _compiler->lvaGrabTemp(true DEBUGARG("returnslot"));
        LclVarDsc* retAddressVarDsc  = _compiler->lvaGetDesc(_retAddressLclNum);
        retAddressVarDsc->lvLlvmArgNum = nextLlvmArgNum++;
        retAddressVarDsc->lvType       = TYP_I_IMPL;
        retAddressVarDsc->lvCorInfoType = CORINFO_TYPE_PTR;
        retAddressVarDsc->lvIsParam    = true;
    }

    unsigned firstSigArgLclNum = 0;
    assert(_sigInfo.hasThis() == (m_info->compThisArg != BAD_VAR_NUM));
    if (_sigInfo.hasThis())
    {
        // "this" is never an LLVM parameter as it is always a GC reference.
        assert(varTypeIsGC(_compiler->lvaGetDesc(m_info->compThisArg)));
        firstSigArgLclNum++;
    }

    assert(_sigInfo.hasTypeArg() == (m_info->compTypeCtxtArg != BAD_VAR_NUM));
    if (_sigInfo.hasTypeArg())
    {
        // Type context is an unmanaged pointer and thus LLVM parameter.
        LclVarDsc* typeCtxtVarDsc = _compiler->lvaGetDesc(m_info->compTypeCtxtArg);
        assert(typeCtxtVarDsc->lvIsParam);

        typeCtxtVarDsc->lvLlvmArgNum = nextLlvmArgNum++;
        typeCtxtVarDsc->lvCorInfoType = CORINFO_TYPE_PTR;
        firstSigArgLclNum++;
    }

    CORINFO_ARG_LIST_HANDLE sigArgs = _sigInfo.args;
    for (unsigned int i = 0; i < _sigInfo.numArgs; i++, sigArgs = m_info->compCompHnd->getArgNext(sigArgs))
    {
        CORINFO_CLASS_HANDLE classHnd;
        CorInfoType          corInfoType = strip(m_info->compCompHnd->getArgType(&_sigInfo, sigArgs, &classHnd));
        if (canStoreArgOnLlvmStack(corInfoType, classHnd))
        {
            LclVarDsc* varDsc = _compiler->lvaGetDesc(firstSigArgLclNum + i);

            varDsc->lvLlvmArgNum = nextLlvmArgNum++;
            varDsc->lvCorInfoType = corInfoType;
            varDsc->lvClassHnd = classHnd;
        }
    }

    _llvmArgCount = nextLlvmArgNum;
}

void Llvm::assignShadowStackOffsets(std::vector<LclVarDsc*>& shadowStackLocals, unsigned shadowStackParamCount)
{
    if (_compiler->opts.OptimizationEnabled())
    {
        std::sort(shadowStackLocals.begin() + shadowStackParamCount, shadowStackLocals.end(),
                  [](const LclVarDsc* lhs, const LclVarDsc* rhs) { return lhs->lvRefCntWtd() > rhs->lvRefCntWtd(); });
    }

    unsigned offset = 0;
    auto assignOffset = [this, &offset](LclVarDsc* varDsc) {
        if (varDsc->TypeGet() == TYP_BLK)
        {
            assert((varDsc->lvSize() % TARGET_POINTER_SIZE) == 0);

            offset = roundUp(offset, TARGET_POINTER_SIZE);
            varDsc->SetStackOffset(offset);
            offset += varDsc->lvSize();
        }
        else
        {
            CorInfoType corInfoType = toCorInfoType(varDsc->TypeGet());
            CORINFO_CLASS_HANDLE classHandle = varTypeIsStruct(varDsc) ? varDsc->GetStructHnd() : NO_CLASS_HANDLE;

            offset = padOffset(corInfoType, classHandle, offset);
            varDsc->SetStackOffset(offset);
            offset = padNextOffset(corInfoType, classHandle, offset);
        }

        // We will use this as the indication that the local has a home on the shadow stack.
        varDsc->SetRegNum(REG_STK);
    };

    // First, we process the parameters, since their offsets are fixed by the ABI. Then, we process the rest.
    // Doing this ensures we don't count LLVM parameters live on the shadow stack as shadow parameters.
    //
    unsigned assignedShadowStackParamCount = 0;
    for (unsigned i = 0; i < shadowStackLocals.size(); i++)
    {
        LclVarDsc* varDsc = shadowStackLocals.at(i);

        if (varDsc->lvIsParam && (varDsc->lvLlvmArgNum == BAD_LLVM_ARG_NUM))
        {
            assignOffset(varDsc);
            assignedShadowStackParamCount++;
            varDsc->lvIsParam = false; // After lowering, "lvIsParam" <=> "is LLVM parameter".

            if (assignedShadowStackParamCount == shadowStackParamCount)
            {
                break;
            }
        }
    }

    for (unsigned i = 0; i < shadowStackLocals.size(); i++)
    {
        LclVarDsc* varDsc = shadowStackLocals.at(i);

        if (!isShadowFrameLocal(varDsc))
        {
            assignOffset(varDsc);
        }
    }

    _shadowStackLocalsSize = AlignUp(offset, TARGET_POINTER_SIZE);

    _compiler->compLclFrameSize = _shadowStackLocalsSize;
    _compiler->lvaDoneFrameLayout = Compiler::TENTATIVE_FRAME_LAYOUT;

    JITDUMP("\nLocals after shadow stack layout:\n");
    JITDUMPEXEC(_compiler->lvaTableDump());
    JITDUMP("\n");

    _compiler->lvaDoneFrameLayout = Compiler::INITIAL_FRAME_LAYOUT;
}

void Llvm::initializeLocalInProlog(unsigned lclNum, GenTree* value)
{
    JITDUMP("Adding initialization for V%02u, %s:\n", lclNum, _compiler->lvaGetDesc(lclNum)->lvReason);

    m_prologRange.InsertAtEnd(value);

    // TYP_BLK locals have to be handled specially as they can only be referenced indirectly.
    // TODO-LLVM: use STORE_LCL_FLD<struct> here once enough of upstream is merged.
    GenTree* store;
    LclVarDsc* varDsc = _compiler->lvaGetDesc(lclNum);
    if (varDsc->TypeGet() == TYP_BLK)
    {
        GenTree* lclAddr = _compiler->gtNewLclVarAddrNode(lclNum);
        lclAddr->gtFlags |= GTF_VAR_DEF;
        m_prologRange.InsertAtEnd(lclAddr);

        ClassLayout* layout = _compiler->typGetBlkLayout(varDsc->lvExactSize);
        store = new (_compiler, GT_STORE_BLK) GenTreeBlk(GT_STORE_BLK, TYP_STRUCT, lclAddr, value, layout);
        store->gtFlags |= (GTF_ASG | GTF_IND_NONFAULTING);
    }
    else
    {
        store = _compiler->gtNewStoreLclVar(lclNum, value);
    }

    m_prologRange.InsertAtEnd(store);

    DISPTREERANGE(m_prologRange, store);
}

void Llvm::insertProlog()
{
    if (!m_prologRange.IsEmpty())
    {
        _compiler->fgEnsureFirstBBisScratch();
    }

    LIR::Range& firstBlockRange = LIR::AsRange(_compiler->fgFirstBB);
    if (firstBlockRange.IsEmpty() || !firstBlockRange.FirstNode()->OperIs(GT_IL_OFFSET) ||
        !firstBlockRange.FirstNode()->AsILOffset()->gtStmtDI.GetRoot().IsValid())
    {
        // Insert a zero-offset ILOffset to notify codegen this is the start of user code.
        DebugInfo zeroILOffsetDi =
            DebugInfo(_compiler->compInlineContext, ILLocation(0, /* isStackEmpty */ true, /* isCall */ false));
        GenTree* zeroILOffsetNode = new (_compiler, GT_IL_OFFSET) GenTreeILOffset(zeroILOffsetDi);
        firstBlockRange.InsertAtBeginning(zeroILOffsetNode);
    }

    if (!m_prologRange.IsEmpty())
    {
        firstBlockRange.InsertAtBeginning(std::move(m_prologRange));
    }
}

void Llvm::lowerBlocks()
{
    for (BasicBlock* block : _compiler->Blocks())
    {
        lowerBlock(block);
        block->bbFlags |= BBF_MARKED;
    }

    // Lowering may insert out-of-line throw helper blocks that must themselves be lowered. We do not
    // need a more complex "to a fixed point" loop here because lowering these throw helpers will not
    // create new blocks.
    //
    for (BasicBlock* block : _compiler->Blocks())
    {
        if ((block->bbFlags & BBF_MARKED) == 0)
        {
            lowerBlock(block);
        }

        block->bbFlags &= ~BBF_MARKED;
    }

    m_currentBlock = nullptr;
}

void Llvm::lowerBlock(BasicBlock* block)
{
    m_currentBlock = block;
    m_currentRange = &LIR::AsRange(block);

    for (GenTree* node : CurrentRange())
    {
        lowerNode(node);
    }

    INDEBUG(CurrentRange().CheckLIR(_compiler, /* checkUnusedValues */ true));

}

void Llvm::lowerNode(GenTree* node)
{
    switch (node->OperGet())
    {
        case GT_LCL_VAR:
        case GT_LCL_FLD:
        case GT_LCL_VAR_ADDR:
        case GT_LCL_FLD_ADDR:
        case GT_STORE_LCL_VAR:
        case GT_STORE_LCL_FLD:
            lowerLocal(node->AsLclVarCommon());
            break;

        case GT_CALL:
            lowerCall(node->AsCall());
            break;

        case GT_CATCH_ARG:
            lowerCatchArg(node);
            break;

        case GT_IND:
        case GT_OBJ:
        case GT_BLK:
        case GT_NULLCHECK:
        case GT_STOREIND:
            lowerIndir(node->AsIndir());
            break;

        case GT_STORE_BLK:
        case GT_STORE_OBJ:
            lowerStoreBlk(node->AsBlk());
            break;

        case GT_STORE_DYN_BLK:
            lowerStoreDynBlk(node->AsStoreDynBlk());
            break;

        case GT_DIV:
        case GT_MOD:
        case GT_UDIV:
        case GT_UMOD:
            lowerDivMod(node->AsOp());
            break;

        case GT_RETURN:
            lowerReturn(node->AsUnOp());
            break;

        default:
            break;
    }
}

void Llvm::lowerLocal(GenTreeLclVarCommon* node)
{
    lowerFieldOfDependentlyPromotedStruct(node);

    if (node->OperIs(GT_STORE_LCL_VAR))
    {
        lowerStoreLcl(node->AsLclVarCommon());
    }

    if ((node->OperIsLocal() || node->OperIsLocalAddr()) && ConvertShadowStackLocalNode(node->AsLclVarCommon()))
    {
        return;
    }

    if (node->OperIsLocalStore() && node->TypeIs(TYP_STRUCT) && genActualTypeIsInt(node->gtGetOp1()))
    {
        node->gtGetOp1()->SetContained();
    }

    if (node->OperIsLocalAddr() || node->OperIsLocalField())
    {
        // Indicates that this local is to live on the LLVM frame, and will not participate in SSA.
        _compiler->lvaGetDesc(node->AsLclVarCommon())->lvHasLocalAddr = 1;
    }
}

void Llvm::lowerStoreLcl(GenTreeLclVarCommon* storeLclNode)
{
    unsigned lclNum = storeLclNode->GetLclNum();
    LclVarDsc* varDsc = _compiler->lvaGetDesc(lclNum);
    GenTree* data = storeLclNode->gtGetOp1();

    unsigned convertToStoreLclFldLclNum = BAD_VAR_NUM;
    if (varDsc->CanBeReplacedWithItsField(_compiler))
    {
        convertToStoreLclFldLclNum = varDsc->lvFieldLclStart;
    }
    else if (storeLclNode->TypeIs(TYP_STRUCT))
    {
        if (data->TypeIs(TYP_STRUCT))
        {
            normalizeStructUse(data, varDsc->GetLayout());
        }
        else if (data->OperIsInitVal())
        {
            // We need the local's address to create a memset.
            convertToStoreLclFldLclNum = lclNum;
        }
    }

    if (convertToStoreLclFldLclNum != BAD_VAR_NUM)
    {
        storeLclNode->SetOper(GT_STORE_LCL_FLD);
<<<<<<< HEAD
        LclVarDsc* lclFldVarDsc  = _compiler->lvaGetDesc(convertToStoreLclFldLclNum);
        var_types lclFldVarType = lclFldVarDsc->TypeGet();
        storeLclNode->ChangeType(lclFldVarType);
        storeLclNode->SetLclNum(convertToStoreLclFldLclNum);
        GenTreeLclFld* storeLclFldNode = storeLclNode->AsLclFld();
        storeLclFldNode->SetLclOffs(lclFldVarDsc->lvFldOffset);
        if (varTypeIsStruct(lclFldVarType))
        {
            storeLclFldNode->SetLayout(lclFldVarDsc->GetLayout());
        }
        storeLclFldNode->gtFlags |= (GTF_ASG | GTF_IND_NONFAULTING);
        storeLclFldNode->gtOp1 = data;
=======
        storeLclNode->SetLclNum(convertToStoreLclFldVarNum);
        storeLclNode->AsLclFld()->SetLclOffs(0);
        storeLclNode->AsLclFld()->SetLayout(varDsc->GetLayout());
>>>>>>> 1fa77797
    }
}

void Llvm::lowerFieldOfDependentlyPromotedStruct(GenTree* node)
{
    if (node->OperIsLocal() || node->OperIsLocalAddr())
    {
        GenTreeLclVarCommon* lclVar = node->AsLclVarCommon();
        uint16_t             offset = lclVar->GetLclOffs();
        LclVarDsc*           varDsc = _compiler->lvaGetDesc(lclVar->GetLclNum());

        if (_compiler->lvaIsFieldOfDependentlyPromotedStruct(varDsc))
        {
            switch (node->OperGet())
            {
                case GT_LCL_VAR:
                    lclVar->SetOper(GT_LCL_FLD);
                    break;

                case GT_STORE_LCL_VAR:
                    lclVar->SetOper(GT_STORE_LCL_FLD);
                    break;

                case GT_LCL_VAR_ADDR:
                    lclVar->SetOper(GT_LCL_FLD_ADDR);
                    break;
            }

            lclVar->SetLclNum(varDsc->lvParentLcl);
            lclVar->AsLclFld()->SetLclOffs(varDsc->lvFldOffset + offset);

            if ((node->gtFlags & GTF_VAR_DEF) != 0)
            {
                // Conservatively assume these become partial.
                // TODO-ADDR: only apply to stores be precise.
                node->gtFlags |= GTF_VAR_USEASG;
            }
        }
    }
}

bool Llvm::ConvertShadowStackLocalNode(GenTreeLclVarCommon* node)
{
    GenTreeLclVarCommon* lclVar = node->AsLclVarCommon();
    LclVarDsc* varDsc = _compiler->lvaGetDesc(lclVar->GetLclNum());

    if (isShadowFrameLocal(varDsc) && (lclVar->GetRegNum() != REG_LLVM))
    {
        // Funclets (especially filters) will be called by the dispatcher while live state still exists
        // on shadow frames below (in the tradional sense, where stacks grow down) them. For this reason,
        // funclets will access state from the original frame via a dedicated shadow stack pointer, and
        // use the actual shadow stack for calls.
        unsigned shadowStackLclNum = CurrentBlock()->hasHndIndex() ? _originalShadowStackLclNum : _shadowStackLclNum;
        GenTree* lclAddress =
            insertShadowStackAddr(node, varDsc->GetStackOffset() + node->GetLclOffs(), shadowStackLclNum);

        genTreeOps indirOper;
        GenTree* storedValue = nullptr;
        switch (node->OperGet())
        {
            case GT_STORE_LCL_VAR:
                indirOper = lclVar->TypeIs(TYP_STRUCT) ? GT_STORE_OBJ : GT_STOREIND;
                storedValue = node->AsOp()->gtGetOp1();
                break;
            case GT_LCL_VAR:
                indirOper = lclVar->TypeIs(TYP_STRUCT) ? GT_OBJ : GT_IND;
                break;
            case GT_LCL_FLD:
                if (lclVar->TypeIs(TYP_STRUCT))
                {
                    // TODO-LLVM: handle once we merge enough of upstream to have "GenTreeLclFld::GetLayout".
                    failFunctionCompilation();
                }
                indirOper = GT_IND;
                break;
            case GT_LCL_VAR_ADDR:
            case GT_LCL_FLD_ADDR:
                indirOper = GT_NONE;
                break;
            case GT_STORE_LCL_FLD:
                indirOper   = lclVar->TypeIs(TYP_STRUCT) ? GT_STORE_OBJ : GT_STOREIND;
                storedValue = node->AsOp()->gtGetOp1();
                break;
            default:
                unreached();
        }
        if (GenTree::OperIsIndir(indirOper))
        {
            node->ChangeOper(indirOper);
            node->AsIndir()->SetAddr(lclAddress);
            node->gtFlags |= GTF_IND_NONFAULTING;
        }
        if (GenTree::OperIsStore(indirOper))
        {
            node->gtFlags |= GTF_IND_TGT_NOT_HEAP;
            node->AsOp()->gtOp2 = storedValue;
        }
        if (GenTree::OperIsBlk(indirOper))
        {
            node->AsBlk()->SetLayout(varDsc->GetLayout());
            node->AsBlk()->gtBlkOpKind = GenTreeBlk::BlkOpKindInvalid;
        }

        if (indirOper == GT_NONE)
        {
            // Local address nodes are directly replaced with the ADD.
            CurrentRange().Remove(lclAddress);
            node->ReplaceWith(lclAddress, _compiler);
        }
        else
        {
            lowerNode(node);
        }

        return true;
    }

    return false;
}

void Llvm::lowerCall(GenTreeCall* callNode)
{
    failUnsupportedCalls(callNode);

    if (callNode->IsHelperCall(_compiler, CORINFO_HELP_RETHROW))
    {
        lowerRethrow(callNode);
    }

    // Doing this early simplifies code below.
    callNode->gtArgs.MoveLateToEarly();

    unsigned thisArgLclNum = BAD_VAR_NUM;
    GenTree* cellArgNode = nullptr;
    if (callNode->IsVirtualStub())
    {
        lowerVirtualStubCallBeforeArgs(callNode, &thisArgLclNum, &cellArgNode);
    }

    if (callNode->NeedsNullCheck())
    {
        insertNullCheckForCall(callNode);
    }

    unsigned shadowArgsSize = lowerCallToShadowStack(callNode);

    if (callNode->IsVirtualStub())
    {
        lowerVirtualStubCallAfterArgs(callNode, thisArgLclNum, cellArgNode, shadowArgsSize);
    }
    else if (callNode->IsUnmanaged())
    {
        lowerUnmanagedCall(callNode);
    }

    // If there is a no return, or always throw call, delete the dead code so we can add unreachable
    // statement immediately, and not after any dead RET.
    if (_compiler->fgIsThrow(callNode) || callNode->IsNoReturn())
    {
        while (CurrentRange().LastNode() != callNode)
        {
            CurrentRange().Remove(CurrentRange().LastNode(), /* markOperandsUnused */ true);
        }
    }
}

void Llvm::lowerRethrow(GenTreeCall* callNode)
{
    assert(callNode->IsHelperCall(_compiler, CORINFO_HELP_RETHROW));

    // Language in ECMA 335 I.12.4.2.8.2.2 clearly states that rethrows nested inside finallys are
    // legal, however, neither C# nor the old verification system allow this. CoreCLR behavior was
    // not tested. Implementing this would imply saving the exception object to the "original" shadow
    // frame shared between funclets. For now we punt.
    if (!_compiler->ehGetDsc(CurrentBlock()->getHndIndex())->HasCatchHandler())
    {
        IMPL_LIMITATION("Nested rethrow");
    }

    // A rethrow is a special throw that preserves the stack trace. Our helper we use for rethrow has
    // the equivalent of a managed signature "void (object*)", i. e. takes the exception object address
    // explicitly. Add it here, before the general call lowering.
    assert(callNode->gtArgs.IsEmpty());

    GenTree* excObjAddr = insertShadowStackAddr(callNode, getCatchArgOffset(), _shadowStackLclNum);
    callNode->gtArgs.PushFront(_compiler, NewCallArg::Primitive(excObjAddr, CORINFO_TYPE_PTR));
}

void Llvm::lowerCatchArg(GenTree* catchArgNode)
{
    GenTree* excObjAddr = insertShadowStackAddr(catchArgNode, getCatchArgOffset(), _shadowStackLclNum);

    catchArgNode->ChangeOper(GT_IND);
    catchArgNode->gtFlags |= GTF_IND_NONFAULTING;
    catchArgNode->AsIndir()->SetAddr(excObjAddr);
}

void Llvm::lowerIndir(GenTreeIndir* indirNode)
{
    if ((indirNode->gtFlags & GTF_IND_NONFAULTING) == 0)
    {
        _compiler->fgAddCodeRef(CurrentBlock(), _compiler->bbThrowIndex(CurrentBlock()), SCK_NULL_REF_EXCPN);
    }
}

void Llvm::lowerStoreBlk(GenTreeBlk* storeBlkNode)
{
    assert(storeBlkNode->OperIs(GT_STORE_BLK, GT_STORE_OBJ));

    GenTree* src = storeBlkNode->Data();

    // Fix up type mismatches on copies for codegen.
    if (storeBlkNode->OperIsCopyBlkOp())
    {
        ClassLayout* dstLayout = storeBlkNode->GetLayout();
        if (src->OperIs(GT_IND))
        {
            src->SetOper(GT_BLK);
            src->AsBlk()->SetLayout(dstLayout);
            src->AsBlk()->gtBlkOpKind = GenTreeBlk::BlkOpKindInvalid;
        }
        else
        {
            CORINFO_CLASS_HANDLE srcHandle = _compiler->gtGetStructHandleIfPresent(src);

            if (dstLayout->GetClassHandle() != srcHandle)
            {
                ClassLayout* dataLayout;
                if (srcHandle != NO_CLASS_HANDLE)
                {
                    dataLayout = _compiler->typGetObjLayout(srcHandle);
                }
                else
                {
                    assert(src->OperIs(GT_BLK));
                    dataLayout = src->AsBlk()->GetLayout();
                }

                storeBlkNode->SetLayout(dataLayout);
            }
        }
    }
    else
    {
        src->SetContained();
    }

    // A zero-sized block store is a no-op. Lower it away.
    if (storeBlkNode->Size() == 0)
    {
        assert(storeBlkNode->OperIsInitBlkOp() || storeBlkNode->Data()->OperIs(GT_BLK));

        storeBlkNode->Addr()->SetUnusedValue();
        CurrentRange().Remove(storeBlkNode->Data(), /* markOperandsUnused */ true);
        CurrentRange().Remove(storeBlkNode);
    }
    else
    {
        lowerIndir(storeBlkNode);
    }
}

void Llvm::lowerStoreDynBlk(GenTreeStoreDynBlk* storeDynBlkNode)
{
    storeDynBlkNode->Data()->SetContained();
    lowerIndir(storeDynBlkNode);
}

void Llvm::lowerDivMod(GenTreeOp* divModNode)
{
    assert(divModNode->OperIs(GT_DIV, GT_MOD, GT_UDIV, GT_UMOD));

    // TODO-LLVM: use OperExceptions here when enough of upstream is merged.
    if (divModNode->OperMayThrow(_compiler))
    {
        _compiler->fgAddCodeRef(CurrentBlock(), _compiler->bbThrowIndex(CurrentBlock()), SCK_DIV_BY_ZERO);

        if (divModNode->OperIs(GT_DIV, GT_MOD))
        {
            _compiler->fgAddCodeRef(CurrentBlock(), _compiler->bbThrowIndex(CurrentBlock()), SCK_OVERFLOW);
        }
    }
}

void Llvm::lowerReturn(GenTreeUnOp* retNode)
{
    if (retNode->TypeIs(TYP_VOID))
    {
        // Nothing to do.
        return;
    }

    GenTree* retVal = retNode->gtGetOp1();
    ClassLayout* retLayout = retNode->TypeIs(TYP_STRUCT) ? _compiler->typGetObjLayout(_sigInfo.retTypeClass) : nullptr;
    if (retNode->TypeIs(TYP_STRUCT) && retVal->TypeIs(TYP_STRUCT))
    {
        normalizeStructUse(retVal, retLayout);
    }

    bool isStructZero = retNode->TypeIs(TYP_STRUCT) && retVal->IsIntegralConst(0);

    if (_retAddressLclNum != BAD_VAR_NUM)
    {
        GenTreeLclVar* retAddrNode = _compiler->gtNewLclvNode(_retAddressLclNum, TYP_I_IMPL);
        GenTree* storeNode;
        if (isStructZero)
        {
            storeNode = new (_compiler, GT_STORE_BLK) GenTreeBlk(GT_STORE_BLK, TYP_STRUCT, retAddrNode, retVal,
                                                                 retLayout);
            storeNode->gtFlags |= (GTF_ASG | GTF_IND_NONFAULTING);
        }
        else
        {
            // Morph will not create size mismatches beyond the "zero" case handled above,
            // so here we can store the value (of whichever "actual" type) directly.
            storeNode = createShadowStackStoreNode(genActualType(retVal), retAddrNode, retVal);
        }

        retNode->gtOp1 = nullptr;
        retNode->ChangeType(TYP_VOID);

        CurrentRange().InsertBefore(retNode, retAddrNode, storeNode);
    }
    // Morph can create pretty much any type mismatch here (struct <-> primitive, primitive <-> struct, etc).
    // Fix these by spilling to a temporary (we could do better but it is not worth it, upstream will get rid
    // of the important cases). Exclude zero-init-ed structs (codegen supports them directly).
    else if ((retNode->TypeGet() != genActualType(retVal)) && !isStructZero)
    {
        LIR::Use retValUse(CurrentRange(), &retNode->gtOp1, retNode);
        retValUse.ReplaceWithLclVar(_compiler);

        GenTreeLclVar* lclVarNode = retValUse.Def()->AsLclVar();
        _compiler->lvaGetDesc(lclVarNode)->lvHasLocalAddr = true;

        if (retNode->TypeIs(TYP_STRUCT))
        {
            // TODO-LLVM: replace this with TYP_STRUCT LCL_FLD once it is available.
            lclVarNode->SetOper(GT_LCL_VAR_ADDR);
            GenTree* objNode = _compiler->gtNewObjNode(_sigInfo.retTypeClass, lclVarNode);
            objNode->gtFlags |= GTF_IND_NONFAULTING;

            retValUse.ReplaceWith(objNode);
            CurrentRange().InsertBefore(retNode, objNode);
        }
        else
        {
            // TODO-LLVM: change to "SetOper" once enough of upstream is merged.
            lclVarNode->ChangeOper(GT_LCL_FLD);
            lclVarNode->ChangeType(m_info->compRetType);
        }
    }
}

void Llvm::lowerVirtualStubCallBeforeArgs(GenTreeCall* callNode, unsigned* pThisLclNum, GenTree** pCellArgNode)
{
    assert(callNode->IsVirtualStub());

    // Make "this" available for reuse. Note we pass the raw pointer value to the stub, this is ok as the stub runs in
    // cooperative mode and makes sure to spill the value to the shadow stack in case it needs to call managed code.
    LIR::Use thisArgUse(CurrentRange(), &callNode->gtArgs.GetThisArg()->EarlyNodeRef(), callNode);
    unsigned thisArgLclNum = representAsLclVar(thisArgUse);

    // Flag the call as needing a null check. Our stubs don't handle null "this", as we presume doing the check here is
    // better as it will likely be eliminated as redundant (by LLVM).
    callNode->gtFlags |= GTF_CALL_NULLCHECK;

    // Remove the cell arg from the arg list before lowering args (it will be reused for the stub later).
    CallArg* cellArg = callNode->gtArgs.FindWellKnownArg(WellKnownArg::VirtualStubCell);
    callNode->gtArgs.Remove(cellArg);

    *pThisLclNum = thisArgLclNum;
    *pCellArgNode = cellArg->GetNode();
}

void Llvm::lowerVirtualStubCallAfterArgs(
    GenTreeCall* callNode, unsigned thisArgLclNum, GenTree* cellArgNode, unsigned shadowArgsSize)
{
    assert(callNode->IsVirtualStub() && (callNode->gtControlExpr == nullptr));
    assert((shadowArgsSize % TARGET_POINTER_SIZE) == 0);
    //
    // We transform:
    //  Call(pCell, [@this], args...)
    // Into:
    //  delegate* pStub = *pCell;
    //  delegate* pTarget = pStub(SS, @this, pCell)
    //  pTarget([@this], args...)
    //
    // We "lower" this call manually as it is rather special, inserted **after** the arguments for the main call have
    // been set up and thus needing a larger shadow stack offset. This is done to not create a new safe point across
    // which GC arguments to the main call would be live; the stub itself may call into managed code and trigger a GC.
    //
    unsigned shadowStackOffsetForStub = getCurrentShadowFrameSize() + shadowArgsSize;
    GenTree* shadowStackForStub = insertShadowStackAddr(callNode, shadowStackOffsetForStub, _shadowStackLclNum);
    GenTree* thisForStub = _compiler->gtNewLclvNode(thisArgLclNum, TYP_REF);
    CurrentRange().InsertBefore(callNode, thisForStub);

    // This call could be indirect (in case this is shared code and the cell address needed
    // to be resolved dynamically). Use the available address node directly in that case.
    GenTree* stubAddr;
    if (callNode->gtCallType == CT_INDIRECT)
    {
        stubAddr = callNode->gtCallAddr;
    }
    else
    {
        // Frontend makes this into an FTN_ADDR, but it is actually a data address in our case.
        assert(cellArgNode->IsIconHandle(GTF_ICON_FTN_ADDR));
        cellArgNode->gtFlags = GTF_ICON_GLOBAL_PTR;

        stubAddr = _compiler->gtNewIconHandleNode(cellArgNode->AsIntCon()->IconValue(), GTF_ICON_GLOBAL_PTR);
        CurrentRange().InsertBefore(callNode, stubAddr);
    }
    // This is the cell's address, stub itself is its first field - get it.
    stubAddr = _compiler->gtNewIndir(TYP_I_IMPL, stubAddr);
    stubAddr->SetAllEffectsFlags(GTF_EMPTY);
    stubAddr->gtFlags |= GTF_IND_NONFAULTING;
    CurrentRange().InsertBefore(callNode, stubAddr);

    GenTreeCall* stubCall = _compiler->gtNewIndCallNode(stubAddr, TYP_I_IMPL);
    stubCall->gtArgs.PushFront(_compiler, NewCallArg::Primitive(shadowStackForStub, CORINFO_TYPE_PTR),
                               NewCallArg::Primitive(thisForStub, CORINFO_TYPE_CLASS),
                               NewCallArg::Primitive(cellArgNode, CORINFO_TYPE_PTR));
    stubCall->gtCorInfoType = CORINFO_TYPE_PTR;
    stubCall->gtFlags |= GTF_CALL_UNMANAGED;
    stubCall->gtCallMoreFlags |= GTF_CALL_M_SUPPRESS_GC_TRANSITION;
    CurrentRange().InsertBefore(callNode, stubCall);

    // Finally, retarget our call. It is no longer VSD.
    callNode->gtCallType = CT_INDIRECT;
    callNode->gtCallAddr = stubCall;
    callNode->gtStubCallStubAddr = nullptr;
    callNode->gtCallCookie = nullptr;
    callNode->gtFlags &= ~GTF_CALL_VIRT_STUB;
    callNode->gtCallMoreFlags &= ~GTF_CALL_M_VIRTSTUB_REL_INDIRECT;
}

void Llvm::insertNullCheckForCall(GenTreeCall* callNode)
{
    assert(callNode->NeedsNullCheck() && callNode->gtArgs.HasThisPointer());

    LIR::Use thisArgUse(CurrentRange(), &callNode->gtArgs.GetThisArg()->EarlyNodeRef(), callNode);
    unsigned thisArgLclNum = representAsLclVar(thisArgUse);

    GenTree* thisArgNode = _compiler->gtNewLclvNode(thisArgLclNum, _compiler->lvaGetDesc(thisArgLclNum)->TypeGet());
    GenTree* thisArgNullCheck = _compiler->gtNewNullCheck(thisArgNode, CurrentBlock());
    CurrentRange().InsertBefore(callNode, thisArgNode, thisArgNullCheck);

    lowerIndir(thisArgNullCheck->AsIndir());
}

void Llvm::lowerUnmanagedCall(GenTreeCall* callNode)
{
    assert(callNode->IsUnmanaged());

    if (callNode->gtCallType != CT_INDIRECT)
    {
        // We cannot easily handle varargs as we do not know which args are the fixed ones.
        assert((callNode->gtCallType == CT_USER_FUNC) && !callNode->IsVarargs());

        ArrayStack<TargetAbiType> sig(_compiler->getAllocator(CMK_Codegen));
        sig.Push(getAbiTypeForType(callNode->TypeGet()));
        for (CallArg& arg : callNode->gtArgs.Args())
        {
            if (arg.GetNode()->TypeIs(TYP_STRUCT))
            {
                // TODO-LLVM: implement proper ABI for structs.
                failFunctionCompilation();
            }

            sig.Push(getAbiTypeForType(arg.GetNode()->TypeGet()));
        }

        // WASM requires the callee and caller signature to match. At the LLVM level, "callee type" is the function
        // type attached of the called operand and "caller" - that of its callsite. The problem, then, is that for a
        // given module, we can only have one function declaration, thus, one callee type. And we cannot know whether
        // this type will be the right one until, in general, runtime (this is the case for WASM imports provided by
        // the host environment). Thus, to achieve the experience of runtime erros on signature mismatches, we "hide"
        // the target behind an external function from another module, turning this call into an indirect one.
        //
        // TODO-LLVM: ideally, we would use a helper function here, however, adding new LLVM-specific helpers is not
        // currently possible and so we make do with special handling in codegen.
        callNode->gtEntryPoint.handle =
            GetExternalMethodAccessor(callNode->gtCallMethHnd, &sig.BottomRef(), sig.Height());
    }

    // Insert the GC transitions if required. TODO-LLVM-CQ: batch these if there are no safe points between
    // two or more consecutive PI calls.
    if (!callNode->IsSuppressGCTransition())
    {
        assert(_compiler->opts.ShouldUsePInvokeHelpers()); // No inline transition support yet.
        assert(_compiler->lvaInlinedPInvokeFrameVar != BAD_VAR_NUM);

        // Insert CORINFO_HELP_JIT_PINVOKE_BEGIN.
        GenTreeLclVar* frameAddr = _compiler->gtNewLclVarAddrNode(_compiler->lvaInlinedPInvokeFrameVar);
        GenTreeCall* helperCall = _compiler->gtNewHelperCallNode(CORINFO_HELP_JIT_PINVOKE_BEGIN, TYP_VOID, frameAddr);
        CurrentRange().InsertBefore(callNode, frameAddr, helperCall);
        lowerLocal(frameAddr);
        lowerCall(helperCall);

        // Insert CORINFO_HELP_JIT_PINVOKE_END. // No need to explicitly lower the call/local address as the
        // normal lowering loop will pick them up.
        frameAddr = _compiler->gtNewLclVarAddrNode(_compiler->lvaInlinedPInvokeFrameVar);
        helperCall = _compiler->gtNewHelperCallNode(CORINFO_HELP_JIT_PINVOKE_END, TYP_VOID, frameAddr);
        CurrentRange().InsertAfter(callNode, frameAddr, helperCall);
    }
}

//------------------------------------------------------------------------
// lowerCallToShadowStack: Lower the call, rewriting its arguments.
//
// This method has two primary objectives:
//  1) Transfer the information about the arguments from gtArgs to explicit
//     PutArgType nodes, to make it easy for codegen to consume it. Also, all
//     of the late argument nodes are moved (back) to the early list.
//  2) Rewrite arguments and the return to be stored on the shadow stack. We take
//     the arguments which need to be on the shadow stack, remove them from the call
//     arguments list, store their values on the shadow stack, at offsets calculated
//     in a simple increasing order, matching the signature. We also rewrite returns
//     that must be on the shadow stack, see "lowerCallReturn".
//
// LLVM Arg layout:
//    - Shadow stack (if required)
//    - Return slot (if required)
//    - Generic context (if required)
//    - Args passed as LLVM parameters (not on the shadow stack)
//
unsigned Llvm::lowerCallToShadowStack(GenTreeCall* callNode)
{
    // Rewrite the args, adding shadow stack, and moving gc tracked args to the shadow stack.
    // This transformation only applies to calls that have a managed calling convention (e. g.
    // it doesn't apply to runtime imports, or helpers implemented as FCalls, etc).
    const bool isManagedCall = callHasManagedCallingConvention(callNode);
    unsigned shadowFrameSize = getCurrentShadowFrameSize();
    unsigned shadowStackUseOffset = 0;

    CORINFO_SIG_INFO* sigInfo = nullptr;
    CORINFO_ARG_LIST_HANDLE sigArgs = nullptr;
    const HelperFuncInfo* helperInfo = nullptr;
    unsigned sigArgCount = 0;
    unsigned callArgCount = callNode->gtArgs.CountArgs();
    if (callNode->IsHelperCall())
    {
        helperInfo = &getHelperFuncInfo(_compiler->eeGetHelperNum(callNode->gtCallMethHnd));
        sigArgCount = helperInfo->GetSigArgCount(&callArgCount);
    }
    else
    {
        sigInfo = callNode->callSig;
        sigArgs = sigInfo->args;
        sigArgCount = sigInfo->numArgs;
    }

    // Relies on the fact all arguments not in the signature come before those that are.
    unsigned firstSigArgIx    = callArgCount - sigArgCount;
    unsigned argIx            = 0;
    CallArg* lastLlvmStackArg = nullptr;

    // gets the first arg before we start pushing non IR args to the list.
    CallArg* callArg = callNode->gtArgs.Args().begin().GetArg();

    // Insert the shadow stack at the front
    if (callHasShadowStackArg(callNode))
    {
        GenTree* calleeShadowStack = insertShadowStackAddr(callNode, shadowFrameSize, _shadowStackLclNum);

        lastLlvmStackArg = callNode->gtArgs.PushFront(_compiler, NewCallArg::Primitive(calleeShadowStack, CORINFO_TYPE_PTR));
    }

    CallArg* returnSlot = lowerCallReturn(callNode);

    if (returnSlot != nullptr)
    {
        lastLlvmStackArg = returnSlot;
    }

    while (callArg != nullptr)
    {
        GenTree*             argNode     = callArg->GetNode();
        CORINFO_CLASS_HANDLE clsHnd      = NO_CLASS_HANDLE;
        CorInfoType          corInfoType;
        bool                 isSigArg    = argIx >= firstSigArgIx;

        if (sigInfo != nullptr)
        {
            // Is this an in-signature argument?
            if (isSigArg)
            {
                corInfoType = strip(m_info->compCompHnd->getArgType(sigInfo, sigArgs, &clsHnd));
                sigArgs     = _compiler->info.compCompHnd->getArgNext(sigArgs);
            }
            else // Not-in-sig arguments. We need to handle these specially.
            {
                if (callArg->GetWellKnownArg() == WellKnownArg::ThisPointer)
                {
                    corInfoType = argNode->TypeIs(TYP_REF) ? CORINFO_TYPE_CLASS : CORINFO_TYPE_BYREF;
                }
                else if (callArg->GetWellKnownArg() == WellKnownArg::InstParam)
                {
                    assert((argIx == 0) || (sigInfo->hasThis() && (argIx == 1)));
                    corInfoType = CORINFO_TYPE_PTR;
                }
                else
                {
                    // TODO-LLVM: this should not be reachable.
                    corInfoType = toCorInfoType(genActualType(argNode));
                }
            }
        }
        else
        {
            assert(helperInfo != nullptr);
            if (!isSigArg)
            {
                // There are helpers that do not have a specified signature (have a variable number of args).
                // We'll have to wait for upstream call args changes to get merged to handle those properly.
                failFunctionCompilation();
            }

            corInfoType = helperInfo->GetSigArgType(argIx);
            clsHnd = helperInfo->GetSigArgClass(_compiler, argIx);
        }

        if (isManagedCall && !canStoreArgOnLlvmStack(corInfoType, clsHnd))
        {
            if (corInfoType == CORINFO_TYPE_VALUECLASS)
            {
                shadowStackUseOffset = padOffset(corInfoType, clsHnd, shadowStackUseOffset);
            }

            if (argNode->OperIs(GT_FIELD_LIST))
            {
                for (GenTreeFieldList::Use& use : argNode->AsFieldList()->Uses())
                {
                    assert(use.GetType() != TYP_STRUCT);

                    unsigned fieldOffsetValue = shadowFrameSize + shadowStackUseOffset + use.GetOffset();
                    GenTree* fieldSlotAddr = insertShadowStackAddr(callNode, fieldOffsetValue, _shadowStackLclNum);
                    GenTree* fieldStoreNode = createShadowStackStoreNode(use.GetType(), fieldSlotAddr, use.GetNode());

                    CurrentRange().InsertBefore(callNode, fieldStoreNode);
                }

                CurrentRange().Remove(argNode);
            }
            else
            {
                unsigned offsetValue = shadowFrameSize + shadowStackUseOffset;
                GenTree* slotAddr  = insertShadowStackAddr(callNode, offsetValue, _shadowStackLclNum);
                GenTree* storeNode = createShadowStackStoreNode(argNode->TypeGet(), slotAddr, argNode);

                CurrentRange().InsertBefore(callNode, storeNode);
            }

            if (corInfoType == CORINFO_TYPE_VALUECLASS)
            {
                shadowStackUseOffset = padNextOffset(corInfoType, clsHnd, shadowStackUseOffset);
            }
            else
            {
                shadowStackUseOffset += TARGET_POINTER_SIZE;
            }

            callNode->gtArgs.RemoveAfter(lastLlvmStackArg);
        }
        else // Arg on LLVM stack.
        {
            if (argNode->TypeIs(TYP_STRUCT))
            {
                if (!argNode->OperIs(GT_FIELD_LIST) && argNode->TypeIs(TYP_STRUCT))
                {
                    normalizeStructUse(argNode, _compiler->typGetObjLayout(clsHnd));
                }

                // TODO-LLVM: delete (together with 'SetSignatureClassHandle') when merging
                // https://github.com/dotnet/runtime/pull/69969 (May 31).
                callArg->SetSignatureClassHandle(clsHnd);
            }

            callArg->SetEarlyNode(argNode);
            callArg->SetSignatureCorInfoType(corInfoType);
            lastLlvmStackArg = callArg;
        }

        argIx++;
        callArg = callArg->GetNext();
    }

    return roundUp(shadowStackUseOffset, TARGET_POINTER_SIZE);
}

void Llvm::failUnsupportedCalls(GenTreeCall* callNode)
{
    if (callNode->IsHelperCall())
    {
        return;
    }

    // we can't do these yet
    if (callNode->IsTailCall())
    {
        failFunctionCompilation();
    }

    CORINFO_SIG_INFO* calleeSigInfo = callNode->callSig;
    // Investigate which methods do not get callSig set - happens currently with the Generics test
    if (calleeSigInfo == nullptr)
    {
        failFunctionCompilation();
    }
}

// If the return type must be GC tracked, removes the return type
// and converts to a return slot arg, modifying the call args, and building the necessary IR
//
// Returns:
//   The "CallArg*" for the created call return slot, if created, otherwise "nullptr"
CallArg* Llvm::lowerCallReturn(GenTreeCall* callNode)
{
    CallArg* returnSlot = nullptr;

    if (needsReturnStackSlot(callNode))
    {
        // replace the "CALL ref" with a "CALL void" that takes a return address as the first argument
        GenTree* returnValueAddress = insertShadowStackAddr(callNode, getCurrentShadowFrameSize(), _shadowStackLclNum);

        // create temp for the return address
        unsigned   returnTempNum    = _compiler->lvaGrabTemp(false DEBUGARG("return value address"));
        LclVarDsc* returnAddrVarDsc = _compiler->lvaGetDesc(returnTempNum);
        returnAddrVarDsc->lvType    = TYP_I_IMPL;

        GenTree* addrStore     = _compiler->gtNewStoreLclVar(returnTempNum, returnValueAddress);
        GenTree* returnAddrLcl = _compiler->gtNewLclvNode(returnTempNum, TYP_I_IMPL);

        GenTree* returnAddrLclAfterCall = _compiler->gtNewLclvNode(returnTempNum, TYP_I_IMPL);
        GenTree* indirNode;
        if (callNode->TypeIs(TYP_STRUCT))
        {
            indirNode = _compiler->gtNewObjNode(callNode->gtRetClsHnd, returnAddrLclAfterCall);
        }
        else
        {
            indirNode = _compiler->gtNewIndir(callNode->TypeGet(), returnAddrLclAfterCall);
        }
        indirNode->gtFlags |= GTF_IND_NONFAULTING;
        indirNode->SetAllEffectsFlags(GTF_EMPTY);

        LIR::Use callUse;
        if (CurrentRange().TryGetUse(callNode, &callUse))
        {
            callUse.ReplaceWith(indirNode);
        }
        else
        {
            indirNode->SetUnusedValue();
            callNode->ClearUnusedValue();
        }

        // if we are lowering a return, then we will at least have a shadow stack CallArg
        returnSlot = callNode->gtArgs.InsertAfter(_compiler, callNode->gtArgs.GetArgByIndex(0),
                                                  NewCallArg::Primitive(returnAddrLcl, CORINFO_TYPE_PTR));

        callNode->gtReturnType = TYP_VOID;
        callNode->gtCorInfoType = CORINFO_TYPE_VOID;
        callNode->ChangeType(TYP_VOID);

        CurrentRange().InsertBefore(callNode, addrStore, returnAddrLcl);
        CurrentRange().InsertAfter(callNode, returnAddrLclAfterCall, indirNode);
    }
    else
    {
        if (callNode->IsHelperCall())
        {
            CorInfoHelpFunc helperFunc = _compiler->eeGetHelperNum(callNode->gtCallMethHnd);
            callNode->gtCorInfoType = getHelperFuncInfo(helperFunc).GetSigReturnType();
        }
        else
        {
            callNode->gtCorInfoType = callNode->callSig->retType;
        }
    }

    return returnSlot;
}

//------------------------------------------------------------------------
// normalizeStructUse: Retype "node" to have the exact type of "layout".
//
// LLVM has a strict constraint on uses and users of structs: they must
// have the exact same type, while IR only requires "layout compatibility".
// So in lowering we retype uses (and users) to match LLVM's expectations.
//
// Arguments:
//    node   - The struct node to retype
//    layout - The target layout
//
void Llvm::normalizeStructUse(GenTree* node, ClassLayout* layout)
{
    // Note on SIMD: we will support it in codegen via bitcasts.
    assert(node->TypeIs(TYP_STRUCT));

    // "IND<struct>" nodes always need to be normalized.
    if (node->OperIs(GT_IND))
    {
        node->SetOper(GT_BLK);
        node->AsBlk()->SetLayout(layout);
        node->AsBlk()->gtBlkOpKind = GenTreeBlk::BlkOpKindInvalid;
    }
    else
    {
        CORINFO_CLASS_HANDLE useHandle = _compiler->gtGetStructHandleIfPresent(node);

        // Note both can be blocks ("NO_CLASS_HANDLE"), in which case we don't need to do anything.
        // TODO-LLVM-CQ: base this check on the actual LLVM types not being equivalent, as layout ->
        // LLVM type correspondence is reductive. Additionally (but orthogonally), we should map
        // canonically equivalent types to the same LLVM type.
        if (useHandle != layout->GetClassHandle())
        {
            switch (node->OperGet())
            {
                case GT_BLK:
                case GT_OBJ:
                    node->AsBlk()->SetLayout(layout);
                    if (layout->IsBlockLayout() && node->OperIs(GT_OBJ))
                    {
                        // OBJ nodes cannot have block layouts.
                        node->SetOper(GT_BLK);
                    }
                    break;

                case GT_LCL_VAR:
                {
                    unsigned lclNum = node->AsLclVarCommon()->GetLclNum();
                    GenTree* lclAddrNode = _compiler->gtNewLclVarAddrNode(lclNum);
                    _compiler->lvaGetDesc(lclNum)->lvHasLocalAddr = true;

                    node->ChangeOper(GT_OBJ);
                    node->AsObj()->SetAddr(lclAddrNode);
                    node->AsObj()->SetLayout(layout);
                    node->AsObj()->gtBlkOpKind = GenTreeBlk::BlkOpKindInvalid;
                    node->gtFlags |= GTF_IND_NONFAULTING;

                    CurrentRange().InsertBefore(node, lclAddrNode);
                }
                break;

                case GT_CALL:
                    // TODO-LLVM: implement by spilling to a local.
                    failFunctionCompilation();

                case GT_LCL_FLD:
                    // TODO-LLVM: handle by altering the layout once enough of upstream is merged.
                    failFunctionCompilation();

                default:
                    unreached();
            }
        }
    }
}

unsigned Llvm::representAsLclVar(LIR::Use& use)
{
    GenTree* node = use.Def();
    if (node->OperIs(GT_LCL_VAR))
    {
        return node->AsLclVar()->GetLclNum();
    }

    return use.ReplaceWithLclVar(_compiler);
}

GenTree* Llvm::createStoreNode(var_types storeType, GenTree* addr, GenTree* data)
{
    assert(data->TypeIs(TYP_STRUCT) == (storeType == TYP_STRUCT));

    GenTree* storeNode;
    if (storeType == TYP_STRUCT)
    {
        ClassLayout* layout;
        // TODO-LLVM: use "GenTree::GetLayout" once enough of upstream is merged.
        if (data->OperIsBlk())
        {
            layout = data->AsBlk()->GetLayout();
        }
        else
        {
            layout = _compiler->typGetObjLayout(_compiler->gtGetStructHandle(data));
        }

        storeNode = new (_compiler, GT_STORE_BLK) GenTreeBlk(GT_STORE_BLK, storeType, addr, data, layout);
    }
    else
    {
        storeNode = new (_compiler, GT_STOREIND) GenTreeStoreInd(storeType, addr, data);
    }
    storeNode->gtFlags |= GTF_ASG;

    return storeNode;
}

GenTree* Llvm::createShadowStackStoreNode(var_types storeType, GenTree* addr, GenTree* data)
{
    GenTree* storeNode = createStoreNode(storeType, addr, data);
    storeNode->gtFlags |= (GTF_IND_TGT_NOT_HEAP | GTF_IND_NONFAULTING);

    return storeNode;
}

GenTree* Llvm::insertShadowStackAddr(GenTree* insertBefore, ssize_t offset, unsigned shadowStackLclNum)
{
    assert((shadowStackLclNum == _shadowStackLclNum) || (shadowStackLclNum == _originalShadowStackLclNum));

    GenTree* shadowStackLcl = _compiler->gtNewLclvNode(shadowStackLclNum, TYP_I_IMPL);
    CurrentRange().InsertBefore(insertBefore, shadowStackLcl);

    if (offset == 0)
    {
        return shadowStackLcl;
    }

    GenTree* offsetNode = _compiler->gtNewIconNode(offset, TYP_I_IMPL);
    CurrentRange().InsertBefore(insertBefore, offsetNode);
    GenTree* addNode = _compiler->gtNewOperNode(GT_ADD, TYP_I_IMPL, shadowStackLcl, offsetNode);
    CurrentRange().InsertBefore(insertBefore, addNode);

    return addNode;
}

//------------------------------------------------------------------------
// isShadowFrameLocal: Does the given local have a home on the shadow frame?
//
// Arguments:
//    varDsc - Local's descriptor
//
// Return Value:
//    Whether the given local has a location assigned to it on the shadow
//    frame. Note the fact it does is not an implication that it is live
//    on it at all times: the local can be live on the LLVM frame, or the
//    shadow one, or both.
//
bool Llvm::isShadowFrameLocal(LclVarDsc* varDsc) const
{
    // Other backends use "lvOnFrame" for this value, but for us it is not
    // a great fit because we add new locals after shadow frame layout.
    return varDsc->GetRegNum() == REG_STK;
}

bool Llvm::isFuncletParameter(unsigned lclNum) const
{
    return (lclNum == _shadowStackLclNum) || (lclNum == _originalShadowStackLclNum);
}

unsigned Llvm::getCurrentShadowFrameSize() const
{
    assert(CurrentBlock() != nullptr);
    unsigned hndIndex = CurrentBlock()->hasHndIndex() ? CurrentBlock()->getHndIndex() : EHblkDsc::NO_ENCLOSING_INDEX;
    return getShadowFrameSize(hndIndex);
}

//------------------------------------------------------------------------
// getShadowFrameSize: What is the size of a function's shadow frame?
//
// Arguments:
//    hndIndex - Handler index representing the function, NO_ENCLOSING_INDEX
//               is used for the root
//
// Return Value:
//    The size of the shadow frame for the given function. We term this
//    the value by which the shadow stack pointer must be offset before
//    calling managed code such that the caller will not clobber anything
//    live on the frame. Note that funclets do not have any shadow state
//    of their own and use the "original" frame from the parent function,
//    with one exception: catch handlers and filters have one readonly
//    pointer-sized argument representing the exception.
//
unsigned Llvm::getShadowFrameSize(unsigned hndIndex) const
{
    if (hndIndex == EHblkDsc::NO_ENCLOSING_INDEX)
    {
        return getOriginalShadowFrameSize();
    }
    if (_compiler->ehGetDsc(hndIndex)->HasCatchHandler())
    {
        // For the implicit (readonly) exception object argument.
        return TARGET_POINTER_SIZE;
    }

    return 0;
}

unsigned Llvm::getOriginalShadowFrameSize() const
{
    assert((_shadowStackLocalsSize % TARGET_POINTER_SIZE) == 0);
    return _shadowStackLocalsSize;
}

unsigned Llvm::getCatchArgOffset() const
{
    return 0;
}<|MERGE_RESOLUTION|>--- conflicted
+++ resolved
@@ -496,24 +496,9 @@
     if (convertToStoreLclFldLclNum != BAD_VAR_NUM)
     {
         storeLclNode->SetOper(GT_STORE_LCL_FLD);
-<<<<<<< HEAD
-        LclVarDsc* lclFldVarDsc  = _compiler->lvaGetDesc(convertToStoreLclFldLclNum);
-        var_types lclFldVarType = lclFldVarDsc->TypeGet();
-        storeLclNode->ChangeType(lclFldVarType);
         storeLclNode->SetLclNum(convertToStoreLclFldLclNum);
-        GenTreeLclFld* storeLclFldNode = storeLclNode->AsLclFld();
-        storeLclFldNode->SetLclOffs(lclFldVarDsc->lvFldOffset);
-        if (varTypeIsStruct(lclFldVarType))
-        {
-            storeLclFldNode->SetLayout(lclFldVarDsc->GetLayout());
-        }
-        storeLclFldNode->gtFlags |= (GTF_ASG | GTF_IND_NONFAULTING);
-        storeLclFldNode->gtOp1 = data;
-=======
-        storeLclNode->SetLclNum(convertToStoreLclFldVarNum);
         storeLclNode->AsLclFld()->SetLclOffs(0);
         storeLclNode->AsLclFld()->SetLayout(varDsc->GetLayout());
->>>>>>> 1fa77797
     }
 }
 
