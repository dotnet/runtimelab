--- conflicted
+++ resolved
@@ -498,8 +498,6 @@
     // The constructor. Most things can just be zero'ed.
     //
     // Initialize the ArgRegs to REG_STK.
-<<<<<<< HEAD
-    // Morph will update if this local is passed in a register.
     LclVarDsc() :
 #if defined(TARGET_WASM)
         lvLlvmArgNum(BAD_LLVM_ARG_NUM),
@@ -507,10 +505,6 @@
         lvHasLocalAddr(0),
 #endif // TARGET_WASM
         _lvArgReg(REG_STK)
-=======
-    LclVarDsc()
-        : _lvArgReg(REG_STK)
->>>>>>> e126f8ff
 #if FEATURE_MULTIREG_ARGS
         , _lvOtherArgReg(REG_STK)
 #endif // FEATURE_MULTIREG_ARGS
