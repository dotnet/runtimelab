--- conflicted
+++ resolved
@@ -1825,14 +1825,8 @@
             case GTF_ICON_FIELD_HDL:
             case GTF_ICON_STR_HDL:
             {
-<<<<<<< HEAD
                 CORINFO_GENERIC_HANDLE symbolHandle = CORINFO_GENERIC_HANDLE(node->AsIntCon()->IconValue());
-                mapGenTreeToValue(node, emitSymbolRef(symbolHandle));
-=======
-                const char* symbolName = GetMangledSymbolName((void*)(node->AsIntCon()->IconValue()));
-                AddCodeReloc((void*)node->AsIntCon()->IconValue());
-                constValue = _builder.CreateLoad(constLlvmType, getOrCreateExternalSymbol(symbolName));
->>>>>>> f456ca8b
+                constValue = emitSymbolRef(symbolHandle);
             }
             break;
 
@@ -1842,26 +1836,8 @@
     }
     else
     {
-<<<<<<< HEAD
-        ssize_t intCon = node->AsIntCon()->gtIconVal;
-        if (node->IsIconHandle(GTF_ICON_STR_HDL))
-        {
-            CORINFO_GENERIC_HANDLE symbolHandle = CORINFO_GENERIC_HANDLE(node->AsIntCon()->IconValue());
-            mapGenTreeToValue(node, emitSymbolRef(symbolHandle));
-            return;
-        }
-        // TODO: delete this check, just handling string constants and null ptr stores for now, other TYP_REFs not implemented yet
-        if (intCon != 0)
-        {
-            failFunctionCompilation();
-        }
-
-        mapGenTreeToValue(node, _builder.CreateIntToPtr(_builder.getInt32(intCon), Type::getInt8PtrTy(_llvmContext))); // TODO: wasm64
-        return;
-=======
         llvm::APInt llvmConst(genTypeSize(constType) * BITS_PER_BYTE, node->IntegralValue());
         constValue = llvm::Constant::getIntegerValue(constLlvmType, llvmConst);
->>>>>>> f456ca8b
     }
 
     mapGenTreeToValue(node, constValue);
