--- conflicted
+++ resolved
@@ -608,13 +608,7 @@
             assert(ehDsc->HasFinallyOrFaultHandler() && isReachable(ehDsc->ebdHndBeg));
 
             Function* hndLlvmFunc = getLlvmFunctionForIndex(ehDsc->ebdFuncIndex);
-<<<<<<< HEAD
             emitCallOrInvoke(hndLlvmFunc, getShadowStack());
-            if ((ehDsc->ebdEnclosingTryIndex == EHblkDsc::NO_ENCLOSING_INDEX) && (m_unwindFrameLclNum != BAD_VAR_NUM))
-            {
-                emitHelperCall(CORINFO_HELP_LLVM_EH_POP_UNWOUND_VIRTUAL_FRAMES);
-=======
-            emitCallOrInvoke(hndLlvmFunc, {getShadowStack()}, catchPadOpBundle);
 
             // Pop the virtual unwind frame if this is the outermost fault that uses the unwind index.
             if ((m_unwindIndexMap != nullptr) && (m_unwindIndexMap->Bottom(ehIndex) == UNWIND_INDEX_NOT_IN_TRY_CATCH))
@@ -624,9 +618,8 @@
                 {
                     assert((ehDsc->ebdEnclosingTryIndex == EHblkDsc::NO_ENCLOSING_INDEX) ||
                            (m_unwindIndexMap->Bottom(ehDsc->ebdEnclosingTryIndex) == UNWIND_INDEX_NOT_IN_TRY));
-                    emitHelperCall(CORINFO_HELP_LLVM_EH_POP_UNWOUND_VIRTUAL_FRAMES, {}, catchPadOpBundle);
+                    emitHelperCall(CORINFO_HELP_LLVM_EH_POP_UNWOUND_VIRTUAL_FRAMES);
                 }
->>>>>>> 268b917d
             }
             emitJmpToOuterDispatch();
         }
