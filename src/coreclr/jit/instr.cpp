// Licensed to the .NET Foundation under one or more agreements.
// The .NET Foundation licenses this file to you under the MIT license.

/*XXXXXXXXXXXXXXXXXXXXXXXXXXXXXXXXXXXXXXXXXXXXXXXXXXXXXXXXXXXXXXXXXXXXXXXXXXXXX
XXXXXXXXXXXXXXXXXXXXXXXXXXXXXXXXXXXXXXXXXXXXXXXXXXXXXXXXXXXXXXXXXXXXXXXXXXXXXXX
XX                                                                           XX
XX                           Instruction                                     XX
XX                                                                           XX
XX          The interface to generate a machine-instruction.                 XX
XX                                                                           XX
XXXXXXXXXXXXXXXXXXXXXXXXXXXXXXXXXXXXXXXXXXXXXXXXXXXXXXXXXXXXXXXXXXXXXXXXXXXXXXX
XXXXXXXXXXXXXXXXXXXXXXXXXXXXXXXXXXXXXXXXXXXXXXXXXXXXXXXXXXXXXXXXXXXXXXXXXXXXXXX
*/
#ifndef TARGET_WASM

#include "jitpch.h"
#ifdef _MSC_VER
#pragma hdrstop
#endif

#include "codegen.h"
#include "instr.h"
#include "emit.h"

/*****************************************************************************/
#ifdef DEBUG

/*****************************************************************************
 *
 *  Returns the string representation of the given CPU instruction.
 */

const char* CodeGen::genInsName(instruction ins)
{
    // clang-format off
    static
    const char * const insNames[] =
    {
#if defined(TARGET_XARCH)
        #define INST0(id, nm, um, mr,                 flags) nm,
        #define INST1(id, nm, um, mr,                 flags) nm,
        #define INST2(id, nm, um, mr, mi,             flags) nm,
        #define INST3(id, nm, um, mr, mi, rm,         flags) nm,
        #define INST4(id, nm, um, mr, mi, rm, a4,     flags) nm,
        #define INST5(id, nm, um, mr, mi, rm, a4, rr, flags) nm,
        #include "instrs.h"

#elif defined(TARGET_ARM)
        #define INST1(id, nm, fp, ldst, fmt, e1                                 ) nm,
        #define INST2(id, nm, fp, ldst, fmt, e1, e2                             ) nm,
        #define INST3(id, nm, fp, ldst, fmt, e1, e2, e3                         ) nm,
        #define INST4(id, nm, fp, ldst, fmt, e1, e2, e3, e4                     ) nm,
        #define INST5(id, nm, fp, ldst, fmt, e1, e2, e3, e4, e5                 ) nm,
        #define INST6(id, nm, fp, ldst, fmt, e1, e2, e3, e4, e5, e6             ) nm,
        #define INST8(id, nm, fp, ldst, fmt, e1, e2, e3, e4, e5, e6, e7, e8     ) nm,
        #define INST9(id, nm, fp, ldst, fmt, e1, e2, e3, e4, e5, e6, e7, e8, e9 ) nm,
        #include "instrs.h"

#elif defined(TARGET_ARM64)
        #define INST1(id, nm, ldst, fmt, e1                                 ) nm,
        #define INST2(id, nm, ldst, fmt, e1, e2                             ) nm,
        #define INST3(id, nm, ldst, fmt, e1, e2, e3                         ) nm,
        #define INST4(id, nm, ldst, fmt, e1, e2, e3, e4                     ) nm,
        #define INST5(id, nm, ldst, fmt, e1, e2, e3, e4, e5                 ) nm,
        #define INST6(id, nm, ldst, fmt, e1, e2, e3, e4, e5, e6             ) nm,
        #define INST9(id, nm, ldst, fmt, e1, e2, e3, e4, e5, e6, e7, e8, e9 ) nm,
        #include "instrs.h"

#elif defined(TARGET_WASM)
        #define INST0(id, nm, um, mr,                 flags) nm,
        #define INST1(id, nm, um, mr,                 flags) nm,
        #define INST2(id, nm, um, mr, mi,             flags) nm,
        #define INST3(id, nm, um, mr, mi, rm,         flags) nm,
        #define INST4(id, nm, um, mr, mi, rm, a4,     flags) nm,
        #define INST5(id, nm, um, mr, mi, rm, a4, rr, flags) nm,
        #include "instrs.h"

#else
#error "Unknown TARGET"
#endif
    };
    // clang-format on

    assert((unsigned)ins < _countof(insNames));
    assert(insNames[ins] != nullptr);

    return insNames[ins];
}

void __cdecl CodeGen::instDisp(instruction ins, bool noNL, const char* fmt, ...)
{
    if (compiler->opts.dspCode)
    {
        /* Display the instruction offset within the emit block */

        //      printf("[%08X:%04X]", GetEmitter().emitCodeCurBlock(), GetEmitter().emitCodeOffsInBlock());

        /* Display the FP stack depth (before the instruction is executed) */

        //      printf("[FP=%02u] ", genGetFPstkLevel());

        /* Display the instruction mnemonic */
        printf("        ");

        printf("            %-8s", genInsName(ins));

        if (fmt)
        {
            va_list args;
            va_start(args, fmt);
            vprintf(fmt, args);
            va_end(args);
        }

        if (!noNL)
        {
            printf("\n");
        }
    }
}

/*****************************************************************************/
#endif // DEBUG
/*****************************************************************************/

void CodeGen::instInit()
{
}

/*****************************************************************************
 *
 *  Return the size string (e.g. "word ptr") appropriate for the given size.
 */

#ifdef DEBUG

const char* CodeGen::genSizeStr(emitAttr attr)
{
    // clang-format off
    static
    const char * const sizes[] =
    {
        "",
        "byte  ptr ",
        "word  ptr ",
        nullptr,
        "dword ptr ",
        nullptr,
        nullptr,
        nullptr,
        "qword ptr ",
        nullptr,
        nullptr,
        nullptr,
        nullptr,
        nullptr,
        nullptr,
        nullptr,
        "xmmword ptr ",
        nullptr, nullptr, nullptr, nullptr, nullptr, nullptr, nullptr, nullptr,
        nullptr, nullptr, nullptr, nullptr, nullptr, nullptr, nullptr,
        "ymmword ptr"
    };
    // clang-format on

    unsigned size = EA_SIZE(attr);

    assert(size == 0 || size == 1 || size == 2 || size == 4 || size == 8 || size == 16 || size == 32);

    if (EA_ATTR(size) == attr)
    {
        return sizes[size];
    }
    else if (attr == EA_GCREF)
    {
        return "gword ptr ";
    }
    else if (attr == EA_BYREF)
    {
        return "bword ptr ";
    }
    else if (EA_IS_DSP_RELOC(attr))
    {
        return "rword ptr ";
    }
    else
    {
        assert(!"Unexpected");
        return "unknw ptr ";
    }
}

#endif

/*****************************************************************************
 *
 *  Generate an instruction.
 */

void CodeGen::instGen(instruction ins)
{

    GetEmitter()->emitIns(ins);

#ifdef TARGET_XARCH
#ifdef PSEUDORANDOM_NOP_INSERTION
    // A workaround necessitated by limitations of emitter
    // if we are scheduled to insert a nop here, we have to delay it
    // hopefully we have not missed any other prefix instructions or places
    // they could be inserted
    if (ins == INS_lock && GetEmitter()->emitNextNop == 0)
    {
        GetEmitter()->emitNextNop = 1;
    }
#endif // PSEUDORANDOM_NOP_INSERTION
#endif
}

/*****************************************************************************
 *
 *  Returns non-zero if the given CPU instruction is a floating-point ins.
 */

// static inline
bool CodeGenInterface::instIsFP(instruction ins)
{
    assert((unsigned)ins < _countof(instInfo));

#ifdef TARGET_XARCH
    return (instInfo[ins] & INS_FLAGS_x87Instr) != 0;
#else
    return (instInfo[ins] & INST_FP) != 0;
#endif
}

/*****************************************************************************
 *
 *  Generate a jump instruction.
 */

void CodeGen::inst_JMP(emitJumpKind jmp, BasicBlock* tgtBlock)
{
#if !FEATURE_FIXED_OUT_ARGS
    // On the x86 we are pushing (and changing the stack level), but on x64 and other archs we have
    // a fixed outgoing args area that we store into and we never change the stack level when calling methods.
    //
    // Thus only on x86 do we need to assert that the stack level at the target block matches the current stack level.
    //
    CLANG_FORMAT_COMMENT_ANCHOR;

#ifdef UNIX_X86_ABI
    // bbTgtStkDepth is a (pure) argument count (stack alignment padding should be excluded).
    assert((tgtBlock->bbTgtStkDepth * sizeof(int) == (genStackLevel - curNestedAlignment)) || isFramePointerUsed());
#else
    assert((tgtBlock->bbTgtStkDepth * sizeof(int) == genStackLevel) || isFramePointerUsed());
#endif
#endif // !FEATURE_FIXED_OUT_ARGS

    GetEmitter()->emitIns_J(emitter::emitJumpKindToIns(jmp), tgtBlock);
}

/*****************************************************************************
 *
 *  Generate a set instruction.
 */

void CodeGen::inst_SET(emitJumpKind condition, regNumber reg)
{
#ifdef TARGET_XARCH
    instruction ins;

    /* Convert the condition to an instruction opcode */

    switch (condition)
    {
        case EJ_js:
            ins = INS_sets;
            break;
        case EJ_jns:
            ins = INS_setns;
            break;
        case EJ_je:
            ins = INS_sete;
            break;
        case EJ_jne:
            ins = INS_setne;
            break;

        case EJ_jl:
            ins = INS_setl;
            break;
        case EJ_jle:
            ins = INS_setle;
            break;
        case EJ_jge:
            ins = INS_setge;
            break;
        case EJ_jg:
            ins = INS_setg;
            break;

        case EJ_jb:
            ins = INS_setb;
            break;
        case EJ_jbe:
            ins = INS_setbe;
            break;
        case EJ_jae:
            ins = INS_setae;
            break;
        case EJ_ja:
            ins = INS_seta;
            break;

        case EJ_jp:
            ins = INS_setp;
            break;
        case EJ_jnp:
            ins = INS_setnp;
            break;

        default:
            NO_WAY("unexpected condition type");
            return;
    }

    assert(genRegMask(reg) & RBM_BYTE_REGS);

    // These instructions only write the low byte of 'reg'
    GetEmitter()->emitIns_R(ins, EA_1BYTE, reg);
#elif defined(TARGET_ARM64)
    insCond cond;
    /* Convert the condition to an insCond value */
    switch (condition)
    {
        case EJ_eq:
            cond = INS_COND_EQ;
            break;
        case EJ_ne:
            cond = INS_COND_NE;
            break;
        case EJ_hs:
            cond = INS_COND_HS;
            break;
        case EJ_lo:
            cond = INS_COND_LO;
            break;

        case EJ_mi:
            cond = INS_COND_MI;
            break;
        case EJ_pl:
            cond = INS_COND_PL;
            break;
        case EJ_vs:
            cond = INS_COND_VS;
            break;
        case EJ_vc:
            cond = INS_COND_VC;
            break;

        case EJ_hi:
            cond = INS_COND_HI;
            break;
        case EJ_ls:
            cond = INS_COND_LS;
            break;
        case EJ_ge:
            cond = INS_COND_GE;
            break;
        case EJ_lt:
            cond = INS_COND_LT;
            break;

        case EJ_gt:
            cond = INS_COND_GT;
            break;
        case EJ_le:
            cond = INS_COND_LE;
            break;

        default:
            NO_WAY("unexpected condition type");
            return;
    }
    GetEmitter()->emitIns_R_COND(INS_cset, EA_8BYTE, reg, cond);
#else
    NYI("inst_SET");
#endif
}

/*****************************************************************************
 *
 *  Generate a "op reg" instruction.
 */

void CodeGen::inst_RV(instruction ins, regNumber reg, var_types type, emitAttr size)
{
    if (size == EA_UNKNOWN)
    {
        size = emitActualTypeSize(type);
    }

    GetEmitter()->emitIns_R(ins, size, reg);
}

/*****************************************************************************
 *
 *  Generate a "op reg1, reg2" instruction.
 */

void CodeGen::inst_RV_RV(instruction ins,
                         regNumber   reg1,
                         regNumber   reg2,
                         var_types   type,
                         emitAttr    size,
                         insFlags    flags /* = INS_FLAGS_DONT_CARE */)
{
    if (size == EA_UNKNOWN)
    {
        size = emitActualTypeSize(type);
    }

#ifdef TARGET_ARM
    GetEmitter()->emitIns_R_R(ins, size, reg1, reg2, flags);
#else
    GetEmitter()->emitIns_R_R(ins, size, reg1, reg2);
#endif
}

/*****************************************************************************
 *
 *  Generate a "op reg1, reg2, reg3" instruction.
 */

void CodeGen::inst_RV_RV_RV(instruction ins,
                            regNumber   reg1,
                            regNumber   reg2,
                            regNumber   reg3,
                            emitAttr    size,
                            insFlags    flags /* = INS_FLAGS_DONT_CARE */)
{
#ifdef TARGET_ARM
    GetEmitter()->emitIns_R_R_R(ins, size, reg1, reg2, reg3, flags);
#elif defined(TARGET_XARCH)
    GetEmitter()->emitIns_R_R_R(ins, size, reg1, reg2, reg3);
#else
    NYI("inst_RV_RV_RV");
#endif
}
/*****************************************************************************
 *
 *  Generate a "op icon" instruction.
 */

void CodeGen::inst_IV(instruction ins, cnsval_ssize_t val)
{
    GetEmitter()->emitIns_I(ins, EA_PTRSIZE, val);
}

/*****************************************************************************
 *
 *  Generate a "op icon" instruction where icon is a handle of type specified
 *  by 'flags'
 */

void CodeGen::inst_IV_handle(instruction ins, cnsval_ssize_t val)
{
    GetEmitter()->emitIns_I(ins, EA_HANDLE_CNS_RELOC, val);
}

/*****************************************************************************
 *
 *  Display a stack frame reference.
 */

void CodeGen::inst_set_SV_var(GenTree* tree)
{
#ifdef DEBUG
    assert((tree != nullptr) && tree->OperIs(GT_LCL_VAR, GT_LCL_VAR_ADDR, GT_STORE_LCL_VAR));
    assert(tree->AsLclVarCommon()->GetLclNum() < compiler->lvaCount);

    GetEmitter()->emitVarRefOffs = tree->AsLclVar()->gtLclILoffs;

#endif // DEBUG
}

/*****************************************************************************
 *
 *  Generate a "op reg, icon" instruction.
 */

void CodeGen::inst_RV_IV(
    instruction ins, regNumber reg, target_ssize_t val, emitAttr size, insFlags flags /* = INS_FLAGS_DONT_CARE */)
{
#if !defined(TARGET_64BIT)
    assert(size != EA_8BYTE);
#endif

#ifdef TARGET_ARM
    if (arm_Valid_Imm_For_Instr(ins, val, flags))
    {
        GetEmitter()->emitIns_R_I(ins, size, reg, val, flags);
    }
    else if (ins == INS_mov)
    {
        instGen_Set_Reg_To_Imm(size, reg, val);
    }
    else
    {
        // TODO-Cleanup: Add a comment about why this is unreached() for RyuJIT backend.
        unreached();
    }
#elif defined(TARGET_ARM64)
    // TODO-Arm64-Bug: handle large constants!
    // Probably need something like the ARM case above: if (arm_Valid_Imm_For_Instr(ins, val)) ...
    assert(ins != INS_cmp);
    assert(ins != INS_tst);
    assert(ins != INS_mov);
    GetEmitter()->emitIns_R_R_I(ins, size, reg, reg, val);
#else // !TARGET_ARM
#ifdef TARGET_AMD64
    // Instead of an 8-byte immediate load, a 4-byte immediate will do fine
    // as the high 4 bytes will be zero anyway.
    if (size == EA_8BYTE && ins == INS_mov && ((val & 0xFFFFFFFF00000000LL) == 0))
    {
        size = EA_4BYTE;
        GetEmitter()->emitIns_R_I(ins, size, reg, val);
    }
    else if (EA_SIZE(size) == EA_8BYTE && ins != INS_mov && (((int)val != val) || EA_IS_CNS_RELOC(size)))
    {
        assert(!"Invalid immediate for inst_RV_IV");
    }
    else
#endif // TARGET_AMD64
    {
        GetEmitter()->emitIns_R_I(ins, size, reg, val);
    }
#endif // !TARGET_ARM
}

/*****************************************************************************
 *
 *  Generate an instruction that has one operand given by a tree (which has
 *  been made addressable).
 */

void CodeGen::inst_TT(instruction ins, GenTree* tree, unsigned offs, int shfv, emitAttr size)
{
    bool sizeInferred = false;

    if (size == EA_UNKNOWN)
    {
        sizeInferred = true;
        if (instIsFP(ins))
        {
            size = EA_ATTR(genTypeSize(tree->TypeGet()));
        }
        else
        {
            size = emitTypeSize(tree->TypeGet());
        }
    }

AGAIN:

    /* Is this a spilled value? */

    if (tree->gtFlags & GTF_SPILLED)
    {
        assert(!"ISSUE: If this can happen, we need to generate 'ins [ebp+spill]'");
    }

    switch (tree->gtOper)
    {
        unsigned varNum;

        case GT_LCL_VAR:

            inst_set_SV_var(tree);
            goto LCL;

        case GT_LCL_FLD:
            offs += tree->AsLclFld()->GetLclOffs();
            goto LCL;

        LCL:
            varNum = tree->AsLclVarCommon()->GetLclNum();
            assert(varNum < compiler->lvaCount);

            if (shfv)
            {
                GetEmitter()->emitIns_S_I(ins, size, varNum, offs, shfv);
            }
            else
            {
                GetEmitter()->emitIns_S(ins, size, varNum, offs);
            }

            return;

        case GT_CLS_VAR:
            // Make sure FP instruction size matches the operand size
            // (We optimized constant doubles to floats when we can, just want to
            // make sure that we don't mistakenly use 8 bytes when the
            // constant.
            assert(!isFloatRegType(tree->gtType) || genTypeSize(tree->gtType) == EA_SIZE_IN_BYTES(size));

            if (shfv)
            {
                GetEmitter()->emitIns_C_I(ins, size, tree->AsClsVar()->gtClsVarHnd, offs, shfv);
            }
            else
            {
                GetEmitter()->emitIns_C(ins, size, tree->AsClsVar()->gtClsVarHnd, offs);
            }
            return;

        case GT_IND:
        case GT_NULLCHECK:
        case GT_ARR_ELEM:
        {
            assert(!"inst_TT not supported for GT_IND, GT_NULLCHECK or GT_ARR_ELEM");
        }
        break;

#ifdef TARGET_X86
        case GT_CNS_INT:
            // We will get here for GT_MKREFANY from CodeGen::genPushArgList
            assert(offs == 0);
            assert(!shfv);
            if (tree->IsIconHandle())
                inst_IV_handle(ins, tree->AsIntCon()->gtIconVal);
            else
                inst_IV(ins, tree->AsIntCon()->gtIconVal);
            break;
#endif

        case GT_COMMA:
            //     tree->AsOp()->gtOp1 - already processed by genCreateAddrMode()
            tree = tree->AsOp()->gtOp2;
            goto AGAIN;

        default:
            assert(!"invalid address");
    }
}

//------------------------------------------------------------------------
// inst_TT_RV: Generate a store of a lclVar
//
// Arguments:
//    ins  - the instruction to generate
//    size - the size attributes for the store
//    tree - the lclVar node
//    reg  - the register currently holding the value of the local
//
void CodeGen::inst_TT_RV(instruction ins, emitAttr size, GenTree* tree, regNumber reg)
{
#ifdef DEBUG
    // The tree must have a valid register value.
    assert(reg != REG_STK);

    bool isValidInReg = ((tree->gtFlags & GTF_SPILLED) == 0);
    if (!isValidInReg)
    {
        // Is this the special case of a write-thru lclVar?
        // We mark it as SPILLED to denote that its value is valid in memory.
        if (((tree->gtFlags & GTF_SPILL) != 0) && tree->gtOper == GT_STORE_LCL_VAR)
        {
            isValidInReg = true;
        }
    }
    assert(isValidInReg);
    assert(size != EA_UNKNOWN);
    assert(tree->OperIs(GT_LCL_VAR, GT_STORE_LCL_VAR));
#endif // DEBUG

    unsigned varNum = tree->AsLclVarCommon()->GetLclNum();
    assert(varNum < compiler->lvaCount);
#if CPU_LOAD_STORE_ARCH
    assert(GetEmitter()->emitInsIsStore(ins));
#endif
    GetEmitter()->emitIns_S_R(ins, size, reg, varNum, 0);
}

/*****************************************************************************
 *
 *  Generate an instruction that has one operand given by a register and the
 *  other one by a tree (which has been made addressable).
 */

void CodeGen::inst_RV_TT(instruction ins,
                         regNumber   reg,
                         GenTree*    tree,
                         unsigned    offs,
                         emitAttr    size,
                         insFlags    flags /* = INS_FLAGS_DONT_CARE */)
{
    assert(reg != REG_STK);

    if (size == EA_UNKNOWN)
    {
        if (!instIsFP(ins))
        {
            size = emitTypeSize(tree->TypeGet());
        }
        else
        {
            size = EA_ATTR(genTypeSize(tree->TypeGet()));
        }
    }

#ifdef TARGET_XARCH
#ifdef DEBUG
    // If it is a GC type and the result is not, then either
    // 1) it is an LEA
    // 2) optOptimizeBools() optimized if (ref != 0 && ref != 0) to if (ref & ref)
    // 3) optOptimizeBools() optimized if (ref == 0 || ref == 0) to if (ref | ref)
    // 4) byref - byref = int
    if (tree->gtType == TYP_REF && !EA_IS_GCREF(size))
    {
        assert((EA_IS_BYREF(size) && ins == INS_add) || (ins == INS_lea || ins == INS_and || ins == INS_or));
    }
    if (tree->gtType == TYP_BYREF && !EA_IS_BYREF(size))
    {
        assert(ins == INS_lea || ins == INS_and || ins == INS_or || ins == INS_sub);
    }
#endif
#endif

#if CPU_LOAD_STORE_ARCH
    if (ins == INS_mov)
    {
#if defined(TARGET_ARM64) || defined(TARGET_ARM64)
        ins = ins_Move_Extend(tree->TypeGet(), false);
#else
        NYI("CodeGen::inst_RV_TT with INS_mov");
#endif
    }
#endif // CPU_LOAD_STORE_ARCH

AGAIN:

    /* Is this a spilled value? */

    if (tree->gtFlags & GTF_SPILLED)
    {
        assert(!"ISSUE: If this can happen, we need to generate 'ins [ebp+spill]'");
    }

    switch (tree->gtOper)
    {
        unsigned varNum;

        case GT_LCL_VAR:
        case GT_LCL_VAR_ADDR:

            inst_set_SV_var(tree);
            goto LCL;

        case GT_LCL_FLD_ADDR:
        case GT_LCL_FLD:
            offs += tree->AsLclFld()->GetLclOffs();
            goto LCL;

        LCL:
            varNum = tree->AsLclVarCommon()->GetLclNum();
            assert(varNum < compiler->lvaCount);

#ifdef TARGET_ARM
            switch (ins)
            {
                case INS_mov:
                    ins = ins_Load(tree->TypeGet());
                    FALLTHROUGH;

                case INS_lea:
                case INS_ldr:
                case INS_ldrh:
                case INS_ldrb:
                case INS_ldrsh:
                case INS_ldrsb:
                case INS_vldr:
                    assert(flags != INS_FLAGS_SET);
                    GetEmitter()->emitIns_R_S(ins, size, reg, varNum, offs);
                    return;

                default:
                    regNumber regTmp;
                    regTmp = tree->GetRegNum();

                    GetEmitter()->emitIns_R_S(ins_Load(tree->TypeGet()), size, regTmp, varNum, offs);
                    GetEmitter()->emitIns_R_R(ins, size, reg, regTmp, flags);

                    regSet.verifyRegUsed(regTmp);
                    return;
            }
#else  // !TARGET_ARM
            GetEmitter()->emitIns_R_S(ins, size, reg, varNum, offs);
            return;
#endif // !TARGET_ARM

        case GT_CLS_VAR:
            // Make sure FP instruction size matches the operand size
            // (We optimized constant doubles to floats when we can, just want to
            // make sure that we don't mistakenly use 8 bytes when the
            // constant.
            assert(!isFloatRegType(tree->gtType) || genTypeSize(tree->gtType) == EA_SIZE_IN_BYTES(size));

#if CPU_LOAD_STORE_ARCH
            assert(!"GT_CLS_VAR not supported in ARM backend");
#else // CPU_LOAD_STORE_ARCH
            GetEmitter()->emitIns_R_C(ins, size, reg, tree->AsClsVar()->gtClsVarHnd, offs);
#endif // CPU_LOAD_STORE_ARCH
            return;

        case GT_IND:
        case GT_NULLCHECK:
        case GT_ARR_ELEM:
        case GT_LEA:
        {
            assert(!"inst_RV_TT not supported for GT_IND, GT_NULLCHECK, GT_ARR_ELEM or GT_LEA");
        }
        break;

        case GT_CNS_INT:

            assert(offs == 0);

            // TODO-CrossBitness: we wouldn't need the cast below if GenTreeIntCon::gtIconVal had target_ssize_t type.
            inst_RV_IV(ins, reg, (target_ssize_t)tree->AsIntCon()->gtIconVal, emitActualTypeSize(tree->TypeGet()),
                       flags);
            break;

        case GT_CNS_LNG:

            assert(size == EA_4BYTE || size == EA_8BYTE);

#ifdef TARGET_AMD64
            assert(offs == 0);
#endif // TARGET_AMD64

            target_ssize_t constVal;
            emitAttr       size;
            if (offs == 0)
            {
                constVal = (target_ssize_t)(tree->AsLngCon()->gtLconVal);
                size     = EA_PTRSIZE;
            }
            else
            {
                constVal = (target_ssize_t)(tree->AsLngCon()->gtLconVal >> 32);
                size     = EA_4BYTE;
            }

            inst_RV_IV(ins, reg, constVal, size, flags);
            break;

        case GT_COMMA:
            tree = tree->AsOp()->gtOp2;
            goto AGAIN;

        default:
            assert(!"invalid address");
    }
}

/*****************************************************************************
 *
 *  Generate a "shift reg, icon" instruction.
 */

void CodeGen::inst_RV_SH(
    instruction ins, emitAttr size, regNumber reg, unsigned val, insFlags flags /* = INS_FLAGS_DONT_CARE */)
{
#if defined(TARGET_ARM)

    if (val >= 32)
        val &= 0x1f;

    GetEmitter()->emitIns_R_I(ins, size, reg, val, flags);

#elif defined(TARGET_XARCH)

#ifdef TARGET_AMD64
    // X64 JB BE insures only encodable values make it here.
    // x86 can encode 8 bits, though it masks down to 5 or 6
    // depending on 32-bit or 64-bit registers are used.
    // Here we will allow anything that is encodable.
    assert(val < 256);
#endif

    ins = genMapShiftInsToShiftByConstantIns(ins, val);

    if (val == 1)
    {
        GetEmitter()->emitIns_R(ins, size, reg);
    }
    else
    {
        GetEmitter()->emitIns_R_I(ins, size, reg, val);
    }

#else
    NYI("inst_RV_SH - unknown target");
#endif // TARGET*
}

/*****************************************************************************
 *
 *  Generate a "shift [r/m], icon" instruction.
 */

void CodeGen::inst_TT_SH(instruction ins, GenTree* tree, unsigned val, unsigned offs)
{
#ifdef TARGET_XARCH
    if (val == 0)
    {
        // Shift by 0 - why are you wasting our precious time????
        return;
    }

    ins = genMapShiftInsToShiftByConstantIns(ins, val);
    if (val == 1)
    {
        inst_TT(ins, tree, offs, 0, emitTypeSize(tree->TypeGet()));
    }
    else
    {
        inst_TT(ins, tree, offs, val, emitTypeSize(tree->TypeGet()));
    }
#endif // TARGET_XARCH

#ifdef TARGET_ARM
    inst_TT(ins, tree, offs, val, emitTypeSize(tree->TypeGet()));
#endif
}

/*****************************************************************************
 *
 *  Generate a "shift [addr], cl" instruction.
 */

void CodeGen::inst_TT_CL(instruction ins, GenTree* tree, unsigned offs)
{
    inst_TT(ins, tree, offs, 0, emitTypeSize(tree->TypeGet()));
}

/*****************************************************************************
 *
 *  Generate an instruction of the form "op reg1, reg2, icon".
 */

#if defined(TARGET_XARCH)
void CodeGen::inst_RV_RV_IV(instruction ins, emitAttr size, regNumber reg1, regNumber reg2, unsigned ival)
{
    assert(ins == INS_shld || ins == INS_shrd || ins == INS_shufps || ins == INS_shufpd || ins == INS_pshufd ||
           ins == INS_cmpps || ins == INS_cmppd || ins == INS_dppd || ins == INS_dpps || ins == INS_insertps ||
           ins == INS_roundps || ins == INS_roundss || ins == INS_roundpd || ins == INS_roundsd);

    GetEmitter()->emitIns_R_R_I(ins, size, reg1, reg2, ival);
}

//------------------------------------------------------------------------
// inst_RV_TT_IV: Generates an instruction that takes 3 operands:
//                a register operand, an operand that may be memory or register and an immediate
//                and that returns a value in register
//
// Arguments:
//    ins       -- The instruction being emitted
//    attr      -- The emit attribute
//    reg1      -- The first operand, a register
//    rmOp      -- The second operand, which may be a memory node or a node producing a register
//    ival      -- The immediate operand
//
void CodeGen::inst_RV_TT_IV(instruction ins, emitAttr attr, regNumber reg1, GenTree* rmOp, int ival)
{
    noway_assert(GetEmitter()->emitVerifyEncodable(ins, EA_SIZE(attr), reg1));

    if (rmOp->isContained() || rmOp->isUsedFromSpillTemp())
    {
        TempDsc* tmpDsc = nullptr;
        unsigned varNum = BAD_VAR_NUM;
        unsigned offset = (unsigned)-1;

        if (rmOp->isUsedFromSpillTemp())
        {
            assert(rmOp->IsRegOptional());

            tmpDsc = getSpillTempDsc(rmOp);
            varNum = tmpDsc->tdTempNum();
            offset = 0;

            regSet.tmpRlsTemp(tmpDsc);
        }
        else if (rmOp->isIndir() || rmOp->OperIsHWIntrinsic())
        {
            GenTree*      addr;
            GenTreeIndir* memIndir = nullptr;

            if (rmOp->isIndir())
            {
                memIndir = rmOp->AsIndir();
                addr     = memIndir->Addr();
            }
            else
            {
#if defined(FEATURE_HW_INTRINSICS)
                assert(rmOp->AsHWIntrinsic()->OperIsMemoryLoad());
                assert(HWIntrinsicInfo::lookupNumArgs(rmOp->AsHWIntrinsic()) == 1);
                addr = rmOp->gtGetOp1();
#else
                unreached();
#endif // FEATURE_HW_INTRINSICS
            }

            switch (addr->OperGet())
            {
                case GT_LCL_VAR_ADDR:
                case GT_LCL_FLD_ADDR:
                {
                    assert(addr->isContained());
                    varNum = addr->AsLclVarCommon()->GetLclNum();
                    offset = addr->AsLclVarCommon()->GetLclOffs();
                    break;
                }

                case GT_CLS_VAR_ADDR:
                {
                    GetEmitter()->emitIns_R_C_I(ins, attr, reg1, addr->AsClsVar()->gtClsVarHnd, 0, ival);
                    return;
                }

                default:
                {
                    GenTreeIndir load = indirForm(rmOp->TypeGet(), addr);

                    if (memIndir == nullptr)
                    {
                        // This is the HW intrinsic load case.
                        // Until we improve the handling of addressing modes in the emitter, we'll create a
                        // temporary GT_IND to generate code with.
                        memIndir = &load;
                    }
                    GetEmitter()->emitIns_R_A_I(ins, attr, reg1, memIndir, ival);
                    return;
                }
            }
        }
        else
        {
            switch (rmOp->OperGet())
            {
                case GT_LCL_FLD:
                    varNum = rmOp->AsLclFld()->GetLclNum();
                    offset = rmOp->AsLclFld()->GetLclOffs();
                    break;

                case GT_LCL_VAR:
                {
                    assert(rmOp->IsRegOptional() ||
                           !compiler->lvaGetDesc(rmOp->AsLclVar()->GetLclNum())->lvIsRegCandidate());
                    varNum = rmOp->AsLclVar()->GetLclNum();
                    offset = 0;
                    break;
                }

                default:
                    unreached();
            }
        }

        // Ensure we got a good varNum and offset.
        // We also need to check for `tmpDsc != nullptr` since spill temp numbers
        // are negative and start with -1, which also happens to be BAD_VAR_NUM.
        assert((varNum != BAD_VAR_NUM) || (tmpDsc != nullptr));
        assert(offset != (unsigned)-1);

        GetEmitter()->emitIns_R_S_I(ins, attr, reg1, varNum, offset, ival);
    }
    else
    {
        regNumber rmOpReg = rmOp->GetRegNum();
        GetEmitter()->emitIns_SIMD_R_R_I(ins, attr, reg1, rmOpReg, ival);
    }
}

//------------------------------------------------------------------------
// inst_RV_RV_TT: Generates an instruction that takes 2 operands:
//                a register operand and an operand that may be in memory or register
//                the result is returned in register
//
// Arguments:
//    ins       -- The instruction being emitted
//    size      -- The emit size attribute
//    targetReg -- The target register
//    op1Reg    -- The first operand register
//    op2       -- The second operand, which may be a memory node or a node producing a register
//    isRMW     -- true if the instruction is RMW; otherwise, false
//
void CodeGen::inst_RV_RV_TT(
    instruction ins, emitAttr size, regNumber targetReg, regNumber op1Reg, GenTree* op2, bool isRMW)
{
    noway_assert(GetEmitter()->emitVerifyEncodable(ins, EA_SIZE(size), targetReg));

    // TODO-XArch-CQ: Commutative operations can have op1 be contained
    // TODO-XArch-CQ: Non-VEX encoded instructions can have both ops contained

    if (op2->isContained() || op2->isUsedFromSpillTemp())
    {
        TempDsc* tmpDsc = nullptr;
        unsigned varNum = BAD_VAR_NUM;
        unsigned offset = (unsigned)-1;

        if (op2->isUsedFromSpillTemp())
        {
            assert(op2->IsRegOptional());

            tmpDsc = getSpillTempDsc(op2);
            varNum = tmpDsc->tdTempNum();
            offset = 0;

            regSet.tmpRlsTemp(tmpDsc);
        }
        else if (op2->isIndir() || op2->OperIsHWIntrinsic())
        {
            GenTree*      addr;
            GenTreeIndir* memIndir = nullptr;

            if (op2->isIndir())
            {
                memIndir = op2->AsIndir();
                addr     = memIndir->Addr();
            }
            else
            {
#if defined(FEATURE_HW_INTRINSICS)
                assert(op2->AsHWIntrinsic()->OperIsMemoryLoad());
                assert(HWIntrinsicInfo::lookupNumArgs(op2->AsHWIntrinsic()) == 1);
                addr = op2->gtGetOp1();
#else
                unreached();
#endif // FEATURE_HW_INTRINSICS
            }

            switch (addr->OperGet())
            {
                case GT_LCL_VAR_ADDR:
                case GT_LCL_FLD_ADDR:
                {
                    assert(addr->isContained());
                    varNum = addr->AsLclVarCommon()->GetLclNum();
                    offset = addr->AsLclVarCommon()->GetLclOffs();
                    break;
                }

                case GT_CLS_VAR_ADDR:
                {
                    GetEmitter()->emitIns_SIMD_R_R_C(ins, size, targetReg, op1Reg, addr->AsClsVar()->gtClsVarHnd, 0);
                    return;
                }

                default:
                {
                    GenTreeIndir load = indirForm(op2->TypeGet(), addr);

                    if (memIndir == nullptr)
                    {
                        // This is the HW intrinsic load case.
                        // Until we improve the handling of addressing modes in the emitter, we'll create a
                        // temporary GT_IND to generate code with.
                        memIndir = &load;
                    }
                    GetEmitter()->emitIns_SIMD_R_R_A(ins, size, targetReg, op1Reg, memIndir);
                    return;
                }
            }
        }
        else
        {
            switch (op2->OperGet())
            {
                case GT_LCL_FLD:
                {
                    varNum = op2->AsLclFld()->GetLclNum();
                    offset = op2->AsLclFld()->GetLclOffs();
                    break;
                }

                case GT_LCL_VAR:
                {
                    assert(op2->IsRegOptional() ||
                           !compiler->lvaGetDesc(op2->AsLclVar()->GetLclNum())->lvIsRegCandidate());
                    varNum = op2->AsLclVar()->GetLclNum();
                    offset = 0;
                    break;
                }

                case GT_CNS_DBL:
                {
                    GenTreeDblCon*       dblCns = op2->AsDblCon();
                    CORINFO_FIELD_HANDLE cnsDblHnd =
                        GetEmitter()->emitFltOrDblConst(dblCns->gtDconVal, emitTypeSize(dblCns));
                    GetEmitter()->emitIns_SIMD_R_R_C(ins, size, targetReg, op1Reg, cnsDblHnd, 0);
                    return;
                }

                default:
                {
                    unreached();
                }
            }
        }

        // Ensure we got a good varNum and offset.
        // We also need to check for `tmpDsc != nullptr` since spill temp numbers
        // are negative and start with -1, which also happens to be BAD_VAR_NUM.
        assert((varNum != BAD_VAR_NUM) || (tmpDsc != nullptr));
        assert(offset != (unsigned)-1);

        GetEmitter()->emitIns_SIMD_R_R_S(ins, size, targetReg, op1Reg, varNum, offset);
    }
    else
    {
        regNumber op2Reg = op2->GetRegNum();

        if ((op1Reg != targetReg) && (op2Reg == targetReg) && isRMW)
        {
            // We have "reg2 = reg1 op reg2" where "reg1 != reg2" on a RMW instruction.
            //
            // For non-commutative instructions, we should have ensured that op2 was marked
            // delay free in order to prevent it from getting assigned the same register
            // as target. However, for commutative instructions, we can just swap the operands
            // in order to have "reg2 = reg2 op reg1" which will end up producing the right code.

            op2Reg = op1Reg;
            op1Reg = targetReg;
        }

        GetEmitter()->emitIns_SIMD_R_R_R(ins, size, targetReg, op1Reg, op2Reg);
    }
}
#endif // TARGET_XARCH

/*****************************************************************************
 *
 *  Generate an instruction with two registers, the second one being a byte
 *  or word register (i.e. this is something like "movzx eax, cl").
 */

void CodeGen::inst_RV_RR(instruction ins, emitAttr size, regNumber reg1, regNumber reg2)
{
    assert(size == EA_1BYTE || size == EA_2BYTE);
#ifdef TARGET_XARCH
    assert(ins == INS_movsx || ins == INS_movzx);
    assert(size != EA_1BYTE || (genRegMask(reg2) & RBM_BYTE_REGS));
#endif

    GetEmitter()->emitIns_R_R(ins, size, reg1, reg2);
}

/*****************************************************************************
 *
 *  The following should all end up inline in compiler.hpp at some point.
 */

void CodeGen::inst_ST_RV(instruction ins, TempDsc* tmp, unsigned ofs, regNumber reg, var_types type)
{
    GetEmitter()->emitIns_S_R(ins, emitActualTypeSize(type), reg, tmp->tdTempNum(), ofs);
}

void CodeGen::inst_ST_IV(instruction ins, TempDsc* tmp, unsigned ofs, int val, var_types type)
{
    GetEmitter()->emitIns_S_I(ins, emitActualTypeSize(type), tmp->tdTempNum(), ofs, val);
}

#if FEATURE_FIXED_OUT_ARGS
/*****************************************************************************
 *
 *  Generate an instruction that references the outgoing argument space
 *  like "str r3, [sp+0x04]"
 */

void CodeGen::inst_SA_RV(instruction ins, unsigned ofs, regNumber reg, var_types type)
{
    assert(ofs < compiler->lvaOutgoingArgSpaceSize);

    GetEmitter()->emitIns_S_R(ins, emitActualTypeSize(type), reg, compiler->lvaOutgoingArgSpaceVar, ofs);
}

void CodeGen::inst_SA_IV(instruction ins, unsigned ofs, int val, var_types type)
{
    assert(ofs < compiler->lvaOutgoingArgSpaceSize);

    GetEmitter()->emitIns_S_I(ins, emitActualTypeSize(type), compiler->lvaOutgoingArgSpaceVar, ofs, val);
}
#endif // FEATURE_FIXED_OUT_ARGS

/*****************************************************************************
 *
 *  Generate an instruction with one register and one operand that is byte
 *  or short (e.g. something like "movzx eax, byte ptr [edx]").
 */

void CodeGen::inst_RV_ST(instruction ins, emitAttr size, regNumber reg, GenTree* tree)
{
    assert(size == EA_1BYTE || size == EA_2BYTE);

    inst_RV_TT(ins, reg, tree, 0, size);
}

void CodeGen::inst_mov_RV_ST(regNumber reg, GenTree* tree)
{
    /* Figure out the size of the value being loaded */

    emitAttr    size    = EA_ATTR(genTypeSize(tree->gtType));
    instruction loadIns = ins_Move_Extend(tree->TypeGet(), false);

    if (size < EA_4BYTE)
    {
        /* Generate the "movsx/movzx" opcode */

        inst_RV_ST(loadIns, size, reg, tree);
    }
    else
    {
        /* Compute op1 into the target register */

        inst_RV_TT(loadIns, reg, tree);
    }
}
#ifdef TARGET_XARCH
void CodeGen::inst_FS_ST(instruction ins, emitAttr size, TempDsc* tmp, unsigned ofs)
{
    GetEmitter()->emitIns_S(ins, size, tmp->tdTempNum(), ofs);
}
#endif

#ifdef TARGET_ARM
bool CodeGenInterface::validImmForInstr(instruction ins, target_ssize_t imm, insFlags flags)
{
    if (GetEmitter()->emitInsIsLoadOrStore(ins) && !instIsFP(ins))
    {
        return validDispForLdSt(imm, TYP_INT);
    }

    bool result = false;
    switch (ins)
    {
        case INS_cmp:
        case INS_cmn:
            if (validImmForAlu(imm) || validImmForAlu(-imm))
                result = true;
            break;

        case INS_and:
        case INS_bic:
        case INS_orr:
        case INS_orn:
        case INS_mvn:
            if (validImmForAlu(imm) || validImmForAlu(~imm))
                result = true;
            break;

        case INS_mov:
            if (validImmForMov(imm))
                result = true;
            break;

        case INS_addw:
        case INS_subw:
            if ((unsigned_abs(imm) <= 0x00000fff) && (flags != INS_FLAGS_SET)) // 12-bit immediate
                result = true;
            break;

        case INS_add:
        case INS_sub:
            if (validImmForAdd(imm, flags))
                result = true;
            break;

        case INS_tst:
        case INS_eor:
        case INS_teq:
        case INS_adc:
        case INS_sbc:
        case INS_rsb:
            if (validImmForAlu(imm))
                result = true;
            break;

        case INS_asr:
        case INS_lsl:
        case INS_lsr:
        case INS_ror:
            if (imm > 0 && imm <= 32)
                result = true;
            break;

        case INS_vstr:
        case INS_vldr:
            if ((imm & 0x3FC) == imm)
                result = true;
            break;

        default:
            break;
    }
    return result;
}
bool CodeGen::arm_Valid_Imm_For_Instr(instruction ins, target_ssize_t imm, insFlags flags)
{
    return validImmForInstr(ins, imm, flags);
}

bool CodeGenInterface::validDispForLdSt(target_ssize_t disp, var_types type)
{
    if (varTypeIsFloating(type))
    {
        if ((disp & 0x3FC) == disp)
            return true;
        else
            return false;
    }
    else
    {
        if ((disp >= -0x00ff) && (disp <= 0x0fff))
            return true;
        else
            return false;
    }
}
bool CodeGen::arm_Valid_Disp_For_LdSt(target_ssize_t disp, var_types type)
{
    return validDispForLdSt(disp, type);
}

bool CodeGenInterface::validImmForAlu(target_ssize_t imm)
{
    return emitter::emitIns_valid_imm_for_alu(imm);
}
bool CodeGen::arm_Valid_Imm_For_Alu(target_ssize_t imm)
{
    return validImmForAlu(imm);
}

bool CodeGenInterface::validImmForMov(target_ssize_t imm)
{
    return emitter::emitIns_valid_imm_for_mov(imm);
}
bool CodeGen::arm_Valid_Imm_For_Mov(target_ssize_t imm)
{
    return validImmForMov(imm);
}

bool CodeGen::arm_Valid_Imm_For_Small_Mov(regNumber reg, target_ssize_t imm, insFlags flags)
{
    return emitter::emitIns_valid_imm_for_small_mov(reg, imm, flags);
}

bool CodeGenInterface::validImmForAdd(target_ssize_t imm, insFlags flags)
{
    return emitter::emitIns_valid_imm_for_add(imm, flags);
}
bool CodeGen::arm_Valid_Imm_For_Add(target_ssize_t imm, insFlags flags)
{
    return emitter::emitIns_valid_imm_for_add(imm, flags);
}

// Check "add Rd,SP,i10"
bool CodeGen::arm_Valid_Imm_For_Add_SP(target_ssize_t imm)
{
    return emitter::emitIns_valid_imm_for_add_sp(imm);
}

bool CodeGenInterface::validImmForBL(ssize_t addr)
{
    return
        // If we are running the altjit for NGEN, then assume we can use the "BL" instruction.
        // This matches the usual behavior for NGEN, since we normally do generate "BL".
        (!compiler->info.compMatchedVM && compiler->opts.jitFlags->IsSet(JitFlags::JIT_FLAG_PREJIT)) ||
        (compiler->eeGetRelocTypeHint((void*)addr) == IMAGE_REL_BASED_THUMB_BRANCH24);
}
bool CodeGen::arm_Valid_Imm_For_BL(ssize_t addr)
{
    return validImmForBL(addr);
}

// Returns true if this instruction writes to a destination register
//
bool CodeGen::ins_Writes_Dest(instruction ins)
{
    switch (ins)
    {

        case INS_cmp:
        case INS_cmn:
        case INS_tst:
        case INS_teq:
            return false;

        default:
            return true;
    }
}
#endif // TARGET_ARM

#if defined(TARGET_ARM64)
bool CodeGenInterface::validImmForBL(ssize_t addr)
{
    // On arm64, we always assume a call target is in range and generate a 28-bit relative
    // 'bl' instruction. If this isn't sufficient range, the VM will generate a jump stub when
    // we call recordRelocation(). See the IMAGE_REL_ARM64_BRANCH26 case in jitinterface.cpp
    // (for JIT) or zapinfo.cpp (for NGEN). If we cannot allocate a jump stub, it is fatal.
    return true;
}
#endif // TARGET_ARM64

/*****************************************************************************
 *
 *  Get the machine dependent instruction for performing sign/zero extension.
 *
 *  Parameters
 *      srcType   - source type
 *      srcInReg  - whether source is in a register
 */
instruction CodeGen::ins_Move_Extend(var_types srcType, bool srcInReg)
{
    instruction ins = INS_invalid;

    if (varTypeIsSIMD(srcType))
    {
#if defined(TARGET_XARCH)
        // SSE2/AVX requires destination to be a reg always.
        // If src is in reg means, it is a reg-reg move.
        //
        // SSE2 Note: always prefer movaps/movups over movapd/movupd since the
        // former doesn't require 66h prefix and one byte smaller than the
        // latter.
        //
        // TODO-CQ: based on whether src type is aligned use movaps instead

        return (srcInReg) ? INS_movaps : INS_movups;
#elif defined(TARGET_ARM64)
        return (srcInReg) ? INS_mov : ins_Load(srcType);
#else  // !defined(TARGET_ARM64) && !defined(TARGET_XARCH)
        assert(!"unhandled SIMD type");
#endif // !defined(TARGET_ARM64) && !defined(TARGET_XARCH)
    }

#if defined(TARGET_XARCH)
    if (varTypeIsFloating(srcType))
    {
        if (srcType == TYP_DOUBLE)
        {
            return (srcInReg) ? INS_movaps : INS_movsdsse2;
        }
        else if (srcType == TYP_FLOAT)
        {
            return (srcInReg) ? INS_movaps : INS_movss;
        }
        else
        {
            assert(!"unhandled floating type");
        }
    }
#elif defined(TARGET_ARM)
    if (varTypeIsFloating(srcType))
        return INS_vmov;
#else
    assert(!varTypeIsFloating(srcType));
#endif

#if defined(TARGET_XARCH)
    if (!varTypeIsSmall(srcType))
    {
        ins = INS_mov;
    }
    else if (varTypeIsUnsigned(srcType))
    {
        ins = INS_movzx;
    }
    else
    {
        ins = INS_movsx;
    }
#elif defined(TARGET_ARM)
    //
    // Register to Register zero/sign extend operation
    //
    if (srcInReg)
    {
        if (!varTypeIsSmall(srcType))
        {
            ins = INS_mov;
        }
        else if (varTypeIsUnsigned(srcType))
        {
            if (varTypeIsByte(srcType))
                ins = INS_uxtb;
            else
                ins = INS_uxth;
        }
        else
        {
            if (varTypeIsByte(srcType))
                ins = INS_sxtb;
            else
                ins = INS_sxth;
        }
    }
    else
    {
        ins = ins_Load(srcType);
    }
#elif defined(TARGET_ARM64)
    //
    // Register to Register zero/sign extend operation
    //
    if (srcInReg)
    {
        if (varTypeIsUnsigned(srcType))
        {
            if (varTypeIsByte(srcType))
            {
                ins = INS_uxtb;
            }
            else if (varTypeIsShort(srcType))
            {
                ins = INS_uxth;
            }
            else
            {
                // A mov Rd, Rm instruction performs the zero extend
                // for the upper 32 bits when the size is EA_4BYTE

                ins = INS_mov;
            }
        }
        else
        {
            if (varTypeIsByte(srcType))
            {
                ins = INS_sxtb;
            }
            else if (varTypeIsShort(srcType))
            {
                ins = INS_sxth;
            }
            else
            {
                if (srcType == TYP_INT)
                {
                    ins = INS_sxtw;
                }
                else
                {
                    ins = INS_mov;
                }
            }
        }
    }
    else
    {
        ins = ins_Load(srcType);
    }
#else
    NYI("ins_Move_Extend");
#endif
    assert(ins != INS_invalid);
    return ins;
}

/*****************************************************************************
 *
 *  Get the machine dependent instruction for performing a load for srcType
 *
 *  Parameters
 *      srcType   - source type
 *      aligned   - whether source is properly aligned if srcType is a SIMD type
 */
instruction CodeGenInterface::ins_Load(var_types srcType, bool aligned /*=false*/)
{
    instruction ins = INS_invalid;

    if (varTypeIsSIMD(srcType))
    {
#if defined(TARGET_XARCH)
#ifdef FEATURE_SIMD
        if (srcType == TYP_SIMD8)
        {
            return INS_movsdsse2;
        }
        else
#endif // FEATURE_SIMD
            if (compiler->canUseVexEncoding())
        {
            return (aligned) ? INS_movapd : INS_movupd;
        }
        else
        {
            // SSE2 Note: always prefer movaps/movups over movapd/movupd since the
            // former doesn't require 66h prefix and one byte smaller than the
            // latter.
            return (aligned) ? INS_movaps : INS_movups;
        }
#elif defined(TARGET_ARM64)
        return INS_ldr;
#else
        assert(!"ins_Load with SIMD type");
#endif
    }

    if (varTypeIsFloating(srcType))
    {
#if defined(TARGET_XARCH)
        if (srcType == TYP_DOUBLE)
        {
            return INS_movsdsse2;
        }
        else if (srcType == TYP_FLOAT)
        {
            return INS_movss;
        }
        else
        {
            assert(!"unhandled floating type");
        }
#elif defined(TARGET_ARM64)
        return INS_ldr;
#elif defined(TARGET_ARM)
        return INS_vldr;
#else
        assert(!varTypeIsFloating(srcType));
#endif
    }

#if defined(TARGET_XARCH)
    if (!varTypeIsSmall(srcType))
    {
        ins = INS_mov;
    }
    else if (varTypeIsUnsigned(srcType))
    {
        ins = INS_movzx;
    }
    else
    {
        ins = INS_movsx;
    }

#elif defined(TARGET_ARMARCH)
    if (!varTypeIsSmall(srcType))
    {
        ins = INS_ldr;
    }
    else if (varTypeIsByte(srcType))
    {
        if (varTypeIsUnsigned(srcType))
            ins = INS_ldrb;
        else
            ins = INS_ldrsb;
    }
    else if (varTypeIsShort(srcType))
    {
        if (varTypeIsUnsigned(srcType))
            ins = INS_ldrh;
        else
            ins = INS_ldrsh;
    }
#else
    NYI("ins_Load");
#endif

    assert(ins != INS_invalid);
    return ins;
}

/*****************************************************************************
 *
 *  Get the machine dependent instruction for performing a reg-reg copy for dstType
 *
 *  Parameters
 *      dstType   - destination type
 */
instruction CodeGen::ins_Copy(var_types dstType)
{
    assert(emitTypeActSz[dstType] != 0);
#if defined(TARGET_XARCH)
    if (varTypeIsSIMD(dstType))
    {
        return INS_movaps;
    }
    else if (varTypeIsFloating(dstType))
    {
        // Both float and double copy can use movaps
        return INS_movaps;
    }
    else
    {
        return INS_mov;
    }
#elif defined(TARGET_ARM64)
    if (varTypeIsFloating(dstType))
    {
        return INS_fmov;
    }
    else
    {
        return INS_mov;
    }
#elif defined(TARGET_ARM)
    assert(!varTypeIsSIMD(dstType));
    if (varTypeIsFloating(dstType))
    {
        return INS_vmov;
    }
    else
    {
        return INS_mov;
    }
#elif defined(TARGET_WASM)
    if (varTypeIsSIMD(dstType))
    {
        return INS_movaps;
    }
    else if (varTypeIsFloating(dstType))
    {
        // Both float and double copy can use movaps
        return INS_movaps;
    }
    else
    {
        return INS_mov;
    }
#else // TARGET_*
#error "Unknown TARGET_"
#endif
}

//------------------------------------------------------------------------
//  ins_Copy: Get the machine dependent instruction for performing a reg-reg copy
//            from srcReg to a register of dstType.
//
// Arguments:
//      srcReg  - source register
//      dstType - destination type
//
// Notes:
//    This assumes the size of the value in 'srcReg' is the same as the size of
//    'dstType'.
//
instruction CodeGen::ins_Copy(regNumber srcReg, var_types dstType)
{
    bool dstIsFloatReg = isFloatRegType(dstType);
    bool srcIsFloatReg = genIsValidFloatReg(srcReg);
    if (srcIsFloatReg == dstIsFloatReg)
    {
        return ins_Copy(dstType);
    }
<<<<<<< HEAD
#if defined(TARGET_XARCH) || defined(TARGET_WASM) // TODO Wasm
    if (dstIsFloatReg)
    {
        return INS_mov_i2xmm;
    }
    else
    {
        return INS_mov_xmm2i;
    }
=======
#if defined(TARGET_XARCH)
    return INS_movd;
>>>>>>> c4a1405d
#elif defined(TARGET_ARM64)
    if (dstIsFloatReg)
    {
        return INS_fmov;
    }
    else
    {
        return INS_mov;
    }
#elif defined(TARGET_ARM)
    // No SIMD support yet
    assert(!varTypeIsSIMD(dstType));
    if (dstIsFloatReg)
    {
        return (dstType == TYP_DOUBLE) ? INS_vmov_i2d : INS_vmov_i2f;
    }
    else
    {
        return (dstType == TYP_LONG) ? INS_vmov_d2i : INS_vmov_f2i;
    }
#else // TARGET*
#error "Unknown TARGET"
#endif
}

/*****************************************************************************
 *
 *  Get the machine dependent instruction for performing a store for dstType
 *
 *  Parameters
 *      dstType   - destination type
 *      aligned   - whether destination is properly aligned if dstType is a SIMD type
 */
instruction CodeGenInterface::ins_Store(var_types dstType, bool aligned /*=false*/)
{
    instruction ins = INS_invalid;

#if defined(TARGET_XARCH)
    if (varTypeIsSIMD(dstType))
    {
#ifdef FEATURE_SIMD
        if (dstType == TYP_SIMD8)
        {
            return INS_movsdsse2;
        }
        else
#endif // FEATURE_SIMD
            if (compiler->canUseVexEncoding())
        {
            return (aligned) ? INS_movapd : INS_movupd;
        }
        else
        {
            // SSE2 Note: always prefer movaps/movups over movapd/movupd since the
            // former doesn't require 66h prefix and one byte smaller than the
            // latter.
            return (aligned) ? INS_movaps : INS_movups;
        }
    }
    else if (varTypeIsFloating(dstType))
    {
        if (dstType == TYP_DOUBLE)
        {
            return INS_movsdsse2;
        }
        else if (dstType == TYP_FLOAT)
        {
            return INS_movss;
        }
        else
        {
            assert(!"unhandled floating type");
        }
    }
#elif defined(TARGET_ARM64)
    if (varTypeIsSIMD(dstType) || varTypeIsFloating(dstType))
    {
        // All sizes of SIMD and FP instructions use INS_str
        return INS_str;
    }
#elif defined(TARGET_ARM)
    assert(!varTypeIsSIMD(dstType));
    if (varTypeIsFloating(dstType))
    {
        return INS_vstr;
    }
#else
    assert(!varTypeIsSIMD(dstType));
    assert(!varTypeIsFloating(dstType));
#endif

#if defined(TARGET_XARCH)
    ins = INS_mov;
#elif defined(TARGET_ARMARCH)
    if (!varTypeIsSmall(dstType))
        ins = INS_str;
    else if (varTypeIsByte(dstType))
        ins = INS_strb;
    else if (varTypeIsShort(dstType))
        ins = INS_strh;
#else
    NYI("ins_Store");
#endif

    assert(ins != INS_invalid);
    return ins;
}

//------------------------------------------------------------------------
// ins_StoreFromSrc: Get the machine dependent instruction for performing a store to dstType on the stack from a srcReg.
//
// Arguments:
//   srcReg  - the source register for the store
//   dstType - the destination type
//   aligned - whether the destination is properly aligned if dstType is a SIMD type
//
// Return Value:
//   the instruction to use
//
// Notes:
//   The function currently does not expect float srcReg with integral dstType and will assert on such cases.
//
instruction CodeGenInterface::ins_StoreFromSrc(regNumber srcReg, var_types dstType, bool aligned /*=false*/)
{
    bool dstIsFloatType = isFloatRegType(dstType);
    bool srcIsFloatReg  = genIsValidFloatReg(srcReg);
    if (srcIsFloatReg == dstIsFloatType)
    {
        return ins_Store(dstType, aligned);
    }

    assert(!srcIsFloatReg && dstIsFloatType && "not expecting an integer type passed in a float reg");
    assert(!varTypeIsSmall(dstType) && "not expecting small float types");

    instruction ins = INS_invalid;
#if defined(TARGET_XARCH)
    ins = INS_mov;
#elif defined(TARGET_ARMARCH)
    ins     = INS_str;
#else
    NYI("ins_Store");
#endif
    assert(ins != INS_invalid);
    return ins;
}

#if defined(TARGET_XARCH) || defined(TARGET_WASM)

bool CodeGen::isMoveIns(instruction ins)
{
    return (ins == INS_mov);
}

instruction CodeGenInterface::ins_FloatLoad(var_types type)
{
    // Do Not use this routine in RyuJIT backend. Instead use ins_Load()/ins_Store()
    unreached();
}

// everything is just an addressing mode variation on x64
instruction CodeGen::ins_FloatStore(var_types type)
{
    // Do Not use this routine in RyuJIT backend. Instead use ins_Store()
    unreached();
}

instruction CodeGen::ins_FloatCopy(var_types type)
{
    // Do Not use this routine in RyuJIT backend. Instead use ins_Load().
    unreached();
}

instruction CodeGen::ins_FloatCompare(var_types type)
{
    return (type == TYP_FLOAT) ? INS_ucomiss : INS_ucomisd;
}

instruction CodeGen::ins_MathOp(genTreeOps oper, var_types type)
{
    switch (oper)
    {
        case GT_ADD:
            return type == TYP_DOUBLE ? INS_addsd : INS_addss;
        case GT_SUB:
            return type == TYP_DOUBLE ? INS_subsd : INS_subss;
        case GT_MUL:
            return type == TYP_DOUBLE ? INS_mulsd : INS_mulss;
        case GT_DIV:
            return type == TYP_DOUBLE ? INS_divsd : INS_divss;
        default:
            unreached();
    }
}

instruction CodeGen::ins_FloatSqrt(var_types type)
{
    instruction ins = INS_invalid;

    if (type == TYP_DOUBLE)
    {
        ins = INS_sqrtsd;
    }
    else if (type == TYP_FLOAT)
    {
        ins = INS_sqrtss;
    }
    else
    {
        assert(!"ins_FloatSqrt: Unsupported type");
        unreached();
    }

    return ins;
}

// Conversions to or from floating point values
instruction CodeGen::ins_FloatConv(var_types to, var_types from)
{
    // AVX: For now we support only conversion from Int/Long -> float

    switch (from)
    {
        // int/long -> float/double use the same instruction but type size would be different.
        case TYP_INT:
        case TYP_LONG:
            switch (to)
            {
                case TYP_FLOAT:
                    return INS_cvtsi2ss;
                case TYP_DOUBLE:
                    return INS_cvtsi2sd;
                default:
                    unreached();
            }
            break;

        case TYP_FLOAT:
            switch (to)
            {
                case TYP_INT:
                    return INS_cvttss2si;
                case TYP_LONG:
                    return INS_cvttss2si;
                case TYP_FLOAT:
                    return ins_Move_Extend(TYP_FLOAT, false);
                case TYP_DOUBLE:
                    return INS_cvtss2sd;
                default:
                    unreached();
            }
            break;

        case TYP_DOUBLE:
            switch (to)
            {
                case TYP_INT:
                    return INS_cvttsd2si;
                case TYP_LONG:
                    return INS_cvttsd2si;
                case TYP_FLOAT:
                    return INS_cvtsd2ss;
                case TYP_DOUBLE:
                    return ins_Move_Extend(TYP_DOUBLE, false);
                default:
                    unreached();
            }
            break;

        default:
            unreached();
    }
}

#elif defined(TARGET_ARM)

bool CodeGen::isMoveIns(instruction ins)
{
    return (ins == INS_vmov) || (ins == INS_mov);
}

instruction CodeGenInterface::ins_FloatLoad(var_types type)
{
    assert(type == TYP_DOUBLE || type == TYP_FLOAT);
    return INS_vldr;
}
instruction CodeGen::ins_FloatStore(var_types type)
{
    assert(type == TYP_DOUBLE || type == TYP_FLOAT);
    return INS_vstr;
}
instruction CodeGen::ins_FloatCopy(var_types type)
{
    assert(type == TYP_DOUBLE || type == TYP_FLOAT);
    return INS_vmov;
}

instruction CodeGen::ins_FloatCompare(var_types type)
{
    // Not used and not implemented
    unreached();
}

instruction CodeGen::ins_FloatSqrt(var_types type)
{
    // Not used and not implemented
    unreached();
}

instruction CodeGen::ins_MathOp(genTreeOps oper, var_types type)
{
    switch (oper)
    {
        case GT_ADD:
            return INS_vadd;
        case GT_SUB:
            return INS_vsub;
        case GT_MUL:
            return INS_vmul;
        case GT_DIV:
            return INS_vdiv;
        case GT_NEG:
            return INS_vneg;
        default:
            unreached();
    }
}

instruction CodeGen::ins_FloatConv(var_types to, var_types from)
{
    switch (from)
    {
        case TYP_INT:
            switch (to)
            {
                case TYP_FLOAT:
                    return INS_vcvt_i2f;
                case TYP_DOUBLE:
                    return INS_vcvt_i2d;
                default:
                    unreached();
            }
            break;
        case TYP_UINT:
            switch (to)
            {
                case TYP_FLOAT:
                    return INS_vcvt_u2f;
                case TYP_DOUBLE:
                    return INS_vcvt_u2d;
                default:
                    unreached();
            }
            break;
        case TYP_LONG:
            switch (to)
            {
                case TYP_FLOAT:
                    NYI("long to float");
                    break;
                case TYP_DOUBLE:
                    NYI("long to double");
                    break;
                default:
                    unreached();
            }
            break;
        case TYP_FLOAT:
            switch (to)
            {
                case TYP_INT:
                    return INS_vcvt_f2i;
                case TYP_UINT:
                    return INS_vcvt_f2u;
                case TYP_LONG:
                    NYI("float to long");
                    break;
                case TYP_DOUBLE:
                    return INS_vcvt_f2d;
                case TYP_FLOAT:
                    return INS_vmov;
                default:
                    unreached();
            }
            break;
        case TYP_DOUBLE:
            switch (to)
            {
                case TYP_INT:
                    return INS_vcvt_d2i;
                case TYP_UINT:
                    return INS_vcvt_d2u;
                case TYP_LONG:
                    NYI("double to long");
                    break;
                case TYP_FLOAT:
                    return INS_vcvt_d2f;
                case TYP_DOUBLE:
                    return INS_vmov;
                default:
                    unreached();
            }
            break;
        default:
            unreached();
    }
    unreached();
}

#endif // TARGET_ARM

/*****************************************************************************
 *
 *  Machine independent way to return
 */
void CodeGen::instGen_Return(unsigned stkArgSize)
{
#if defined(TARGET_XARCH)
    if (stkArgSize == 0)
    {
        instGen(INS_ret);
    }
    else
    {
        inst_IV(INS_ret, stkArgSize);
    }
#elif defined(TARGET_ARM)
//
// The return on ARM is folded into the pop multiple instruction
// and as we do not know the exact set of registers that we will
// need to restore (pop) when we first call instGen_Return we will
// instead just not emit anything for this method on the ARM
// The return will be part of the pop multiple and that will be
// part of the epilog that is generated by genFnEpilog()
#elif defined(TARGET_ARM64)
    // This function shouldn't be used on ARM64.
    unreached();
#else
    NYI("instGen_Return");
#endif
}

/*****************************************************************************
 *
 *  Emit a MemoryBarrier instruction
 *
 *     Note: all MemoryBarriers instructions can be removed by
 *           SET COMPlus_JitNoMemoryBarriers=1
 */
void CodeGen::instGen_MemoryBarrier(BarrierKind barrierKind)
{
#ifdef DEBUG
    if (JitConfig.JitNoMemoryBarriers() == 1)
    {
        return;
    }
#endif // DEBUG

#if defined(TARGET_XARCH) || defined(TARGET_WASM) // TODO Wasm
    // only full barrier needs to be emitted on Xarch
    if (barrierKind != BARRIER_FULL)
    {
        return;
    }

    instGen(INS_lock);
    GetEmitter()->emitIns_I_AR(INS_or, EA_4BYTE, 0, REG_SPBASE, 0);
#elif defined(TARGET_ARM)
    // ARM has only full barriers, so all barriers need to be emitted as full.
    GetEmitter()->emitIns_I(INS_dmb, EA_4BYTE, 0xf);
#elif defined(TARGET_ARM64)
    GetEmitter()->emitIns_BARR(INS_dmb, barrierKind == BARRIER_LOAD_ONLY ? INS_BARRIER_ISHLD : INS_BARRIER_ISH);
#else
#error "Unknown TARGET"
#endif
}

/*****************************************************************************
 *
 *  Machine independent way to move a Zero value into a register
 */
void CodeGen::instGen_Set_Reg_To_Zero(emitAttr size, regNumber reg, insFlags flags)
{
#if defined(TARGET_XARCH)
    GetEmitter()->emitIns_R_R(INS_xor, size, reg, reg);
#elif defined(TARGET_ARMARCH)
    GetEmitter()->emitIns_R_I(INS_mov, size, reg, 0 ARM_ARG(flags));
#elif defined(TARGET_WASM)
    GetEmitter()->emitIns_R_R(INS_xor, size, reg, reg);
#else
#error "Unknown TARGET"
#endif
    regSet.verifyRegUsed(reg);
}

/*****************************************************************************
 *
 *  Machine independent way to set the flags based on
 *   comparing a register with zero
 */
void CodeGen::instGen_Compare_Reg_To_Zero(emitAttr size, regNumber reg)
{
#if defined(TARGET_XARCH)
    GetEmitter()->emitIns_R_R(INS_test, size, reg, reg);
#elif defined(TARGET_ARMARCH)
    GetEmitter()->emitIns_R_I(INS_cmp, size, reg, 0);
#elif defined(TARGET_WASM)
    GetEmitter()->emitIns_R_R(INS_test, size, reg, reg);
#else
#error "Unknown TARGET"
#endif
}

/*****************************************************************************
 *
 *  Machine independent way to set the flags based upon
 *   comparing a register with another register
 */
void CodeGen::instGen_Compare_Reg_To_Reg(emitAttr size, regNumber reg1, regNumber reg2)
{
#if defined(TARGET_XARCH) || defined(TARGET_ARMARCH) || defined(TARGET_WASM) // TODO Wasm
    GetEmitter()->emitIns_R_R(INS_cmp, size, reg1, reg2);
#else
#error "Unknown TARGET"
#endif
}

/*****************************************************************************
 *
 *  Machine independent way to set the flags based upon
 *   comparing a register with an immediate
 */
void CodeGen::instGen_Compare_Reg_To_Imm(emitAttr size, regNumber reg, target_ssize_t imm)
{
    if (imm == 0)
    {
        instGen_Compare_Reg_To_Zero(size, reg);
    }
    else
    {
#if defined(TARGET_XARCH) || defined(TARGET_WASM) // TODO Wasm
#if defined(TARGET_AMD64)
        if ((EA_SIZE(size) == EA_8BYTE) && (((int)imm != (ssize_t)imm) || EA_IS_CNS_RELOC(size)))
        {
            assert(!"Invalid immediate for instGen_Compare_Reg_To_Imm");
        }
        else
#endif // TARGET_AMD64
        {
            GetEmitter()->emitIns_R_I(INS_cmp, size, reg, imm);
        }
#elif defined(TARGET_ARM)
        if (arm_Valid_Imm_For_Alu(imm) || arm_Valid_Imm_For_Alu(-imm))
        {
            GetEmitter()->emitIns_R_I(INS_cmp, size, reg, imm);
        }
        else // We need a scratch register
        {
            assert(!"Invalid immediate for instGen_Compare_Reg_To_Imm");
        }
#elif defined(TARGET_ARM64)
        if (true) // TODO-ARM64-NYI: arm_Valid_Imm_For_Alu(imm) || arm_Valid_Imm_For_Alu(-imm))
        {
            GetEmitter()->emitIns_R_I(INS_cmp, size, reg, imm);
        }
        else // We need a scratch register
        {
            assert(!"Invalid immediate for instGen_Compare_Reg_To_Imm");
        }
#else
#error "Unknown TARGET"
#endif
    }
}

/*****************************************************************************
 *
 *  Machine independent way to move a stack based local variable into a register
 */
void CodeGen::instGen_Load_Reg_From_Lcl(var_types srcType, regNumber dstReg, int varNum, int offs)
{
    emitAttr size = emitTypeSize(srcType);

    GetEmitter()->emitIns_R_S(ins_Load(srcType), size, dstReg, varNum, offs);
}

/*****************************************************************************
 *
 *  Machine independent way to move a register into a stack based local variable
 */
void CodeGen::instGen_Store_Reg_Into_Lcl(var_types dstType, regNumber srcReg, int varNum, int offs)
{
    emitAttr size = emitTypeSize(dstType);

    GetEmitter()->emitIns_S_R(ins_Store(dstType), size, srcReg, varNum, offs);
}
#endif // !TARGET_WASM

/*****************************************************************************/
/*****************************************************************************/
/*****************************************************************************/<|MERGE_RESOLUTION|>--- conflicted
+++ resolved
@@ -1859,20 +1859,8 @@
     {
         return ins_Copy(dstType);
     }
-<<<<<<< HEAD
 #if defined(TARGET_XARCH) || defined(TARGET_WASM) // TODO Wasm
-    if (dstIsFloatReg)
-    {
-        return INS_mov_i2xmm;
-    }
-    else
-    {
-        return INS_mov_xmm2i;
-    }
-=======
-#if defined(TARGET_XARCH)
     return INS_movd;
->>>>>>> c4a1405d
 #elif defined(TARGET_ARM64)
     if (dstIsFloatReg)
     {
