--- conflicted
+++ resolved
@@ -873,15 +873,11 @@
 //
 inline bool isValidIntArgReg(regNumber reg, CorInfoCallConvExtension callConv)
 {
-<<<<<<< HEAD
 #if defined(TARGET_WASM)
     return true;
 #else
-    return (genRegMask(reg) & fullIntArgRegMask(callConv)) != 0;
-#endif
-=======
     return (genSingleTypeRegMask(reg) & fullIntArgRegMask(callConv)) != 0;
->>>>>>> 0d426df3
+#endif
 }
 
 //-------------------------------------------------------------------------------------------
@@ -1012,19 +1008,8 @@
 //
 inline SingleTypeRegSet genSingleTypeRegMask(regNumber regNum, var_types type)
 {
-<<<<<<< HEAD
-#if defined(TARGET_AMD64) || defined(TARGET_ARM64) || defined(TARGET_X86) || defined(TARGET_WASM) ||                   \
-    defined(TARGET_LOONGARCH64) || defined(TARGET_RISCV64)
-    assert(genIsValidFloatReg(reg));
-    assert((unsigned)reg < ArrLen(regMasks));
-    return regMasks[reg];
-#elif defined(TARGET_ARM)
-    assert(floatRegCanHoldType(reg, type));
-    assert(reg >= REG_F0 && reg <= REG_F31);
-=======
-#if defined(TARGET_ARM)
+#if defined(TARGET_ARM) || defined(TARGET_WASM)
     SingleTypeRegSet regMask = RBM_NONE;
->>>>>>> 0d426df3
 
     if (varTypeUsesIntReg(type))
     {
