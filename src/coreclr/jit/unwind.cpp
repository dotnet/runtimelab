// Licensed to the .NET Foundation under one or more agreements.
// The .NET Foundation licenses this file to you under the MIT license.

/*XXXXXXXXXXXXXXXXXXXXXXXXXXXXXXXXXXXXXXXXXXXXXXXXXXXXXXXXXXXXXXXXXXXXXXXXXXXXX
XXXXXXXXXXXXXXXXXXXXXXXXXXXXXXXXXXXXXXXXXXXXXXXXXXXXXXXXXXXXXXXXXXXXXXXXXXXXXXX
XX                                                                           XX
XX                              UnwindInfo                                   XX
XX                                                                           XX
XXXXXXXXXXXXXXXXXXXXXXXXXXXXXXXXXXXXXXXXXXXXXXXXXXXXXXXXXXXXXXXXXXXXXXXXXXXXXXX
XXXXXXXXXXXXXXXXXXXXXXXXXXXXXXXXXXXXXXXXXXXXXXXXXXXXXXXXXXXXXXXXXXXXXXXXXXXXXXX
*/

#include "jitpch.h"
#ifdef _MSC_VER
#pragma hdrstop
#endif

<<<<<<< HEAD
#ifndef TARGET_WASM
#if defined(FEATURE_EH_FUNCLETS)

=======
>>>>>>> e126f8ff
//------------------------------------------------------------------------
// Compiler::unwindGetFuncLocations: Get the start/end emitter locations for this
// function or funclet. If 'getHotSectionData' is true, get the start/end locations
// for the hot section. Otherwise, get the data for the cold section.
//
// Note that we grab these locations before the prolog and epilogs are generated, so the
// locations must remain correct after the prolog and epilogs are generated.
//
// For the prolog, instructions are put in the special, preallocated, prolog instruction group.
// We don't want to expose the emitPrologIG unnecessarily (locations are actually pointers to
// emitter instruction groups). Since we know the offset of the start of the function/funclet,
// where the prolog is, will be zero, we use a nullptr start location to indicate that.
//
// There is no instruction group beyond the end of the end of the function, so there is no
// location to indicate that. Once again, use nullptr for that.
//
// Intermediate locations point at the first instruction group of a funclet, which is a
// placeholder IG. These are converted to real IGs, not deleted and replaced, so the location
// remains valid.
//
// Arguments:
//    func              - main function or funclet to get locations for.
//    getHotSectionData - 'true' to get the hot section data, 'false' to get the cold section data.
//    ppStartLoc        - OUT parameter. Set to the start emitter location.
//    ppEndLoc          - OUT parameter. Set to the end   emitter location (the location immediately
//                        the range; the 'end' location is not inclusive).
//
// Notes:
//    A start location of nullptr means the beginning of the code.
//    An end location of nullptr means the end of the code.
//
void Compiler::unwindGetFuncLocations(FuncInfoDsc*             func,
                                      bool                     getHotSectionData,
                                      /* OUT */ emitLocation** ppStartLoc,
                                      /* OUT */ emitLocation** ppEndLoc)
{
    assert(UsesFunclets());

    if (func->funKind == FUNC_ROOT)
    {
        // Since all funclets are pulled out of line, the main code size is everything
        // up to the first handler. If the function is hot/cold split, we need to get the
        // appropriate sub-range.

        if (getHotSectionData)
        {
            *ppStartLoc = nullptr; // nullptr emit location means the beginning of the code. This is to handle the first
                                   // fragment prolog.

            if (fgFirstColdBlock != nullptr)
            {
#ifdef DEBUG
                // If fake-splitting, "trick" VM by pretending entire function is hot.
                if (JitConfig.JitFakeProcedureSplitting())
                {
                    if (fgFirstFuncletBB != nullptr)
                    {
                        *ppEndLoc = new (this, CMK_UnwindInfo) emitLocation(ehEmitCookie(fgFirstFuncletBB));
                    }
                    else
                    {
                        *ppEndLoc = nullptr;
                    }
                }
                else
#endif // DEBUG
                {
                    *ppEndLoc = new (this, CMK_UnwindInfo) emitLocation(ehEmitCookie(fgFirstColdBlock));
                }
            }
            else
            {
                if (fgFirstFuncletBB != nullptr)
                {
                    *ppEndLoc = new (this, CMK_UnwindInfo) emitLocation(ehEmitCookie(fgFirstFuncletBB));
                }
                else
                {
                    *ppEndLoc = nullptr; // nullptr end location means the end of the code
                }
            }
        }
        else
        {
            assert(fgFirstColdBlock != nullptr); // There better be a cold section!

            *ppStartLoc = new (this, CMK_UnwindInfo) emitLocation(ehEmitCookie(fgFirstColdBlock));

            if (fgFirstFuncletBB != nullptr)
            {
                *ppEndLoc = new (this, CMK_UnwindInfo) emitLocation(ehEmitCookie(fgFirstFuncletBB));
            }
            else
            {
                *ppEndLoc = nullptr; // nullptr end location means the end of the code
            }
        }
    }
    else
    {
        EHblkDsc* HBtab = ehGetDsc(func->funEHIndex);

        if (func->funKind == FUNC_FILTER)
        {
            assert(HBtab->HasFilter());
            *ppStartLoc = new (this, CMK_UnwindInfo) emitLocation(ehEmitCookie(HBtab->ebdFilter));
            *ppEndLoc   = new (this, CMK_UnwindInfo) emitLocation(ehEmitCookie(HBtab->ebdHndBeg));
        }
        else
        {
            assert(func->funKind == FUNC_HANDLER);
            *ppStartLoc = new (this, CMK_UnwindInfo) emitLocation(ehEmitCookie(HBtab->ebdHndBeg));
            *ppEndLoc   = HBtab->ebdHndLast->IsLast() ? nullptr
                                                      : new (this, CMK_UnwindInfo)
                                                          emitLocation(ehEmitCookie(HBtab->ebdHndLast->Next()));
        }
    }
}

<<<<<<< HEAD
#endif // FEATURE_EH_FUNCLETS
#endif // !TARGET_WASM

=======
>>>>>>> e126f8ff
#if defined(FEATURE_CFI_SUPPORT)

void Compiler::createCfiCode(FuncInfoDsc* func, UNATIVE_OFFSET codeOffset, UCHAR cfiOpcode, short dwarfReg, INT offset)
{
    noway_assert(static_cast<UCHAR>(codeOffset) == codeOffset);
    CFI_CODE cfiEntry(static_cast<UCHAR>(codeOffset), cfiOpcode, dwarfReg, offset);
    func->cfiCodes->push_back(cfiEntry);
}

void Compiler::unwindPushPopCFI(regNumber reg)
{
    assert(compGeneratingProlog);

    FuncInfoDsc*   func     = funCurrentFunc();
    UNATIVE_OFFSET cbProlog = unwindGetCurrentOffset(func);

    regMaskTP relOffsetMask = RBM_CALLEE_SAVED
#if defined(UNIX_AMD64_ABI) && ETW_EBP_FRAMED
                              // In case of ETW_EBP_FRAMED defined the REG_FPBASE (RBP)
                              // is excluded from the callee-save register list.
                              // Make sure the register gets PUSH unwind info in this case,
                              // since it is pushed as a frame register.
                              | RBM_FPBASE
#endif
#if defined(TARGET_ARM)
                              | RBM_R11 | RBM_LR | RBM_PC
#endif
        ;

#if defined(TARGET_ARM)
    createCfiCode(func, cbProlog, CFI_ADJUST_CFA_OFFSET, DWARF_REG_ILLEGAL,
                  reg >= REG_FP_FIRST ? 2 * REGSIZE_BYTES : REGSIZE_BYTES);
#else
    assert(reg < REG_FP_FIRST);
    createCfiCode(func, cbProlog, CFI_ADJUST_CFA_OFFSET, DWARF_REG_ILLEGAL, REGSIZE_BYTES);
#endif
    if (relOffsetMask & genRegMask(reg))
    {
        createCfiCode(func, cbProlog, CFI_REL_OFFSET, mapRegNumToDwarfReg(reg));
    }
}

typedef jitstd::vector<CFI_CODE> CFICodeVector;

void Compiler::unwindBegPrologCFI()
{
    assert(compGeneratingProlog);

    if (UsesFunclets())
    {
        FuncInfoDsc* func = funCurrentFunc();

        // There is only one prolog for a function/funclet, and it comes first. So now is
        // a good time to initialize all the unwind data structures.

        unwindGetFuncLocations(func, true, &func->startLoc, &func->endLoc);

        if (fgFirstColdBlock != nullptr)
        {
            unwindGetFuncLocations(func, false, &func->coldStartLoc, &func->coldEndLoc);
        }

        func->cfiCodes = new (getAllocator(CMK_UnwindInfo)) CFICodeVector(getAllocator());
    }
}

void Compiler::unwindPushPopMaskCFI(regMaskTP regMask, bool isFloat)
{
#if TARGET_ARM
    regNumber regNum = isFloat ? REG_PREV(REG_FP_LAST) : REG_INT_LAST;
    regMaskTP regBit = isFloat ? genRegMask(regNum) | genRegMask(REG_NEXT(regNum)) : genRegMask(regNum);
#else
    regNumber regNum = isFloat ? REG_FP_LAST : REG_INT_LAST;
    regMaskTP regBit = genRegMask(regNum);
#endif

    for (; regMask != 0 && regBit != RBM_NONE;)
    {
        if (regBit & regMask)
        {
            unwindPushPopCFI(regNum);
            regMask &= ~regBit;
        }

#if TARGET_ARM
        // JIT for ARM emit local variables in S0-S31 registers,
        // which cannot be emitted to DWARF when using LLVM,
        // because LLVM only know about D0-D31.
        // As such pairs Sx,Sx+1 are referenced as D0-D15 registers in DWARF
        // For that we process registers in pairs.
        regBit >>= isFloat ? 2 : 1;
        regNum = isFloat ? REG_PREV(REG_PREV(regNum)) : REG_PREV(regNum);
#else
        regBit >>= 1;
        regNum = REG_PREV(regNum);
#endif
    }
}

void Compiler::unwindAllocStackCFI(unsigned size)
{
    assert(compGeneratingProlog);
    FuncInfoDsc*   func     = funCurrentFunc();
    UNATIVE_OFFSET cbProlog = 0;
    if (compGeneratingProlog)
    {
        cbProlog = unwindGetCurrentOffset(func);
    }
    createCfiCode(func, cbProlog, CFI_ADJUST_CFA_OFFSET, DWARF_REG_ILLEGAL, size);
}

//------------------------------------------------------------------------
// Compiler::unwindSetFrameRegCFI: Record a cfi info for a frame register set.
//
// Arguments:
//    reg    - The register being set as the frame register.
//    offset - The offset from the current stack pointer that the frame pointer will point at.
//
void Compiler::unwindSetFrameRegCFI(regNumber reg, unsigned offset)
{
    assert(compGeneratingProlog);
    FuncInfoDsc*   func     = funCurrentFunc();
    UNATIVE_OFFSET cbProlog = unwindGetCurrentOffset(func);

    createCfiCode(func, cbProlog, CFI_DEF_CFA_REGISTER, mapRegNumToDwarfReg(reg));
    if (offset != 0)
    {
        // before: cfa = rsp + old_cfa_offset;
        //         rbp = rsp + offset;
        // after: cfa should be based on rbp, but points to the old address:
        //         rsp + old_cfa_offset == rbp + old_cfa_offset + adjust;
        // adjust = -offset;
        int adjust = -(int)offset;
        createCfiCode(func, cbProlog, CFI_ADJUST_CFA_OFFSET, DWARF_REG_ILLEGAL, adjust);
    }
}

void Compiler::unwindEmitFuncCFI(FuncInfoDsc* func, void* pHotCode, void* pColdCode)
{
    UNATIVE_OFFSET startOffset;
    UNATIVE_OFFSET endOffset;
    DWORD          unwindCodeBytes = 0;
    BYTE*          pUnwindBlock    = nullptr;

    if (func->startLoc == nullptr)
    {
        startOffset = 0;
    }
    else
    {
        startOffset = func->startLoc->CodeOffset(GetEmitter());
    }

    if (func->endLoc == nullptr)
    {
        endOffset = info.compNativeCodeSize;
    }
    else
    {
        endOffset = func->endLoc->CodeOffset(GetEmitter());
    }

    DWORD size = (DWORD)func->cfiCodes->size();
    if (size > 0)
    {
        unwindCodeBytes = size * sizeof(CFI_CODE);
        pUnwindBlock    = (BYTE*)&(*func->cfiCodes)[0];
    }

#ifdef DEBUG
    if (opts.dspUnwind)
    {
        DumpCfiInfo(true /*isHotCode*/, startOffset, endOffset, unwindCodeBytes, (const CFI_CODE* const)pUnwindBlock);
    }
#endif // DEBUG

    assert(endOffset <= info.compTotalHotCodeSize);

    eeAllocUnwindInfo((BYTE*)pHotCode, nullptr /* pColdCode */, startOffset, endOffset, unwindCodeBytes, pUnwindBlock,
                      (CorJitFuncKind)func->funKind);

    if (pColdCode != nullptr)
    {
        assert(fgFirstColdBlock != nullptr);

        unwindCodeBytes = 0;
        pUnwindBlock    = nullptr;

        if (func->coldStartLoc == nullptr)
        {
            startOffset = 0;
        }
        else
        {
            startOffset = func->coldStartLoc->CodeOffset(GetEmitter());
        }

        if (func->coldEndLoc == nullptr)
        {
            endOffset = info.compNativeCodeSize;
        }
        else
        {
            endOffset = func->coldEndLoc->CodeOffset(GetEmitter());
        }

#ifdef DEBUG
        if (opts.dspUnwind)
        {
            DumpCfiInfo(false /*isHotCode*/, startOffset, endOffset, unwindCodeBytes,
                        (const CFI_CODE* const)pUnwindBlock);
        }
#endif // DEBUG

        assert(startOffset >= info.compTotalHotCodeSize);
        startOffset -= info.compTotalHotCodeSize;
        endOffset -= info.compTotalHotCodeSize;

        eeAllocUnwindInfo((BYTE*)pHotCode, (BYTE*)pColdCode, startOffset, endOffset, unwindCodeBytes, pUnwindBlock,
                          (CorJitFuncKind)func->funKind);
    }
}

#ifdef DEBUG
//------------------------------------------------------------------------
// DumpCfiInfo: Dump the Cfi data.
//
// Arguments:
//    isHotCode   - true if this cfi data is for the hot section, false otherwise.
//    startOffset - byte offset of the code start that this cfi data represents.
//    endOffset   - byte offset of the code end   that this cfi data represents.
//    pcFiCode    - pointer to the cfi data blob.
//
void Compiler::DumpCfiInfo(bool                  isHotCode,
                           UNATIVE_OFFSET        startOffset,
                           UNATIVE_OFFSET        endOffset,
                           DWORD                 cfiCodeBytes,
                           const CFI_CODE* const pCfiCode)
{
    printf("Cfi Info%s:\n", isHotCode ? "" : " COLD");
    printf("  >> Start offset   : 0x%06x \n", dspOffset(startOffset));
    printf("  >>   End offset   : 0x%06x \n", dspOffset(endOffset));

    for (int i = 0; i < (int)(cfiCodeBytes / sizeof(CFI_CODE)); i++)
    {
        const CFI_CODE* const pCode = &(pCfiCode[i]);

        UCHAR codeOffset = pCode->CodeOffset;
        SHORT dwarfReg   = pCode->DwarfReg;
        INT   offset     = pCode->Offset;

        switch (pCode->CfiOpCode)
        {
            case CFI_REL_OFFSET:
                printf("    CodeOffset: 0x%02X Op: RelOffset DwarfReg:0x%x Offset:0x%X\n", codeOffset, dwarfReg,
                       offset);
                break;
            case CFI_DEF_CFA_REGISTER:
                assert(offset == 0);
                printf("    CodeOffset: 0x%02X Op: DefCfaRegister DwarfReg:0x%X\n", codeOffset, dwarfReg);
                break;
            case CFI_ADJUST_CFA_OFFSET:
                assert(dwarfReg == DWARF_REG_ILLEGAL);
                printf("    CodeOffset: 0x%02X Op: AdjustCfaOffset Offset:0x%X\n", codeOffset, offset);
                break;
            default:
                printf("    Unrecognized CFI_CODE: 0x%llX\n", *(UINT64*)pCode);
                break;
        }
    }
}
#endif // DEBUG

#endif // FEATURE_CFI_SUPPORT

#ifndef TARGET_WASM
//------------------------------------------------------------------------
// Compiler::unwindGetCurrentOffset: Calculate the current byte offset of the
// prolog being generated.
//
// Arguments:
//    func - The main function or funclet of interest.
//
// Return Value:
//    The byte offset of the prolog currently being generated.
//
UNATIVE_OFFSET Compiler::unwindGetCurrentOffset(FuncInfoDsc* func)
{
    assert(compGeneratingProlog);
    UNATIVE_OFFSET offset;
    if (func->funKind == FUNC_ROOT)
    {
        offset = GetEmitter()->emitGetPrologOffsetEstimate();
    }
    else
    {
        if (TargetArchitecture::IsX64 ||
            (TargetOS::IsUnix &&
             (TargetArchitecture::IsArmArch || TargetArchitecture::IsX86 || TargetArchitecture::IsLoongArch64)))
        {
            assert(func->startLoc != nullptr);
            offset = func->startLoc->GetFuncletPrologOffset(GetEmitter());
        }
        else
        {
            offset = 0; // TODO ???
        }
    }

    return offset;
}
#endif // !TARGET_WASM

#if defined(TARGET_AMD64)

// See unwindAmd64.cpp

#elif defined(TARGET_ARM64)

// See unwindArm64.cpp

#elif defined(TARGET_ARM)

// See unwindArm.cpp

#elif defined(TARGET_X86)

// See unwindX86.cpp

#elif defined(TARGET_WASM)

// No unwind info on WASM.

#elif defined(TARGET_LOONGARCH64)

// See unwindLoongarch64.cpp

#elif defined(TARGET_RISCV64)

// See unwindRiscv64.cpp

#else // TARGET*

#error Unsupported or unset target architecture

#endif // TARGET*<|MERGE_RESOLUTION|>--- conflicted
+++ resolved
@@ -15,12 +15,7 @@
 #pragma hdrstop
 #endif
 
-<<<<<<< HEAD
 #ifndef TARGET_WASM
-#if defined(FEATURE_EH_FUNCLETS)
-
-=======
->>>>>>> e126f8ff
 //------------------------------------------------------------------------
 // Compiler::unwindGetFuncLocations: Get the start/end emitter locations for this
 // function or funclet. If 'getHotSectionData' is true, get the start/end locations
@@ -140,12 +135,7 @@
     }
 }
 
-<<<<<<< HEAD
-#endif // FEATURE_EH_FUNCLETS
 #endif // !TARGET_WASM
-
-=======
->>>>>>> e126f8ff
 #if defined(FEATURE_CFI_SUPPORT)
 
 void Compiler::createCfiCode(FuncInfoDsc* func, UNATIVE_OFFSET codeOffset, UCHAR cfiOpcode, short dwarfReg, INT offset)
