--- conflicted
+++ resolved
@@ -5541,10 +5541,6 @@
     emit->emitIns_R_C(INS_cmp, EA_PTRSIZE, REG_SCRATCH, FLD_GLOBAL_GS, gsOffsetForStackLimit);
     emit->emitIns_J(INS_ja, nullptr, 2);
     emit->emitIns_R_I(INS_mov, EA_4BYTE, REG_SCRATCH, encodedSizes);
-<<<<<<< HEAD
-    // wrong helper
-=======
->>>>>>> 32ca7cca
     genEmitHelperCall(CORINFO_HELP_GREEN_THREAD_MORE_STACK, 0, EA_UNKNOWN);
 }
 #endif // defined(TARGET_AMD64)
