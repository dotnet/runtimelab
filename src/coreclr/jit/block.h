// Licensed to the .NET Foundation under one or more agreements.
// The .NET Foundation licenses this file to you under the MIT license.

/*XXXXXXXXXXXXXXXXXXXXXXXXXXXXXXXXXXXXXXXXXXXXXXXXXXXXXXXXXXXXXXXXXXXXXXXXXXXXX
XXXXXXXXXXXXXXXXXXXXXXXXXXXXXXXXXXXXXXXXXXXXXXXXXXXXXXXXXXXXXXXXXXXXXXXXXXXXXXX
XX                                                                           XX
XX                          BasicBlock                                       XX
XX                                                                           XX
XX                                                                           XX
XXXXXXXXXXXXXXXXXXXXXXXXXXXXXXXXXXXXXXXXXXXXXXXXXXXXXXXXXXXXXXXXXXXXXXXXXXXXXXX
XXXXXXXXXXXXXXXXXXXXXXXXXXXXXXXXXXXXXXXXXXXXXXXXXXXXXXXXXXXXXXXXXXXXXXXXXXXXXXX
*/

/*****************************************************************************/
#ifndef _BLOCK_H_
#define _BLOCK_H_
/*****************************************************************************/

#include "vartype.h" // For "var_types.h"
#include "_typeinfo.h"
/*****************************************************************************/

// Defines VARSET_TP
#include "varset.h"

#include "blockset.h"
#include "jitstd.h"
#include "bitvec.h"
#include "jithashtable.h"

/*****************************************************************************/
typedef BitVec          EXPSET_TP;
typedef BitVec_ValArg_T EXPSET_VALARG_TP;
typedef BitVec_ValRet_T EXPSET_VALRET_TP;

#define EXPSET_SZ 64

typedef BitVec          ASSERT_TP;
typedef BitVec_ValArg_T ASSERT_VALARG_TP;
typedef BitVec_ValRet_T ASSERT_VALRET_TP;

// We use the following format when printing the BasicBlock number: bbNum
// This define is used with string concatenation to put this in printf format strings  (Note that %u means unsigned int)
#define FMT_BB "BB%02u"

// Use this format for loop indices
#define FMT_LP "L%02u"

// Use this format for profile weights
#define FMT_WT "%.7g"

// Use this format for profile weights where we want to conserve horizontal space, at the expense of displaying
// less precision.
#define FMT_WT_NARROW "%.3g"

/*****************************************************************************
 *
 *  Each basic block ends with a jump which is described as a value
 *  of the following enumeration.
 */

// clang-format off

enum BBKinds : BYTE
{
    BBJ_EHFINALLYRET,// block ends with 'endfinally' (for finally)
    BBJ_EHFAULTRET,  // block ends with 'endfinally' (IL alias for 'endfault') (for fault)
    BBJ_EHFILTERRET, // block ends with 'endfilter'
    BBJ_EHCATCHRET,  // block ends with a leave out of a catch
    BBJ_THROW,       // block ends with 'throw'
    BBJ_RETURN,      // block ends with 'ret'
    BBJ_ALWAYS,      // block always jumps to the target
    BBJ_LEAVE,       // block always jumps to the target, maybe out of guarded region. Only used until importing.
    BBJ_CALLFINALLY, // block always calls the target finally
    BBJ_CALLFINALLYRET, // block targets the return from finally, aka "finally continuation". Always paired with BBJ_CALLFINALLY.
    BBJ_COND,        // block conditionally jumps to the target
    BBJ_SWITCH,      // block ends with a switch statement

    BBJ_COUNT
};

#ifdef DEBUG
const char* const bbKindNames[] = {
    "BBJ_EHFINALLYRET",
    "BBJ_EHFAULTRET",
    "BBJ_EHFILTERRET",
    "BBJ_EHCATCHRET",
    "BBJ_THROW",
    "BBJ_RETURN",
    "BBJ_ALWAYS",
    "BBJ_LEAVE",
    "BBJ_CALLFINALLY",
    "BBJ_CALLFINALLYRET",
    "BBJ_COND",
    "BBJ_SWITCH",
    "BBJ_COUNT"
};
#endif // DEBUG

// clang-format on

struct GenTree;
struct Statement;
struct BasicBlock;
class Compiler;
class typeInfo;
struct BasicBlockList;
struct FlowEdge;
struct EHblkDsc;
struct BBswtDesc;
struct BBehfDesc;

struct StackEntry
{
    GenTree* val;
    typeInfo seTypeInfo;
};

struct EntryState
{
    unsigned    esStackDepth; // size of esStack
    StackEntry* esStack;      // ptr to  stack
};

// Enumeration of the kinds of memory whose state changes the compiler tracks
enum MemoryKind
{
    ByrefExposed = 0, // Includes anything byrefs can read/write (everything in GcHeap, address-taken locals,
                      //                                          unmanaged heap, callers' locals, etc.)
    GcHeap,           // Includes actual GC heap, and also static fields
    MemoryKindCount,  // Number of MemoryKinds
};
#ifdef DEBUG
const char* const memoryKindNames[] = {"ByrefExposed", "GcHeap"};
#endif // DEBUG

// Bitmask describing a set of memory kinds (usable in bitfields)
typedef unsigned int MemoryKindSet;

// Bitmask for a MemoryKindSet containing just the specified MemoryKind
inline MemoryKindSet memoryKindSet(MemoryKind memoryKind)
{
    return (1U << memoryKind);
}

// Bitmask for a MemoryKindSet containing the specified MemoryKinds
template <typename... MemoryKinds>
inline MemoryKindSet memoryKindSet(MemoryKind memoryKind, MemoryKinds... memoryKinds)
{
    return memoryKindSet(memoryKind) | memoryKindSet(memoryKinds...);
}

// Bitmask containing all the MemoryKinds
const MemoryKindSet fullMemoryKindSet = (1 << MemoryKindCount) - 1;

// Bitmask containing no MemoryKinds
const MemoryKindSet emptyMemoryKindSet = 0;

// Standard iterator class for iterating through MemoryKinds
class MemoryKindIterator
{
    int value;

public:
    explicit inline MemoryKindIterator(int val)
        : value(val)
    {
    }
    inline MemoryKindIterator& operator++()
    {
        ++value;
        return *this;
    }
    inline MemoryKindIterator operator++(int)
    {
        return MemoryKindIterator(value++);
    }
    inline MemoryKind operator*()
    {
        return static_cast<MemoryKind>(value);
    }
    friend bool operator==(const MemoryKindIterator& left, const MemoryKindIterator& right)
    {
        return left.value == right.value;
    }
    friend bool operator!=(const MemoryKindIterator& left, const MemoryKindIterator& right)
    {
        return left.value != right.value;
    }
};

// Empty struct that allows enumerating memory kinds via `for(MemoryKind kind : allMemoryKinds())`
struct allMemoryKinds
{
    inline allMemoryKinds()
    {
    }
    inline MemoryKindIterator begin()
    {
        return MemoryKindIterator(0);
    }
    inline MemoryKindIterator end()
    {
        return MemoryKindIterator(MemoryKindCount);
    }
};

// PredEdgeList: adapter class for forward iteration of the predecessor edge linked list using range-based `for`,
// normally used via BasicBlock::PredEdges(), e.g.:
//    for (FlowEdge* const edge : block->PredEdges()) ...
//
class PredEdgeList
{
    FlowEdge* m_begin;

    // Forward iterator for the predecessor edges linked list.
    // The caller can't make changes to the preds list when using this.
    //
    class iterator
    {
        FlowEdge* m_pred;

#ifdef DEBUG
        // Try to guard against the user of the iterator from making changes to the IR that would invalidate
        // the iterator: cache the edge we think should be next, then check it when we actually do the `++`
        // operation. This is a bit conservative, but attempts to protect against callers assuming too much about
        // this iterator implementation.
        FlowEdge* m_next;
#endif

    public:
        iterator(FlowEdge* pred);

        FlowEdge* operator*() const
        {
            return m_pred;
        }

        iterator& operator++();

        bool operator!=(const iterator& i) const
        {
            return m_pred != i.m_pred;
        }
    };

public:
    PredEdgeList(FlowEdge* pred)
        : m_begin(pred)
    {
    }

    iterator begin() const
    {
        return iterator(m_begin);
    }

    iterator end() const
    {
        return iterator(nullptr);
    }
};

// PredBlockList: adapter class for forward iteration of the predecessor edge linked list yielding
// predecessor blocks, using range-based `for`, normally used via BasicBlock::PredBlocks(), e.g.:
//    for (BasicBlock* const predBlock : block->PredBlocks()) ...
// allowEdits controls whether the iterator should be resilient to changes to the predecessor list.
//
template <bool allowEdits>
class PredBlockList
{
    FlowEdge* m_begin;

    // Forward iterator for the predecessor edges linked list, yielding the predecessor block, not the edge.
    // The caller can't make changes to the preds list when using this.
    //
    class iterator
    {
        FlowEdge* m_pred;

        // When allowEdits=false, try to guard against the user of the iterator from modifying the predecessor list
        // being traversed: cache the edge we think should be next, then check it when we actually do the `++`
        // operation. This is a bit conservative, but attempts to protect against callers assuming too much about
        // this iterator implementation.
        // When allowEdits=true, m_next is always used to update m_pred, so changes to m_pred don't break the iterator.
        FlowEdge* m_next;

    public:
        iterator(FlowEdge* pred);

        BasicBlock* operator*() const;

        iterator& operator++();

        bool operator!=(const iterator& i) const
        {
            return m_pred != i.m_pred;
        }
    };

public:
    PredBlockList(FlowEdge* pred)
        : m_begin(pred)
    {
    }

    iterator begin() const
    {
        return iterator(m_begin);
    }

    iterator end() const
    {
        return iterator(nullptr);
    }
};

// BBArrayIterator: forward iterator for an array of BasicBlock*.
// It is an error (with assert) to yield a nullptr BasicBlock* in this array.
// `m_edgeEntry` can be nullptr, but it only makes sense if both the begin and end of an iteration range are nullptr
// (meaning, no actual iteration will happen).
//
class BBArrayIterator
{
    FlowEdge* const* m_edgeEntry;

public:
    BBArrayIterator(FlowEdge* const* edgeEntry)
        : m_edgeEntry(edgeEntry)
    {
    }

    BasicBlock* operator*() const;

    BBArrayIterator& operator++()
    {
        assert(m_edgeEntry != nullptr);
        ++m_edgeEntry;
        return *this;
    }

    bool operator!=(const BBArrayIterator& i) const
    {
        return m_edgeEntry != i.m_edgeEntry;
    }
};

// FlowEdgeArrayIterator: forward iterator for an array of FlowEdge*, such as the BBswtDesc->bbsDstTab.
// It is an error (with assert) to yield a nullptr FlowEdge* in this array.
// `m_edgeEntry` can be nullptr, but it only makes sense if both the begin and end of an iteration range are nullptr
// (meaning, no actual iteration will happen).
//
class FlowEdgeArrayIterator
{
    FlowEdge* const* m_edgeEntry;

public:
    FlowEdgeArrayIterator(FlowEdge* const* edgeEntry)
        : m_edgeEntry(edgeEntry)
    {
    }

    FlowEdge* operator*() const
    {
        assert(m_edgeEntry != nullptr);
        FlowEdge* const edge = *m_edgeEntry;
        assert(edge != nullptr);
        return edge;
    }

    FlowEdgeArrayIterator& operator++()
    {
        assert(m_edgeEntry != nullptr);
        ++m_edgeEntry;
        return *this;
    }

    bool operator!=(const FlowEdgeArrayIterator& i) const
    {
        return m_edgeEntry != i.m_edgeEntry;
    }
};

// BBSwitchTargetList: adapter class for forward iteration of switch targets, using range-based `for`,
// normally used via BasicBlock::SwitchTargets(), e.g.:
//    for (BasicBlock* const target : block->SwitchTargets()) ...
//
class BBSwitchTargetList
{
    BBswtDesc* m_bbsDesc;

public:
    BBSwitchTargetList(BBswtDesc* bbsDesc);
    BBArrayIterator begin() const;
    BBArrayIterator end() const;
};

// BBEhfSuccList: adapter class for forward iteration of BBJ_EHFINALLYRET blocks, using range-based `for`,
// normally used via BasicBlock::EHFinallyRetSuccs(), e.g.:
//    for (BasicBlock* const succ : block->EHFinallyRetSuccs()) ...
//
class BBEhfSuccList
{
    BBehfDesc* m_bbeDesc;

public:
    BBEhfSuccList(BBehfDesc* bbeDesc);
    BBArrayIterator begin() const;
    BBArrayIterator end() const;
};

//------------------------------------------------------------------------
// BasicBlockFlags: a bitmask of flags for BasicBlock
//
// clang-format off
enum BasicBlockFlags : uint64_t
{
#define MAKE_BBFLAG(bit) (1ULL << (bit))
    BBF_EMPTY                = 0,

    BBF_IS_LIR               = MAKE_BBFLAG( 0), // Set if the basic block contains LIR (as opposed to HIR)
    BBF_MARKED               = MAKE_BBFLAG( 1), // BB marked  during optimizations
    BBF_REMOVED              = MAKE_BBFLAG( 2), // BB has been removed from bb-list
    BBF_DONT_REMOVE          = MAKE_BBFLAG( 3), // BB should not be removed during flow graph optimizations
    BBF_IMPORTED             = MAKE_BBFLAG( 4), // BB byte-code has been imported
    BBF_INTERNAL             = MAKE_BBFLAG( 5), // BB has been added by the compiler
    BBF_FAILED_VERIFICATION  = MAKE_BBFLAG( 6), // BB has verification exception
    BBF_NEEDS_GCPOLL         = MAKE_BBFLAG( 7), // BB may need a GC poll because it uses the slow tail call helper
    BBF_FUNCLET_BEG          = MAKE_BBFLAG( 8), // BB is the beginning of a funclet
    BBF_CLONED_FINALLY_BEGIN = MAKE_BBFLAG( 9), // First block of a cloned finally region
    BBF_CLONED_FINALLY_END   = MAKE_BBFLAG(10), // Last block of a cloned finally region
    BBF_HAS_NULLCHECK        = MAKE_BBFLAG(11), // BB contains a null check
    BBF_HAS_SUPPRESSGC_CALL  = MAKE_BBFLAG(12), // BB contains a call to a method with SuppressGCTransitionAttribute
    BBF_RUN_RARELY           = MAKE_BBFLAG(13), // BB is rarely run (catch clauses, blocks with throws etc)
<<<<<<< HEAD
    BBF_LOOP_HEAD            = MAKE_BBFLAG(14), // BB is the head of a loop
    BBF_LOOP_CALL0           = MAKE_BBFLAG(15), // BB starts a loop that sometimes won't call
    BBF_LOOP_CALL1           = MAKE_BBFLAG(16), // BB starts a loop that will always     call
    BBF_HAS_LABEL            = MAKE_BBFLAG(17), // BB needs a label
    BBF_LOOP_ALIGN           = MAKE_BBFLAG(18), // Block is lexically the first block in a loop we intend to align.
    BBF_HAS_ALIGN            = MAKE_BBFLAG(19), // BB ends with 'align' instruction
    BBF_HAS_JMP              = MAKE_BBFLAG(20), // BB executes a JMP instruction (instead of return)
    BBF_GC_SAFE_POINT        = MAKE_BBFLAG(21), // BB has a GC safe point (a call).  More abstractly, BB does not require a
                                                // (further) poll -- this may be because this BB has a call, or, in some
                                                // cases, because the BB occurs in a loop, and we've determined that all
                                                // paths in the loop body leading to BB include a call.
    BBF_HAS_IDX_LEN          = MAKE_BBFLAG(22), // BB contains simple index or length expressions on an SD array local var.
    BBF_HAS_MD_IDX_LEN       = MAKE_BBFLAG(23), // BB contains simple index, length, or lower bound expressions on an MD array local var.
    BBF_HAS_MDARRAYREF       = MAKE_BBFLAG(24), // Block has a multi-dimensional array reference
    BBF_HAS_NEWOBJ           = MAKE_BBFLAG(25), // BB contains 'new' of an object type.

#if defined(FEATURE_EH_FUNCLETS) && defined(TARGET_ARM)

    BBF_FINALLY_TARGET       = MAKE_BBFLAG(26), // BB is the target of a finally return: where a finally will return during
                                                // non-exceptional flow. Because the ARM calling sequence for calling a
                                                // finally explicitly sets the return address to the finally target and jumps
                                                // to the finally, instead of using a call instruction, ARM needs this to
                                                // generate correct code at the finally target, to allow for proper stack
                                                // unwind from within a non-exceptional call to a finally.

#endif // defined(FEATURE_EH_FUNCLETS) && defined(TARGET_ARM)

    BBF_RETLESS_CALL                   = MAKE_BBFLAG(27), // BBJ_CALLFINALLY that will never return (and therefore, won't need a paired
                                                          // BBJ_ALWAYS); see isBBCallAlwaysPair().
    BBF_LOOP_PREHEADER                 = MAKE_BBFLAG(28), // BB is a loop preheader block
    BBF_COLD                           = MAKE_BBFLAG(29), // BB is cold
    BBF_PROF_WEIGHT                    = MAKE_BBFLAG(30), // BB weight is computed from profile data
    BBF_KEEP_BBJ_ALWAYS                = MAKE_BBFLAG(31), // A special BBJ_ALWAYS block, used by EH code generation. Keep the jump kind
                                                          // as BBJ_ALWAYS. Used for the paired BBJ_ALWAYS block following the
                                                          // BBJ_CALLFINALLY block, as well as, on x86, the final step block out of a
                                                          // finally.
    BBF_HAS_CALL                       = MAKE_BBFLAG(32), // BB contains a call
    BBF_DOMINATED_BY_EXCEPTIONAL_ENTRY = MAKE_BBFLAG(33), // Block is dominated by exceptional entry.
    BBF_BACKWARD_JUMP                  = MAKE_BBFLAG(34), // BB is surrounded by a backward jump/switch arc
    BBF_BACKWARD_JUMP_SOURCE           = MAKE_BBFLAG(35), // Block is a source of a backward jump
    BBF_BACKWARD_JUMP_TARGET           = MAKE_BBFLAG(36), // Block is a target of a backward jump
    BBF_PATCHPOINT                     = MAKE_BBFLAG(37), // Block is a patchpoint
    BBF_PARTIAL_COMPILATION_PATCHPOINT = MAKE_BBFLAG(38), // Block is a partial compilation patchpoint
    BBF_HAS_HISTOGRAM_PROFILE          = MAKE_BBFLAG(39), // BB contains a call needing a histogram profile
    BBF_TAILCALL_SUCCESSOR             = MAKE_BBFLAG(40), // BB has pred that has potential tail call
    BBF_RECURSIVE_TAILCALL             = MAKE_BBFLAG(41), // Block has recursive tailcall that may turn into a loop
    BBF_NO_CSE_IN                      = MAKE_BBFLAG(42), // Block should kill off any incoming CSE
    BBF_ASYNC_RESUMPTION               = MAKE_BBFLAG(43), // Block is a resumption block in an async method
=======
    BBF_LOOP_HEAD            = MAKE_BBFLAG(14), // BB is the head of a loop (can reach a predecessor)
    BBF_HAS_LABEL            = MAKE_BBFLAG(15), // BB needs a label
    BBF_LOOP_ALIGN           = MAKE_BBFLAG(16), // Block is lexically the first block in a loop we intend to align.
    BBF_HAS_ALIGN            = MAKE_BBFLAG(17), // BB ends with 'align' instruction
    BBF_HAS_JMP              = MAKE_BBFLAG(18), // BB executes a JMP instruction (instead of return)
    BBF_GC_SAFE_POINT        = MAKE_BBFLAG(19), // BB has a GC safe point (e.g. a call)
    BBF_HAS_IDX_LEN          = MAKE_BBFLAG(20), // BB contains simple index or length expressions on an SD array local var.
    BBF_HAS_MD_IDX_LEN       = MAKE_BBFLAG(21), // BB contains simple index, length, or lower bound expressions on an MD array local var.
    BBF_HAS_MDARRAYREF       = MAKE_BBFLAG(22), // Block has a multi-dimensional array reference
    BBF_HAS_NEWOBJ           = MAKE_BBFLAG(23), // BB contains 'new' of an object type.

    BBF_RETLESS_CALL                   = MAKE_BBFLAG(24), // BBJ_CALLFINALLY that will never return (and therefore, won't need a paired
                                                          // BBJ_CALLFINALLYRET); see isBBCallFinallyPair().
    BBF_COLD                           = MAKE_BBFLAG(25), // BB is cold
    BBF_PROF_WEIGHT                    = MAKE_BBFLAG(26), // BB weight is computed from profile data
    BBF_KEEP_BBJ_ALWAYS                = MAKE_BBFLAG(27), // A special BBJ_ALWAYS block, used by EH code generation. Keep the jump kind
                                                          // as BBJ_ALWAYS. Used on x86 for the final step block out of a finally.
    BBF_HAS_CALL                       = MAKE_BBFLAG(28), // BB contains a call
    BBF_DOMINATED_BY_EXCEPTIONAL_ENTRY = MAKE_BBFLAG(29), // Block is dominated by exceptional entry.
    BBF_BACKWARD_JUMP                  = MAKE_BBFLAG(30), // BB is surrounded by a backward jump/switch arc
    BBF_BACKWARD_JUMP_SOURCE           = MAKE_BBFLAG(31), // Block is a source of a backward jump
    BBF_BACKWARD_JUMP_TARGET           = MAKE_BBFLAG(32), // Block is a target of a backward jump
    BBF_PATCHPOINT                     = MAKE_BBFLAG(33), // Block is a patchpoint
    BBF_PARTIAL_COMPILATION_PATCHPOINT = MAKE_BBFLAG(34), // Block is a partial compilation patchpoint
    BBF_HAS_HISTOGRAM_PROFILE          = MAKE_BBFLAG(35), // BB contains a call needing a histogram profile
    BBF_TAILCALL_SUCCESSOR             = MAKE_BBFLAG(36), // BB has pred that has potential tail call
    BBF_RECURSIVE_TAILCALL             = MAKE_BBFLAG(37), // Block has recursive tailcall that may turn into a loop
    BBF_NO_CSE_IN                      = MAKE_BBFLAG(38), // Block should kill off any incoming CSE
    BBF_CAN_ADD_PRED                   = MAKE_BBFLAG(39), // Ok to add pred edge to this block, even when "safe" edge creation disabled
    BBF_HAS_VALUE_PROFILE              = MAKE_BBFLAG(40), // Block has a node that needs a value probing
>>>>>>> 87a35d6b

    // The following are sets of flags.

    // Flags to update when two blocks are compacted

    BBF_COMPACT_UPD = BBF_GC_SAFE_POINT | BBF_NEEDS_GCPOLL | BBF_HAS_JMP | BBF_HAS_IDX_LEN | BBF_HAS_MD_IDX_LEN | BBF_BACKWARD_JUMP | \
                      BBF_HAS_NEWOBJ | BBF_HAS_NULLCHECK | BBF_HAS_MDARRAYREF | BBF_LOOP_HEAD,

    // Flags a block should not have had before it is split.

    BBF_SPLIT_NONEXIST = BBF_LOOP_HEAD | BBF_RETLESS_CALL | BBF_COLD,

    // Flags lost by the top block when a block is split.
    // Note, this is a conservative guess.
    // For example, the top block might or might not have BBF_GC_SAFE_POINT,
    // but we assume it does not have BBF_GC_SAFE_POINT any more.

<<<<<<< HEAD
    BBF_SPLIT_LOST = BBF_GC_SAFE_POINT | BBF_HAS_JMP | BBF_KEEP_BBJ_ALWAYS | BBF_CLONED_FINALLY_END | BBF_RECURSIVE_TAILCALL | BBF_ASYNC_RESUMPTION,
=======
    BBF_SPLIT_LOST = BBF_GC_SAFE_POINT | BBF_NEEDS_GCPOLL | BBF_HAS_JMP | BBF_KEEP_BBJ_ALWAYS | BBF_CLONED_FINALLY_END | BBF_RECURSIVE_TAILCALL,
>>>>>>> 87a35d6b

    // Flags gained by the bottom block when a block is split.
    // Note, this is a conservative guess.
    // For example, the bottom block might or might not have BBF_HAS_NULLCHECK, but we assume it has BBF_HAS_NULLCHECK.
    // TODO: Should BBF_RUN_RARELY be added to BBF_SPLIT_GAINED ?

    BBF_SPLIT_GAINED = BBF_DONT_REMOVE | BBF_HAS_JMP | BBF_BACKWARD_JUMP | BBF_HAS_IDX_LEN | BBF_HAS_MD_IDX_LEN | BBF_PROF_WEIGHT | \
<<<<<<< HEAD
                       BBF_HAS_NEWOBJ | BBF_KEEP_BBJ_ALWAYS | BBF_CLONED_FINALLY_END | BBF_HAS_NULLCHECK | BBF_HAS_HISTOGRAM_PROFILE | BBF_HAS_MDARRAYREF | BBF_ASYNC_RESUMPTION,
=======
                       BBF_HAS_NEWOBJ | BBF_KEEP_BBJ_ALWAYS | BBF_CLONED_FINALLY_END | BBF_HAS_NULLCHECK | BBF_HAS_HISTOGRAM_PROFILE | BBF_HAS_VALUE_PROFILE | BBF_HAS_MDARRAYREF | BBF_NEEDS_GCPOLL,
>>>>>>> 87a35d6b

    // Flags that must be propagated to a new block if code is copied from a block to a new block. These are flags that
    // limit processing of a block if the code in question doesn't exist. This is conservative; we might not
    // have actually copied one of these type of tree nodes, but if we only copy a portion of the block's statements,
    // we don't know (unless we actually pay close attention during the copy).

    BBF_COPY_PROPAGATE = BBF_HAS_NEWOBJ | BBF_HAS_NULLCHECK | BBF_HAS_IDX_LEN | BBF_HAS_MD_IDX_LEN | BBF_HAS_MDARRAYREF,
};

FORCEINLINE
constexpr BasicBlockFlags operator ~(BasicBlockFlags a)
{
    return (BasicBlockFlags)(~(uint64_t)a);
}

FORCEINLINE
constexpr BasicBlockFlags operator |(BasicBlockFlags a, BasicBlockFlags b)
{
    return (BasicBlockFlags)((uint64_t)a | (uint64_t)b);
}

FORCEINLINE
constexpr BasicBlockFlags operator &(BasicBlockFlags a, BasicBlockFlags b)
{
    return (BasicBlockFlags)((uint64_t)a & (uint64_t)b);
}

FORCEINLINE 
BasicBlockFlags& operator |=(BasicBlockFlags& a, BasicBlockFlags b)
{
    return a = (BasicBlockFlags)((uint64_t)a | (uint64_t)b);
}

FORCEINLINE 
BasicBlockFlags& operator &=(BasicBlockFlags& a, BasicBlockFlags b)
{
    return a = (BasicBlockFlags)((uint64_t)a & (uint64_t)b);
}

enum class BasicBlockVisit
{
    Continue,
    Abort,
};

// clang-format on

//-------------------------------------------------------------------------
// FlowEdge -- control flow edge
//
// In compiler terminology the control flow between two BasicBlocks
// is typically referred to as an "edge".  Most well known are the
// backward branches for loops, which are often called "back-edges".
//
// "struct FlowEdge" is the type that represents our control flow edges.
// This type is a linked list of zero or more "edges".
// (The list of zero edges is represented by NULL.)
// Every BasicBlock has a field called bbPreds of this type.  This field
// represents the list of "edges" that flow into this BasicBlock.
// The FlowEdge type only stores the BasicBlock* of the source for the
// control flow edge.  The destination block for the control flow edge
// is implied to be the block which contained the bbPreds field.
//
// For a switch branch target there may be multiple "edges" that have
// the same source block (and destination block).  We need to count the
// number of these edges so that during optimization we will know when
// we have zero of them.  Rather than have extra FlowEdge entries we
// track this via the DupCount property.
//
// When we have Profile weight for the BasicBlocks we can usually compute
// the number of times each edge was executed by examining the adjacent
// BasicBlock weights.  As we are doing for BasicBlocks, we call the number
// of times that a control flow edge was executed the "edge weight".
// In order to compute the edge weights we need to use a bounded range
// for every edge weight. These two fields, 'flEdgeWeightMin' and 'flEdgeWeightMax'
// are used to hold a bounded range.  Most often these will converge such
// that both values are the same and that value is the exact edge weight.
// Sometimes we are left with a rage of possible values between [Min..Max]
// which represents an inexact edge weight.
//
// The bbPreds list is initially created by Compiler::fgLinkBasicBlocks()
// and is incrementally kept up to date.
//
// The edge weight are computed by Compiler::fgComputeEdgeWeights()
// the edge weights are used to straighten conditional branches
// by Compiler::fgReorderBlocks()
//
struct FlowEdge
{
private:
    // The next predecessor edge in the list, nullptr for end of list.
    FlowEdge* m_nextPredEdge;

    // The source of the control flow
    BasicBlock* m_sourceBlock;

    // The destination of the control flow
    BasicBlock* m_destBlock;

    // Likelihood that m_sourceBlock transfers control along this edge.
    // Values in range [0..1]
    weight_t m_likelihood;

    // The count of duplicate "edges" (used for switch stmts or degenerate branches)
    unsigned m_dupCount;

    // True if likelihood has been set
    INDEBUG(bool m_likelihoodSet);

public:
    FlowEdge(BasicBlock* sourceBlock, BasicBlock* destBlock, FlowEdge* rest)
        : m_nextPredEdge(rest)
        , m_sourceBlock(sourceBlock)
        , m_destBlock(destBlock)
        , m_likelihood(0)
        , m_dupCount(0)
#ifdef DEBUG
        , m_likelihoodSet(false)
#endif // DEBUG
    {
    }

    FlowEdge* getNextPredEdge() const
    {
        return m_nextPredEdge;
    }

    FlowEdge** getNextPredEdgeRef()
    {
        return &m_nextPredEdge;
    }

    void setNextPredEdge(FlowEdge* newEdge)
    {
        m_nextPredEdge = newEdge;
    }

    BasicBlock* getSourceBlock() const
    {
        assert(m_sourceBlock != nullptr);
        return m_sourceBlock;
    }

    void setSourceBlock(BasicBlock* newBlock)
    {
        assert(newBlock != nullptr);
        m_sourceBlock = newBlock;
    }

    BasicBlock* getDestinationBlock() const
    {
        assert(m_destBlock != nullptr);
        return m_destBlock;
    }

    void setDestinationBlock(BasicBlock* newBlock)
    {
        assert(newBlock != nullptr);
        m_destBlock = newBlock;
    }

    weight_t getLikelihood() const
    {
        assert(m_likelihoodSet);
        return m_likelihood;
    }

    void setLikelihood(weight_t likelihood);
    void addLikelihood(weight_t addedLikelihod);

    void clearLikelihood()
    {
        m_likelihood = 0.0;
        INDEBUG(m_likelihoodSet = false);
    }

#ifdef DEBUG
    bool hasLikelihood() const
    {
        return m_likelihoodSet;
    }
#endif // DEBUG

    weight_t getLikelyWeight() const;

    unsigned getDupCount() const
    {
        return m_dupCount;
    }

    void incrementDupCount()
    {
        m_dupCount++;
    }

    void decrementDupCount()
    {
        assert(m_dupCount >= 1);
        m_dupCount--;
    }
};

//------------------------------------------------------------------------
// BasicBlock: describes a basic block in the flowgraph.
//
// Note that this type derives from LIR::Range in order to make the LIR
// utilities that are polymorphic over basic block and scratch ranges
// faster and simpler.
//
struct BasicBlock : private LIR::Range
{
    friend class LIR;

private:
    BasicBlock* bbNext; // next BB in ascending PC offset order
    BasicBlock* bbPrev;

    BBKinds bbKind; // jump (if any) at the end of this block

    /* The following union describes the jump target(s) of this block */
    union
    {
        unsigned   bbTargetOffs; // PC offset (temporary only)
        FlowEdge*  bbTargetEdge; // successor edge for block kinds with only one successor (BBJ_ALWAYS, etc)
        FlowEdge*  bbTrueEdge;   // BBJ_COND successor edge when its condition is true (alias for bbTargetEdge)
        BBswtDesc* bbSwtTargets; // switch descriptor
        BBehfDesc* bbEhfTargets; // BBJ_EHFINALLYRET descriptor
    };

    // Successor edge of a BBJ_COND block if bbTrueEdge is not taken
    FlowEdge* bbFalseEdge;

public:
    static BasicBlock* New(Compiler* compiler);
    static BasicBlock* New(Compiler* compiler, BBKinds kind);
    static BasicBlock* New(Compiler* compiler, BBehfDesc* ehfTargets);
    static BasicBlock* New(Compiler* compiler, BBswtDesc* swtTargets);
    static BasicBlock* New(Compiler* compiler, BBKinds kind, unsigned targetOffs);

    BBKinds GetKind() const
    {
        return bbKind;
    }

    void SetKind(BBKinds kind)
    {
        // If this block's jump kind requires a target, ensure it is already set
        assert(!HasTarget() || HasInitializedTarget());
        bbKind = kind;
        // If new jump kind requires a target, ensure a target is already set
        assert(!HasTarget() || HasInitializedTarget());
    }

    BasicBlock* Prev() const
    {
        return bbPrev;
    }

    void SetPrev(BasicBlock* prev)
    {
        assert(prev != nullptr);
        bbPrev       = prev;
        prev->bbNext = this;
    }

    void SetPrevToNull()
    {
        bbPrev = nullptr;
    }

    BasicBlock* Next() const
    {
        return bbNext;
    }

    void SetNext(BasicBlock* next)
    {
        assert(next != nullptr);
        bbNext       = next;
        next->bbPrev = this;
    }

    void SetNextToNull()
    {
        bbNext = nullptr;
    }

    bool IsFirst() const
    {
        return (bbPrev == nullptr);
    }

    bool IsLast() const
    {
        return (bbNext == nullptr);
    }

    bool PrevIs(const BasicBlock* block) const
    {
        return (bbPrev == block);
    }

    bool NextIs(const BasicBlock* block) const
    {
        return (bbNext == block);
    }

    bool IsLastHotBlock(Compiler* compiler) const;

    bool IsFirstColdBlock(Compiler* compiler) const;

    bool CanRemoveJumpToNext(Compiler* compiler) const;

    bool CanRemoveJumpToTarget(BasicBlock* target, Compiler* compiler) const;

    unsigned GetTargetOffs() const
    {
        return bbTargetOffs;
    }

    bool HasTarget() const
    {
        // These block types should always have bbTargetEdge set
        return KindIs(BBJ_ALWAYS, BBJ_CALLFINALLY, BBJ_CALLFINALLYRET, BBJ_EHCATCHRET, BBJ_EHFILTERRET, BBJ_LEAVE);
    }

    BasicBlock* GetTarget() const
    {
        return GetTargetEdge()->getDestinationBlock();
    }

    FlowEdge* GetTargetEdge() const
    {
        // Only block kinds that use `bbTargetEdge` can access it, and it must be non-null.
        assert(HasInitializedTarget());
        assert(bbTargetEdge->getSourceBlock() == this);
        assert(bbTargetEdge->getDestinationBlock() != nullptr);
        return bbTargetEdge;
    }

    void SetTargetEdge(FlowEdge* targetEdge)
    {
        // SetKindAndTarget() nulls target for non-jump kinds,
        // so don't use SetTargetEdge() to null bbTargetEdge without updating bbKind.
        bbTargetEdge = targetEdge;
        assert(HasInitializedTarget());
        assert(bbTargetEdge->getSourceBlock() == this);
        assert(bbTargetEdge->getDestinationBlock() != nullptr);

        // This is the only successor edge for this block, so likelihood should be 1.0
        bbTargetEdge->setLikelihood(1.0);
    }

    BasicBlock* GetTrueTarget() const
    {
        return GetTrueEdge()->getDestinationBlock();
    }

    FlowEdge* GetTrueEdge() const
    {
        assert(KindIs(BBJ_COND));
        assert(bbTrueEdge != nullptr);
        assert(bbTrueEdge->getSourceBlock() == this);
        assert(bbTrueEdge->getDestinationBlock() != nullptr);
        return bbTrueEdge;
    }

    void SetTrueEdge(FlowEdge* trueEdge)
    {
        assert(KindIs(BBJ_COND));
        bbTrueEdge = trueEdge;
        assert(bbTrueEdge != nullptr);
        assert(bbTrueEdge->getSourceBlock() == this);
        assert(bbTrueEdge->getDestinationBlock() != nullptr);
    }

    bool TrueTargetIs(const BasicBlock* target) const
    {
        return (GetTrueTarget() == target);
    }

    bool TrueEdgeIs(const FlowEdge* targetEdge) const
    {
        return (GetTrueEdge() == targetEdge);
    }

    BasicBlock* GetFalseTarget() const
    {
        return GetFalseEdge()->getDestinationBlock();
    }

    FlowEdge* GetFalseEdge() const
    {
        assert(KindIs(BBJ_COND));
        assert(bbFalseEdge != nullptr);
        assert(bbFalseEdge->getSourceBlock() == this);
        assert(bbFalseEdge->getDestinationBlock() != nullptr);
        return bbFalseEdge;
    }

    void SetFalseEdge(FlowEdge* falseEdge)
    {
        assert(KindIs(BBJ_COND));
        bbFalseEdge = falseEdge;
        assert(bbFalseEdge != nullptr);
        assert(bbFalseEdge->getSourceBlock() == this);
        assert(bbFalseEdge->getDestinationBlock() != nullptr);
    }

    bool FalseTargetIs(const BasicBlock* target) const
    {
        return (GetFalseTarget() == target);
    }

    bool FalseEdgeIs(const FlowEdge* targetEdge) const
    {
        return (GetFalseEdge() == targetEdge);
    }

    void SetCond(FlowEdge* trueEdge, FlowEdge* falseEdge)
    {
        bbKind = BBJ_COND;
        SetTrueEdge(trueEdge);
        SetFalseEdge(falseEdge);
    }

    // In most cases, a block's true and false targets are known by the time SetCond is called.
    // To simplify the few cases where the false target isn't available until later,
    // overload SetCond to initialize only the true target.
    // This simplifies, for example, lowering switch blocks into jump sequences.
    void SetCond(FlowEdge* trueEdge)
    {
        bbKind = BBJ_COND;
        SetTrueEdge(trueEdge);
    }

    // Set both the block kind and target edge.
    void SetKindAndTargetEdge(BBKinds kind, FlowEdge* targetEdge)
    {
        bbKind       = kind;
        bbTargetEdge = targetEdge;
        assert(HasInitializedTarget());

        // This is the only successor edge for this block, so likelihood should be 1.0
        bbTargetEdge->setLikelihood(1.0);
    }

    // Set the block kind, and clear bbTargetEdge.
    void SetKindAndTargetEdge(BBKinds kind)
    {
        bbKind       = kind;
        bbTargetEdge = nullptr;
        assert(!HasTarget());
    }

    bool HasInitializedTarget() const
    {
        assert(HasTarget());
        return (bbTargetEdge != nullptr);
    }

    bool TargetIs(const BasicBlock* target) const
    {
        return (GetTarget() == target);
    }

    bool JumpsToNext() const
    {
        return (GetTarget() == bbNext);
    }

    BBswtDesc* GetSwitchTargets() const
    {
        assert(KindIs(BBJ_SWITCH));
        assert(bbSwtTargets != nullptr);
        return bbSwtTargets;
    }

    void SetSwitch(BBswtDesc* swtTarget)
    {
        assert(swtTarget != nullptr);
        bbKind       = BBJ_SWITCH;
        bbSwtTargets = swtTarget;
    }

    BBehfDesc* GetEhfTargets() const
    {
        assert(KindIs(BBJ_EHFINALLYRET));
        return bbEhfTargets;
    }

    void SetEhfTargets(BBehfDesc* ehfTarget)
    {
        assert(KindIs(BBJ_EHFINALLYRET));
        bbEhfTargets = ehfTarget;
    }

    void SetEhf(BBehfDesc* ehfTarget)
    {
        assert(ehfTarget != nullptr);
        bbKind       = BBJ_EHFINALLYRET;
        bbEhfTargets = ehfTarget;
    }

    // BBJ_CALLFINALLYRET uses the `bbTargetEdge` field. However, also treat it specially:
    // for callers that know they want a continuation, use this function instead of the
    // general `GetTarget()` to allow asserting on the block kind.
    BasicBlock* GetFinallyContinuation() const
    {
        assert(KindIs(BBJ_CALLFINALLYRET));
        return GetTarget();
    }

#ifdef DEBUG

    // Return the block target; it might be null. Only used during dumping.
    BasicBlock* GetTargetRaw() const
    {
        assert(HasTarget());
        return (bbTargetEdge == nullptr) ? nullptr : bbTargetEdge->getDestinationBlock();
    }

    // Return the BBJ_COND true target; it might be null. Only used during dumping.
    BasicBlock* GetTrueTargetRaw() const
    {
        assert(KindIs(BBJ_COND));
        return (bbTrueEdge == nullptr) ? nullptr : bbTrueEdge->getDestinationBlock();
    }

    // Return the BBJ_COND false target; it might be null. Only used during dumping.
    BasicBlock* GetFalseTargetRaw() const
    {
        assert(KindIs(BBJ_COND));
        return (bbFalseEdge == nullptr) ? nullptr : bbFalseEdge->getDestinationBlock();
    }

    // Return the target edge; it might be null. Only used during dumping.
    FlowEdge* GetTargetEdgeRaw() const
    {
        assert(HasTarget());
        return bbTargetEdge;
    }

    // Return the BBJ_COND true target edge; it might be null. Only used during dumping.
    FlowEdge* GetTrueEdgeRaw() const
    {
        assert(KindIs(BBJ_COND));
        return bbTrueEdge;
    }

    // Return the BBJ_COND false target edge; it might be null. Only used during dumping.
    FlowEdge* GetFalseEdgeRaw() const
    {
        assert(KindIs(BBJ_COND));
        return bbFalseEdge;
    }

#endif // DEBUG

private:
    BasicBlockFlags bbFlags;

public:
    // MSVC doesn't inline this method in large callers by default
    FORCEINLINE BasicBlockFlags HasFlag(const BasicBlockFlags flag) const
    {
        // Assert flag is not multiple BasicBlockFlags OR'd together
        // by checking if it is a power of 2
        // (HasFlag expects to check only one flag at a time)
        assert(isPow2(flag));
        return (bbFlags & flag);
    }

    // HasAnyFlag takes a set of flags OR'd together. It requires at least
    // two flags to be set (or else you should use `HasFlag`).
    // It is true if *any* of those flags are set on the block.
    BasicBlockFlags HasAnyFlag(const BasicBlockFlags flags) const
    {
        assert((flags != BBF_EMPTY) && !isPow2(flags));
        return (bbFlags & flags);
    }

    // HasAllFlags takes a set of flags OR'd together. It requires at least
    // two flags to be set (or else you should use `HasFlag`).
    // It is true if *all* of those flags are set on the block.
    bool HasAllFlags(const BasicBlockFlags flags) const
    {
        assert((flags != BBF_EMPTY) && !isPow2(flags));
        return (bbFlags & flags) == flags;
    }

    // Copy all the flags from another block. This is a complete copy; any flags
    // that were previously set on this block are overwritten.
    void CopyFlags(const BasicBlock* block)
    {
        bbFlags = block->bbFlags;
    }

    // Copy the values of a specific set of flags from another block. All flags
    // not in the mask are preserved. Note however, that only set flags are copied;
    // if a flag in the mask is already set in this block, it will not be reset!
    // (Perhaps we should have a `ReplaceFlags` function that first clears the
    // bits in `mask` before doing the copy. Possibly we should assert that
    // `(bbFlags & mask) == 0` under the assumption that we copy flags when
    // creating a new block from scratch.)
    void CopyFlags(const BasicBlock* block, const BasicBlockFlags mask)
    {
        bbFlags |= (block->bbFlags & mask);
    }

    // MSVC doesn't inline this method in large callers by default
    FORCEINLINE void SetFlags(const BasicBlockFlags flags)
    {
        bbFlags |= flags;
    }

    void RemoveFlags(const BasicBlockFlags flags)
    {
        bbFlags &= ~flags;
    }

    BasicBlockFlags GetFlagsRaw() const
    {
        return bbFlags;
    }

    void SetFlagsRaw(const BasicBlockFlags flags)
    {
        bbFlags = flags;
    }

    static_assert_no_msg((BBF_SPLIT_NONEXIST & BBF_SPLIT_LOST) == 0);
    static_assert_no_msg((BBF_SPLIT_NONEXIST & BBF_SPLIT_GAINED) == 0);

    unsigned bbNum; // the block's number

    unsigned bbRefs; // number of blocks that can reach here, either by fall-through or a branch. If this falls to zero,
                     // the block is unreachable.

    bool isRunRarely() const
    {
        return HasFlag(BBF_RUN_RARELY);
    }
    bool isLoopHead() const
    {
        return HasFlag(BBF_LOOP_HEAD);
    }

    bool isLoopAlign() const
    {
        return HasFlag(BBF_LOOP_ALIGN);
    }

    bool hasAlign() const
    {
        return HasFlag(BBF_HAS_ALIGN);
    }

#ifdef DEBUG
    void     dspFlags() const;             // Print the flags
    unsigned dspPreds() const;             // Print the predecessors (bbPreds)
    void     dspSuccs(Compiler* compiler); // Print the successors. The 'compiler' argument determines whether EH
                                           // regions are printed: see NumSucc() for details.
    void dspKind() const;                  // Print the block jump kind (e.g., BBJ_ALWAYS, BBJ_COND, etc.).

    // Print a simple basic block header for various output, including a list of predecessors and successors.
    void dspBlockHeader(Compiler* compiler, bool showKind = true, bool showFlags = false, bool showPreds = true);

    const char* dspToString(int blockNumPadding = 0) const;
#endif // DEBUG

#define BB_UNITY_WEIGHT          100.0 // how much a normal execute once block weighs
#define BB_UNITY_WEIGHT_UNSIGNED 100   // how much a normal execute once block weighs
#define BB_LOOP_WEIGHT_SCALE     8.0   // synthetic profile scale factor for loops
#define BB_ZERO_WEIGHT           0.0
#define BB_COLD_WEIGHT           0.01    // Upper bound for cold weights; used during block layout
#define BB_MAX_WEIGHT            FLT_MAX // maximum finite weight  -- needs rethinking.

    weight_t bbWeight; // The dynamic execution weight of this block

    // getCalledCount -- get the value used to normalize weights for this method
    static weight_t getCalledCount(Compiler* comp);

    // getBBWeight -- get the normalized weight of this block
    weight_t getBBWeight(Compiler* comp) const;

    // hasProfileWeight -- Returns true if this block's weight came from profile data
    bool hasProfileWeight() const
    {
        return this->HasFlag(BBF_PROF_WEIGHT);
    }

    // setBBProfileWeight -- Set the profile-derived weight for a basic block
    // and update the run rarely flag as appropriate.
    void setBBProfileWeight(weight_t weight)
    {
        this->SetFlags(BBF_PROF_WEIGHT);
        this->bbWeight = weight;

        if (weight == BB_ZERO_WEIGHT)
        {
            this->SetFlags(BBF_RUN_RARELY);
        }
        else
        {
            this->RemoveFlags(BBF_RUN_RARELY);
        }
    }

    // this block will inherit the same weight and relevant bbFlags as bSrc
    //
    void inheritWeight(BasicBlock* bSrc)
    {
        inheritWeightPercentage(bSrc, 100);
    }

    // Similar to inheritWeight(), but we're splitting a block (such as creating blocks for qmark removal).
    // So, specify a percentage (0 to 100) of the weight the block should inherit.
    //
    // Can be invoked as a self-rescale, eg: block->inheritWeightPecentage(block, 50))
    //
    void inheritWeightPercentage(BasicBlock* bSrc, unsigned percentage)
    {
        assert(0 <= percentage && percentage <= 100);

        this->bbWeight = (bSrc->bbWeight * percentage) / 100;

        if (bSrc->hasProfileWeight())
        {
            this->SetFlags(BBF_PROF_WEIGHT);
        }
        else
        {
            this->RemoveFlags(BBF_PROF_WEIGHT);
        }

        if (this->bbWeight == BB_ZERO_WEIGHT)
        {
            this->SetFlags(BBF_RUN_RARELY);
        }
        else
        {
            this->RemoveFlags(BBF_RUN_RARELY);
        }
    }

    // Scale a blocks' weight by some factor.
    //
    void scaleBBWeight(weight_t scale)
    {
        this->bbWeight = this->bbWeight * scale;

        if (this->bbWeight == BB_ZERO_WEIGHT)
        {
            this->SetFlags(BBF_RUN_RARELY);
        }
        else
        {
            this->RemoveFlags(BBF_RUN_RARELY);
        }
    }

    // Set block weight to zero, and set run rarely flag.
    //
    void bbSetRunRarely()
    {
        this->scaleBBWeight(BB_ZERO_WEIGHT);
    }

    bool isMaxBBWeight() const
    {
        return (bbWeight >= BB_MAX_WEIGHT);
    }

    bool isBBWeightCold(Compiler* comp) const
    {
        return getBBWeight(comp) < BB_COLD_WEIGHT;
    }

    // Returns "true" if the block is empty. Empty here means there are no statement
    // trees *except* PHI definitions.
    bool isEmpty() const;

    bool isValid() const;

    // Returns "true" iff "this" is the first block of a BBJ_CALLFINALLY/BBJ_CALLFINALLYRET pair --
    // a block corresponding to an exit from the try of a try/finally.
    bool isBBCallFinallyPair() const;

    // Returns "true" iff "this" is the last block of a BBJ_CALLFINALLY/BBJ_CALLFINALLYRET pair --
    // a block corresponding to an exit from the try of a try/finally.
    bool isBBCallFinallyPairTail() const;

    bool KindIs(BBKinds kind) const
    {
        return bbKind == kind;
    }

    template <typename... T>
    bool KindIs(BBKinds kind, T... rest) const
    {
        return KindIs(kind) || KindIs(rest...);
    }

    bool HasTerminator()
    {
        return KindIs(BBJ_EHFINALLYRET, BBJ_EHFAULTRET, BBJ_EHFILTERRET, BBJ_COND, BBJ_SWITCH, BBJ_RETURN);
    }

    // NumSucc() gives the number of successors, and GetSucc() returns a given numbered successor.
    //
    // There are two versions of these functions: ones that take a Compiler* and ones that don't. You must
    // always use a matching set. Thus, if you call NumSucc() without a Compiler*, you must also call
    // GetSucc() without a Compiler*.
    //
    // The behavior of NumSucc()/GetSucc() is different when passed a Compiler* for blocks that end in:
    // (1) BBJ_SWITCH
    //
    // For BBJ_SWITCH, if Compiler* is not passed, then all switch successors are returned. If Compiler*
    // is passed, then only unique switch successors are returned; the duplicate successors are omitted.
    //
    // Note that for BBJ_COND, which has two successors (fall through (condition false), and condition true
    // branch target), only the unique targets are returned. Thus, if both targets are the same, NumSucc()
    // will only return 1 instead of 2.
    //
    // NumSucc: Returns the number of successors of "this".
    unsigned NumSucc() const;
    unsigned NumSucc(Compiler* comp);

    // GetSuccEdge: Returns the "i"th successor edge. Requires (0 <= i < NumSucc()).
    FlowEdge* GetSuccEdge(unsigned i) const;
    FlowEdge* GetSuccEdge(unsigned i, Compiler* comp);

    // GetSucc: Returns the "i"th successor block. Requires (0 <= i < NumSucc()).
    BasicBlock* GetSucc(unsigned i) const;
    BasicBlock* GetSucc(unsigned i, Compiler* comp);

    // SwitchTargets: convenience method for enabling range-based `for` iteration over a switch block's targets, e.g.:
    //    for (BasicBlock* const bTarget : block->SwitchTargets()) ...
    //
    BBSwitchTargetList SwitchTargets() const
    {
        assert(bbKind == BBJ_SWITCH);
        return BBSwitchTargetList(bbSwtTargets);
    }

    // EHFinallyRetSuccs: convenience method for enabling range-based `for` iteration over BBJ_EHFINALLYRET block
    // successors, e.g.:
    //    for (BasicBlock* const succ : block->EHFinallyRetSuccs()) ...
    //
    BBEhfSuccList EHFinallyRetSuccs() const
    {
        assert(bbKind == BBJ_EHFINALLYRET);
        return BBEhfSuccList(bbEhfTargets);
    }

    BasicBlock* GetUniquePred(Compiler* comp) const;

    BasicBlock* GetUniqueSucc() const;

    unsigned countOfInEdges() const
    {
        return bbRefs;
    }

    Statement* bbStmtList;

    GenTree* GetFirstLIRNode() const
    {
        return m_firstNode;
    }

    void SetFirstLIRNode(GenTree* tree)
    {
        m_firstNode = tree;
    }

    GenTree* GetLastLIRNode() const
    {
        return m_lastNode;
    }

    void SetLastLIRNode(GenTree* tree)
    {
        m_lastNode = tree;
    }

    EntryState* bbEntryState; // verifier tracked state of all entries in stack.

#define NO_BASE_TMP UINT_MAX // base# to use when we have none

    union
    {
        unsigned bbStkTempsIn;       // base# for input stack temps
        int      bbCountSchemaIndex; // schema index for count instrumentation
    };

    union
    {
        unsigned bbStkTempsOut;          // base# for output stack temps
        int      bbHistogramSchemaIndex; // schema index for histogram instrumentation
    };

#define MAX_XCPTN_INDEX (USHRT_MAX - 1)

    // It would be nice to make bbTryIndex and bbHndIndex private, but there is still code that uses them directly,
    // especially Compiler::fgNewBBinRegion() and friends.

    // index, into the compHndBBtab table, of innermost 'try' clause containing the BB (used for raising exceptions).
    // Stored as index + 1; 0 means "no try index".
    unsigned short bbTryIndex;

    // index, into the compHndBBtab table, of innermost handler (filter, catch, fault/finally) containing the BB.
    // Stored as index + 1; 0 means "no handler index".
    unsigned short bbHndIndex;

    // Given two EH indices that are either bbTryIndex or bbHndIndex (or related), determine if index1 might be more
    // deeply nested than index2. Both index1 and index2 are in the range [0..compHndBBtabCount], where 0 means
    // "main function" and otherwise the value is an index into compHndBBtab[]. Note that "sibling" EH regions will
    // have a numeric index relationship that doesn't indicate nesting, whereas a more deeply nested region must have
    // a lower index than the region it is nested within. Note that if you compare a single block's bbTryIndex and
    // bbHndIndex, there is guaranteed to be a nesting relationship, since that block can't be simultaneously in two
    // sibling EH regions. In that case, "maybe" is actually "definitely".
    static bool ehIndexMaybeMoreNested(unsigned index1, unsigned index2)
    {
        if (index1 == 0)
        {
            // index1 is in the main method. It can't be more deeply nested than index2.
            return false;
        }
        else if (index2 == 0)
        {
            // index1 represents an EH region, whereas index2 is the main method. Thus, index1 is more deeply nested.
            assert(index1 > 0);
            return true;
        }
        else
        {
            // If index1 has a smaller index, it might be more deeply nested than index2.
            assert(index1 > 0);
            assert(index2 > 0);
            return index1 < index2;
        }
    }

    // catch type: class token of handler, or one of BBCT_*. Only set on first block of catch handler.
    unsigned bbCatchTyp;

    bool hasTryIndex() const
    {
        return bbTryIndex != 0;
    }
    bool hasHndIndex() const
    {
        return bbHndIndex != 0;
    }
    unsigned getTryIndex() const
    {
        assert(bbTryIndex != 0);
        return bbTryIndex - 1;
    }
    unsigned getHndIndex() const
    {
        assert(bbHndIndex != 0);
        return bbHndIndex - 1;
    }
    void setTryIndex(unsigned val)
    {
        bbTryIndex = (unsigned short)(val + 1);
        assert(bbTryIndex != 0);
    }
    void setHndIndex(unsigned val)
    {
        bbHndIndex = (unsigned short)(val + 1);
        assert(bbHndIndex != 0);
    }
    void clearTryIndex()
    {
        bbTryIndex = 0;
    }
    void clearHndIndex()
    {
        bbHndIndex = 0;
    }

    void copyEHRegion(const BasicBlock* from)
    {
        bbTryIndex = from->bbTryIndex;
        bbHndIndex = from->bbHndIndex;
    }

    void copyTryIndex(const BasicBlock* from)
    {
        bbTryIndex = from->bbTryIndex;
    }

    void copyHndIndex(const BasicBlock* from)
    {
        bbHndIndex = from->bbHndIndex;
    }

    static bool sameTryRegion(const BasicBlock* blk1, const BasicBlock* blk2)
    {
        return blk1->bbTryIndex == blk2->bbTryIndex;
    }
    static bool sameHndRegion(const BasicBlock* blk1, const BasicBlock* blk2)
    {
        return blk1->bbHndIndex == blk2->bbHndIndex;
    }
    static bool sameEHRegion(const BasicBlock* blk1, const BasicBlock* blk2)
    {
        return sameTryRegion(blk1, blk2) && sameHndRegion(blk1, blk2);
    }

    bool hasEHBoundaryIn() const;
    bool hasEHBoundaryOut() const;

// Some non-zero value that will not collide with real tokens for bbCatchTyp
#define BBCT_NONE                   0x00000000
#define BBCT_FAULT                  0xFFFFFFFC
#define BBCT_FINALLY                0xFFFFFFFD
#define BBCT_FILTER                 0xFFFFFFFE
#define BBCT_FILTER_HANDLER         0xFFFFFFFF
#define handlerGetsXcptnObj(hndTyp) ((hndTyp) != BBCT_NONE && (hndTyp) != BBCT_FAULT && (hndTyp) != BBCT_FINALLY)

    // TODO-Cleanup: Get rid of bbStkDepth and use bbStackDepthOnEntry() instead
    unsigned short bbStkDepth; // stack depth on entry

    // Basic block predecessor lists. Predecessor lists are created by fgLinkBasicBlocks(), stored
    // in 'bbPreds', and then maintained throughout compilation. 'fgPredsComputed' will be 'true' after the
    // predecessor lists are created.
    //
    FlowEdge* bbPreds; // ptr to list of predecessors

    // PredEdges: convenience method for enabling range-based `for` iteration over predecessor edges, e.g.:
    //    for (FlowEdge* const edge : block->PredEdges()) ...
    //
    PredEdgeList PredEdges() const
    {
        return PredEdgeList(bbPreds);
    }

    // PredBlocks: convenience method for enabling range-based `for` iteration over predecessor blocks, e.g.:
    //    for (BasicBlock* const predBlock : block->PredBlocks()) ...
    //
    PredBlockList<false> PredBlocks() const
    {
        return PredBlockList<false>(bbPreds);
    }

    // PredBlocksEditing: convenience method for enabling range-based `for` iteration over predecessor blocks, e.g.:
    //    for (BasicBlock* const predBlock : block->PredBlocksEditing()) ...
    // This iterator tolerates modifications to bbPreds.
    //
    PredBlockList<true> PredBlocksEditing() const
    {
        return PredBlockList<true>(bbPreds);
    }

#ifdef DEBUG
    bool checkPredListOrder();
#endif

    union
    {
        BasicBlock* bbIDom;          // Represent the closest dominator to this block (called the Immediate
                                     // Dominator) used to compute the dominance tree.
        FlowEdge* bbLastPred;        // Used early on by fgLinkBasicBlock/fgAddRefPred
        void*     bbSparseProbeList; // Used early on by fgInstrument
    };

    void* bbSparseCountInfo; // Used early on by fgIncorporateEdgeCounts

    unsigned bbPreorderNum;  // the block's  preorder number in the graph [0...postOrderCount)
    unsigned bbPostorderNum; // the block's postorder number in the graph [0...postOrderCount)

    IL_OFFSET bbCodeOffs;    // IL offset of the beginning of the block
    IL_OFFSET bbCodeOffsEnd; // IL offset past the end of the block. Thus, the [bbCodeOffs..bbCodeOffsEnd)
                             // range is not inclusive of the end offset. The count of IL bytes in the block
                             // is bbCodeOffsEnd - bbCodeOffs, assuming neither are BAD_IL_OFFSET.

#ifdef DEBUG
    void dspBlockILRange() const; // Display the block's IL range as [XXX...YYY), where XXX and YYY might be "???" for
                                  // BAD_IL_OFFSET.
#endif                            // DEBUG

    VARSET_TP bbVarUse; // variables used     by block (before a definition)
    VARSET_TP bbVarDef; // variables assigned by block (before a use)

    VARSET_TP bbLiveIn;  // variables live on entry
    VARSET_TP bbLiveOut; // variables live on exit

    // Use, def, live in/out information for the implicit memory variable.
    MemoryKindSet bbMemoryUse : MemoryKindCount; // must be set for any MemoryKinds this block references
    MemoryKindSet bbMemoryDef : MemoryKindCount; // must be set for any MemoryKinds this block mutates
    MemoryKindSet bbMemoryLiveIn : MemoryKindCount;
    MemoryKindSet bbMemoryLiveOut : MemoryKindCount;
    MemoryKindSet bbMemoryHavoc : MemoryKindCount; // If true, at some point the block does an operation
                                                   // that leaves memory in an unknown state. (E.g.,
                                                   // unanalyzed call, store through unknown pointer...)

    // We want to make phi functions for the special implicit var memory.  But since this is not a real
    // lclVar, and thus has no local #, we can't use a GenTreePhiArg.  Instead, we use this struct.
    struct MemoryPhiArg
    {
        unsigned      m_ssaNum;  // SSA# for incoming value.
        MemoryPhiArg* m_nextArg; // Next arg in the list, else NULL.

        unsigned GetSsaNum()
        {
            return m_ssaNum;
        }

        MemoryPhiArg(unsigned ssaNum, MemoryPhiArg* nextArg = nullptr)
            : m_ssaNum(ssaNum)
            , m_nextArg(nextArg)
        {
        }

        void* operator new(size_t sz, class Compiler* comp);
    };
    static MemoryPhiArg* EmptyMemoryPhiDef; // Special value (0x1, FWIW) to represent a to-be-filled in Phi arg list
                                            // for Heap.
    MemoryPhiArg* bbMemorySsaPhiFunc[MemoryKindCount]; // If the "in" Heap SSA var is not a phi definition, this value
                                                       // is NULL.
    // Otherwise, it is either the special value EmptyMemoryPhiDefn, to indicate
    // that Heap needs a phi definition on entry, or else it is the linked list
    // of the phi arguments.
    unsigned bbMemorySsaNumIn[MemoryKindCount];  // The SSA # of memory on entry to the block.
    unsigned bbMemorySsaNumOut[MemoryKindCount]; // The SSA # of memory on exit from the block.

    void InitVarSets(class Compiler* comp);

    /* The following are the standard bit sets for dataflow analysis.
     *  We perform CSE and range-checks at the same time
     *  and assertion propagation separately,
     *  thus we can union them since the two operations are completely disjunct.
     */

    union
    {
        EXPSET_TP bbCseGen;             // CSEs computed by block
        ASSERT_TP bbAssertionGen;       // assertions created by block (global prop)
        ASSERT_TP bbAssertionOutIfTrue; // assertions available on exit along true/jump edge (BBJ_COND, local prop)
    };

    union
    {
        EXPSET_TP bbCseIn;       // CSEs available on entry
        ASSERT_TP bbAssertionIn; // assertions available on entry (global prop)
    };

    union
    {
        EXPSET_TP bbCseOut;              // CSEs available on exit
        ASSERT_TP bbAssertionOut;        // assertions available on exit (global prop, local prop & !BBJ_COND)
        ASSERT_TP bbAssertionOutIfFalse; // assertions available on exit along false/next edge (BBJ_COND, local prop)
    };

    void* bbEmitCookie;

    //-------------------------------------------------------------------------

#if MEASURE_BLOCK_SIZE
    static size_t s_Size;
    static size_t s_Count;
#endif // MEASURE_BLOCK_SIZE

    bool bbFallsThrough() const;

    // Our slop fraction is 1/50 of the block weight.
    static weight_t GetSlopFraction(weight_t weightBlk)
    {
        return weightBlk / 50.0;
    }

    // Given an the edge b1 -> b2, calculate the slop fraction by
    // using the higher of the two block weights
    static weight_t GetSlopFraction(BasicBlock* b1, BasicBlock* b2)
    {
        return GetSlopFraction(max(b1->bbWeight, b2->bbWeight));
    }

#ifdef DEBUG
    unsigned        bbTgtStkDepth; // Native stack depth on entry (for throw-blocks)
    static unsigned s_nMaxTrees;   // The max # of tree nodes in any BB

    // This is used in integrity checks.  We semi-randomly pick a traversal stamp, label all blocks
    // in the BB list with that stamp (in this field); then we can tell if (e.g.) predecessors are
    // still in the BB list by whether they have the same stamp (with high probability).
    unsigned bbTraversalStamp;

#endif // DEBUG

    // bbID is a unique block identifier number that does not change: it does not get renumbered, like bbNum.
    unsigned bbID;

    unsigned    bbStackDepthOnEntry() const;
    void        bbSetStack(StackEntry* stack);
    StackEntry* bbStackOnEntry() const;

    // "bbNum" is one-based (for unknown reasons); it is sometimes useful to have the corresponding
    // zero-based number for use as an array index.
    unsigned bbInd() const
    {
        assert(bbNum > 0);
        return bbNum - 1;
    }

    Statement* firstStmt() const;
    Statement* lastStmt() const;
    bool       hasSingleStmt() const;

    // Statements: convenience method for enabling range-based `for` iteration over the statement list, e.g.:
    //    for (Statement* const stmt : block->Statements())
    //
    StatementList Statements() const
    {
        return StatementList(firstStmt());
    }

    // NonPhiStatements: convenience method for enabling range-based `for` iteration over the statement list,
    // excluding any initial PHI statements, e.g.:
    //    for (Statement* const stmt : block->NonPhiStatements())
    //
    StatementList NonPhiStatements() const
    {
        return StatementList(FirstNonPhiDef());
    }

    GenTree* lastNode() const;

    bool endsWithJmpMethod(Compiler* comp) const;

    bool endsWithTailCall(Compiler* comp,
                          bool      fastTailCallsOnly,
                          bool      tailCallsConvertibleToLoopOnly,
                          GenTree** tailCall) const;

    bool endsWithTailCallOrJmp(Compiler* comp, bool fastTailCallsOnly = false) const;

    bool endsWithTailCallConvertibleToLoop(Compiler* comp, GenTree** tailCall) const;

    // Returns the first statement in the statement list of "this" that is
    // not an SSA definition (a lcl = phi(...) store).
    Statement* FirstNonPhiDef() const;
    Statement* FirstNonPhiDefOrCatchArgStore() const;

    BasicBlock()
        : bbStmtList(nullptr)
        , bbLiveIn(VarSetOps::UninitVal())
        , bbLiveOut(VarSetOps::UninitVal())
    {
    }

    // Iteratable collection of successors of a block.
    template <typename TPosition>
    class Successors
    {
        Compiler*   m_comp;
        BasicBlock* m_block;

    public:
        Successors(Compiler* comp, BasicBlock* block)
            : m_comp(comp)
            , m_block(block)
        {
        }

        class iterator
        {
            Compiler*   m_comp;
            BasicBlock* m_block;
            TPosition   m_pos;

        public:
            iterator(Compiler* comp, BasicBlock* block)
                : m_comp(comp)
                , m_block(block)
                , m_pos(comp, block)
            {
            }

            iterator()
                : m_pos()
            {
            }

            void operator++(void)
            {
                m_pos.Advance(m_comp, m_block);
            }

            BasicBlock* operator*()
            {
                return m_pos.Current(m_comp, m_block);
            }

            bool operator==(const iterator& other)
            {
                return m_pos == other.m_pos;
            }

            bool operator!=(const iterator& other)
            {
                return m_pos != other.m_pos;
            }
        };

        iterator begin()
        {
            return iterator(m_comp, m_block);
        }

        iterator end()
        {
            return iterator();
        }
    };

    template <typename TFunc>
    BasicBlockVisit VisitEHEnclosedHandlerSecondPassSuccs(Compiler* comp, TFunc func);

    template <typename TFunc>
    BasicBlockVisit VisitAllSuccs(Compiler* comp, TFunc func, const bool useProfile = false);

    template <typename TFunc>
    BasicBlockVisit VisitEHSuccs(Compiler* comp, TFunc func);

    template <typename TFunc>
    BasicBlockVisit VisitRegularSuccs(Compiler* comp, TFunc func);

    bool HasPotentialEHSuccs(Compiler* comp);

    // Base class for Successor block/edge iterators.
    //
    class SuccList
    {
    protected:
        // For one or two successors, pre-compute and stash the successors inline, in m_succs[], so we don't
        // need to call a function or execute another `switch` to get them. Also, pre-compute the begin and end
        // points of the iteration, for use by BBArrayIterator. `m_begin` and `m_end` will either point at
        // `m_succs` or at the switch table successor array.
        FlowEdge*        m_succs[2];
        FlowEdge* const* m_begin;
        FlowEdge* const* m_end;

        SuccList(const BasicBlock* block);
    };

    // BBSuccList: adapter class for forward iteration of block successors, using range-based `for`,
    // normally used via BasicBlock::Succs(), e.g.:
    //    for (BasicBlock* const target : block->Succs()) ...
    //
    class BBSuccList : private SuccList
    {
    public:
        BBSuccList(const BasicBlock* block)
            : SuccList(block)
        {
        }

        BBArrayIterator begin() const
        {
            return BBArrayIterator(m_begin);
        }

        BBArrayIterator end() const
        {
            return BBArrayIterator(m_end);
        }
    };

    // BBSuccEdgeList: adapter class for forward iteration of block successors edges, using range-based `for`,
    // normally used via BasicBlock::SuccEdges(), e.g.:
    //    for (FlowEdge* const succEdge : block->SuccEdges()) ...
    //
    class BBSuccEdgeList : private SuccList
    {
    public:
        BBSuccEdgeList(const BasicBlock* block)
            : SuccList(block)
        {
        }

        FlowEdgeArrayIterator begin() const
        {
            return FlowEdgeArrayIterator(m_begin);
        }

        FlowEdgeArrayIterator end() const
        {
            return FlowEdgeArrayIterator(m_end);
        }
    };

    // BBCompilerSuccList: adapter class for forward iteration of block successors, using range-based `for`,
    // normally used via BasicBlock::Succs(), e.g.:
    //    for (BasicBlock* const target : block->Succs(compiler)) ...
    //
    // This version uses NumSucc(Compiler*)/GetSucc(Compiler*). See the documentation there for the explanation
    // of the implications of this versus the version that does not take `Compiler*`.
    class BBCompilerSuccList
    {
        Compiler*   m_comp;
        BasicBlock* m_block;

        // iterator: forward iterator for an array of BasicBlock*
        //
        class iterator
        {
            Compiler*   m_comp;
            BasicBlock* m_block;
            unsigned    m_succNum;

        public:
            iterator(Compiler* comp, BasicBlock* block, unsigned succNum)
                : m_comp(comp)
                , m_block(block)
                , m_succNum(succNum)
            {
            }

            BasicBlock* operator*() const
            {
                assert(m_block != nullptr);
                BasicBlock* bTarget = m_block->GetSucc(m_succNum, m_comp);
                assert(bTarget != nullptr);
                return bTarget;
            }

            iterator& operator++()
            {
                ++m_succNum;
                return *this;
            }

            bool operator!=(const iterator& i) const
            {
                return m_succNum != i.m_succNum;
            }
        };

    public:
        BBCompilerSuccList(Compiler* comp, BasicBlock* block)
            : m_comp(comp)
            , m_block(block)
        {
        }

        iterator begin() const
        {
            return iterator(m_comp, m_block, 0);
        }

        iterator end() const
        {
            return iterator(m_comp, m_block, m_block->NumSucc(m_comp));
        }
    };

    // BBCompilerSuccEdgeList: adapter class for forward iteration of block successors edges, using range-based `for`,
    // normally used via BasicBlock::SuccEdges(), e.g.:
    //    for (FlowEdge* const succEdge : block->SuccEdges(compiler)) ...
    //
    // This version uses NumSucc(Compiler*)/GetSucc(Compiler*). See the documentation there for the explanation
    // of the implications of this versus the version that does not take `Compiler*`.
    class BBCompilerSuccEdgeList
    {
        Compiler*   m_comp;
        BasicBlock* m_block;

        // iterator: forward iterator for an array of BasicBlock*
        //
        class iterator
        {
            Compiler*   m_comp;
            BasicBlock* m_block;
            unsigned    m_succNum;

        public:
            iterator(Compiler* comp, BasicBlock* block, unsigned succNum)
                : m_comp(comp)
                , m_block(block)
                , m_succNum(succNum)
            {
            }

            FlowEdge* operator*() const
            {
                assert(m_block != nullptr);
                FlowEdge* succEdge = m_block->GetSuccEdge(m_succNum, m_comp);
                assert(succEdge != nullptr);
                return succEdge;
            }

            iterator& operator++()
            {
                ++m_succNum;
                return *this;
            }

            bool operator!=(const iterator& i) const
            {
                return m_succNum != i.m_succNum;
            }
        };

    public:
        BBCompilerSuccEdgeList(Compiler* comp, BasicBlock* block)
            : m_comp(comp)
            , m_block(block)
        {
        }

        iterator begin() const
        {
            return iterator(m_comp, m_block, 0);
        }

        iterator end() const
        {
            return iterator(m_comp, m_block, m_block->NumSucc(m_comp));
        }
    };

    // Succs: convenience methods for enabling range-based `for` iteration over a block's successors, e.g.:
    //    for (BasicBlock* const succ : block->Succs()) ...
    //
    // There are two options: one that takes a Compiler* and one that doesn't. These correspond to the
    // NumSucc()/GetSucc() functions that do or do not take a Compiler*. See the comment for NumSucc()/GetSucc()
    // for the distinction.
    BBSuccList Succs() const
    {
        return BBSuccList(this);
    }

    BBCompilerSuccList Succs(Compiler* comp)
    {
        return BBCompilerSuccList(comp, this);
    }

    BBSuccEdgeList SuccEdges()
    {
        return BBSuccEdgeList(this);
    }

    BBCompilerSuccEdgeList SuccEdges(Compiler* comp)
    {
        return BBCompilerSuccEdgeList(comp, this);
    }

    // Clone block state and statements from `from` block to `to` block (which must be new/empty)
    static void CloneBlockState(Compiler* compiler, BasicBlock* to, const BasicBlock* from);

    // Copy the block kind and take memory ownership of the targets.
    void TransferTarget(BasicBlock* from);

    void MakeLIR(GenTree* firstNode, GenTree* lastNode);
    bool IsLIR() const;

    void SetDominatedByExceptionalEntryFlag()
    {
        SetFlags(BBF_DOMINATED_BY_EXCEPTIONAL_ENTRY);
    }

    bool IsDominatedByExceptionalEntryFlag() const
    {
        return HasFlag(BBF_DOMINATED_BY_EXCEPTIONAL_ENTRY);
    }

#ifdef DEBUG
    bool Contains(const GenTree* node) const
    {
        assert(IsLIR());
        for (Iterator iter = begin(); iter != end(); ++iter)
        {
            if (*iter == node)
            {
                return true;
            }
        }
        return false;
    }
#endif // DEBUG
};

template <>
struct JitPtrKeyFuncs<BasicBlock> : public JitKeyFuncsDefEquals<const BasicBlock*>
{
public:
    // Make sure hashing is deterministic and not on "ptr."
    static unsigned GetHashCode(const BasicBlock* ptr);
};

// A set of blocks.
typedef JitHashTable<BasicBlock*, JitPtrKeyFuncs<BasicBlock>, bool> BlkSet;

// A vector of blocks.
typedef jitstd::vector<BasicBlock*> BlkVector;

// A map of block -> set of blocks, can be used as sparse block trees.
typedef JitHashTable<BasicBlock*, JitPtrKeyFuncs<BasicBlock>, BlkSet*> BlkToBlkSetMap;

// A map of block -> vector of blocks, can be used as sparse block trees.
typedef JitHashTable<BasicBlock*, JitPtrKeyFuncs<BasicBlock>, BlkVector> BlkToBlkVectorMap;

// Map from Block to Block.  Used for a variety of purposes.
typedef JitHashTable<BasicBlock*, JitPtrKeyFuncs<BasicBlock>, BasicBlock*> BlockToBlockMap;

// BasicBlockIterator: forward iterator for the BasicBlock linked list.
// It is allowed to make changes to the BasicBlock list as long as the current block remains in the list.
// E.g., the current block `m_bbNext` pointer can be altered (such as when inserting a following block),
// as long as the current block is still in the list.
// The block list is expected to be properly doubly-linked.
//
class BasicBlockIterator
{
    BasicBlock* m_block;

public:
    BasicBlockIterator(BasicBlock* block)
        : m_block(block)
    {
    }

    BasicBlock* operator*() const
    {
        return m_block;
    }

    BasicBlockIterator& operator++()
    {
        assert(m_block != nullptr);
        // Check that we haven't been spliced out of the list.
        assert(m_block->IsLast() || m_block->Next()->PrevIs(m_block));
        assert(m_block->IsFirst() || m_block->Prev()->NextIs(m_block));

        m_block = m_block->Next();
        return *this;
    }

    bool operator!=(const BasicBlockIterator& i) const
    {
        return m_block != i.m_block;
    }
};

// BasicBlockSimpleList: adapter class for forward iteration of a lexically contiguous range of
// BasicBlock, starting at `begin` and going to the end of the function, using range-based `for`,
// normally used via Compiler::Blocks(), e.g.:
//    for (BasicBlock* const block : Blocks()) ...
//
class BasicBlockSimpleList
{
    BasicBlock* m_begin;

public:
    BasicBlockSimpleList(BasicBlock* begin)
        : m_begin(begin)
    {
    }

    BasicBlockIterator begin() const
    {
        return BasicBlockIterator(m_begin);
    }

    BasicBlockIterator end() const
    {
        return BasicBlockIterator(nullptr);
    }
};

// BasicBlockRangeList: adapter class for forward iteration of a lexically contiguous range of
// BasicBlock specified with both `begin` and `end` blocks. `begin` and `end` are *inclusive*
// and must be non-null. E.g.,
//    for (BasicBlock* const block : BasicBlockRangeList(startBlock, endBlock)) ...
//
// Note that endBlock->bbNext is captured at the beginning of the iteration. Thus, any blocks
// inserted before that will continue the iteration. In particular, inserting blocks between endBlock
// and endBlock->bbNext will yield unexpected results, as the iteration will continue longer than desired.
//
class BasicBlockRangeList
{
    BasicBlock* m_begin;
    BasicBlock* m_end;

public:
    BasicBlockRangeList(BasicBlock* begin, BasicBlock* end)
        : m_begin(begin)
        , m_end(end)
    {
        assert(begin != nullptr);
        assert(end != nullptr);
    }

    BasicBlockIterator begin() const
    {
        return BasicBlockIterator(m_begin);
    }

    BasicBlockIterator end() const
    {
        return BasicBlockIterator(m_end->Next()); // walk until we see the block *following* the `m_end` block
    }
};

// BBswtDesc -- descriptor for a switch block
//
//  Things to know:
//  1. If bbsHasDefault is true, the default case is the last one in the array of basic block addresses
//     namely bbsDstTab[bbsCount - 1].
//  2. bbsCount must be at least 1, for the default case. bbsCount cannot be zero. It appears that the ECMA spec
//     allows for a degenerate switch with zero cases. Normally, the optimizer will optimize degenerate
//     switches with just a default case to a BBJ_ALWAYS branch, and a switch with just two cases to a BBJ_COND.
//     However, in debuggable code, we might not do that, so bbsCount might be 1.
//
struct BBswtDesc
{
    FlowEdge** bbsDstTab; // case label table address
    unsigned   bbsCount;  // count of cases (includes 'default' if bbsHasDefault)

    // Case number and likelihood of most likely case
    // (only known with PGO, only valid if bbsHasDominantCase is true)
    unsigned bbsDominantCase;
    weight_t bbsDominantFraction;

    bool bbsHasDefault;      // true if last switch case is a default case
    bool bbsHasDominantCase; // true if switch has a dominant case

    BBswtDesc()
        : bbsHasDefault(true)
        , bbsHasDominantCase(false)
    {
    }

    BBswtDesc(const BBswtDesc* other);

    BBswtDesc(Compiler* comp, const BBswtDesc* other);

    void removeDefault()
    {
        assert(bbsHasDefault);
        assert(bbsCount > 0);
        bbsHasDefault = false;
        bbsCount--;
    }

    FlowEdge* getDefault()
    {
        assert(bbsHasDefault);
        assert(bbsCount > 0);
        return bbsDstTab[bbsCount - 1];
    }
};

// BBSwitchTargetList out-of-class-declaration implementations (here due to C++ ordering requirements).
//

inline BBSwitchTargetList::BBSwitchTargetList(BBswtDesc* bbsDesc)
    : m_bbsDesc(bbsDesc)
{
    assert(m_bbsDesc != nullptr);
    assert(m_bbsDesc->bbsDstTab != nullptr);
}

inline BBArrayIterator BBSwitchTargetList::begin() const
{
    return BBArrayIterator(m_bbsDesc->bbsDstTab);
}

inline BBArrayIterator BBSwitchTargetList::end() const
{
    return BBArrayIterator(m_bbsDesc->bbsDstTab + m_bbsDesc->bbsCount);
}

// BBehfDesc -- descriptor for a BBJ_EHFINALLYRET block
//
struct BBehfDesc
{
    FlowEdge** bbeSuccs; // array of `FlowEdge*` pointing to BBJ_EHFINALLYRET block successors
    unsigned   bbeCount; // size of `bbeSuccs` array

    BBehfDesc()
        : bbeSuccs(nullptr)
        , bbeCount(0)
    {
    }

    BBehfDesc(Compiler* comp, const BBehfDesc* other);
};

// BBEhfSuccList out-of-class-declaration implementations (here due to C++ ordering requirements).
//

inline BBEhfSuccList::BBEhfSuccList(BBehfDesc* bbeDesc)
    : m_bbeDesc(bbeDesc)
{
    assert(m_bbeDesc != nullptr);
    assert((m_bbeDesc->bbeSuccs != nullptr) || (m_bbeDesc->bbeCount == 0));
}

inline BBArrayIterator BBEhfSuccList::begin() const
{
    return BBArrayIterator(m_bbeDesc->bbeSuccs);
}

inline BBArrayIterator BBEhfSuccList::end() const
{
    return BBArrayIterator(m_bbeDesc->bbeSuccs + m_bbeDesc->bbeCount);
}

// SuccList out-of-class-declaration implementations
//
inline BasicBlock::SuccList::SuccList(const BasicBlock* block)
{
    assert(block != nullptr);

    switch (block->bbKind)
    {
        case BBJ_THROW:
        case BBJ_RETURN:
        case BBJ_EHFAULTRET:
            // We don't need m_succs.
            m_begin = nullptr;
            m_end   = nullptr;
            break;

        case BBJ_CALLFINALLY:
        case BBJ_CALLFINALLYRET:
        case BBJ_ALWAYS:
        case BBJ_EHCATCHRET:
        case BBJ_EHFILTERRET:
        case BBJ_LEAVE:
            m_succs[0] = block->GetTargetEdge();
            m_begin    = &m_succs[0];
            m_end      = &m_succs[1];
            break;

        case BBJ_COND:
            m_succs[0] = block->GetFalseEdge();
            m_begin    = &m_succs[0];

            // If both fall-through and branch successors are identical, then only include
            // them once in the iteration (this is the same behavior as NumSucc()/GetSucc()).
            if (block->TrueEdgeIs(block->GetFalseEdge()))
            {
                m_end = &m_succs[1];
            }
            else
            {
                m_succs[1] = block->GetTrueEdge();
                m_end      = &m_succs[2];
            }
            break;

        case BBJ_EHFINALLYRET:
            // We don't use the m_succs in-line data; use the existing successor table in the block.
            // We must tolerate iterating successors early in the system, before EH_FINALLYRET successors have
            // been computed.
            if (block->GetEhfTargets() == nullptr)
            {
                m_begin = nullptr;
                m_end   = nullptr;
            }
            else
            {
                m_begin = block->GetEhfTargets()->bbeSuccs;
                m_end   = block->GetEhfTargets()->bbeSuccs + block->GetEhfTargets()->bbeCount;
            }
            break;

        case BBJ_SWITCH:
            // We don't use the m_succs in-line data for switches; use the existing jump table in the block.
            assert(block->bbSwtTargets != nullptr);
            assert(block->bbSwtTargets->bbsDstTab != nullptr);
            m_begin = block->bbSwtTargets->bbsDstTab;
            m_end   = block->bbSwtTargets->bbsDstTab + block->bbSwtTargets->bbsCount;
            break;

        default:
            unreached();
    }

    assert(m_end >= m_begin);
}

// We have a simpler struct, BasicBlockList, which is simply a singly-linked
// list of blocks.

struct BasicBlockList
{
    BasicBlockList* next;  // The next BasicBlock in the list, nullptr for end of list.
    BasicBlock*     block; // The BasicBlock of interest.

    BasicBlockList()
        : next(nullptr)
        , block(nullptr)
    {
    }

    BasicBlockList(BasicBlock* blk, BasicBlockList* rest)
        : next(rest)
        , block(blk)
    {
    }
};

// FlowEdge implementations (that are required to be defined after the declaration of BasicBlock)

inline weight_t FlowEdge::getLikelyWeight() const
{
    assert(m_likelihoodSet);
    return m_likelihood * m_sourceBlock->bbWeight;
}

// BasicBlock iterator implementations (that are required to be defined after the declaration of FlowEdge)

inline BasicBlock* BBArrayIterator::operator*() const
{
    assert(m_edgeEntry != nullptr);
    FlowEdge* edgeTarget = *m_edgeEntry;
    assert(edgeTarget != nullptr);
    assert(edgeTarget->getDestinationBlock() != nullptr);
    return edgeTarget->getDestinationBlock();
}

// Pred list iterator implementations (that are required to be defined after the declaration of BasicBlock and FlowEdge)

inline PredEdgeList::iterator::iterator(FlowEdge* pred)
    : m_pred(pred)
{
#ifdef DEBUG
    m_next = (m_pred == nullptr) ? nullptr : m_pred->getNextPredEdge();
#endif
}

inline PredEdgeList::iterator& PredEdgeList::iterator::operator++()
{
    FlowEdge* next = m_pred->getNextPredEdge();

#ifdef DEBUG
    // Check that the next block is the one we expect to see.
    assert(next == m_next);
    m_next = (next == nullptr) ? nullptr : next->getNextPredEdge();
#endif // DEBUG

    m_pred = next;
    return *this;
}

template <bool allowEdits>
inline PredBlockList<allowEdits>::iterator::iterator(FlowEdge* pred)
    : m_pred(pred)
{
    bool initNextPointer = allowEdits;
    INDEBUG(initNextPointer = true);
    if (initNextPointer)
    {
        m_next = (m_pred == nullptr) ? nullptr : m_pred->getNextPredEdge();
    }
}

template <bool allowEdits>
inline BasicBlock* PredBlockList<allowEdits>::iterator::operator*() const
{
    return m_pred->getSourceBlock();
}

template <bool allowEdits>
inline typename PredBlockList<allowEdits>::iterator& PredBlockList<allowEdits>::iterator::operator++()
{
    if (allowEdits)
    {
        // For editing iterators, m_next is always used and maintained
        m_pred = m_next;
        m_next = (m_next == nullptr) ? nullptr : m_next->getNextPredEdge();
    }
    else
    {
        FlowEdge* next = m_pred->getNextPredEdge();

#ifdef DEBUG
        // If allowEdits=false, check that the next block is the one we expect to see.
        assert(next == m_next);
        m_next = (m_next == nullptr) ? nullptr : m_next->getNextPredEdge();
#endif // DEBUG

        m_pred = next;
    }

    return *this;
}

/*****************************************************************************
 *
 *  The following call-backs supplied by the client; it's used by the code
 *  emitter to convert a basic block to its corresponding emitter cookie.
 */

void* emitCodeGetCookie(const BasicBlock* block);

// An enumerator of a block's all successors. In some cases (e.g. SsaBuilder::TopologicalSort)
// using iterators is not exactly efficient, at least because they contain an unnecessary
// member - a pointer to the Compiler object.
class AllSuccessorEnumerator
{
    BasicBlock* m_block;
    union
    {
        // We store up to 4 successors inline in the enumerator. For ASP.NET
        // and libraries.pmi this is enough in 99.7% of cases.
        BasicBlock*  m_successors[4];
        BasicBlock** m_pSuccessors;
    };

    unsigned m_numSuccs;
    unsigned m_curSucc = UINT_MAX;

public:
    // Constructs an enumerator of all `block`'s successors.
    AllSuccessorEnumerator(Compiler* comp, BasicBlock* block, const bool useProfile = false);

    // Gets the block whose successors are enumerated.
    BasicBlock* Block()
    {
        return m_block;
    }

    // Returns the next available successor or `nullptr` if there are no more successors.
    BasicBlock* NextSuccessor()
    {
        m_curSucc++;
        if (m_curSucc >= m_numSuccs)
        {
            return nullptr;
        }

        if (m_numSuccs <= ArrLen(m_successors))
        {
            return m_successors[m_curSucc];
        }

        return m_pSuccessors[m_curSucc];
    }
};

// Simple dominator tree node that keeps track of a node's first child and next sibling.
// The parent is provided by BasicBlock::bbIDom.
struct DomTreeNode
{
    BasicBlock* firstChild;
    BasicBlock* nextSibling;
};

/*****************************************************************************/
#endif // _BLOCK_H_
/*****************************************************************************/<|MERGE_RESOLUTION|>--- conflicted
+++ resolved
@@ -432,56 +432,6 @@
     BBF_HAS_NULLCHECK        = MAKE_BBFLAG(11), // BB contains a null check
     BBF_HAS_SUPPRESSGC_CALL  = MAKE_BBFLAG(12), // BB contains a call to a method with SuppressGCTransitionAttribute
     BBF_RUN_RARELY           = MAKE_BBFLAG(13), // BB is rarely run (catch clauses, blocks with throws etc)
-<<<<<<< HEAD
-    BBF_LOOP_HEAD            = MAKE_BBFLAG(14), // BB is the head of a loop
-    BBF_LOOP_CALL0           = MAKE_BBFLAG(15), // BB starts a loop that sometimes won't call
-    BBF_LOOP_CALL1           = MAKE_BBFLAG(16), // BB starts a loop that will always     call
-    BBF_HAS_LABEL            = MAKE_BBFLAG(17), // BB needs a label
-    BBF_LOOP_ALIGN           = MAKE_BBFLAG(18), // Block is lexically the first block in a loop we intend to align.
-    BBF_HAS_ALIGN            = MAKE_BBFLAG(19), // BB ends with 'align' instruction
-    BBF_HAS_JMP              = MAKE_BBFLAG(20), // BB executes a JMP instruction (instead of return)
-    BBF_GC_SAFE_POINT        = MAKE_BBFLAG(21), // BB has a GC safe point (a call).  More abstractly, BB does not require a
-                                                // (further) poll -- this may be because this BB has a call, or, in some
-                                                // cases, because the BB occurs in a loop, and we've determined that all
-                                                // paths in the loop body leading to BB include a call.
-    BBF_HAS_IDX_LEN          = MAKE_BBFLAG(22), // BB contains simple index or length expressions on an SD array local var.
-    BBF_HAS_MD_IDX_LEN       = MAKE_BBFLAG(23), // BB contains simple index, length, or lower bound expressions on an MD array local var.
-    BBF_HAS_MDARRAYREF       = MAKE_BBFLAG(24), // Block has a multi-dimensional array reference
-    BBF_HAS_NEWOBJ           = MAKE_BBFLAG(25), // BB contains 'new' of an object type.
-
-#if defined(FEATURE_EH_FUNCLETS) && defined(TARGET_ARM)
-
-    BBF_FINALLY_TARGET       = MAKE_BBFLAG(26), // BB is the target of a finally return: where a finally will return during
-                                                // non-exceptional flow. Because the ARM calling sequence for calling a
-                                                // finally explicitly sets the return address to the finally target and jumps
-                                                // to the finally, instead of using a call instruction, ARM needs this to
-                                                // generate correct code at the finally target, to allow for proper stack
-                                                // unwind from within a non-exceptional call to a finally.
-
-#endif // defined(FEATURE_EH_FUNCLETS) && defined(TARGET_ARM)
-
-    BBF_RETLESS_CALL                   = MAKE_BBFLAG(27), // BBJ_CALLFINALLY that will never return (and therefore, won't need a paired
-                                                          // BBJ_ALWAYS); see isBBCallAlwaysPair().
-    BBF_LOOP_PREHEADER                 = MAKE_BBFLAG(28), // BB is a loop preheader block
-    BBF_COLD                           = MAKE_BBFLAG(29), // BB is cold
-    BBF_PROF_WEIGHT                    = MAKE_BBFLAG(30), // BB weight is computed from profile data
-    BBF_KEEP_BBJ_ALWAYS                = MAKE_BBFLAG(31), // A special BBJ_ALWAYS block, used by EH code generation. Keep the jump kind
-                                                          // as BBJ_ALWAYS. Used for the paired BBJ_ALWAYS block following the
-                                                          // BBJ_CALLFINALLY block, as well as, on x86, the final step block out of a
-                                                          // finally.
-    BBF_HAS_CALL                       = MAKE_BBFLAG(32), // BB contains a call
-    BBF_DOMINATED_BY_EXCEPTIONAL_ENTRY = MAKE_BBFLAG(33), // Block is dominated by exceptional entry.
-    BBF_BACKWARD_JUMP                  = MAKE_BBFLAG(34), // BB is surrounded by a backward jump/switch arc
-    BBF_BACKWARD_JUMP_SOURCE           = MAKE_BBFLAG(35), // Block is a source of a backward jump
-    BBF_BACKWARD_JUMP_TARGET           = MAKE_BBFLAG(36), // Block is a target of a backward jump
-    BBF_PATCHPOINT                     = MAKE_BBFLAG(37), // Block is a patchpoint
-    BBF_PARTIAL_COMPILATION_PATCHPOINT = MAKE_BBFLAG(38), // Block is a partial compilation patchpoint
-    BBF_HAS_HISTOGRAM_PROFILE          = MAKE_BBFLAG(39), // BB contains a call needing a histogram profile
-    BBF_TAILCALL_SUCCESSOR             = MAKE_BBFLAG(40), // BB has pred that has potential tail call
-    BBF_RECURSIVE_TAILCALL             = MAKE_BBFLAG(41), // Block has recursive tailcall that may turn into a loop
-    BBF_NO_CSE_IN                      = MAKE_BBFLAG(42), // Block should kill off any incoming CSE
-    BBF_ASYNC_RESUMPTION               = MAKE_BBFLAG(43), // Block is a resumption block in an async method
-=======
     BBF_LOOP_HEAD            = MAKE_BBFLAG(14), // BB is the head of a loop (can reach a predecessor)
     BBF_HAS_LABEL            = MAKE_BBFLAG(15), // BB needs a label
     BBF_LOOP_ALIGN           = MAKE_BBFLAG(16), // Block is lexically the first block in a loop we intend to align.
@@ -494,11 +444,13 @@
     BBF_HAS_NEWOBJ           = MAKE_BBFLAG(23), // BB contains 'new' of an object type.
 
     BBF_RETLESS_CALL                   = MAKE_BBFLAG(24), // BBJ_CALLFINALLY that will never return (and therefore, won't need a paired
-                                                          // BBJ_CALLFINALLYRET); see isBBCallFinallyPair().
+                                                          // BBJ_ALWAYS); see isBBCallAlwaysPair().
     BBF_COLD                           = MAKE_BBFLAG(25), // BB is cold
     BBF_PROF_WEIGHT                    = MAKE_BBFLAG(26), // BB weight is computed from profile data
     BBF_KEEP_BBJ_ALWAYS                = MAKE_BBFLAG(27), // A special BBJ_ALWAYS block, used by EH code generation. Keep the jump kind
-                                                          // as BBJ_ALWAYS. Used on x86 for the final step block out of a finally.
+                                                          // as BBJ_ALWAYS. Used for the paired BBJ_ALWAYS block following the
+                                                          // BBJ_CALLFINALLY block, as well as, on x86, the final step block out of a
+                                                          // finally.
     BBF_HAS_CALL                       = MAKE_BBFLAG(28), // BB contains a call
     BBF_DOMINATED_BY_EXCEPTIONAL_ENTRY = MAKE_BBFLAG(29), // Block is dominated by exceptional entry.
     BBF_BACKWARD_JUMP                  = MAKE_BBFLAG(30), // BB is surrounded by a backward jump/switch arc
@@ -512,7 +464,7 @@
     BBF_NO_CSE_IN                      = MAKE_BBFLAG(38), // Block should kill off any incoming CSE
     BBF_CAN_ADD_PRED                   = MAKE_BBFLAG(39), // Ok to add pred edge to this block, even when "safe" edge creation disabled
     BBF_HAS_VALUE_PROFILE              = MAKE_BBFLAG(40), // Block has a node that needs a value probing
->>>>>>> 87a35d6b
+    BBF_ASYNC_RESUMPTION               = MAKE_BBFLAG(41), // Block is a resumption block in an async method
 
     // The following are sets of flags.
 
@@ -530,23 +482,14 @@
     // For example, the top block might or might not have BBF_GC_SAFE_POINT,
     // but we assume it does not have BBF_GC_SAFE_POINT any more.
 
-<<<<<<< HEAD
-    BBF_SPLIT_LOST = BBF_GC_SAFE_POINT | BBF_HAS_JMP | BBF_KEEP_BBJ_ALWAYS | BBF_CLONED_FINALLY_END | BBF_RECURSIVE_TAILCALL | BBF_ASYNC_RESUMPTION,
-=======
-    BBF_SPLIT_LOST = BBF_GC_SAFE_POINT | BBF_NEEDS_GCPOLL | BBF_HAS_JMP | BBF_KEEP_BBJ_ALWAYS | BBF_CLONED_FINALLY_END | BBF_RECURSIVE_TAILCALL,
->>>>>>> 87a35d6b
+    BBF_SPLIT_LOST = BBF_GC_SAFE_POINT | BBF_NEEDS_GCPOLL | BBF_HAS_JMP | BBF_KEEP_BBJ_ALWAYS | BBF_CLONED_FINALLY_END | BBF_RECURSIVE_TAILCALL | BBF_ASYNC_RESUMPTION,
 
     // Flags gained by the bottom block when a block is split.
     // Note, this is a conservative guess.
     // For example, the bottom block might or might not have BBF_HAS_NULLCHECK, but we assume it has BBF_HAS_NULLCHECK.
     // TODO: Should BBF_RUN_RARELY be added to BBF_SPLIT_GAINED ?
 
-    BBF_SPLIT_GAINED = BBF_DONT_REMOVE | BBF_HAS_JMP | BBF_BACKWARD_JUMP | BBF_HAS_IDX_LEN | BBF_HAS_MD_IDX_LEN | BBF_PROF_WEIGHT | \
-<<<<<<< HEAD
-                       BBF_HAS_NEWOBJ | BBF_KEEP_BBJ_ALWAYS | BBF_CLONED_FINALLY_END | BBF_HAS_NULLCHECK | BBF_HAS_HISTOGRAM_PROFILE | BBF_HAS_MDARRAYREF | BBF_ASYNC_RESUMPTION,
-=======
-                       BBF_HAS_NEWOBJ | BBF_KEEP_BBJ_ALWAYS | BBF_CLONED_FINALLY_END | BBF_HAS_NULLCHECK | BBF_HAS_HISTOGRAM_PROFILE | BBF_HAS_VALUE_PROFILE | BBF_HAS_MDARRAYREF | BBF_NEEDS_GCPOLL,
->>>>>>> 87a35d6b
+    BBF_SPLIT_GAINED = BBF_DONT_REMOVE | BBF_HAS_JMP | BBF_BACKWARD_JUMP | BBF_HAS_IDX_LEN | BBF_HAS_MD_IDX_LEN | BBF_PROF_WEIGHT | BBF_HAS_NEWOBJ | BBF_KEEP_BBJ_ALWAYS | BBF_CLONED_FINALLY_END | BBF_HAS_NULLCHECK | BBF_HAS_HISTOGRAM_PROFILE | BBF_HAS_VALUE_PROFILE | BBF_HAS_MDARRAYREF | BBF_NEEDS_GCPOLL | BBF_ASYNC_RESUMPTION,
 
     // Flags that must be propagated to a new block if code is copied from a block to a new block. These are flags that
     // limit processing of a block if the code in question doesn't exist. This is conservative; we might not
