// Licensed to the .NET Foundation under one or more agreements.
// The .NET Foundation licenses this file to you under the MIT license.

//
// readytorun.h
//

//
// Contains definitions for the Ready to Run file format
//

#ifndef __READYTORUN_H__
#define __READYTORUN_H__

#define READYTORUN_SIGNATURE 0x00525452 // 'RTR'

// Keep these in sync with src/coreclr/tools/Common/Internal/Runtime/ModuleHeaders.cs
#define READYTORUN_MAJOR_VERSION 0x0008
#define READYTORUN_MINOR_VERSION 0x0000

#define MINIMUM_READYTORUN_MAJOR_VERSION 0x008

// R2R Version 2.1 adds the InliningInfo section
// R2R Version 2.2 adds the ProfileDataInfo section
// R2R Version 3.0 changes calling conventions to correctly handle explicit structures to spec.
//     R2R 3.0 is not backward compatible with 2.x.
// R2R Version 6.0 changes managed layout for sequential types with any unmanaged non-blittable fields.
//     R2R 6.0 is not backward compatible with 5.x or earlier.
// R2R Version 8.0 Changes the alignment of the Int128 type

struct READYTORUN_CORE_HEADER
{
    DWORD                   Flags;          // READYTORUN_FLAG_XXX

    DWORD                   NumberOfSections;

    // Array of sections follows. The array entries are sorted by Type
    // READYTORUN_SECTION   Sections[];
};

struct READYTORUN_HEADER
{
    DWORD                   Signature;      // READYTORUN_SIGNATURE
    USHORT                  MajorVersion;   // READYTORUN_VERSION_XXX
    USHORT                  MinorVersion;

    READYTORUN_CORE_HEADER  CoreHeader;
};

struct READYTORUN_COMPONENT_ASSEMBLIES_ENTRY
{
    IMAGE_DATA_DIRECTORY CorHeader;
    IMAGE_DATA_DIRECTORY ReadyToRunCoreHeader;
};

enum ReadyToRunFlag
{
    READYTORUN_FLAG_PLATFORM_NEUTRAL_SOURCE     = 0x00000001,   // Set if the original IL assembly was platform-neutral
    READYTORUN_FLAG_SKIP_TYPE_VALIDATION        = 0x00000002,   // Set of methods with native code was determined using profile data
    READYTORUN_FLAG_PARTIAL                     = 0x00000004,
    READYTORUN_FLAG_NONSHARED_PINVOKE_STUBS     = 0x00000008,   // PInvoke stubs compiled into image are non-shareable (no secret parameter)
    READYTORUN_FLAG_EMBEDDED_MSIL               = 0x00000010,   // MSIL is embedded in the composite R2R executable
    READYTORUN_FLAG_COMPONENT                   = 0x00000020,   // This is the header describing a component assembly of composite R2R
    READYTORUN_FLAG_MULTIMODULE_VERSION_BUBBLE  = 0x00000040,   // This R2R module has multiple modules within its version bubble (For versions before version 6.2, all modules are assumed to possibly have this characteristic)
    READYTORUN_FLAG_UNRELATED_R2R_CODE          = 0x00000080,   // This R2R module has code in it that would not be naturally encoded into this module
};

enum class ReadyToRunSectionType : uint32_t
{
    CompilerIdentifier          = 100,
    ImportSections              = 101,
    RuntimeFunctions            = 102,
    MethodDefEntryPoints        = 103,
    ExceptionInfo               = 104,
    DebugInfo                   = 105,
    DelayLoadMethodCallThunks   = 106,
    // 107 used by an older format of AvailableTypes
    AvailableTypes              = 108,
    InstanceMethodEntryPoints   = 109,
    InliningInfo                = 110, // Added in V2.1, deprecated in 4.1
    ProfileDataInfo             = 111, // Added in V2.2
    ManifestMetadata            = 112, // Added in V2.3
    AttributePresence           = 113, // Added in V3.1
    InliningInfo2               = 114, // Added in V4.1
    ComponentAssemblies         = 115, // Added in V4.1
    OwnerCompositeExecutable    = 116, // Added in V4.1
    PgoInstrumentationData      = 117, // Added in V5.2
    ManifestAssemblyMvids       = 118, // Added in V5.3
    CrossModuleInlineInfo       = 119, // Added in V6.2

    // If you add a new section consider whether it is a breaking or non-breaking change.
    // Usually it is non-breaking, but if it is preferable to have older runtimes fail
    // to load the image vs. ignoring the new section it could be marked breaking.
    // Increment the READYTORUN_MINOR_VERSION (non-breaking) or READYTORUN_MAJOR_VERSION
    // (breaking) as appropriate.
};

struct READYTORUN_SECTION
{
    ReadyToRunSectionType   Type;           // READYTORUN_SECTION_XXX
    IMAGE_DATA_DIRECTORY    Section;
};

enum class ReadyToRunImportSectionType : uint8_t
{
    Unknown      = 0,
    StubDispatch = 2,
    StringHandle = 3,
    ILBodyFixups = 7,
};

enum class ReadyToRunImportSectionFlags : uint16_t
{
    None     = 0x0000,
    Eager    = 0x0001, // Section at module load time.
    PCode    = 0x0004, // Section contains pointers to code
};

//
// READYTORUN_IMPORT_SECTION describes image range with references to code or runtime data structures
//
// There is number of different types of these ranges: eagerly initialized at image load vs. lazily initialized at method entry
// vs. lazily initialized on first use; handles vs. code pointers, etc.
//
struct READYTORUN_IMPORT_SECTION
{
    IMAGE_DATA_DIRECTORY         Section;            // Section containing values to be fixed up
    ReadyToRunImportSectionFlags Flags;              // One or more of ReadyToRunImportSectionFlags
    ReadyToRunImportSectionType  Type;               // One of ReadyToRunImportSectionType
    BYTE                         EntrySize;
    DWORD                        Signatures;         // RVA of optional signature descriptors
    DWORD                        AuxiliaryData;      // RVA of optional auxiliary data (typically GC info)
};

//
// Constants for method and field encoding
//

enum ReadyToRunMethodSigFlags
{
    READYTORUN_METHOD_SIG_UnboxingStub          = 0x01,
    READYTORUN_METHOD_SIG_InstantiatingStub     = 0x02,
    READYTORUN_METHOD_SIG_MethodInstantiation   = 0x04,
    READYTORUN_METHOD_SIG_SlotInsteadOfToken    = 0x08,
    READYTORUN_METHOD_SIG_MemberRefToken        = 0x10,
    READYTORUN_METHOD_SIG_Constrained           = 0x20,
    READYTORUN_METHOD_SIG_OwnerType             = 0x40,
    READYTORUN_METHOD_SIG_UpdateContext         = 0x80,
};

enum ReadyToRunFieldSigFlags
{
    READYTORUN_FIELD_SIG_IndexInsteadOfToken    = 0x08,
    READYTORUN_FIELD_SIG_MemberRefToken         = 0x10,
    READYTORUN_FIELD_SIG_OwnerType              = 0x40,
};

enum ReadyToRunTypeLayoutFlags
{
    READYTORUN_LAYOUT_HFA                       = 0x01,
    READYTORUN_LAYOUT_Alignment                 = 0x02,
    READYTORUN_LAYOUT_Alignment_Native          = 0x04,
    READYTORUN_LAYOUT_GCLayout                  = 0x08,
    READYTORUN_LAYOUT_GCLayout_Empty            = 0x10,
};

enum ReadyToRunVirtualFunctionOverrideFlags
{
    READYTORUN_VIRTUAL_OVERRIDE_None = 0x00,
    READYTORUN_VIRTUAL_OVERRIDE_VirtualFunctionOverridden = 0x01,
};

enum class ReadyToRunCrossModuleInlineFlags : uint32_t
{
    CrossModuleInlinee           = 0x1,
    HasCrossModuleInliners       = 0x2,
    CrossModuleInlinerIndexShift = 2,

    InlinerRidHasModule          = 0x1,
    InlinerRidShift              = 1,
};

//
// Constants for fixup signature encoding
//

enum ReadyToRunFixupKind
{
    READYTORUN_FIXUP_ThisObjDictionaryLookup    = 0x07,
    READYTORUN_FIXUP_TypeDictionaryLookup       = 0x08,
    READYTORUN_FIXUP_MethodDictionaryLookup     = 0x09,

    READYTORUN_FIXUP_TypeHandle                 = 0x10,
    READYTORUN_FIXUP_MethodHandle               = 0x11,
    READYTORUN_FIXUP_FieldHandle                = 0x12,

    READYTORUN_FIXUP_MethodEntry                = 0x13, /* For calling a method entry point */
    READYTORUN_FIXUP_MethodEntry_DefToken       = 0x14, /* Smaller version of MethodEntry - method is def token */
    READYTORUN_FIXUP_MethodEntry_RefToken       = 0x15, /* Smaller version of MethodEntry - method is ref token */

    READYTORUN_FIXUP_VirtualEntry               = 0x16, /* For invoking a virtual method */
    READYTORUN_FIXUP_VirtualEntry_DefToken      = 0x17, /* Smaller version of VirtualEntry - method is def token */
    READYTORUN_FIXUP_VirtualEntry_RefToken      = 0x18, /* Smaller version of VirtualEntry - method is ref token */
    READYTORUN_FIXUP_VirtualEntry_Slot          = 0x19, /* Smaller version of VirtualEntry - type & slot */

    READYTORUN_FIXUP_Helper                     = 0x1A, /* Helper */
    READYTORUN_FIXUP_StringHandle               = 0x1B, /* String handle */

    READYTORUN_FIXUP_NewObject                  = 0x1C, /* Dynamically created new helper */
    READYTORUN_FIXUP_NewArray                   = 0x1D,

    READYTORUN_FIXUP_IsInstanceOf               = 0x1E, /* Dynamically created casting helper */
    READYTORUN_FIXUP_ChkCast                    = 0x1F,

    READYTORUN_FIXUP_FieldAddress               = 0x20, /* For accessing a cross-module static fields */
    READYTORUN_FIXUP_CctorTrigger               = 0x21, /* Static constructor trigger */

    READYTORUN_FIXUP_StaticBaseNonGC            = 0x22, /* Dynamically created static base helpers */
    READYTORUN_FIXUP_StaticBaseGC               = 0x23,
    READYTORUN_FIXUP_ThreadStaticBaseNonGC      = 0x24,
    READYTORUN_FIXUP_ThreadStaticBaseGC         = 0x25,

    READYTORUN_FIXUP_FieldBaseOffset            = 0x26, /* Field base offset */
    READYTORUN_FIXUP_FieldOffset                = 0x27, /* Field offset */

    READYTORUN_FIXUP_TypeDictionary             = 0x28,
    READYTORUN_FIXUP_MethodDictionary           = 0x29,

    READYTORUN_FIXUP_Check_TypeLayout           = 0x2A, /* size, alignment, HFA, reference map */
    READYTORUN_FIXUP_Check_FieldOffset          = 0x2B,

    READYTORUN_FIXUP_DelegateCtor               = 0x2C, /* optimized delegate ctor */
    READYTORUN_FIXUP_DeclaringTypeHandle        = 0x2D,

    READYTORUN_FIXUP_IndirectPInvokeTarget      = 0x2E, /* Target (indirect) of an inlined pinvoke */
    READYTORUN_FIXUP_PInvokeTarget              = 0x2F, /* Target of an inlined pinvoke */

    READYTORUN_FIXUP_Check_InstructionSetSupport= 0x30, /* Define the set of instruction sets that must be supported/unsupported to use the fixup */

    READYTORUN_FIXUP_Verify_FieldOffset         = 0x31, /* Generate a runtime check to ensure that the field offset matches between compile and runtime. Unlike Check_FieldOffset, this will generate a runtime failure instead of silently dropping the method */
    READYTORUN_FIXUP_Verify_TypeLayout          = 0x32, /* Generate a runtime check to ensure that the type layout (size, alignment, HFA, reference map) matches between compile and runtime. Unlike Check_TypeLayout, this will generate a runtime failure instead of silently dropping the method */

    READYTORUN_FIXUP_Check_VirtualFunctionOverride = 0x33, /* Generate a runtime check to ensure that virtual function resolution has equivalent behavior at runtime as at compile time. If not equivalent, code will not be used */
    READYTORUN_FIXUP_Verify_VirtualFunctionOverride = 0x34, /* Generate a runtime check to ensure that virtual function resolution has equivalent behavior at runtime as at compile time. If not equivalent, generate runtime failure. */

    READYTORUN_FIXUP_Check_IL_Body              = 0x35, /* Check to see if an IL method is defined the same at runtime as at compile time. A failed match will cause code not to be used. */
    READYTORUN_FIXUP_Verify_IL_Body             = 0x36, /* Verify an IL body is defined the same at compile time and runtime. A failed match will cause a hard runtime failure. */
};

//
// Intrinsics and helpers
//

enum ReadyToRunHelper
{
    READYTORUN_HELPER_Invalid                   = 0x00,

    // Not a real helper - handle to current module passed to delay load helpers.
    READYTORUN_HELPER_Module                    = 0x01,
    READYTORUN_HELPER_GSCookie                  = 0x02,
    READYTORUN_HELPER_IndirectTrapThreads       = 0x03,

    //
    // Delay load helpers
    //

    // All delay load helpers use custom calling convention:
    // - scratch register - address of indirection cell. 0 = address is inferred from callsite.
    // - stack - section index, module handle
    READYTORUN_HELPER_DelayLoad_MethodCall      = 0x08,

    READYTORUN_HELPER_DelayLoad_Helper          = 0x10,
    READYTORUN_HELPER_DelayLoad_Helper_Obj      = 0x11,
    READYTORUN_HELPER_DelayLoad_Helper_ObjObj   = 0x12,

    // JIT helpers

    // Exception handling helpers
    READYTORUN_HELPER_Throw                     = 0x20,
    READYTORUN_HELPER_Rethrow                   = 0x21,
    READYTORUN_HELPER_Overflow                  = 0x22,
    READYTORUN_HELPER_RngChkFail                = 0x23,
    READYTORUN_HELPER_FailFast                  = 0x24,
    READYTORUN_HELPER_ThrowNullRef              = 0x25,
    READYTORUN_HELPER_ThrowDivZero              = 0x26,

    // Write barriers
    READYTORUN_HELPER_WriteBarrier              = 0x30,
    READYTORUN_HELPER_CheckedWriteBarrier       = 0x31,
    READYTORUN_HELPER_ByRefWriteBarrier         = 0x32,

    // Array helpers
    READYTORUN_HELPER_Stelem_Ref                = 0x38,
    READYTORUN_HELPER_Ldelema_Ref               = 0x39,

    READYTORUN_HELPER_MemSet                    = 0x40,
    READYTORUN_HELPER_MemCpy                    = 0x41,

    // PInvoke helpers
    READYTORUN_HELPER_PInvokeBegin              = 0x42,
    READYTORUN_HELPER_PInvokeEnd                = 0x43,
    READYTORUN_HELPER_GCPoll                    = 0x44,
    READYTORUN_HELPER_ReversePInvokeEnter       = 0x45,
    READYTORUN_HELPER_ReversePInvokeExit        = 0x46,

    // Get string handle lazily
    READYTORUN_HELPER_GetString                 = 0x50,

    // Used by /Tuning for Profile optimizations
    READYTORUN_HELPER_LogMethodEnter            = 0x51,

    // Reflection helpers
    READYTORUN_HELPER_GetRuntimeTypeHandle      = 0x54,
    READYTORUN_HELPER_GetRuntimeMethodHandle    = 0x55,
    READYTORUN_HELPER_GetRuntimeFieldHandle     = 0x56,

    READYTORUN_HELPER_Box                       = 0x58,
    READYTORUN_HELPER_Box_Nullable              = 0x59,
    READYTORUN_HELPER_Unbox                     = 0x5A,
    READYTORUN_HELPER_Unbox_Nullable            = 0x5B,
    READYTORUN_HELPER_NewMultiDimArr            = 0x5C,

    // Helpers used with generic handle lookup cases
    READYTORUN_HELPER_NewObject                 = 0x60,
    READYTORUN_HELPER_NewArray                  = 0x61,
    READYTORUN_HELPER_CheckCastAny              = 0x62,
    READYTORUN_HELPER_CheckInstanceAny          = 0x63,
    READYTORUN_HELPER_GenericGcStaticBase       = 0x64,
    READYTORUN_HELPER_GenericNonGcStaticBase    = 0x65,
    READYTORUN_HELPER_GenericGcTlsBase          = 0x66,
    READYTORUN_HELPER_GenericNonGcTlsBase       = 0x67,
    READYTORUN_HELPER_VirtualFuncPtr            = 0x68,
    READYTORUN_HELPER_IsInstanceOfException     = 0x69,

    // Long mul/div/shift ops
    READYTORUN_HELPER_LMul                      = 0xC0,
    READYTORUN_HELPER_LMulOfv                   = 0xC1,
    READYTORUN_HELPER_ULMulOvf                  = 0xC2,
    READYTORUN_HELPER_LDiv                      = 0xC3,
    READYTORUN_HELPER_LMod                      = 0xC4,
    READYTORUN_HELPER_ULDiv                     = 0xC5,
    READYTORUN_HELPER_ULMod                     = 0xC6,
    READYTORUN_HELPER_LLsh                      = 0xC7,
    READYTORUN_HELPER_LRsh                      = 0xC8,
    READYTORUN_HELPER_LRsz                      = 0xC9,
    READYTORUN_HELPER_Lng2Dbl                   = 0xCA,
    READYTORUN_HELPER_ULng2Dbl                  = 0xCB,

    // 32-bit division helpers
    READYTORUN_HELPER_Div                       = 0xCC,
    READYTORUN_HELPER_Mod                       = 0xCD,
    READYTORUN_HELPER_UDiv                      = 0xCE,
    READYTORUN_HELPER_UMod                      = 0xCF,

    // Floating point conversions
    READYTORUN_HELPER_Dbl2Int                   = 0xD0,
    READYTORUN_HELPER_Dbl2IntOvf                = 0xD1,
    READYTORUN_HELPER_Dbl2Lng                   = 0xD2,
    READYTORUN_HELPER_Dbl2LngOvf                = 0xD3,
    READYTORUN_HELPER_Dbl2UInt                  = 0xD4,
    READYTORUN_HELPER_Dbl2UIntOvf               = 0xD5,
    READYTORUN_HELPER_Dbl2ULng                  = 0xD6,
    READYTORUN_HELPER_Dbl2ULngOvf               = 0xD7,

    // Floating point ops
    READYTORUN_HELPER_DblRem                    = 0xE0,
    READYTORUN_HELPER_FltRem                    = 0xE1,
    READYTORUN_HELPER_DblRound                  = 0xE2,
    READYTORUN_HELPER_FltRound                  = 0xE3,

#ifdef FEATURE_EH_FUNCLETS
    // Personality routines
    READYTORUN_HELPER_PersonalityRoutine        = 0xF0,
    READYTORUN_HELPER_PersonalityRoutineFilterFunclet = 0xF1,
#endif

    // Synchronized methods
    READYTORUN_HELPER_MonitorEnter              = 0xF8,
    READYTORUN_HELPER_MonitorExit               = 0xF9,

    //
    // Deprecated/legacy
    //

    // JIT32 x86-specific write barriers
    READYTORUN_HELPER_WriteBarrier_EAX          = 0x100,
    READYTORUN_HELPER_WriteBarrier_EBX          = 0x101,
    READYTORUN_HELPER_WriteBarrier_ECX          = 0x102,
    READYTORUN_HELPER_WriteBarrier_ESI          = 0x103,
    READYTORUN_HELPER_WriteBarrier_EDI          = 0x104,
    READYTORUN_HELPER_WriteBarrier_EBP          = 0x105,
    READYTORUN_HELPER_CheckedWriteBarrier_EAX   = 0x106,
    READYTORUN_HELPER_CheckedWriteBarrier_EBX   = 0x107,
    READYTORUN_HELPER_CheckedWriteBarrier_ECX   = 0x108,
    READYTORUN_HELPER_CheckedWriteBarrier_ESI   = 0x109,
    READYTORUN_HELPER_CheckedWriteBarrier_EDI   = 0x10A,
    READYTORUN_HELPER_CheckedWriteBarrier_EBP   = 0x10B,

    // JIT32 x86-specific exception handling
    READYTORUN_HELPER_EndCatch                  = 0x110,

    // Stack probing helper
    READYTORUN_HELPER_StackProbe                = 0x111,

    READYTORUN_HELPER_GetCurrentManagedThreadId = 0x112,

    // Array helpers for use with native ints
    READYTORUN_HELPER_Stelem_Ref_I                = 0x113,
    READYTORUN_HELPER_Ldelema_Ref_I               = 0x114,

<<<<<<< HEAD
    // Helper for getting more stack on a green thread
    READYTORUN_HELPER_GreenThreadMoreStack        = 0x116,
=======
    // Helper for unmanaged calls to transition off of the green thread onto an OS thread
    READYTORUN_HELPER_GreenThreadTransition       = 0x115,
>>>>>>> 8f6561ac
};

#include "readytoruninstructionset.h"

//
// Exception info
//

struct READYTORUN_EXCEPTION_LOOKUP_TABLE_ENTRY
{
    DWORD MethodStart;
    DWORD ExceptionInfo;
};

struct READYTORUN_EXCEPTION_CLAUSE
{
    CorExceptionFlag    Flags;
    DWORD               TryStartPC;
    DWORD               TryEndPC;
    DWORD               HandlerStartPC;
    DWORD               HandlerEndPC;
    union {
        mdToken         ClassToken;
        DWORD           FilterOffset;
    };
};

enum ReadyToRunRuntimeConstants : DWORD
{
    READYTORUN_PInvokeTransitionFrameSizeInPointerUnits = 11,
#ifdef TARGET_X86
    READYTORUN_ReversePInvokeTransitionFrameSizeInPointerUnits = 5,
#else
    READYTORUN_ReversePInvokeTransitionFrameSizeInPointerUnits = 2,
#endif
};

enum ReadyToRunHFAElemType : DWORD
{
    READYTORUN_HFA_ELEMTYPE_None = 0,
    READYTORUN_HFA_ELEMTYPE_Float32 = 1,
    READYTORUN_HFA_ELEMTYPE_Float64 = 2,
    READYTORUN_HFA_ELEMTYPE_Vector64 = 3,
    READYTORUN_HFA_ELEMTYPE_Vector128 = 4,
};

#endif // __READYTORUN_H__<|MERGE_RESOLUTION|>--- conflicted
+++ resolved
@@ -408,13 +408,10 @@
     READYTORUN_HELPER_Stelem_Ref_I                = 0x113,
     READYTORUN_HELPER_Ldelema_Ref_I               = 0x114,
 
-<<<<<<< HEAD
+    // Helper for unmanaged calls to transition off of the green thread onto an OS thread
+    READYTORUN_HELPER_GreenThreadTransition       = 0x115,
     // Helper for getting more stack on a green thread
     READYTORUN_HELPER_GreenThreadMoreStack        = 0x116,
-=======
-    // Helper for unmanaged calls to transition off of the green thread onto an OS thread
-    READYTORUN_HELPER_GreenThreadTransition       = 0x115,
->>>>>>> 8f6561ac
 };
 
 #include "readytoruninstructionset.h"
