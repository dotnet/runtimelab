// Licensed to the .NET Foundation under one or more agreements.
// The .NET Foundation licenses this file to you under the MIT license.

#ifndef targetosarch_h
#define targetosarch_h

class TargetOS
{
public:
#ifdef TARGET_WINDOWS
#define TARGET_WINDOWS_POSSIBLY_SUPPORTED
    static const bool IsWindows = true;
    static const bool IsUnix = false;
    static const bool IsMacOS = false;
#elif defined(TARGET_UNIX)
#define TARGET_UNIX_POSSIBLY_SUPPORTED
    static const bool IsWindows = false;
    static const bool IsUnix = true;
#if defined(TARGET_OSX)
    static const bool IsMacOS = true;
#else
    static const bool IsMacOS = false;
#endif
#elif defined(TARGET_WASM)
    static const bool IsWindows = false;
    static const bool IsUnix = false;
    static const bool IsMacOS = false;
#else
#define TARGET_WINDOWS_POSSIBLY_SUPPORTED
#define TARGET_UNIX_POSSIBLY_SUPPORTED
#define TARGET_OS_RUNTIMEDETERMINED
    static bool OSSettingConfigured;
    static bool IsWindows;
    static bool IsUnix;
    static bool IsMacOS;
#endif
};

class TargetArchitecture
{
public:
#ifdef TARGET_WASM32
    static const bool IsWasm32 = true;
    static const bool IsWasm64 = false;
    static const bool IsX86 = false;
    static const bool IsX64 = false;
    static const bool IsArm64 = false;
    static const bool IsArm32 = false;
    static const bool IsArmArch = false;
    static const bool IsLoongArch64 = false;
<<<<<<< HEAD
=======
    static const bool IsRiscv64 = false;
>>>>>>> 85977c09
#elif TARGET_WASM64
    static const bool IsWasm32 = false;
    static const bool IsWasm64 = true;
    static const bool IsX86 = false;
    static const bool IsX64 = false;
    static const bool IsArm64 = false;
    static const bool IsArm32 = false;
    static const bool IsArmArch = false;
    static const bool IsLoongArch64 = false;
<<<<<<< HEAD
=======
    static const bool IsRiscv64 = false;
>>>>>>> 85977c09
#elif TARGET_ARM
    static const bool IsWasm32 = false;
    static const bool IsWasm64 = false;
    static const bool IsX86 = false;
    static const bool IsX64 = false;
    static const bool IsArm64 = false;
    static const bool IsArm32 = true;
    static const bool IsArmArch = true;
    static const bool IsLoongArch64 = false;
    static const bool IsRiscv64 = false;
#elif defined(TARGET_ARM64)
    static const bool IsWasm32 = false;
    static const bool IsWasm64 = false;
    static const bool IsX86 = false;
    static const bool IsX64 = false;
    static const bool IsArm64 = true;
    static const bool IsArm32 = false;
    static const bool IsArmArch = true;
    static const bool IsLoongArch64 = false;
    static const bool IsRiscv64 = false;
#elif defined(TARGET_AMD64)
    static const bool IsWasm32 = false;
    static const bool IsWasm64 = false;
    static const bool IsX86 = false;
    static const bool IsX64 = true;
    static const bool IsArm64 = false;
    static const bool IsArm32 = false;
    static const bool IsArmArch = false;
    static const bool IsLoongArch64 = false;
    static const bool IsRiscv64 = false;
#elif defined(TARGET_X86)
    static const bool IsWasm32 = false;
    static const bool IsWasm64 = false;
    static const bool IsX86 = true;
    static const bool IsX64 = false;
    static const bool IsArm64 = false;
    static const bool IsArm32 = false;
    static const bool IsArmArch = false;
    static const bool IsLoongArch64 = false;
    static const bool IsRiscv64 = false;
#elif defined(TARGET_LOONGARCH64)
    static const bool IsWasm32 = false;
    static const bool IsWasm64 = false;
    static const bool IsX86 = false;
    static const bool IsX64 = false;
    static const bool IsArm64 = false;
    static const bool IsArm32 = false;
    static const bool IsArmArch = false;
    static const bool IsLoongArch64 = true;
    static const bool IsRiscv64 = false;
#elif defined(TARGET_RISCV64)
    static const bool IsX86 = false;
    static const bool IsX64 = false;
    static const bool IsArm64 = false;
    static const bool IsArm32 = false;
    static const bool IsArmArch = false;
    static const bool IsLoongArch64 = false;
    static const bool IsRiscv64 = true;
#else
#error Unknown architecture
#endif
};

#endif // targetosarch_h<|MERGE_RESOLUTION|>--- conflicted
+++ resolved
@@ -48,10 +48,7 @@
     static const bool IsArm32 = false;
     static const bool IsArmArch = false;
     static const bool IsLoongArch64 = false;
-<<<<<<< HEAD
-=======
     static const bool IsRiscv64 = false;
->>>>>>> 85977c09
 #elif TARGET_WASM64
     static const bool IsWasm32 = false;
     static const bool IsWasm64 = true;
@@ -61,10 +58,7 @@
     static const bool IsArm32 = false;
     static const bool IsArmArch = false;
     static const bool IsLoongArch64 = false;
-<<<<<<< HEAD
-=======
     static const bool IsRiscv64 = false;
->>>>>>> 85977c09
 #elif TARGET_ARM
     static const bool IsWasm32 = false;
     static const bool IsWasm64 = false;
