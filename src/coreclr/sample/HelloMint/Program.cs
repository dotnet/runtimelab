--- conflicted
+++ resolved
@@ -68,15 +68,7 @@
         static void CreateDynamicMethod()
         {
             var returnType = voidVoidSample ? typeof(void) : typeof(int);
-<<<<<<< HEAD
-            Type[] paramTypes;
-            if (voidVoidSample)
-                paramTypes = new Type[] { };
-            else
-                paramTypes = new Type[] { typeof(int) };
-=======
             var paramTypes = useSingleIntParam ? new Type [] { typeof(int), typeof(double) } : Type.EmptyTypes;
->>>>>>> 724abcc4
             DynamicMethod dMethod = new DynamicMethod("MeaningOfLife", returnType, paramTypes, typeof(object).Module);
             if (dMethod is not null)
             {
