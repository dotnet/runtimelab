--- conflicted
+++ resolved
@@ -358,15 +358,10 @@
 
     t_greenThread.pStackListCurrent = pSuspendedThread->currentThreadStackSegment;
     t_greenThread.greenThreadStackCurrent = pSuspendedThread->currentStackPointer;
-<<<<<<< HEAD
-
     GreenThread* pGreenThread = pSuspendedThread->pGreenThread;
     pGreenThread->m_currentThreadObj = GetThread();
 
-    free(pSuspendedThread);
-=======
     t_greenThread.suspendedGreenThread = pSuspendedThread;
->>>>>>> 54d3bf29
 
     ThreadBase* pOldThreadBase = GetThread()->GetActiveThreadBase();
     GetThread()->SetActiveThreadBase(pGreenThread);
