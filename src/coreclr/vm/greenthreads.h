// Licensed to the .NET Foundation under one or more agreements.
// The .NET Foundation licenses this file to you under the MIT license.

#ifndef GREENTHREADS_H
#define GREENTHREADS_H
#include <stdint.h>

struct StackRange
{
    uint8_t* stackLimit;
    uint8_t* stackBase;
};

struct GreenThreadStackList
{
    GreenThreadStackList *prev;
    GreenThreadStackList *next;
    StackRange stackRange;
    int size;
};

struct SuspendedGreenThread
{
    uint8_t* currentStackPointer;
    GreenThreadStackList* currentThreadStackSegment;
    Frame* greenThreadFrame;
<<<<<<< HEAD
    GreenThread* pGreenThread;
=======
    SuspendedGreenThread* prev;
    SuspendedGreenThread* next;
>>>>>>> 54d3bf29
};

typedef uintptr_t (*TakesOneParam)(uintptr_t param);
SuspendedGreenThread* GreenThread_StartThread(TakesOneParam functionToExecute, uintptr_t param);
uintptr_t TransitionToOSThread(TakesOneParam functionToExecute, uintptr_t param);

// Must be called from within a green thread.
bool GreenThread_Yield(); // Attempt to yield out of green thread. If the yield fails, return false, else return true once the thread is resumed.

// Resume execution 
SuspendedGreenThread* GreenThread_ResumeThread(SuspendedGreenThread* pSuspendedThread); // Resume suspended green thread, and destroy SuspendedGreenThread structure, or return a new one if the thread suspends again ... Note this is permitted to return the old one.

// Destroy suspended green thread
void DestroyGreenThread(SuspendedGreenThread* pSuspendedThread); // 

bool GreenThread_IsGreenThread();

// TODO: AndrewAu: Better naming
extern SuspendedGreenThread green_head;
extern SuspendedGreenThread green_tail;

#endif // GREENTHREADS_H<|MERGE_RESOLUTION|>--- conflicted
+++ resolved
@@ -24,12 +24,9 @@
     uint8_t* currentStackPointer;
     GreenThreadStackList* currentThreadStackSegment;
     Frame* greenThreadFrame;
-<<<<<<< HEAD
     GreenThread* pGreenThread;
-=======
     SuspendedGreenThread* prev;
     SuspendedGreenThread* next;
->>>>>>> 54d3bf29
 };
 
 typedef uintptr_t (*TakesOneParam)(uintptr_t param);
