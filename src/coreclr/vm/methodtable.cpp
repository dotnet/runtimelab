// Licensed to the .NET Foundation under one or more agreements.
// The .NET Foundation licenses this file to you under the MIT license.
//
// File: methodtable.cpp
//

#include "common.h"

#include "clsload.hpp"
#include "method.hpp"
#include "class.h"
#include "classcompat.h"
#include "object.h"
#include "field.h"
#include "util.hpp"
#include "excep.h"
#include "siginfo.hpp"
#include "threads.h"
#include "stublink.h"
#include "ecall.h"
#include "dllimport.h"
#include "gcdesc.h"
#include "jitinterface.h"
#include "eeconfig.h"
#include "log.h"
#include "fieldmarshaler.h"
#include "cgensys.h"
#include "gcheaputilities.h"
#include "dbginterface.h"
#include "comdelegate.h"
#include "eventtrace.h"


#include "eeprofinterfaces.h"
#include "dllimportcallback.h"
#include "listlock.h"
#include "methodimpl.h"
#include "guidfromname.h"
#include "encee.h"
#include "encee.h"
#include "comsynchronizable.h"
#include "customattribute.h"
#include "virtualcallstub.h"
#include "contractimpl.h"

#ifdef FEATURE_COMINTEROP
#include "comcallablewrapper.h"
#include "clrtocomcall.h"
#include "runtimecallablewrapper.h"
#endif // FEATURE_COMINTEROP

#include "typeequivalencehash.hpp"

#include "generics.h"
#include "genericdict.h"
#include "typestring.h"
#include "typedesc.h"
#include "array.h"
#include "castcache.h"
#include "dynamicinterfacecastable.h"
#include "frozenobjectheap.h"

#ifdef FEATURE_INTERPRETER
#include "interpreter.h"
#endif // FEATURE_INTERPRETER

#ifndef DACCESS_COMPILE

// Typedef for string comparison functions.
typedef int (__cdecl *UTF8StringCompareFuncPtr)(const char *, const char *);

MethodDataCache *MethodTable::s_pMethodDataCache = NULL;

#ifdef _DEBUG
extern unsigned g_dupMethods;
#endif

#endif // !DACCESS_COMPILE

#ifndef DACCESS_COMPILE
//==========================================================================================
class MethodDataCache
{
    typedef MethodTable::MethodData MethodData;

  public:    // Ctor. Allocates cEntries entries. Throws.
    static UINT32 GetObjectSize(UINT32 cEntries);
    MethodDataCache(UINT32 cEntries);

    MethodData *Find(MethodTable *pMT);
    MethodData *Find(MethodTable *pMTDecl, MethodTable *pMTImpl);
    void Insert(MethodData *pMData);
    void Clear();

  protected:
    // This describes each entry in the cache.
    struct Entry
    {
        MethodData *m_pMData;
        UINT32      m_iTimestamp;
    };

    MethodData *FindHelper(MethodTable *pMTDecl, MethodTable *pMTImpl, UINT32 idx);

    inline UINT32 GetNextTimestamp()
        { return ++m_iCurTimestamp; }

    inline UINT32 NumEntries()
        { LIMITED_METHOD_CONTRACT; return m_cEntries; }

    inline void TouchEntry(UINT32 i)
        { WRAPPER_NO_CONTRACT; m_iLastTouched = i; GetEntry(i)->m_iTimestamp = GetNextTimestamp(); }

    inline UINT32 GetLastTouchedEntryIndex()
        { WRAPPER_NO_CONTRACT; return m_iLastTouched; }

    // The end of this object contains an array of Entry
    inline Entry *GetEntryData()
        { LIMITED_METHOD_CONTRACT; return (Entry *)(this + 1); }

    inline Entry *GetEntry(UINT32 i)
        { WRAPPER_NO_CONTRACT; return GetEntryData() + i; }

  private:
    // This serializes access to the cache
    SimpleRWLock    m_lock;

    // This allows ageing of entries to decide which to punt when
    // inserting a new entry.
    UINT32 m_iCurTimestamp;

    // The number of entries in the cache
    UINT32 m_cEntries;
    UINT32 m_iLastTouched;

#ifdef HOST_64BIT
    UINT32 pad;      // insures that we are a multiple of 8-bytes
#endif
};  // class MethodDataCache

//==========================================================================================
UINT32 MethodDataCache::GetObjectSize(UINT32 cEntries)
{
    LIMITED_METHOD_CONTRACT;
    return sizeof(MethodDataCache) + (sizeof(Entry) * cEntries);
}

//==========================================================================================
MethodDataCache::MethodDataCache(UINT32 cEntries)
    : m_lock(COOPERATIVE_OR_PREEMPTIVE, LOCK_TYPE_DEFAULT),
      m_iCurTimestamp(0),
      m_cEntries(cEntries),
      m_iLastTouched(0)
{
    WRAPPER_NO_CONTRACT;
    ZeroMemory(GetEntryData(), cEntries * sizeof(Entry));
}

//==========================================================================================
MethodTable::MethodData *MethodDataCache::FindHelper(
    MethodTable *pMTDecl, MethodTable *pMTImpl, UINT32 idx)
{
    CONTRACTL {
        NOTHROW;
        GC_NOTRIGGER;
        INSTANCE_CHECK;
    } CONTRACTL_END;

    MethodData *pEntry = GetEntry(idx)->m_pMData;
    if (pEntry != NULL) {
        MethodTable *pMTDeclEntry = pEntry->GetDeclMethodTable();
        MethodTable *pMTImplEntry = pEntry->GetImplMethodTable();
        if (pMTDeclEntry == pMTDecl && pMTImplEntry == pMTImpl) {
            return pEntry;
        }
        else if (pMTDecl == pMTImpl) {
            if (pMTDeclEntry == pMTDecl) {
                return pEntry->GetDeclMethodData();
            }
            if (pMTImplEntry == pMTDecl) {
                return pEntry->GetImplMethodData();
            }
        }
    }

    return NULL;
}

//==========================================================================================
MethodTable::MethodData *MethodDataCache::Find(MethodTable *pMTDecl, MethodTable *pMTImpl)
{
    CONTRACTL {
        NOTHROW;
        GC_NOTRIGGER;
        INSTANCE_CHECK;
    } CONTRACTL_END;

#ifdef LOGGING
    g_sdStats.m_cCacheLookups++;
#endif

    SimpleReadLockHolder lh(&m_lock);

    // Check the last touched entry.
    MethodData *pEntry = FindHelper(pMTDecl, pMTImpl, GetLastTouchedEntryIndex());

    // Now search the entire cache.
    if (pEntry == NULL) {
        for (UINT32 i = 0; i < NumEntries(); i++) {
            pEntry = FindHelper(pMTDecl, pMTImpl, i);
            if (pEntry != NULL) {
                TouchEntry(i);
                break;
            }
        }
    }

    if (pEntry != NULL) {
        pEntry->AddRef();
    }

#ifdef LOGGING
    else {
        // Failure to find the entry in the cache.
        g_sdStats.m_cCacheMisses++;
    }
#endif // LOGGING

    return pEntry;
}

//==========================================================================================
MethodTable::MethodData *MethodDataCache::Find(MethodTable *pMT)
{
    WRAPPER_NO_CONTRACT;
    return Find(pMT, pMT);
}

//==========================================================================================
void MethodDataCache::Insert(MethodData *pMData)
{
    CONTRACTL {
        NOTHROW; // for now, because it does not yet resize.
        GC_NOTRIGGER;
        INSTANCE_CHECK;
    } CONTRACTL_END;

    SimpleWriteLockHolder hLock(&m_lock);

    UINT32 iMin = UINT32_MAX;
    UINT32 idxMin = UINT32_MAX;
    for (UINT32 i = 0; i < NumEntries(); i++) {
        if (GetEntry(i)->m_iTimestamp < iMin) {
            idxMin = i;
            iMin = GetEntry(i)->m_iTimestamp;
        }
    }
    Entry *pEntry = GetEntry(idxMin);
    if (pEntry->m_pMData != NULL) {
        pEntry->m_pMData->Release();
    }
    pMData->AddRef();
    pEntry->m_pMData = pMData;
    pEntry->m_iTimestamp = GetNextTimestamp();
}

//==========================================================================================
void MethodDataCache::Clear()
{
    CONTRACTL {
        NOTHROW; // for now, because it does not yet resize.
        GC_NOTRIGGER;
        INSTANCE_CHECK;
    } CONTRACTL_END;

    // Taking the lock here is just a precaution. Really, the runtime
    // should be suspended because this is called while unloading an
    // AppDomain at the SysSuspendEE stage. But, if someone calls it
    // outside of that context, we should be extra cautious.
    SimpleWriteLockHolder lh(&m_lock);

    for (UINT32 i = 0; i < NumEntries(); i++) {
        Entry *pEntry = GetEntry(i);
        if (pEntry->m_pMData != NULL) {
            pEntry->m_pMData->Release();
        }
    }
    ZeroMemory(GetEntryData(), NumEntries() * sizeof(Entry));
    m_iCurTimestamp = 0;
}   // MethodDataCache::Clear

#endif // !DACCESS_COMPILE


//==========================================================================================
// Optimization intended for MethodTable::GetDispatchMap

#include <optsmallperfcritical.h>

//==========================================================================================
PTR_DispatchMap MethodTable::GetDispatchMap()
{
    LIMITED_METHOD_DAC_CONTRACT;

    MethodTable * pMT = this;

    if (!pMT->HasDispatchMapSlot())
    {
        pMT = pMT->GetCanonicalMethodTable();
        if (!pMT->HasDispatchMapSlot())
            return NULL;
    }

    return dac_cast<PTR_DispatchMap>((pMT->GetAuxiliaryData() + 1));
}

#include <optdefault.h>


//==========================================================================================
PTR_Module MethodTable::GetModuleIfLoaded()
{
    CONTRACTL
    {
        NOTHROW;
        GC_NOTRIGGER;
        MODE_ANY;
        FORBID_FAULT;
        SUPPORTS_DAC;
    }
    CONTRACTL_END;

    return GetModule();
}

//==========================================================================================
BOOL MethodTable::ValidateWithPossibleAV()
{
    CANNOT_HAVE_CONTRACT;
    SUPPORTS_DAC;

    // MethodTables have the canonicalization property below.
    // i.e. canonicalize, and canonicalize again, and check the result are
    // the same.  This is a property that holds for every single valid object in
    // the system, but which should hold for very few other addresses.

    // For non-generic classes, we can rely on comparing
    //    object->methodtable->class->methodtable
    // to
    //    object->methodtable
    //
    //  However, for generic instantiation this does not work. There we must
    //  compare
    //
    //    object->methodtable->class->methodtable->class
    // to
    //    object->methodtable->class
    //
    // Of course, that's not necessarily enough to verify that the method
    // table and class are absolutely valid - we rely on type soundness
    // for that. We need to do more sanity checking to
    // make sure that our pointer here is in fact a valid object.
    PTR_EEClass pEEClass = this->GetClassWithPossibleAV();
    return ((pEEClass && (this == pEEClass->GetMethodTableWithPossibleAV())) ||
        ((HasInstantiation() || IsArray()) &&
        (pEEClass && (pEEClass->GetMethodTableWithPossibleAV()->GetClassWithPossibleAV() == pEEClass))));
}


//==========================================================================================
// mark as COM object type (System.__ComObject and types deriving from it)
void MethodTable::SetComObjectType()
{
    LIMITED_METHOD_CONTRACT;
    SetFlag(enum_flag_ComObject);
}

void MethodTable::SetIDynamicInterfaceCastable()
{
    LIMITED_METHOD_CONTRACT;
    SetFlag(enum_flag_IDynamicInterfaceCastable);
}

BOOL MethodTable::IsIDynamicInterfaceCastable()
{
    LIMITED_METHOD_DAC_CONTRACT;
    return GetFlag(enum_flag_IDynamicInterfaceCastable);
}

void MethodTable::SetIsTrackedReferenceWithFinalizer()
{
    LIMITED_METHOD_CONTRACT;
    SetFlag(enum_flag_IsTrackedReferenceWithFinalizer);
}

BOOL MethodTable::IsTrackedReferenceWithFinalizer()
{
    LIMITED_METHOD_DAC_CONTRACT;
    return GetFlag(enum_flag_IsTrackedReferenceWithFinalizer);
}

//==========================================================================================
WORD MethodTable::GetNumMethods()
{
    LIMITED_METHOD_DAC_CONTRACT;
    return GetClass()->GetNumMethods();
}

PTR_MethodTable MethodTable::GetTypicalMethodTable()
{
    LIMITED_METHOD_DAC_CONTRACT;
    if (IsArray())
        return (PTR_MethodTable)this;

    PTR_MethodTable methodTableMaybe = GetModule()->LookupTypeDef(GetCl()).AsMethodTable();
    _ASSERTE(methodTableMaybe->IsTypicalTypeDefinition());
    return methodTableMaybe;
}

//==========================================================================================
BOOL MethodTable::HasSameTypeDefAs(MethodTable *pMT)
{
    LIMITED_METHOD_DAC_CONTRACT;

    if (this == pMT)
        return TRUE;

    // optimize for the negative case where we expect RID mismatch
    DWORD rid = GetTypeDefRid();
    if (rid != pMT->GetTypeDefRid())
        return FALSE;

    // Types without RIDs are unrelated to each other. This case is taken for arrays.
    if (rid == 0)
        return FALSE;

    return (GetModule() == pMT->GetModule());
}

#ifndef DACCESS_COMPILE

//==========================================================================================
PTR_MethodTable InterfaceInfo_t::GetApproxMethodTable(Module * pContainingModule)
{
    CONTRACTL
    {
        THROWS;
        GC_TRIGGERS;
        MODE_ANY;
    }
    CONTRACTL_END;
    MethodTable * pItfMT = GetMethodTable();
    ClassLoader::EnsureLoaded(TypeHandle(pItfMT), CLASS_LOAD_APPROXPARENTS);
    return pItfMT;
}

//==========================================================================================
// get the method desc given the interface method desc
/* static */ MethodDesc *MethodTable::GetMethodDescForInterfaceMethodAndServer(
                            TypeHandle ownerType, MethodDesc *pItfMD, OBJECTREF *pServer)
{
    CONTRACT(MethodDesc*)
    {
        THROWS;
        GC_TRIGGERS;
        MODE_COOPERATIVE;
        PRECONDITION(CheckPointer(pItfMD));
        PRECONDITION(pItfMD->IsInterface());
        PRECONDITION(!ownerType.IsNull());
        PRECONDITION(ownerType.GetMethodTable()->HasSameTypeDefAs(pItfMD->GetMethodTable()));
        POSTCONDITION(CheckPointer(RETVAL));
    }
    CONTRACT_END;
    VALIDATEOBJECTREF(*pServer);

#ifdef _DEBUG
    MethodTable * pItfMT =  ownerType.GetMethodTable();
    PREFIX_ASSUME(pItfMT != NULL);
#endif // _DEBUG

    MethodTable *pServerMT = (*pServer)->GetMethodTable();
    PREFIX_ASSUME(pServerMT != NULL);

#ifdef FEATURE_COMINTEROP
    if (pServerMT->IsComObjectType() && !pItfMD->HasMethodInstantiation())
    {
        // interop needs an exact MethodDesc
        pItfMD = MethodDesc::FindOrCreateAssociatedMethodDesc(
            pItfMD,
            ownerType.GetMethodTable(),
            FALSE,              // forceBoxedEntryPoint
            Instantiation(),    // methodInst
            FALSE,              // allowInstParam
            TRUE);              // forceRemotableMethod

        RETURN(pServerMT->GetMethodDescForComInterfaceMethod(pItfMD, false));
    }
#endif // !FEATURE_COMINTEROP

    // For IDynamicInterfaceCastable, instead of trying to find method implementation in the real object type
    // we call GetInterfaceImplementation on the object and call GetMethodDescForInterfaceMethod
    // with whatever type it returns.
    if (pServerMT->IsIDynamicInterfaceCastable()
        && !TypeHandle(pServerMT).CanCastTo(ownerType)) // we need to make sure object doesn't implement this interface in a natural way
    {
        TypeHandle implTypeHandle;
        OBJECTREF obj = *pServer;

        GCPROTECT_BEGIN(obj);
        OBJECTREF implTypeRef = DynamicInterfaceCastable::GetInterfaceImplementation(&obj, ownerType);
        _ASSERTE(implTypeRef != NULL);

        ReflectClassBaseObject *implTypeObj = ((ReflectClassBaseObject *)OBJECTREFToObject(implTypeRef));
        implTypeHandle = implTypeObj->GetType();
        GCPROTECT_END();

        RETURN(implTypeHandle.GetMethodTable()->GetMethodDescForInterfaceMethod(ownerType, pItfMD, TRUE /* throwOnConflict */));
    }

    // Handle pure COM+ types.
    RETURN (pServerMT->GetMethodDescForInterfaceMethod(ownerType, pItfMD, TRUE /* throwOnConflict */));
}

#ifdef FEATURE_COMINTEROP
//==========================================================================================
// get the method desc given the interface method desc on a COM implemented server
// (if fNullOk is set then NULL is an allowable return value)
MethodDesc *MethodTable::GetMethodDescForComInterfaceMethod(MethodDesc *pItfMD, bool fNullOk)
{
    CONTRACT(MethodDesc*)
    {
        THROWS;
        GC_TRIGGERS;
        MODE_COOPERATIVE;
        PRECONDITION(CheckPointer(pItfMD));
        PRECONDITION(pItfMD->IsInterface());
        PRECONDITION(IsComObjectType());
        POSTCONDITION(fNullOk || CheckPointer(RETVAL));
    }
    CONTRACT_END;

    MethodTable * pItfMT =  pItfMD->GetMethodTable();
    PREFIX_ASSUME(pItfMT != NULL);

        // We now handle __ComObject class that doesn't have Dynamic Interface Map
    if (!HasDynamicInterfaceMap())
    {
        RETURN(pItfMD);
    }
    else
    {
        // Now we handle the more complex extensible RCW's. The first thing to do is check
        // to see if the static definition of the extensible RCW specifies that the class
        // implements the interface.
        DWORD slot = (DWORD) -1;

        // Calling GetTarget here instead of FindDispatchImpl gives us caching functionality to increase speed.
        PCODE tgt = VirtualCallStubManager::GetTarget(
            pItfMT->GetLoaderAllocator()->GetDispatchToken(pItfMT->GetTypeID(), pItfMD->GetSlot()), this, TRUE /* throwOnConflict */);

        if (tgt != NULL)
        {
            RETURN(MethodTable::GetMethodDescForSlotAddress(tgt));
        }

        // The interface is not in the static class definition so we need to look at the
        // dynamic interfaces.
        else if (FindDynamicallyAddedInterface(pItfMT))
        {
            // This interface was added to the class dynamically so it is implemented
            // by the COM object. We treat this dynamically added interfaces the same
            // way we treat COM objects. That is by using the interface vtable.
            RETURN(pItfMD);
        }
        else
        {
            RETURN(NULL);
        }
    }
}
#endif // FEATURE_COMINTEROP

void MethodTable::AllocateAuxiliaryData(LoaderAllocator *pAllocator, Module *pLoaderModule, AllocMemTracker *pamTracker, MethodTableStaticsFlags staticsFlags, WORD nonVirtualSlots, S_SIZE_T extraAllocation)
{
    S_SIZE_T cbAuxiliaryData = S_SIZE_T(sizeof(MethodTableAuxiliaryData));

    size_t prependedAllocationSpace = nonVirtualSlots * sizeof(TADDR);

    int16_t sizeofStaticsStructure = 0;

    if (HasFlag(staticsFlags, MethodTableStaticsFlags::Thread))
    {
        _ASSERTE(HasFlag(staticsFlags, MethodTableStaticsFlags::Present));
        sizeofStaticsStructure = sizeof(ThreadStaticsInfo);
    }
    else if (HasFlag(staticsFlags, MethodTableStaticsFlags::Generic))
    {
        _ASSERTE(HasFlag(staticsFlags, MethodTableStaticsFlags::Present));
        sizeofStaticsStructure = sizeof(GenericsStaticsInfo);
    }
    else if (HasFlag(staticsFlags, MethodTableStaticsFlags::Present))
    {
        sizeofStaticsStructure = sizeof(DynamicStaticsInfo);
    }

    prependedAllocationSpace = prependedAllocationSpace + sizeofStaticsStructure;

    cbAuxiliaryData = cbAuxiliaryData + S_SIZE_T(prependedAllocationSpace) + extraAllocation;
    if (cbAuxiliaryData.IsOverflow())
        ThrowHR(COR_E_OVERFLOW);

    BYTE* pAuxiliaryDataRegion = (BYTE *)
        pamTracker->Track(pAllocator->GetHighFrequencyHeap()->AllocMem(cbAuxiliaryData));

    MethodTableAuxiliaryData * pMTAuxiliaryData;
    pMTAuxiliaryData = (MethodTableAuxiliaryData *)(pAuxiliaryDataRegion + prependedAllocationSpace);

    pMTAuxiliaryData->SetLoaderModule(pLoaderModule);

    // NOTE: There is a - sign here making it so that the offset points to BEFORE the MethodTableAuxiliaryData
    pMTAuxiliaryData->SetOffsetToNonVirtualSlots(-sizeofStaticsStructure);

    m_pAuxiliaryData = pMTAuxiliaryData;

    if (HasFlag(staticsFlags, MethodTableStaticsFlags::Present))
    {
        MethodTableAuxiliaryData::GetDynamicStaticsInfo(pMTAuxiliaryData)->Init(this);
#ifdef _DEBUG
        pMTAuxiliaryData->m_debugOnlyDynamicStatics = MethodTableAuxiliaryData::GetDynamicStaticsInfo(pMTAuxiliaryData);
#endif
    }
#ifdef _DEBUG
    if (HasFlag(staticsFlags, MethodTableStaticsFlags::Generic))
    {
        pMTAuxiliaryData->m_debugOnlyGenericStatics = MethodTableAuxiliaryData::GetGenericStaticsInfo(pMTAuxiliaryData);
    }
#endif
    if (HasFlag(staticsFlags, MethodTableStaticsFlags::Thread))
    {
        MethodTableAuxiliaryData::GetThreadStaticsInfo(pMTAuxiliaryData)->Init();
#ifdef _DEBUG
        pMTAuxiliaryData->m_debugOnlyThreadStatics = MethodTableAuxiliaryData::GetThreadStaticsInfo(pMTAuxiliaryData);
#endif
    }
}



//---------------------------------------------------------------------------------------
//
MethodTable* CreateMinimalMethodTable(Module* pContainingModule,
                                      LoaderAllocator* pLoaderAllocator,
                                      AllocMemTracker* pamTracker)
{
    CONTRACTL
    {
        THROWS;
        GC_NOTRIGGER;
        MODE_ANY;
        INJECT_FAULT(COMPlusThrowOM());
    }
    CONTRACTL_END;

    EEClass* pClass = EEClass::CreateMinimalClass(pLoaderAllocator->GetHighFrequencyHeap(), pamTracker);

    LOG((LF_BCL, LL_INFO100, "Level2 - Creating MethodTable {0x%p}...\n", pClass));

    MethodTable* pMT = (MethodTable *)(void *)pamTracker->Track(pLoaderAllocator->GetHighFrequencyHeap()->AllocMem(S_SIZE_T(sizeof(MethodTable))));

    // Note: Memory allocated on loader heap is zero filled
    // memset(pMT, 0, sizeof(MethodTable));

    // Allocate the private data block ("private" during runtime in the ngen'ed case).
    pMT->AllocateAuxiliaryData(pLoaderAllocator, pContainingModule, pamTracker);
    pMT->SetModule(pContainingModule);
    pMT->SetLoaderAllocator(pLoaderAllocator);

    //
    // Set up the EEClass
    //
    pClass->SetMethodTable(pMT); // in the EEClass set the pointer to this MethodTable
    pClass->SetAttrClass(tdPublic | tdSealed);

    //
    // Set up the MethodTable
    //
    // Does not need parent. Note that MethodTable for COR_GLOBAL_PARENT_TOKEN does not have parent either,
    // so the system has to be wired for dealing with no parent anyway.
    pMT->SetParentMethodTable(NULL);
    pMT->SetClass(pClass);
    pMT->SetInternalCorElementType(ELEMENT_TYPE_CLASS);
    pMT->SetBaseSize(OBJECT_BASESIZE);

#ifdef _DEBUG
    pClass->SetDebugClassName("dynamicClass");
    pMT->SetDebugClassName("dynamicClass");
    pMT->GetAuxiliaryDataForWrite()->SetIsPublished();
#endif

    LOG((LF_BCL, LL_INFO10, "Level1 - MethodTable created {0x%p}\n", pClass));

    return pMT;
}


#ifdef FEATURE_COMINTEROP
//==========================================================================================
OBJECTREF MethodTable::GetObjCreateDelegate()
{
    CONTRACTL
    {
        MODE_COOPERATIVE;
        GC_NOTRIGGER;
        NOTHROW;
    }
    CONTRACTL_END;
    _ASSERT(!IsInterface());
    if (GetOHDelegate())
        return ObjectFromHandle(GetOHDelegate());
    else
        return NULL;
}

//==========================================================================================
void MethodTable::SetObjCreateDelegate(OBJECTREF orDelegate)
{
    CONTRACTL
    {
        MODE_COOPERATIVE;
        GC_NOTRIGGER;
        THROWS; // From CreateHandle
    }
    CONTRACTL_END;

    if (GetOHDelegate())
        StoreObjectInHandle(GetOHDelegate(), orDelegate);
    else
        SetOHDelegate (GetAppDomain()->CreateHandle(orDelegate));
}
#endif // FEATURE_COMINTEROP


//==========================================================================================
void MethodTable::SetInterfaceMap(WORD wNumInterfaces, InterfaceInfo_t* iMap)
{
    LIMITED_METHOD_CONTRACT;
    if (wNumInterfaces == 0)
    {
        _ASSERTE(!HasInterfaceMap());
        return;
    }

    m_wNumInterfaces = wNumInterfaces;

    CONSISTENCY_CHECK(IS_ALIGNED(iMap, sizeof(void*)));
    m_pInterfaceMap = iMap;
}

//==========================================================================================
// Called after GetExtraInterfaceInfoSize above to setup a new MethodTable with the additional memory to track
// extra interface info. If there are a non-zero number of interfaces implemented on this class but
// GetExtraInterfaceInfoSize() returned zero, this call must still be made (with a NULL argument).
void MethodTable::InitializeExtraInterfaceInfo(PVOID pInfo)
{
    STANDARD_VM_CONTRACT;

    // Check that memory was allocated or not allocated in the right scenarios.
    _ASSERTE(((pInfo == NULL) && (GetExtraInterfaceInfoSize(GetNumInterfaces()) == 0)) ||
             ((pInfo != NULL) && (GetExtraInterfaceInfoSize(GetNumInterfaces()) != 0)));

    // This call is a no-op if we don't require extra interface info (in which case a buffer should never have
    // been allocated).
    if (!HasExtraInterfaceInfo())
    {
        _ASSERTE(pInfo == NULL);
        return;
    }

    // Get pointer to optional slot that holds either a small inlined bitmap of flags or the pointer to a
    // larger bitmap.
    PTR_TADDR pInfoSlot = GetExtraInterfaceInfoPtr();

    // In either case, data inlined or held in an external buffer, the correct thing to do is to write pInfo
    // to the slot. In the inlined case we wish to set all flags to their default value (zero, false) and
    // writing NULL does that. Otherwise we simply want to dump the buffer pointer directly into the slot (no
    // need for a discriminator bit, we can always infer which format we're using based on the interface
    // count).
    *pInfoSlot = (TADDR)pInfo;

    // There shouldn't be any need for further initialization in the buffered case since loader heap
    // allocation zeroes data.
#ifdef _DEBUG
    if (pInfo != NULL)
        for (DWORD i = 0; i < GetExtraInterfaceInfoSize(GetNumInterfaces()); i++)
            _ASSERTE(*((BYTE*)pInfo + i) == 0);
#endif // _DEBUG
}

// Define a macro that generates a mask for a given bit in a TADDR correctly on either 32 or 64 bit platforms.
#ifdef HOST_64BIT
#define SELECT_TADDR_BIT(_index) (1ULL << (_index))
#else
#define SELECT_TADDR_BIT(_index) (1U << (_index))
#endif

//==========================================================================================
// For the given interface in the map (specified via map index) mark the interface as declared explicitly on
// this class. This is not legal for dynamically added interfaces (as used by RCWs).
void MethodTable::SetInterfaceDeclaredOnClass(DWORD index)
{
    STANDARD_VM_CONTRACT;

    _ASSERTE(HasExtraInterfaceInfo());
    _ASSERTE(index < GetNumInterfaces());

    // Get address of optional slot for extra info.
    PTR_TADDR pInfoSlot = GetExtraInterfaceInfoPtr();

    if (GetNumInterfaces() <= kInlinedInterfaceInfoThreshold)
    {
        // Bitmap of flags is stored inline in the optional slot.
        *pInfoSlot |= SELECT_TADDR_BIT(index);
    }
    else
    {
        // Slot points to a buffer containing a larger bitmap.
        TADDR *pBitmap = (PTR_TADDR)*pInfoSlot;

        DWORD idxTaddr = index / (sizeof(TADDR) * 8);   // Select TADDR in array that covers the target bit
        DWORD idxInTaddr = index % (sizeof(TADDR) * 8);
        TADDR bitmask = SELECT_TADDR_BIT(idxInTaddr);

        pBitmap[idxTaddr] |= bitmask;
        _ASSERTE((pBitmap[idxTaddr] & bitmask) == bitmask);
    }
}

//==========================================================================================
// For the given interface return true if the interface was declared explicitly on this class.
bool MethodTable::IsInterfaceDeclaredOnClass(DWORD index)
{
    STANDARD_VM_CONTRACT;

    _ASSERTE(HasExtraInterfaceInfo());

    // Dynamic interfaces are always marked as not DeclaredOnClass (I don't know why but this is how the code
    // was originally authored).
    if (index >= GetNumInterfaces())
    {
#ifdef FEATURE_COMINTEROP
        _ASSERTE(HasDynamicInterfaceMap());
#endif // FEATURE_COMINTEROP
        return false;
    }

    // Get data from the optional extra info slot.
    TADDR taddrInfo = *GetExtraInterfaceInfoPtr();

    if (GetNumInterfaces() <= kInlinedInterfaceInfoThreshold)
    {
        // Bitmap of flags is stored directly in the value.
        return (taddrInfo & SELECT_TADDR_BIT(index)) != 0;
    }
    else
    {
        // Slot points to a buffer containing a larger bitmap.
        TADDR *pBitmap = (PTR_TADDR)taddrInfo;

        DWORD idxTaddr = index / (sizeof(TADDR) * 8);   // Select TADDR in array that covers the target bit
        DWORD idxInTaddr = index % (sizeof(TADDR) * 8);
        TADDR bitmask = SELECT_TADDR_BIT(idxInTaddr);

        return (pBitmap[idxTaddr] & bitmask) != 0;
    }
}

#ifdef FEATURE_COMINTEROP

//==========================================================================================
PTR_InterfaceInfo MethodTable::GetDynamicallyAddedInterfaceMap()
{
    LIMITED_METHOD_DAC_CONTRACT;
    PRECONDITION(HasDynamicInterfaceMap());

    return GetInterfaceMap() + GetNumInterfaces();
}

//==========================================================================================
unsigned MethodTable::GetNumDynamicallyAddedInterfaces()
{
    LIMITED_METHOD_DAC_CONTRACT;
    PRECONDITION(HasDynamicInterfaceMap());

    PTR_InterfaceInfo pInterfaces = GetInterfaceMap();
    PREFIX_ASSUME(pInterfaces != NULL);
    return (unsigned)*(dac_cast<PTR_SIZE_T>(pInterfaces) - 1);
}

//==========================================================================================
BOOL MethodTable::FindDynamicallyAddedInterface(MethodTable *pInterface)
{
    LIMITED_METHOD_CONTRACT;

    _ASSERTE(HasDynamicInterfaceMap());     // This should never be called on for a type that is not an extensible RCW.

    unsigned cDynInterfaces = GetNumDynamicallyAddedInterfaces();
    InterfaceInfo_t *pDynItfMap = GetDynamicallyAddedInterfaceMap();

    for (unsigned i = 0; i < cDynInterfaces; i++)
    {
        if (pDynItfMap[i].GetMethodTable() == pInterface)
            return TRUE;
    }

    return FALSE;
}

//==========================================================================================
void MethodTable::AddDynamicInterface(MethodTable *pItfMT)
{
    CONTRACTL
    {
        THROWS;
        GC_NOTRIGGER;
        MODE_ANY;
        PRECONDITION(HasDynamicInterfaceMap());    // This should never be called on for a type that is not an extensible RCW.
    }
    CONTRACTL_END;

    unsigned NumDynAddedInterfaces = GetNumDynamicallyAddedInterfaces();
    unsigned TotalNumInterfaces = GetNumInterfaces() + NumDynAddedInterfaces;

    InterfaceInfo_t *pNewItfMap = NULL;
    S_SIZE_T AllocSize =  (S_SIZE_T(S_UINT32(TotalNumInterfaces) + S_UINT32(1)) * S_SIZE_T(sizeof(InterfaceInfo_t))) + S_SIZE_T(sizeof(DWORD_PTR));
    if (AllocSize.IsOverflow())
        ThrowHR(COR_E_OVERFLOW);

    // Allocate the new interface table adding one for the new interface and one
    // more for the dummy slot before the start of the table..
    pNewItfMap = (InterfaceInfo_t*)(void*)GetLoaderAllocator()->GetHighFrequencyHeap()->AllocMem(AllocSize);

    pNewItfMap = (InterfaceInfo_t*)(((BYTE *)pNewItfMap) + sizeof(DWORD_PTR));

    // Copy the old map into the new one.
    if (TotalNumInterfaces > 0) {
        InterfaceInfo_t *pInterfaceMap = GetInterfaceMap();
        PREFIX_ASSUME(pInterfaceMap != NULL);

        for (unsigned index = 0; index < TotalNumInterfaces; ++index)
        {
          InterfaceInfo_t *pIntInfo = (InterfaceInfo_t *) (pNewItfMap + index);
          pIntInfo->SetMethodTable((pInterfaceMap + index)->GetMethodTable());
        }
    }

    // Add the new interface at the end of the map.
    pNewItfMap[TotalNumInterfaces].SetMethodTable(pItfMT);

    // Update the count of dynamically added interfaces.
    *(((DWORD_PTR *)pNewItfMap) - 1) = NumDynAddedInterfaces + 1;

    // Switch the old interface map with the new one.
    VolatileStore(&m_pInterfaceMap, pNewItfMap);

    // Log the fact that we leaked the interface vtable map.
#ifdef _DEBUG
    LOG((LF_INTEROP, LL_EVERYTHING,
        "Extensible RCW %s being cast to interface %s caused an interface vtable map leak",
        GetClass()->GetDebugClassName(), pItfMT->GetClass()->m_szDebugClassName));
#else // !_DEBUG
    LOG((LF_INTEROP, LL_EVERYTHING,
        "Extensible RCW being cast to an interface caused an interface vtable map leak"));
#endif // !_DEBUG
} // MethodTable::AddDynamicInterface

#endif // FEATURE_COMINTEROP

void MethodTable::SetupGenericsStaticsInfo(FieldDesc* pStaticFieldDescs)
{
    CONTRACTL
    {
        THROWS;
        GC_TRIGGERS;
        MODE_ANY;
    }
    CONTRACTL_END;

    GenericsStaticsInfo *pInfo = GetGenericsStaticsInfo();
    pInfo->m_pFieldDescs = pStaticFieldDescs;
}

#endif // !DACCESS_COMPILE

//==========================================================================================
// Calculate how many bytes of storage will be required to track additional information for interfaces. This
// will be zero if there are no interfaces, but can also be zero for small numbers of interfaces as well, and
// callers should be ready to handle this.
/* static */ SIZE_T MethodTable::GetExtraInterfaceInfoSize(DWORD cInterfaces)
{
    LIMITED_METHOD_DAC_CONTRACT;

    // For small numbers of interfaces we can record the info in the TADDR of the optional member itself (use
    // the TADDR as a bitmap).
    if (cInterfaces <= kInlinedInterfaceInfoThreshold)
        return 0;

    // Otherwise we'll cause an array of TADDRs to be allocated (use TADDRs since the heap space allocated
    // will almost certainly need to be TADDR aligned anyway).
    return ALIGN_UP(cInterfaces, sizeof(TADDR) * 8) / 8;
}

#ifdef DACCESS_COMPILE
//==========================================================================================
void MethodTable::EnumMemoryRegionsForExtraInterfaceInfo()
{
    SUPPORTS_DAC;

    // No extra data to enum if the number of interfaces is below the threshold -- there is either no data or
    // it all fits into the optional members inline.
    if (GetNumInterfaces() <= kInlinedInterfaceInfoThreshold)
        return;

    DacEnumMemoryRegion(*GetExtraInterfaceInfoPtr(), GetExtraInterfaceInfoSize(GetNumInterfaces()));
}
#endif // DACCESS_COMPILE

#ifndef DACCESS_COMPILE

#ifdef FEATURE_TYPEEQUIVALENCE
//==========================================================================================
// Equivalence based on Guid and TypeIdentifier attributes to support the "no-PIA" feature.
BOOL MethodTable::IsEquivalentTo_Worker(MethodTable *pOtherMT COMMA_INDEBUG(TypeHandlePairList *pVisited))
{
    CONTRACTL
    {
        THROWS;
        GC_TRIGGERS;
        MODE_ANY;
    }
    CONTRACTL_END;

    _ASSERTE(HasTypeEquivalence() && pOtherMT->HasTypeEquivalence());


#ifdef _DEBUG
    if (TypeHandlePairList::Exists(pVisited, TypeHandle(this), TypeHandle(pOtherMT)))
    {
        _ASSERTE(!"We are in the process of comparing these types already. That should never happen!");
        return TRUE;
    }
    TypeHandlePairList newVisited(TypeHandle(this), TypeHandle(pOtherMT), pVisited);
#endif


    if (HasInstantiation() != pOtherMT->HasInstantiation())
        return FALSE;

    if (IsArray())
    {
        if (!pOtherMT->IsArray() || GetRank() != pOtherMT->GetRank())
            return FALSE;

        if (IsMultiDimArray() != pOtherMT->IsMultiDimArray())
        {
            // A non-multidimensional array is not equivalent to an SzArray.
            // This case is handling the case of a Rank 1 multidimensional array
            // when compared to a normal array.
            return FALSE;
        }

        // arrays of structures have their own unshared MTs and will take this path
        return (GetArrayElementTypeHandle().IsEquivalentTo(pOtherMT->GetArrayElementTypeHandle() COMMA_INDEBUG(&newVisited)));
    }

    return IsEquivalentTo_WorkerInner(pOtherMT COMMA_INDEBUG(&newVisited));
}

//==========================================================================================
// Type equivalence - SO intolerant part.
BOOL MethodTable::IsEquivalentTo_WorkerInner(MethodTable *pOtherMT COMMA_INDEBUG(TypeHandlePairList *pVisited))
{
    CONTRACTL
    {
        THROWS;
        GC_TRIGGERS;
        MODE_ANY;
        LOADS_TYPE(CLASS_DEPENDENCIES_LOADED);
    }
    CONTRACTL_END;

    TypeEquivalenceHashTable *typeHashTable = NULL;
    AppDomain *pDomain = GetAppDomain();
    if (pDomain != NULL)
    {
        typeHashTable = pDomain->GetTypeEquivalenceCache();
        TypeEquivalenceHashTable::EquivalenceMatch match = typeHashTable->CheckEquivalence(TypeHandle(this), TypeHandle(pOtherMT));
        switch (match)
        {
        case TypeEquivalenceHashTable::Match:
            return TRUE;
        case TypeEquivalenceHashTable::NoMatch:
            return FALSE;
        case TypeEquivalenceHashTable::MatchUnknown:
            break;
        default:
            _ASSERTE(FALSE);
            break;
        }
    }

    BOOL fEquivalent = FALSE;

    // Check if type is generic
    if (HasInstantiation())
    {
        // Limit equivalence on generics only to interfaces
        if (!IsInterface() || !pOtherMT->IsInterface())
        {
            fEquivalent = FALSE;
            goto EquivalenceCalculated;
        }

        // check whether the instantiations are equivalent
        Instantiation inst1 = GetInstantiation();
        Instantiation inst2 = pOtherMT->GetInstantiation();

        // Verify generic argument count
        if (inst1.GetNumArgs() != inst2.GetNumArgs())
        {
            fEquivalent = FALSE;
            goto EquivalenceCalculated;
        }

        // Verify each generic argument type
        for (DWORD i = 0; i < inst1.GetNumArgs(); i++)
        {
            if (!inst1[i].IsEquivalentTo(inst2[i] COMMA_INDEBUG(pVisited)))
            {
                fEquivalent = FALSE;
                goto EquivalenceCalculated;
            }
        }

        if (GetTypeDefRid() == pOtherMT->GetTypeDefRid() && GetModule() == pOtherMT->GetModule())
        {
            // it's OK to declare the MTs equivalent at this point; the cases we care
            // about are IList<IFoo> and IList<IBar> where IFoo and IBar are equivalent
            fEquivalent = TRUE;
        }
        else
        {
            fEquivalent = FALSE;
        }
        goto EquivalenceCalculated;
    }

    if (IsArray())
    {
        if (!pOtherMT->IsArray() || GetRank() != pOtherMT->GetRank())
        {
            fEquivalent = FALSE;
            goto EquivalenceCalculated;
        }

        // arrays of structures have their own unshared MTs and will take this path
        TypeHandle elementType1 = GetArrayElementTypeHandle();
        TypeHandle elementType2 = pOtherMT->GetArrayElementTypeHandle();
        fEquivalent = elementType1.IsEquivalentTo(elementType2 COMMA_INDEBUG(pVisited));
        goto EquivalenceCalculated;
    }

    fEquivalent = CompareTypeDefsForEquivalence(GetCl(), pOtherMT->GetCl(), GetModule(), pOtherMT->GetModule(), NULL);

EquivalenceCalculated:
    // Record equivalence matches if a table exists
    if (typeHashTable != NULL)
    {
        // Collectible type results will not get cached.
        if ((!Collectible() && !pOtherMT->Collectible()))
        {
            auto match = fEquivalent ? TypeEquivalenceHashTable::Match : TypeEquivalenceHashTable::NoMatch;
            typeHashTable->RecordEquivalence(TypeHandle(this), TypeHandle(pOtherMT), match);
        }
    }

    return fEquivalent;
}
#endif // FEATURE_TYPEEQUIVALENCE

//==========================================================================================
BOOL MethodTable::CanCastToInterface(MethodTable *pTargetMT, TypeHandlePairList *pVisited)
{
    CONTRACTL
    {
        THROWS;
        GC_TRIGGERS;
        MODE_ANY;
        INSTANCE_CHECK;
        PRECONDITION(CheckPointer(pTargetMT));
        PRECONDITION(pTargetMT->IsInterface());
    }
    CONTRACTL_END

    if (!pTargetMT->HasVariance())
    {
        if (IsInterface() && IsEquivalentTo(pTargetMT))
            return TRUE;

        return ImplementsEquivalentInterface(pTargetMT);
    }
    else
    {
        if (CanCastByVarianceToInterfaceOrDelegate(pTargetMT, pVisited))
            return TRUE;

        if (pTargetMT->IsSpecialMarkerTypeForGenericCasting() && !GetAuxiliaryData()->MayHaveOpenInterfacesInInterfaceMap())
            return FALSE; // The special marker types cannot be cast to (at this time, they are the open generic types, so they are however, valid input to this method).

        InterfaceMapIterator it = IterateInterfaceMap();
        while (it.Next())
        {
            if (it.GetInterfaceApprox()->CanCastByVarianceToInterfaceOrDelegate(pTargetMT, pVisited, this))
                return TRUE;
        }
    }
    return FALSE;
}

//==========================================================================================
BOOL MethodTable::CanCastByVarianceToInterfaceOrDelegate(MethodTable *pTargetMT, TypeHandlePairList *pVisited, MethodTable* pMTInterfaceMapOwner /*= NULL*/)
{
    CONTRACTL
    {
        THROWS;
        GC_TRIGGERS;
        MODE_ANY;
        INSTANCE_CHECK;
        PRECONDITION(CheckPointer(pTargetMT));
        PRECONDITION(pTargetMT->HasVariance());
        PRECONDITION(pTargetMT->IsInterface() || pTargetMT->IsDelegate());
    }
    CONTRACTL_END

    // shortcut when having same types
    if (this == pTargetMT)
    {
        return TRUE;
    }

    // Shortcut for generic approx type scenario
    if (pMTInterfaceMapOwner != NULL &&
        !pMTInterfaceMapOwner->GetAuxiliaryData()->MayHaveOpenInterfacesInInterfaceMap() &&
        IsSpecialMarkerTypeForGenericCasting() &&
        GetTypeDefRid() == pTargetMT->GetTypeDefRid() &&
        GetModule() == pTargetMT->GetModule() &&
        pTargetMT->GetInstantiation().ContainsAllOneType(pMTInterfaceMapOwner))
    {
        return TRUE;
    }

    if (GetTypeDefRid() != pTargetMT->GetTypeDefRid() || GetModule() != pTargetMT->GetModule() ||
        TypeHandlePairList::Exists(pVisited, this, pTargetMT))
    {
        return FALSE;
    }

    EEClass* pClass = NULL;
    TypeHandlePairList pairList(this, pTargetMT, pVisited);
    BOOL returnValue = FALSE;

    {
        pClass = pTargetMT->GetClass();
        Instantiation inst = GetInstantiation();
        Instantiation targetInst = pTargetMT->GetInstantiation();

        for (DWORD i = 0; i < inst.GetNumArgs(); i++)
        {
            TypeHandle thArg = inst[i];
            if (IsSpecialMarkerTypeForGenericCasting() && pMTInterfaceMapOwner && !pMTInterfaceMapOwner->GetAuxiliaryData()->MayHaveOpenInterfacesInInterfaceMap())
            {
                thArg = pMTInterfaceMapOwner;
            }

            TypeHandle thTargetArg = targetInst[i];

            // If argument types are not equivalent, test them for compatibility
            // in accordance with the variance annotation
            if (!thArg.IsEquivalentTo(thTargetArg))
            {
                switch (pClass->GetVarianceOfTypeParameter(i))
                {
                case gpCovariant :
                    if (!thArg.IsBoxedAndCanCastTo(thTargetArg, &pairList))
                        goto Exit;
                    break;

                case gpContravariant :
                    if (!thTargetArg.IsBoxedAndCanCastTo(thArg, &pairList))
                        goto Exit;
                    break;

                case gpNonVariant :
                    goto Exit;

                default :
                    _ASSERTE(!"Illegal variance annotation");
                    goto Exit;
                }
            }
        }
    }

    returnValue = TRUE;

Exit:

    return returnValue;
}

//==========================================================================================
BOOL MethodTable::CanCastToClass(MethodTable *pTargetMT, TypeHandlePairList *pVisited)
{
    CONTRACTL
    {
        THROWS;
        GC_TRIGGERS;
        MODE_ANY;
        INSTANCE_CHECK;
        PRECONDITION(CheckPointer(pTargetMT));
        PRECONDITION(!pTargetMT->IsArray());
        PRECONDITION(!pTargetMT->IsInterface());
    }
    CONTRACTL_END

    MethodTable *pMT = this;

    // If the target type has variant type parameters, we take a slower path
    if (pTargetMT->HasVariance())
    {
        // At present, we support variance only on delegates and interfaces
        CONSISTENCY_CHECK(pTargetMT->IsDelegate());

        // First chase inheritance hierarchy until we hit a class that only differs in its instantiation
        do {
            // Cheap check for equivalence
            if (pMT->IsEquivalentTo(pTargetMT))
                return TRUE;

            if (pMT->CanCastByVarianceToInterfaceOrDelegate(pTargetMT, pVisited))
                return TRUE;

            pMT = pMT->GetParentMethodTable();
        } while (pMT);
    }

    // If there are no variant type parameters, just chase the hierarchy
    else
    {
        do {
            if (pMT->IsEquivalentTo(pTargetMT))
                return TRUE;

            pMT = pMT->GetParentMethodTable();
        } while (pMT);
    }

    return FALSE;
}

#include <optsmallperfcritical.h>

//==========================================================================================
BOOL MethodTable::CanCastTo(MethodTable* pTargetMT, TypeHandlePairList* pVisited)
{
    CONTRACTL
    {
        THROWS;
        GC_TRIGGERS;
        MODE_COOPERATIVE;
        INSTANCE_CHECK;
        PRECONDITION(CheckPointer(pTargetMT));
    }
    CONTRACTL_END

    // we cannot cache T --> Nullable<T> here since result is contextual.
    // callers should have handled this already according to their rules.
    _ASSERTE(!Nullable::IsNullableForType(TypeHandle(pTargetMT), this));

    if (IsArray())
    {
        if (pTargetMT->IsArray())
        {
            return ArrayIsInstanceOf(pTargetMT, pVisited);
        }
        else if (pTargetMT->IsInterface() && pTargetMT->HasInstantiation())
        {
            return ArraySupportsBizarreInterface(pTargetMT, pVisited);
        }
    }
    else if (pTargetMT->IsArray())
    {
        CastCache::TryAddToCache(this, pTargetMT, false);
        return false;
    }

    BOOL result = pTargetMT->IsInterface() ?
                                CanCastToInterface(pTargetMT, pVisited) :
                                CanCastToClass(pTargetMT, pVisited);

    // We only consider type-based conversion rules here.
    // Therefore a negative result cannot rule out convertibility for IDynamicInterfaceCastable and COM objects
    if (result || !(pTargetMT->IsInterface() && (this->IsComObjectType() || this->IsIDynamicInterfaceCastable())))
    {
        CastCache::TryAddToCache(this, pTargetMT, (BOOL)result);
    }

    return result;
}

//==========================================================================================
BOOL MethodTable::ArraySupportsBizarreInterface(MethodTable * pInterfaceMT, TypeHandlePairList* pVisited)
{
    CONTRACTL {
        THROWS;
        GC_TRIGGERS;
        MODE_COOPERATIVE;
        PRECONDITION(this->IsArray());
        PRECONDITION(pInterfaceMT->IsInterface());
        PRECONDITION(pInterfaceMT->HasInstantiation());
    } CONTRACTL_END;

    // IList<T> & IReadOnlyList<T> only supported for SZ_ARRAYS
    if (this->IsMultiDimArray() ||
        !IsImplicitInterfaceOfSZArray(pInterfaceMT))
    {
        CastCache::TryAddToCache(this, pInterfaceMT, FALSE);
        return FALSE;
    }

    BOOL result = TypeDesc::CanCastParam(this->GetArrayElementTypeHandle(), pInterfaceMT->GetInstantiation()[0], pVisited);

    CastCache::TryAddToCache(this, pInterfaceMT, (BOOL)result);
    return result;
}

BOOL MethodTable::ArrayIsInstanceOf(MethodTable* pTargetMT, TypeHandlePairList* pVisited)
{
    CONTRACTL{
        THROWS;
        GC_TRIGGERS;
        MODE_COOPERATIVE;
        PRECONDITION(this->IsArray());
        PRECONDITION(pTargetMT->IsArray());
    } CONTRACTL_END;

    // GetRank touches EEClass. Try to avoid it for SZArrays.
    if (pTargetMT->GetInternalCorElementType() == ELEMENT_TYPE_SZARRAY)
    {
        if (this->IsMultiDimArray())
        {
            CastCache::TryAddToCache(this, pTargetMT, FALSE);
            return TypeHandle::CannotCast;
        }
    }
    else
    {
        if (this->GetRank() != pTargetMT->GetRank())
        {
            CastCache::TryAddToCache(this, pTargetMT, FALSE);
            return TypeHandle::CannotCast;
        }
    }
    _ASSERTE(this->GetRank() == pTargetMT->GetRank());

    TypeHandle elementTypeHandle = this->GetArrayElementTypeHandle();
    TypeHandle toElementTypeHandle = pTargetMT->GetArrayElementTypeHandle();

    BOOL result = (elementTypeHandle == toElementTypeHandle) ||
        TypeDesc::CanCastParam(elementTypeHandle, toElementTypeHandle, pVisited);

    CastCache::TryAddToCache(this, pTargetMT, (BOOL)result);
    return result;
}

#include <optdefault.h>

BOOL
MethodTable::IsExternallyVisible()
{
    CONTRACTL
    {
        THROWS;
        MODE_ANY;
        GC_TRIGGERS;
    }
    CONTRACTL_END;

    if (IsArray())
    {
        return GetArrayElementTypeHandle().IsExternallyVisible();
    }

    BOOL bIsVisible = IsTypeDefExternallyVisible(GetCl(), GetModule(), GetClass()->GetAttrClass());

    if (bIsVisible && HasInstantiation() && !IsGenericTypeDefinition())
    {
        for (COUNT_T i = 0; i < GetNumGenericArgs(); i++)
        {
            if (!GetInstantiation()[i].IsExternallyVisible())
                return FALSE;
        }
    }

    return bIsVisible;
} // MethodTable::IsExternallyVisible

BOOL MethodTable::IsAllGCPointers()
{
    if (this->ContainsGCPointers())
    {
        // check for canonical GC encoding for all-pointer types
        CGCDesc* pDesc = CGCDesc::GetCGCDescFromMT(this);
        if (pDesc->GetNumSeries() != 1)
            return false;

        int offsetToData = IsArray() ? ArrayBase::GetDataPtrOffset(this) : sizeof(size_t);
        CGCDescSeries* pSeries = pDesc->GetHighestSeries();
        return ((int)pSeries->GetSeriesOffset() == offsetToData) &&
            ((SSIZE_T)pSeries->GetSeriesSize() == -(SSIZE_T)(offsetToData + sizeof(size_t)));
    }

    return false;
}


#ifdef _DEBUG

void
MethodTable::DebugDumpVtable(LPCUTF8 szClassName, BOOL fDebug)
{
    //diag functions shouldn't affect normal behavior
    CONTRACTL
    {
        NOTHROW;
        GC_TRIGGERS;
    }
    CONTRACTL_END;

    CQuickBytes qb;
    const size_t cchBuff = MAX_CLASSNAME_LENGTH + 30;
    LPSTR buff = fDebug ? (LPSTR) qb.AllocNoThrow(cchBuff * sizeof(CHAR)) : NULL;

    if ((buff == NULL) && fDebug)
    {
        OutputDebugStringUtf8("OOM when dumping VTable - falling back to logging");
        fDebug = FALSE;
    }

    if (fDebug)
    {
        sprintf_s(buff, cchBuff, "Vtable (with interface dupes) for '%s':\n", szClassName);
#ifdef _DEBUG
        sprintf_s(&buff[strlen(buff)], cchBuff - strlen(buff) , "  Total duplicate slots = %d\n", g_dupMethods);
#endif
        OutputDebugStringUtf8(buff);
    }
    else
    {
        //LF_ALWAYS allowed here because this is controlled by special env var code:EEConfig::ShouldDumpOnClassLoad
        LOG((LF_ALWAYS, LL_ALWAYS, "Vtable (with interface dupes) for '%s':\n", szClassName));
        LOG((LF_ALWAYS, LL_ALWAYS, "  Total duplicate slots = %d\n", g_dupMethods));
    }

    HRESULT hr;
    EX_TRY
    {
        MethodIterator it(this);
        for (; it.IsValid(); it.Next())
        {
            MethodDesc *pMD = it.GetMethodDesc();
            LPCUTF8     pszName = pMD->GetName((USHORT) it.GetSlotNumber());
            DWORD       dwAttrs = pMD->GetAttrs();

            if (fDebug)
            {
                DefineFullyQualifiedNameForClass();
                LPCUTF8 name = GetFullyQualifiedNameForClass(pMD->GetMethodTable());
                sprintf_s(buff, cchBuff,
                           "  slot %2d: %s::%s%s  0x%p (slot = %2d)\n",
                           it.GetSlotNumber(),
                           name,
                           pszName,
                           IsMdFinal(dwAttrs) ? " (final)" : "",
                           (VOID *)pMD->GetMethodEntryPointIfExists(),
                           pMD->GetSlot()
                          );
                OutputDebugStringUtf8(buff);
            }
            else
            {
                //LF_ALWAYS allowed here because this is controlled by special env var code:EEConfig::ShouldDumpOnClassLoad
                LOG((LF_ALWAYS, LL_ALWAYS,
                     "  slot %2d: %s::%s%s  0x%p (slot = %2d)\n",
                     it.GetSlotNumber(),
                     pMD->GetClass()->GetDebugClassName(),
                     pszName,
                     IsMdFinal(dwAttrs) ? " (final)" : "",
                     (VOID *)pMD->GetMethodEntryPointIfExists(),
                     pMD->GetSlot()
                    ));
            }
            if (it.GetSlotNumber() == (DWORD)(GetNumMethods()-1))
            {
                if (fDebug)
                {
                    OutputDebugStringUtf8("  <-- vtable ends here\n");
                }
                else
                {
                    //LF_ALWAYS allowed here because this is controlled by special env var code:EEConfig::ShouldDumpOnClassLoad
                    LOG((LF_ALWAYS, LL_ALWAYS, "  <-- vtable ends here\n"));
                }
            }
        }
    }
    EX_CATCH_HRESULT(hr);

    if (fDebug)
    {
        OutputDebugStringUtf8("\n");
    }
    else
    {
        //LF_ALWAYS allowed here because this is controlled by special env var code:EEConfig::ShouldDumpOnClassLoad
        LOG((LF_ALWAYS, LL_ALWAYS, "\n"));
    }
} // MethodTable::DebugDumpVtable

void
MethodTable::Debug_DumpInterfaceMap(
    LPCSTR szInterfaceMapPrefix)
{
    // Diagnostic functions shouldn't affect normal behavior
    CONTRACTL
    {
        NOTHROW;
        GC_TRIGGERS;
    }
    CONTRACTL_END;

    if (GetNumInterfaces() == 0)
    {   // There are no interfaces, no point in printing interface map info
        return;
    }

    //LF_ALWAYS allowed here because this is controlled by special env var code:EEConfig::ShouldDumpOnClassLoad
    LOG((LF_ALWAYS, LL_ALWAYS,
        "%s Interface Map for '%s':\n",
        szInterfaceMapPrefix,
        GetDebugClassName()));
    LOG((LF_ALWAYS, LL_ALWAYS,
        "  Number of interfaces = %d\n",
        GetNumInterfaces()));

    HRESULT hr;
    EX_TRY
    {
        InterfaceMapIterator it(this);
        while (it.Next())
        {
            MethodTable *pInterfaceMT = it.GetInterfaceApprox();

            //LF_ALWAYS allowed here because this is controlled by special env var code:EEConfig::ShouldDumpOnClassLoad
            LOG((LF_ALWAYS, LL_ALWAYS,
                "  index %2d: %s  0x%p\n",
                it.GetIndex(),
                pInterfaceMT->GetDebugClassName(),
                pInterfaceMT));
        }
        //LF_ALWAYS allowed here because this is controlled by special env var code:EEConfig::ShouldDumpOnClassLoad
        LOG((LF_ALWAYS, LL_ALWAYS, "  <-- interface map ends here\n"));
    }
    EX_CATCH_HRESULT(hr);

    //LF_ALWAYS allowed here because this is controlled by special env var code:EEConfig::ShouldDumpOnClassLoad
    LOG((LF_ALWAYS, LL_ALWAYS, "\n"));
} // MethodTable::Debug_DumpInterfaceMap

void
MethodTable::Debug_DumpDispatchMap()
{
    WRAPPER_NO_CONTRACT;   // It's a dev helper, we don't care about contracts

    if (!HasDispatchMap())
    {   // There is no dipstch map for this type, no point in printing the info
        return;
    }

    //LF_ALWAYS allowed here because this is controlled by special env var code:EEConfig::ShouldDumpOnClassLoad
    LOG((LF_ALWAYS, LL_ALWAYS, "Dispatch Map for '%s':\n", GetDebugClassName()));

    InterfaceInfo_t * pInterfaceMap = GetInterfaceMap();
    DispatchMap::EncodedMapIterator it(this);

    while (it.IsValid())
    {
        DispatchMapEntry *pEntry = it.Entry();

        UINT32 nInterfaceIndex = pEntry->GetTypeID().GetInterfaceNum();
        _ASSERTE(nInterfaceIndex < GetNumInterfaces());

        MethodTable * pInterface = pInterfaceMap[nInterfaceIndex].GetMethodTable();
        UINT32 nInterfaceSlotNumber = pEntry->GetSlotNumber();
        UINT32 nImplementationSlotNumber = pEntry->GetTargetSlotNumber();
        //LF_ALWAYS allowed here because this is controlled by special env var code:EEConfig::ShouldDumpOnClassLoad
        LOG((LF_ALWAYS, LL_ALWAYS,
            "  Interface %d (%s) slot %d (%s) implemented in slot %d (%s)\n",
            nInterfaceIndex,
            pInterface->GetDebugClassName(),
            nInterfaceSlotNumber,
            pInterface->GetMethodDescForSlot_NoThrow(nInterfaceSlotNumber)->GetName(),
            nImplementationSlotNumber,
            GetMethodDescForSlot_NoThrow(nImplementationSlotNumber)->GetName()));

        it.Next();
    }
    //LF_ALWAYS allowed here because this is controlled by special env var code:EEConfig::ShouldDumpOnClassLoad
    LOG((LF_ALWAYS, LL_ALWAYS, "  <-- Dispatch map ends here\n"));
} // MethodTable::Debug_DumpDispatchMap

#endif //_DEBUG

//==========================================================================================
NOINLINE BOOL MethodTable::ImplementsInterface(MethodTable *pInterface)
{
    WRAPPER_NO_CONTRACT;

    if (pInterface->IsSpecialMarkerTypeForGenericCasting() && !GetAuxiliaryData()->MayHaveOpenInterfacesInInterfaceMap())
        return FALSE; // The special marker types cannot be cast to (at this time, they are the open generic types, so they are however, valid input to this method).

    return ImplementsInterfaceInline(pInterface);
}

//==========================================================================================
BOOL MethodTable::ImplementsEquivalentInterface(MethodTable *pInterface)
{
    CONTRACTL
    {
        THROWS;
        GC_TRIGGERS;
        PRECONDITION(pInterface->IsInterface()); // class we are looking up should be an interface
    }
    CONTRACTL_END;

    if (pInterface->IsSpecialMarkerTypeForGenericCasting() && !GetAuxiliaryData()->MayHaveOpenInterfacesInInterfaceMap())
        return FALSE; // The special marker types cannot be cast to (at this time, they are the open generic types, so they are however, valid input to this method).

    // look for exact match first (optimize for success)
    if (ImplementsInterfaceInline(pInterface))
        return TRUE;

    if (!pInterface->HasTypeEquivalence())
        return FALSE;

    DWORD numInterfaces = GetNumInterfaces();
    if (numInterfaces == 0)
        return FALSE;

    InterfaceInfo_t *pInfo = GetInterfaceMap();

    do
    {
        if (pInfo->GetMethodTable()->IsEquivalentTo(pInterface))
            return TRUE;

        pInfo++;
    }
    while (--numInterfaces);

    return FALSE;
}

//==========================================================================================
MethodDesc *MethodTable::GetMethodDescForInterfaceMethod(MethodDesc *pInterfaceMD, BOOL throwOnConflict)
{
    CONTRACTL
    {
        THROWS;
        GC_TRIGGERS;
        PRECONDITION(!pInterfaceMD->HasClassOrMethodInstantiation());
    }
    CONTRACTL_END;
    WRAPPER_NO_CONTRACT;

    return GetMethodDescForInterfaceMethod(TypeHandle(pInterfaceMD->GetMethodTable()), pInterfaceMD, throwOnConflict);
}

//==========================================================================================
MethodDesc *MethodTable::GetMethodDescForInterfaceMethod(TypeHandle ownerType, MethodDesc *pInterfaceMD, BOOL throwOnConflict)
{
    CONTRACTL
    {
        THROWS;
        GC_TRIGGERS;
        PRECONDITION(!ownerType.IsNull());
        PRECONDITION(ownerType.GetMethodTable()->IsInterface());
        PRECONDITION(ownerType.GetMethodTable()->HasSameTypeDefAs(pInterfaceMD->GetMethodTable()));
        PRECONDITION(IsArray() || ImplementsEquivalentInterface(ownerType.GetMethodTable()) || ownerType.GetMethodTable()->HasVariance());
    }
    CONTRACTL_END;

    MethodDesc *pMD = NULL;

    MethodTable *pInterfaceMT = ownerType.AsMethodTable();

    PCODE pTgt = VirtualCallStubManager::GetTarget(
        pInterfaceMT->GetLoaderAllocator()->GetDispatchToken(pInterfaceMT->GetTypeID(), pInterfaceMD->GetSlot()),
        this, throwOnConflict);
    if (pTgt == (PCODE)NULL)
    {
        _ASSERTE(!throwOnConflict);
        return NULL;
    }
    pMD = MethodTable::GetMethodDescForSlotAddress(pTgt);

#ifdef _DEBUG
    MethodDesc *pDispSlotMD = FindDispatchSlotForInterfaceMD(ownerType, pInterfaceMD, throwOnConflict).GetMethodDesc();
    _ASSERTE(pDispSlotMD == pMD);
#endif // _DEBUG

    pMD->CheckRestore();

    return pMD;
}
#endif // DACCESS_COMPILE

const DWORD EnCFieldIndex = 0x10000000;

//==========================================================================================
PTR_FieldDesc MethodTable::GetFieldDescByIndex(DWORD fieldIndex)
{
    LIMITED_METHOD_CONTRACT;

    // Check if the field index is for an EnC field lookup.
    // See GetIndexForFieldDesc() for when this is applied and why.
    if ((fieldIndex & EnCFieldIndex) == EnCFieldIndex)
    {
        DWORD rid = fieldIndex & ~EnCFieldIndex;
        LOG((LF_ENC, LL_INFO100, "MT:GFDBI: rid:0x%08x\n", rid));

        mdFieldDef tokenToFind = TokenFromRid(rid, mdtFieldDef);
        EncApproxFieldDescIterator fdIterator(
            this,
            ApproxFieldDescIterator::ALL_FIELDS,
            (EncApproxFieldDescIterator::FixUpEncFields | EncApproxFieldDescIterator::OnlyEncFields));
        PTR_FieldDesc pField;
        while ((pField = fdIterator.Next()) != NULL)
        {
            mdFieldDef token = pField->GetMemberDef();
            if (tokenToFind == token)
            {
                LOG((LF_ENC, LL_INFO100, "MT:GFDBI: Found pField:%p\n", pField));
                return pField;
            }
        }

        LOG((LF_ENC, LL_INFO100, "MT:GFDBI: Failed to find rid:0x%08x\n", rid));
        return NULL;
    }

    if (HasGenericsStaticsInfo() &&
        fieldIndex >= GetNumIntroducedInstanceFields())
    {
        return GetGenericsStaticFieldDescs() + (fieldIndex - GetNumIntroducedInstanceFields());
    }
    else
    {
        return GetClass()->GetFieldDescList() + fieldIndex;
    }
}

//==========================================================================================
DWORD MethodTable::GetIndexForFieldDesc(FieldDesc *pField)
{
    LIMITED_METHOD_CONTRACT;

    // EnC methods are not in a location where computing an index through
    // pointer arithmetic is possible. Instead we use the RID and a high
    // bit that is ECMA encodable (that is, < 0x1fffffff) and also doesn't
    // conflict with any other RID (that is, > 0x00ffffff).
    // See FieldDescSlot usage in the JIT interface.
    if (pField->IsEnCNew())
    {
        mdFieldDef tok = pField->GetMemberDef();
        DWORD rid = RidFromToken(tok);
        LOG((LF_ENC, LL_INFO100, "MT:GIFFD: pField:%p rid:0x%08x\n", pField, rid));
        return rid | EnCFieldIndex;
    }

    if (pField->IsStatic() && HasGenericsStaticsInfo())
    {
        FieldDesc *pStaticFields = GetGenericsStaticFieldDescs();

        return GetNumIntroducedInstanceFields() + DWORD(pField - pStaticFields);

    }
    else
    {
        FieldDesc *pFields = GetClass()->GetFieldDescList();

        return DWORD(pField - pFields);
    }
}

//========================================================================================

namespace
{
    // Does this type have fields that are implicitly defined through repetition and not explicitly defined in metadata?
    bool HasImpliedRepeatedFields(MethodTable* pMT, MethodTable* pFirstFieldValueType = nullptr)
    {
        CONTRACTL
        {
            STANDARD_VM_CHECK;
            PRECONDITION(CheckPointer(pMT));
        }
        CONTRACTL_END;

        // InlineArray types and fixed buffer types have implied repeated fields.
        // Checking if a type is an InlineArray type is cheap, so we'll do that first.
        if (pMT->GetClass()->IsInlineArray())
        {
            return true;
        }

        DWORD numIntroducedFields = pMT->GetNumIntroducedInstanceFields();
        if (numIntroducedFields != 1)
        {
            return false;
        }

        FieldDesc *pFieldStart = pMT->GetApproxFieldDescListRaw();
        CorElementType firstFieldElementType = pFieldStart->GetFieldType();

        // A fixed buffer type is always a value type that has exactly one value type field at offset 0
        // and who's size is an exact multiple of the size of the field.
        // It is possible that we catch a false positive with this check, but that chance is extremely slim
        // and the user can always change their structure to something more descriptive of what they want
        // instead of adding additional padding at the end of a one-field structure.
        // We do this check here to save looking up the FixedBufferAttribute when loading the field
        // from metadata.
        return (CorTypeInfo::IsPrimitiveType_NoThrow(firstFieldElementType)
                            || firstFieldElementType == ELEMENT_TYPE_VALUETYPE)
                        && (pFieldStart->GetOffset() == 0)
                        && pMT->HasLayout()
                        && (pMT->GetNumInstanceFieldBytes() % pFieldStart->GetSize(pFirstFieldValueType) == 0);
    }
}

#if defined(UNIX_AMD64_ABI_ITF)

#if defined(_DEBUG) && defined(LOGGING)
static
const char* GetSystemVClassificationTypeName(SystemVClassificationType t)
{
    switch (t)
    {
    case SystemVClassificationTypeUnknown:              return "Unknown";
    case SystemVClassificationTypeStruct:               return "Struct";
    case SystemVClassificationTypeNoClass:              return "NoClass";
    case SystemVClassificationTypeMemory:               return "Memory";
    case SystemVClassificationTypeInteger:              return "Integer";
    case SystemVClassificationTypeIntegerReference:     return "IntegerReference";
    case SystemVClassificationTypeIntegerByRef:         return "IntegerByReference";
    case SystemVClassificationTypeSSE:                  return "SSE";
    default:                                            return "ERROR";
    }
};
#endif // _DEBUG && LOGGING

// Returns 'true' if the struct is passed in registers, 'false' otherwise.
bool MethodTable::ClassifyEightBytes(SystemVStructRegisterPassingHelperPtr helperPtr, unsigned int nestingLevel, unsigned int startOffsetOfStruct, bool useNativeLayout, MethodTable** pByValueClassCache)
{
    if (useNativeLayout)
    {
        _ASSERTE(pByValueClassCache == NULL);
        return ClassifyEightBytesWithNativeLayout(helperPtr, nestingLevel, startOffsetOfStruct, GetNativeLayoutInfo());
    }
    else
    {
        return ClassifyEightBytesWithManagedLayout(helperPtr, nestingLevel, startOffsetOfStruct, useNativeLayout, pByValueClassCache);
    }
}

// If we have a field classification already, but there is a union, we must merge the classification type of the field. Returns the
// new, merged classification type.
/* static */
static SystemVClassificationType ReClassifyField(SystemVClassificationType originalClassification, SystemVClassificationType newFieldClassification)
{
    _ASSERTE((newFieldClassification == SystemVClassificationTypeInteger) ||
             (newFieldClassification == SystemVClassificationTypeIntegerReference) ||
             (newFieldClassification == SystemVClassificationTypeIntegerByRef) ||
             (newFieldClassification == SystemVClassificationTypeSSE));

    switch (newFieldClassification)
    {
    case SystemVClassificationTypeInteger:
        // Integer overrides everything; the resulting classification is Integer. Can't merge Integer and IntegerReference.
        _ASSERTE((originalClassification == SystemVClassificationTypeInteger) ||
                 (originalClassification == SystemVClassificationTypeSSE));

        return SystemVClassificationTypeInteger;

    case SystemVClassificationTypeSSE:
        // If the old and new classifications are both SSE, then the merge is SSE, otherwise it will be integer. Can't merge SSE and IntegerReference.
        _ASSERTE((originalClassification == SystemVClassificationTypeInteger) ||
                 (originalClassification == SystemVClassificationTypeSSE));

        if (originalClassification == SystemVClassificationTypeSSE)
        {
            return SystemVClassificationTypeSSE;
        }
        else
        {
            return SystemVClassificationTypeInteger;
        }

    case SystemVClassificationTypeIntegerReference:
        // IntegerReference can only merge with IntegerReference.
        _ASSERTE(originalClassification == SystemVClassificationTypeIntegerReference);
        return SystemVClassificationTypeIntegerReference;

    case SystemVClassificationTypeIntegerByRef:
        // IntegerByReference can only merge with IntegerByReference.
        _ASSERTE(originalClassification == SystemVClassificationTypeIntegerByRef);
        return SystemVClassificationTypeIntegerByRef;

    default:
        _ASSERTE(false); // Unexpected type.
        return SystemVClassificationTypeUnknown;
    }
}

static MethodTable* ByValueClassCacheLookup(MethodTable** pByValueClassCache, unsigned index)
{
    LIMITED_METHOD_CONTRACT;
    if (pByValueClassCache == NULL)
        return NULL;
    else
        return pByValueClassCache[index];
}

// Returns 'true' if the struct is passed in registers, 'false' otherwise.
bool MethodTable::ClassifyEightBytesWithManagedLayout(SystemVStructRegisterPassingHelperPtr helperPtr,
                                                     unsigned int nestingLevel,
                                                     unsigned int startOffsetOfStruct,
                                                     bool useNativeLayout,
                                                     MethodTable** pByValueClassCache)
{
    STANDARD_VM_CONTRACT;

    DWORD numIntroducedFields = GetNumIntroducedInstanceFields();

    if (numIntroducedFields == 0)
    {
        helperPtr->largestFieldOffset = startOffsetOfStruct;
        LOG((LF_JIT, LL_EVERYTHING, "%*s**** Classify empty struct %s (%p) like padding, startOffset %d, total struct size %d\n",
            nestingLevel * 5, "", this->GetDebugClassName(), this, startOffsetOfStruct, helperPtr->structSize));

        AssignClassifiedEightByteTypes(helperPtr, nestingLevel);
        return true;
    }

    // The SIMD Intrinsic types are meant to be handled specially and should not be passed as struct registers
    if (IsIntrinsicType())
    {
        LPCUTF8 namespaceName;
        LPCUTF8 className = GetFullyQualifiedNameInfo(&namespaceName);

        if ((strcmp(className, "Vector512`1") == 0) || (strcmp(className, "Vector256`1") == 0) ||
            (strcmp(className, "Vector128`1") == 0) || (strcmp(className, "Vector64`1") == 0))
        {
            assert(strcmp(namespaceName, "System.Runtime.Intrinsics") == 0);

            LOG((LF_JIT, LL_EVERYTHING, "%*s**** ClassifyEightBytesWithManagedLayout: struct %s is a SIMD intrinsic type; will not be enregistered\n",
                nestingLevel * 5, "", this->GetDebugClassName()));

            return false;
        }

        if ((strcmp(className, "Vector`1") == 0) && (strcmp(namespaceName, "System.Numerics") == 0))
        {
            LOG((LF_JIT, LL_EVERYTHING, "%*s**** ClassifyEightBytesWithManagedLayout: struct %s is a SIMD intrinsic type; will not be enregistered\n",
                nestingLevel * 5, "", this->GetDebugClassName()));

            return false;
        }
    }

#ifdef _DEBUG
    LOG((LF_JIT, LL_EVERYTHING, "%*s**** Classify %s (%p), startOffset %d, total struct size %d\n",
        nestingLevel * 5, "", this->GetDebugClassName(), this, startOffsetOfStruct, helperPtr->structSize));
#endif // _DEBUG

    FieldDesc *pFieldStart = GetApproxFieldDescListRaw();

    bool hasImpliedRepeatedFields = HasImpliedRepeatedFields(this, ByValueClassCacheLookup(pByValueClassCache, 0));

    if (hasImpliedRepeatedFields)
    {
        numIntroducedFields = GetNumInstanceFieldBytes() / pFieldStart->GetSize(ByValueClassCacheLookup(pByValueClassCache, 0));
    }

    for (unsigned int fieldIndex = 0; fieldIndex < numIntroducedFields; fieldIndex++)
    {
        FieldDesc* pField;
        DWORD fieldOffset;
        unsigned int fieldIndexForCacheLookup = fieldIndex;

        if (hasImpliedRepeatedFields)
        {
            pField = pFieldStart;
            fieldIndexForCacheLookup = 0;
            fieldOffset = fieldIndex * pField->GetSize(ByValueClassCacheLookup(pByValueClassCache, fieldIndexForCacheLookup));
        }
        else
        {
            pField = &pFieldStart[fieldIndex];
            fieldOffset = pField->GetOffset();
        }

        unsigned int normalizedFieldOffset = fieldOffset + startOffsetOfStruct;

        unsigned int fieldSize = pField->GetSize(ByValueClassCacheLookup(pByValueClassCache, fieldIndexForCacheLookup));
        _ASSERTE(fieldSize != (unsigned int)-1);

        // The field can't span past the end of the struct.
        if ((normalizedFieldOffset + fieldSize) > helperPtr->structSize)
        {
            _ASSERTE(false && "Invalid struct size. The size of fields and overall size don't agree");
            return false;
        }

        CorElementType fieldType = pField->GetFieldType();
        SystemVClassificationType fieldClassificationType = CorInfoType2UnixAmd64Classification(fieldType);

#ifdef _DEBUG
        LPCUTF8 fieldName;
        pField->GetName_NoThrow(&fieldName);
#endif // _DEBUG
        if (fieldClassificationType == SystemVClassificationTypeStruct)
        {
            TypeHandle th;
            if (pByValueClassCache != NULL)
                th = TypeHandle(pByValueClassCache[fieldIndexForCacheLookup]);
            else
                th = pField->GetApproxFieldTypeHandleThrowing();
            _ASSERTE(!th.IsNull());
            MethodTable* pFieldMT = th.GetMethodTable();

            bool inEmbeddedStructPrev = helperPtr->inEmbeddedStruct;
            helperPtr->inEmbeddedStruct = true;

            bool structRet = false;
            // If classifying for marshaling/PInvoke and the aggregated struct has a native layout
            // use the native classification. If not, continue using the managed layout.
            if (useNativeLayout && pFieldMT->HasLayout())
            {
                structRet = pFieldMT->ClassifyEightBytesWithNativeLayout(helperPtr, nestingLevel + 1, normalizedFieldOffset, pFieldMT->GetNativeLayoutInfo());
            }
            else
            {
                structRet = pFieldMT->ClassifyEightBytesWithManagedLayout(helperPtr, nestingLevel + 1, normalizedFieldOffset, useNativeLayout, NULL);
            }

            helperPtr->inEmbeddedStruct = inEmbeddedStructPrev;

            if (!structRet)
            {
                // If the nested struct says not to enregister, there's no need to continue analyzing at this level. Just return do not enregister.
                return false;
            }

            continue;
        }

        if ((normalizedFieldOffset % fieldSize) != 0)
        {
            // The spec requires that struct values on the stack from register passed fields expects
            // those fields to be at their natural alignment.

            LOG((LF_JIT, LL_EVERYTHING, "     %*sxxxx Field %d %s: offset %d (normalized %d), size %d not at natural alignment; not enregistering struct\n",
                   nestingLevel * 5, "", fieldIndex, fieldName, fieldOffset, normalizedFieldOffset, fieldSize));
            return false;
        }

        if ((int)normalizedFieldOffset <= helperPtr->largestFieldOffset)
        {
            // Find the field corresponding to this offset and update the size if needed.
            // If the offset matches a previously encountered offset, update the classification and field size.
            int i;
            for (i = helperPtr->currentUniqueOffsetField - 1; i >= 0; i--)
            {
                if (helperPtr->fieldOffsets[i] == normalizedFieldOffset)
                {
                    if (fieldSize > helperPtr->fieldSizes[i])
                    {
                        helperPtr->fieldSizes[i] = fieldSize;
                    }

                    helperPtr->fieldClassifications[i] = ReClassifyField(helperPtr->fieldClassifications[i], fieldClassificationType);

                    LOG((LF_JIT, LL_EVERYTHING, "     %*sxxxx Field %d %s: offset %d (normalized %d), size %d, union with uniqueOffsetField %d, field type classification %s, reclassified field to %s\n",
                           nestingLevel * 5, "", fieldIndex, fieldName, fieldOffset, normalizedFieldOffset, fieldSize, i,
                           GetSystemVClassificationTypeName(fieldClassificationType),
                           GetSystemVClassificationTypeName(helperPtr->fieldClassifications[i])));

                    break;
                }
            }

            if (i >= 0)
            {
                // The proper size of the union set of fields has been set above; continue to the next field.
                continue;
            }
        }
        else
        {
            helperPtr->largestFieldOffset = (int)normalizedFieldOffset;
        }

        // Set the data for a new field.

        // The new field classification must not have been initialized yet.
        _ASSERTE(helperPtr->fieldClassifications[helperPtr->currentUniqueOffsetField] == SystemVClassificationTypeNoClass);

        // There are only a few field classifications that are allowed.
        _ASSERTE((fieldClassificationType == SystemVClassificationTypeInteger) ||
                 (fieldClassificationType == SystemVClassificationTypeIntegerReference) ||
                 (fieldClassificationType == SystemVClassificationTypeIntegerByRef) ||
                 (fieldClassificationType == SystemVClassificationTypeSSE));

        helperPtr->fieldClassifications[helperPtr->currentUniqueOffsetField] = fieldClassificationType;
        helperPtr->fieldSizes[helperPtr->currentUniqueOffsetField] = fieldSize;
        helperPtr->fieldOffsets[helperPtr->currentUniqueOffsetField] = normalizedFieldOffset;

        LOG((LF_JIT, LL_EVERYTHING, "     %*s**** Field %d %s: offset %d (normalized %d), size %d, currentUniqueOffsetField %d, field type classification %s, chosen field classification %s\n",
               nestingLevel * 5, "", fieldIndex, fieldName, fieldOffset, normalizedFieldOffset, fieldSize, helperPtr->currentUniqueOffsetField,
               GetSystemVClassificationTypeName(fieldClassificationType),
               GetSystemVClassificationTypeName(helperPtr->fieldClassifications[helperPtr->currentUniqueOffsetField])));

        _ASSERTE(helperPtr->currentUniqueOffsetField < SYSTEMV_MAX_NUM_FIELDS_IN_REGISTER_PASSED_STRUCT);
        helperPtr->currentUniqueOffsetField++;
    } // end per-field for loop

    AssignClassifiedEightByteTypes(helperPtr, nestingLevel);

    return true;
}

// Returns 'true' if the struct is passed in registers, 'false' otherwise.
bool MethodTable::ClassifyEightBytesWithNativeLayout(SystemVStructRegisterPassingHelperPtr helperPtr,
                                                    unsigned int nestingLevel,
                                                    unsigned int startOffsetOfStruct,
                                                    EEClassNativeLayoutInfo const* pNativeLayoutInfo)
{
    STANDARD_VM_CONTRACT;

#ifdef DACCESS_COMPILE
    // No register classification for this case.
    return false;
#else // DACCESS_COMPILE

    if (!HasLayout())
    {
        // If there is no native layout for this struct use the managed layout instead.
        return ClassifyEightBytesWithManagedLayout(helperPtr, nestingLevel, startOffsetOfStruct, true, NULL);
    }

    const NativeFieldDescriptor *pNativeFieldDescs = pNativeLayoutInfo->GetNativeFieldDescriptors();
    UINT  numIntroducedFields = pNativeLayoutInfo->GetNumFields();

    // No fields.
    if (numIntroducedFields == 0)
    {
        helperPtr->largestFieldOffset = startOffsetOfStruct;
        LOG((LF_JIT, LL_EVERYTHING, "%*s**** Classify empty struct %s (%p) like padding, startOffset %d, total struct size %d\n",
            nestingLevel * 5, "", this->GetDebugClassName(), this, startOffsetOfStruct, helperPtr->structSize));

        AssignClassifiedEightByteTypes(helperPtr, nestingLevel);
        return true;
    }

    bool hasImpliedRepeatedFields = HasImpliedRepeatedFields(this);

    if (hasImpliedRepeatedFields)
    {
        numIntroducedFields = pNativeLayoutInfo->GetSize() / pNativeFieldDescs->NativeSize();
    }

    // The SIMD Intrinsic types are meant to be handled specially and should not be passed as struct registers
    if (IsIntrinsicType())
    {
        LPCUTF8 namespaceName;
        LPCUTF8 className = GetFullyQualifiedNameInfo(&namespaceName);

        if ((strcmp(className, "Vector512`1") == 0) || (strcmp(className, "Vector256`1") == 0) ||
            (strcmp(className, "Vector128`1") == 0) || (strcmp(className, "Vector64`1") == 0))
        {
            assert(strcmp(namespaceName, "System.Runtime.Intrinsics") == 0);

            LOG((LF_JIT, LL_EVERYTHING, "%*s**** ClassifyEightBytesWithNativeLayout: struct %s is a SIMD intrinsic type; will not be enregistered\n",
                nestingLevel * 5, "", this->GetDebugClassName()));

            return false;
        }

        if ((strcmp(className, "Vector`1") == 0) && (strcmp(namespaceName, "System.Numerics") == 0))
        {
            LOG((LF_JIT, LL_EVERYTHING, "%*s**** ClassifyEightBytesWithNativeLayout: struct %s is a SIMD intrinsic type; will not be enregistered\n",
                nestingLevel * 5, "", this->GetDebugClassName()));

            return false;
        }
    }

#ifdef _DEBUG
    LOG((LF_JIT, LL_EVERYTHING, "%*s**** Classify for native struct %s (%p), startOffset %d, total struct size %d\n",
        nestingLevel * 5, "", this->GetDebugClassName(), this, startOffsetOfStruct, helperPtr->structSize));
#endif // _DEBUG

    for (unsigned int fieldIndex = 0; fieldIndex < numIntroducedFields; fieldIndex++)
    {
        const NativeFieldDescriptor* pNFD;
        if (hasImpliedRepeatedFields)
        {
            // Reuse the first field marshaler for all fields if a fixed buffer.
            pNFD = pNativeFieldDescs;
        }
        else
        {
            pNFD = &pNativeFieldDescs[fieldIndex];
        }

        FieldDesc *pField = pNFD->GetFieldDesc();
        CorElementType fieldType = pField->GetFieldType();

        // Invalid field type.
        if (fieldType == ELEMENT_TYPE_END)
        {
            return false;
        }

        unsigned int fieldNativeSize = pNFD->NativeSize();
        DWORD fieldOffset = pNFD->GetExternalOffset();

        if (hasImpliedRepeatedFields)
        {
            // Since we reuse the NativeFieldDescriptor for fixed buffers, we need to adjust the offset.
            fieldOffset += fieldIndex * fieldNativeSize;
        }

        unsigned normalizedFieldOffset = fieldOffset + startOffsetOfStruct;


        _ASSERTE(fieldNativeSize != (unsigned int)-1);

        // The field can't span past the end of the struct.
        if ((normalizedFieldOffset + fieldNativeSize) > helperPtr->structSize)
        {
            _ASSERTE(false && "Invalid native struct size. The size of fields and overall size don't agree");
            return false;
        }

        SystemVClassificationType fieldClassificationType = SystemVClassificationTypeUnknown;

#ifdef _DEBUG
        LPCUTF8 fieldName;
        pField->GetName_NoThrow(&fieldName);
#endif // _DEBUG

        NativeFieldCategory nfc = pNFD->GetCategory();

        if (nfc == NativeFieldCategory::NESTED)
        {
            unsigned int numElements = pNFD->GetNumElements();
            unsigned int nestedElementOffset = normalizedFieldOffset;

            MethodTable* pFieldMT = pNFD->GetNestedNativeMethodTable();

            if (pFieldMT == nullptr)
            {
                // If there is no method table that represents the native layout, then assume
                // that the type cannot be enregistered.
                return false;
            }

            const unsigned int nestedElementSize = pFieldMT->GetNativeSize();
            for (unsigned int i = 0; i < numElements; ++i, nestedElementOffset += nestedElementSize)
            {
                bool inEmbeddedStructPrev = helperPtr->inEmbeddedStruct;
                helperPtr->inEmbeddedStruct = true;
                bool structRet = pFieldMT->ClassifyEightBytesWithNativeLayout(helperPtr, nestingLevel + 1, nestedElementOffset, pFieldMT->GetNativeLayoutInfo());
                helperPtr->inEmbeddedStruct = inEmbeddedStructPrev;

                if (!structRet)
                {
                    // If the nested struct says not to enregister, there's no need to continue analyzing at this level. Just return do not enregister.
                    return false;
                }
            }
            continue;
        }
        else if (nfc == NativeFieldCategory::FLOAT)
        {
            fieldClassificationType = SystemVClassificationTypeSSE;
        }
        else if (nfc == NativeFieldCategory::INTEGER)
        {
            fieldClassificationType = SystemVClassificationTypeInteger;
        }
        else if (nfc == NativeFieldCategory::ILLEGAL)
        {
            return false;
        }
        else
        {
            UNREACHABLE_MSG("Invalid native field subcategory.");
        }

        if ((normalizedFieldOffset % pNFD->AlignmentRequirement()) != 0)
        {
            // The spec requires that struct values on the stack from register passed fields expects
            // those fields to be at their natural alignment.

            LOG((LF_JIT, LL_EVERYTHING, "     %*sxxxx Native Field %d %s: offset %d (normalized %d), required alignment %d not at natural alignment; not enregistering struct\n",
                nestingLevel * 5, "", fieldIndex, fieldName, fieldOffset, normalizedFieldOffset, pNFD->AlignmentRequirement()));
            return false;
        }

        if ((int)normalizedFieldOffset <= helperPtr->largestFieldOffset)
        {
            // Find the field corresponding to this offset and update the size if needed.
            // If the offset matches a previously encountered offset, update the classification and field size.
            // We do not need to worry about this change incorrectly updating an eightbyte incorrectly
            // by updating a field that spans multiple eightbytes since the only field that does so is a fixed array
            // and a fixed array is represented by an array object in managed, which nothing can share an offset with.
            int i;
            for (i = helperPtr->currentUniqueOffsetField - 1; i >= 0; i--)
            {
                if (helperPtr->fieldOffsets[i] == normalizedFieldOffset)
                {
                    if (fieldNativeSize > helperPtr->fieldSizes[i])
                    {
                        helperPtr->fieldSizes[i] = fieldNativeSize;
                    }

                    helperPtr->fieldClassifications[i] = ReClassifyField(helperPtr->fieldClassifications[i], fieldClassificationType);

                    LOG((LF_JIT, LL_EVERYTHING, "     %*sxxxx Native Field %d %s: offset %d (normalized %d), native size %d, union with uniqueOffsetField %d, field type classification %s, reclassified field to %s\n",
                        nestingLevel * 5, "", fieldIndex, fieldName, fieldOffset, normalizedFieldOffset, fieldNativeSize, i,
                        GetSystemVClassificationTypeName(fieldClassificationType),
                        GetSystemVClassificationTypeName(helperPtr->fieldClassifications[i])));

                    break;
                }
            }

            if (i >= 0)
            {
                // The proper size of the union set of fields has been set above; continue to the next field.
                continue;
            }
        }
        else
        {
            helperPtr->largestFieldOffset = (int)normalizedFieldOffset;
        }

        // Set the data for a new field.

        // The new field classification must not have been initialized yet.
        _ASSERTE(helperPtr->fieldClassifications[helperPtr->currentUniqueOffsetField] == SystemVClassificationTypeNoClass);

        // There are only a few field classifications that are allowed.
        _ASSERTE((fieldClassificationType == SystemVClassificationTypeInteger) ||
            (fieldClassificationType == SystemVClassificationTypeIntegerReference) ||
            (fieldClassificationType == SystemVClassificationTypeIntegerByRef) ||
            (fieldClassificationType == SystemVClassificationTypeSSE));

        helperPtr->fieldClassifications[helperPtr->currentUniqueOffsetField] = fieldClassificationType;
        helperPtr->fieldSizes[helperPtr->currentUniqueOffsetField] = fieldNativeSize;
        helperPtr->fieldOffsets[helperPtr->currentUniqueOffsetField] = normalizedFieldOffset;

        LOG((LF_JIT, LL_EVERYTHING, "     %*s**** Native Field %d %s: offset %d (normalized %d), size %d, currentUniqueOffsetField %d, field type classification %s, chosen field classification %s\n",
            nestingLevel * 5, "", fieldIndex, fieldName, fieldOffset, normalizedFieldOffset, fieldNativeSize, helperPtr->currentUniqueOffsetField,
            GetSystemVClassificationTypeName(fieldClassificationType),
            GetSystemVClassificationTypeName(helperPtr->fieldClassifications[helperPtr->currentUniqueOffsetField])));

        _ASSERTE(helperPtr->currentUniqueOffsetField < SYSTEMV_MAX_NUM_FIELDS_IN_REGISTER_PASSED_STRUCT);
        helperPtr->currentUniqueOffsetField++;
    } // end per-field for loop

    AssignClassifiedEightByteTypes(helperPtr, nestingLevel);

    return true;
#endif // DACCESS_COMPILE
}

// Assigns the classification types to the array with eightbyte types.
void  MethodTable::AssignClassifiedEightByteTypes(SystemVStructRegisterPassingHelperPtr helperPtr, unsigned int nestingLevel) const
{
    static const size_t CLR_SYSTEMV_MAX_BYTES_TO_PASS_IN_REGISTERS = CLR_SYSTEMV_MAX_EIGHTBYTES_COUNT_TO_PASS_IN_REGISTERS * SYSTEMV_EIGHT_BYTE_SIZE_IN_BYTES;
    static_assert_no_msg(CLR_SYSTEMV_MAX_BYTES_TO_PASS_IN_REGISTERS == SYSTEMV_MAX_NUM_FIELDS_IN_REGISTER_PASSED_STRUCT);

    if (!helperPtr->inEmbeddedStruct)
    {
        _ASSERTE(nestingLevel == 0);

        int largestFieldOffset = helperPtr->largestFieldOffset;
        _ASSERTE(largestFieldOffset != -1);

        // We're at the top level of the recursion, and we're done looking at the fields.
        // Now sort the fields by offset and set the output data.

        int sortedFieldOrder[CLR_SYSTEMV_MAX_BYTES_TO_PASS_IN_REGISTERS];
        for (unsigned i = 0; i < CLR_SYSTEMV_MAX_BYTES_TO_PASS_IN_REGISTERS; i++)
        {
            sortedFieldOrder[i] = -1;
        }

        unsigned numFields = helperPtr->currentUniqueOffsetField;
        for (unsigned i = 0; i < numFields; i++)
        {
            _ASSERTE(helperPtr->fieldOffsets[i] < CLR_SYSTEMV_MAX_BYTES_TO_PASS_IN_REGISTERS);
            _ASSERTE(sortedFieldOrder[helperPtr->fieldOffsets[i]] == -1); // we haven't seen this field offset yet.
            sortedFieldOrder[helperPtr->fieldOffsets[i]] = i;
        }

        // Calculate the eightbytes and their types.

        int lastFieldOrdinal = sortedFieldOrder[largestFieldOffset];
        unsigned int lastFieldSize = (lastFieldOrdinal >= 0) ? helperPtr->fieldSizes[lastFieldOrdinal] : 0;
        unsigned int offsetAfterLastFieldByte = largestFieldOffset + lastFieldSize;
        _ASSERTE(offsetAfterLastFieldByte <= helperPtr->structSize);
        SystemVClassificationType lastFieldClassification = (lastFieldOrdinal >= 0)
            ? helperPtr->fieldClassifications[lastFieldOrdinal]
            : SystemVClassificationTypeNoClass;

        unsigned int usedEightBytes = 0;
        unsigned int accumulatedSizeForEightBytes = 0;
        bool foundFieldInEightByte = false;
        for (unsigned int offset = 0; offset < helperPtr->structSize; offset++)
        {
            SystemVClassificationType fieldClassificationType;
            unsigned int fieldSize = 0;

            int ordinal = sortedFieldOrder[offset];
            if (ordinal == -1)
            {
                if (offset < accumulatedSizeForEightBytes)
                {
                    // We're within a field and there is not an overlapping field that starts here.
                    // There's no work we need to do, so go to the next loop iteration.
                    continue;
                }

                // If there is no field that starts as this offset and we are not within another field,
                // treat its contents as padding.
                // Any padding that follows the last field receives the same classification as the
                // last field; padding between fields receives the NO_CLASS classification as per
                // the SysV ABI spec.
                fieldSize = 1;
                fieldClassificationType = offset < offsetAfterLastFieldByte ? SystemVClassificationTypeNoClass : lastFieldClassification;
                if (offset % SYSTEMV_EIGHT_BYTE_SIZE_IN_BYTES == 0) // new eightbyte
                    foundFieldInEightByte = false;
            }
            else
            {
                foundFieldInEightByte = true;
                fieldSize = helperPtr->fieldSizes[ordinal];
                _ASSERTE(fieldSize > 0);

                fieldClassificationType = helperPtr->fieldClassifications[ordinal];
                _ASSERTE(fieldClassificationType != SystemVClassificationTypeMemory && fieldClassificationType != SystemVClassificationTypeUnknown);
            }

            unsigned int fieldStartEightByte = offset / SYSTEMV_EIGHT_BYTE_SIZE_IN_BYTES;
            unsigned int fieldEndEightByte = (offset + fieldSize - 1) / SYSTEMV_EIGHT_BYTE_SIZE_IN_BYTES;

            _ASSERTE(fieldEndEightByte < CLR_SYSTEMV_MAX_EIGHTBYTES_COUNT_TO_PASS_IN_REGISTERS);

            usedEightBytes = Max(usedEightBytes, fieldEndEightByte + 1);

            for (unsigned int currentFieldEightByte = fieldStartEightByte; currentFieldEightByte <= fieldEndEightByte; currentFieldEightByte++)
            {
                if (helperPtr->eightByteClassifications[currentFieldEightByte] == fieldClassificationType)
                {
                    // Do nothing. The eight-byte already has this classification.
                }
                else if (helperPtr->eightByteClassifications[currentFieldEightByte] == SystemVClassificationTypeNoClass)
                {
                    helperPtr->eightByteClassifications[currentFieldEightByte] = fieldClassificationType;
                }
                else if ((helperPtr->eightByteClassifications[currentFieldEightByte] == SystemVClassificationTypeInteger) ||
                    (fieldClassificationType == SystemVClassificationTypeInteger))
                {
                    _ASSERTE((fieldClassificationType != SystemVClassificationTypeIntegerReference) &&
                        (fieldClassificationType != SystemVClassificationTypeIntegerByRef));

                    helperPtr->eightByteClassifications[currentFieldEightByte] = SystemVClassificationTypeInteger;
                }
                else if ((helperPtr->eightByteClassifications[currentFieldEightByte] == SystemVClassificationTypeIntegerReference) ||
                    (fieldClassificationType == SystemVClassificationTypeIntegerReference))
                {
                    helperPtr->eightByteClassifications[currentFieldEightByte] = SystemVClassificationTypeIntegerReference;
                }
                else if ((helperPtr->eightByteClassifications[currentFieldEightByte] == SystemVClassificationTypeIntegerByRef) ||
                    (fieldClassificationType == SystemVClassificationTypeIntegerByRef))
                {
                    helperPtr->eightByteClassifications[currentFieldEightByte] = SystemVClassificationTypeIntegerByRef;
                }
                else
                {
                    helperPtr->eightByteClassifications[currentFieldEightByte] = SystemVClassificationTypeSSE;
                }
            }

            //  If we just finished checking the last byte of an eightbyte or the entire struct
            if ((offset + 1) % SYSTEMV_EIGHT_BYTE_SIZE_IN_BYTES == 0 || (offset + 1) == helperPtr->structSize)
            {
                if (!foundFieldInEightByte)
                {
                    // If we didn't find a field in an eightbyte (i.e. there are no explicit offsets that start a field in this eightbyte)
                    // then the classification of this eightbyte might be NoClass. We can't hand a classification of NoClass to the JIT
                    // so set the class to Integer (as though the struct has a char[8] padding) if the class is NoClass.
                    //
                    // TODO: Fix JIT, NoClass eightbytes are valid and passing them is broken because of this.
                    if (helperPtr->eightByteClassifications[offset / SYSTEMV_EIGHT_BYTE_SIZE_IN_BYTES] == SystemVClassificationTypeNoClass)
                    {
                        helperPtr->eightByteClassifications[offset / SYSTEMV_EIGHT_BYTE_SIZE_IN_BYTES] = SystemVClassificationTypeInteger;
                    }
                }

                foundFieldInEightByte = false;
            }

            accumulatedSizeForEightBytes = Max(accumulatedSizeForEightBytes, offset + fieldSize);
        }

        for (unsigned int currentEightByte = 0; currentEightByte < usedEightBytes; currentEightByte++)
        {
            unsigned int eightByteSize = accumulatedSizeForEightBytes < (SYSTEMV_EIGHT_BYTE_SIZE_IN_BYTES * (currentEightByte + 1))
                ? accumulatedSizeForEightBytes % SYSTEMV_EIGHT_BYTE_SIZE_IN_BYTES
                :   SYSTEMV_EIGHT_BYTE_SIZE_IN_BYTES;

            // Save data for this eightbyte.
            helperPtr->eightByteSizes[currentEightByte] = eightByteSize;
            helperPtr->eightByteOffsets[currentEightByte] = currentEightByte * SYSTEMV_EIGHT_BYTE_SIZE_IN_BYTES;
        }

        helperPtr->eightByteCount = usedEightBytes;

        _ASSERTE(helperPtr->eightByteCount <= CLR_SYSTEMV_MAX_EIGHTBYTES_COUNT_TO_PASS_IN_REGISTERS);

#ifdef _DEBUG
        LOG((LF_JIT, LL_EVERYTHING, "     ----\n"));
        LOG((LF_JIT, LL_EVERYTHING, "     **** Number EightBytes: %d\n", helperPtr->eightByteCount));
        for (unsigned i = 0; i < helperPtr->eightByteCount; i++)
        {
            LOG((LF_JIT, LL_EVERYTHING, "     **** eightByte %d -- classType: %s, eightByteOffset: %d, eightByteSize: %d\n",
                i, GetSystemVClassificationTypeName(helperPtr->eightByteClassifications[i]), helperPtr->eightByteOffsets[i], helperPtr->eightByteSizes[i]));
            _ASSERTE(helperPtr->eightByteClassifications[i] != SystemVClassificationTypeNoClass);
        }
#endif // _DEBUG
    }
}

#endif // defined(UNIX_AMD64_ABI_ITF)

#if defined(TARGET_RISCV64) || defined(TARGET_LOONGARCH64)
static void SetFpStructInRegistersInfoField(FpStructInRegistersInfo& info, int index,
    bool isFloating, unsigned size, uint32_t offset)
{
    assert(index < 2);
    if (isFloating)
        assert(size == sizeof(float) || size == sizeof(double));

    assert(size >= 1 && size <= 8);
    assert((size & (size - 1)) == 0); // size needs to be a power of 2
    static const int sizeShiftLUT = (0 << (1*2)) | (1 << (2*2)) | (2 << (4*2)) | (3 << (8*2));
    int sizeShift = (sizeShiftLUT >> (size * 2)) & 0b11;

    using namespace FpStruct;
    // Use FloatInt and IntFloat as marker flags for 1st and 2nd field respectively being floating.
    // Fix to real flags (with OnlyOne and BothFloat) after flattening is complete.
    static_assert(PosIntFloat == PosFloatInt + 1, "FloatInt and IntFloat need to be adjacent");
    static_assert(PosSizeShift2nd == PosSizeShift1st + 2, "SizeShift1st and 2nd need to be adjacent");
    int floatFlag = isFloating << (PosFloatInt + index);
    int sizeShiftMask = sizeShift << (PosSizeShift1st + 2 * index);

    info.flags = FpStruct::Flags(info.flags | floatFlag | sizeShiftMask);
    (index == 0 ? info.offset1st : info.offset2nd) = offset;
}

static bool HandleInlineArray(int elementTypeIndex, int nElements, FpStructInRegistersInfo& info, int& typeIndex
    DEBUG_ARG(int nestingLevel))
{
    int nFlattenedFieldsPerElement = typeIndex - elementTypeIndex;
    if (nFlattenedFieldsPerElement == 0)
    {
        assert(nElements == 1); // HasImpliedRepeatedFields must have returned a false positive, it can't be an array
        LOG((LF_JIT, LL_EVERYTHING, "FpStructInRegistersInfo:%*s  * ignoring empty struct\n",
            nestingLevel * 4, ""));
        return true;
    }

    assert(nFlattenedFieldsPerElement == 1 || nFlattenedFieldsPerElement == 2);

    if (nElements > 2)
    {
        LOG((LF_JIT, LL_EVERYTHING, "FpStructInRegistersInfo:%*s  * array has too many elements: %i\n",
            nestingLevel * 4, "", nElements));
        return false;
    }

    if (nElements == 2)
    {
        if (typeIndex + nFlattenedFieldsPerElement > 2)
        {
            LOG((LF_JIT, LL_EVERYTHING, "FpStructInRegistersInfo:%*s  * array has too many fields per element: %i, fields already found: %i\n",
                nestingLevel * 4, "", nFlattenedFieldsPerElement, typeIndex));
            return false;
        }

        assert(elementTypeIndex == 0);
        assert(typeIndex == 1);

        // Duplicate the array element info
        static_assert(FpStruct::IntFloat == (FpStruct::FloatInt << 1),
            "FloatInt and IntFloat need to be adjacent");
        static_assert(FpStruct::SizeShift2ndMask == (FpStruct::SizeShift1stMask << 2),
            "SizeShift1st and 2nd need to be adjacent");
        // Take the 1st field info and shift up to the 2nd field's positions
        int floatFlag = (info.flags & FpStruct::FloatInt) << 1;
        int sizeShiftMask = (info.flags & FpStruct::SizeShift1stMask) << 2;
        info.flags = FpStruct::Flags(info.flags | floatFlag | sizeShiftMask); // merge with 1st field
        info.offset2nd = info.offset1st + info.Size1st(); // bump up the field offset
        LOG((LF_JIT, LL_EVERYTHING, "FpStructInRegistersInfo:%*s  * duplicated array element type\n",
            nestingLevel * 4, ""));
    }
    return true;
}

static bool FlattenFields(TypeHandle th, uint32_t offset, FpStructInRegistersInfo& info, int& typeIndex
    DEBUG_ARG(int nestingLevel))
{
    bool isManaged = !th.IsTypeDesc();
    MethodTable* pMT = isManaged ? th.AsMethodTable() : th.AsNativeValueType();
    int nFields = isManaged ? pMT->GetNumIntroducedInstanceFields() : pMT->GetNativeLayoutInfo()->GetNumFields();

    LOG((LF_JIT, LL_EVERYTHING, "FpStructInRegistersInfo:%*s flattening %s (%s, %i fields)\n",
        nestingLevel * 4, "", pMT->GetDebugClassName(), (isManaged ? "managed" : "native"), nFields));

    // TODO: templatize isManaged and use if constexpr for differences when we migrate to C++17
    // because the logic for both branches is nearly the same.
    if (isManaged)
    {
        FieldDesc* fields = pMT->GetApproxFieldDescListRaw();
        int elementTypeIndex = typeIndex;
        for (int i = 0; i < nFields; ++i)
        {
            if (i > 0 && fields[i-1].GetOffset() + fields[i-1].GetSize() > fields[i].GetOffset())
            {
                LOG((LF_JIT, LL_EVERYTHING, "FpStructInRegistersInfo:%*s "
                    " * fields %s [%i..%i) and %s [%i..%i) overlap, treat as union\n",
                    nestingLevel * 4, "",
                    fields[i-1].GetDebugName(), fields[i-1].GetOffset(), fields[i-1].GetOffset() + fields[i-1].GetSize(),
                    fields[i].GetDebugName(), fields[i].GetOffset(), fields[i].GetOffset() + fields[i].GetSize()));
                return false;
            }

            CorElementType type = fields[i].GetFieldType();
            if (type == ELEMENT_TYPE_VALUETYPE)
            {
                MethodTable* nested = fields[i].GetApproxFieldTypeHandleThrowing().GetMethodTable();
                if (!FlattenFields(TypeHandle(nested), offset + fields[i].GetOffset(), info, typeIndex DEBUG_ARG(nestingLevel + 1)))
                    return false;
            }
            else if (fields[i].GetSize() <= TARGET_POINTER_SIZE)
            {
                if (typeIndex >= 2)
                {
                    LOG((LF_JIT, LL_EVERYTHING, "FpStructInRegistersInfo:%*s  * too many fields\n",
                        nestingLevel * 4, ""));
                    return false;
                }

                bool isFloating = CorTypeInfo::IsFloat_NoThrow(type);
                SetFpStructInRegistersInfoField(info, typeIndex++,
                    isFloating, CorTypeInfo::Size_NoThrow(type), offset + fields[i].GetOffset());

                LOG((LF_JIT, LL_EVERYTHING, "FpStructInRegistersInfo:%*s  * found field %s [%i..%i), type: %s\n",
                    nestingLevel * 4, "", fields[i].GetDebugName(),
                    fields[i].GetOffset(), fields[i].GetOffset() + fields[i].GetSize(), CorTypeInfo::GetName(type)));
            }
            else
            {
                LOG((LF_JIT, LL_EVERYTHING, "FpStructInRegistersInfo:%*s "
                    " * field %s, type: %s, is too big (%i bytes)\n",
                    nestingLevel * 4, "", fields[i].GetDebugName(),
                    CorTypeInfo::GetName(type), fields[i].GetSize()));
                return false;
            }
        }

        if (HasImpliedRepeatedFields(pMT)) // inline array or fixed buffer
        {
            assert(nFields == 1);
            int nElements = pMT->GetNumInstanceFieldBytes() / fields[0].GetSize();

            // Only InlineArrays can have element type of empty struct, fixed-size buffers take only primitives
            if ((typeIndex - elementTypeIndex) == 0 && pMT->GetClass()->IsInlineArray())
            {
                assert(nElements > 0); // InlineArray length must be > 0
                LOG((LF_JIT, LL_EVERYTHING, "FpStructInRegistersInfo:%*s "
                    " * struct %s containing a %i-element array of empty structs %s is passed by integer calling convention\n",
                    nestingLevel * 4, "", pMT->GetDebugClassName(), nElements, fields[0].GetDebugName()));
                return false;
            }

            if (!HandleInlineArray(elementTypeIndex, nElements, info, typeIndex DEBUG_ARG(nestingLevel + 1)))
                return false;
        }
    }
    else // native layout
    {
        const NativeFieldDescriptor* fields = pMT->GetNativeLayoutInfo()->GetNativeFieldDescriptors();
        for (int i = 0; i < nFields; ++i)
        {
            if (i > 0 && fields[i-1].GetExternalOffset() + fields[i-1].NativeSize() > fields[i].GetExternalOffset())
            {
                LOG((LF_JIT, LL_EVERYTHING, "FpStructInRegistersInfo:%*s "
                    " * fields %s [%i..%i) and %s [%i..%i) overlap, treat as union\n",
                    nestingLevel * 4, "",
                    fields[i-1].GetFieldDesc()->GetDebugName(), fields[i-1].GetExternalOffset(), fields[i-1].GetExternalOffset() + fields[i-1].NativeSize(),
                    fields[i].GetFieldDesc()->GetDebugName(), fields[i].GetExternalOffset(), fields[i].GetExternalOffset() + fields[i].NativeSize()));
                return false;
            }

            static const char* categoryNames[] = {"FLOAT", "NESTED", "INTEGER", "ILLEGAL"};
            NativeFieldCategory category = fields[i].GetCategory();
            if (category == NativeFieldCategory::NESTED)
            {
                int elementTypeIndex = typeIndex;

                MethodTable* nested = fields[i].GetNestedNativeMethodTable();
                if (!FlattenFields(TypeHandle(nested), offset + fields[i].GetExternalOffset(), info, typeIndex DEBUG_ARG(nestingLevel + 1)))
                    return false;

                // In native layout fixed arrays are marked as NESTED just like structs
                int nElements = fields[i].GetNumElements();
                if (!HandleInlineArray(elementTypeIndex, nElements, info, typeIndex DEBUG_ARG(nestingLevel + 1)))
                    return false;
            }
            else if (fields[i].NativeSize() <= TARGET_POINTER_SIZE)
            {
                if (typeIndex >= 2)
                {
                    LOG((LF_JIT, LL_EVERYTHING, "FpStructInRegistersInfo:%*s  * too many fields\n",
                        nestingLevel * 4, ""));
                    return false;
                }

                bool isFloating = (category == NativeFieldCategory::FLOAT);

                SetFpStructInRegistersInfoField(info, typeIndex++,
                    isFloating, fields[i].NativeSize(), offset + fields[i].GetExternalOffset());

                LOG((LF_JIT, LL_EVERYTHING, "FpStructInRegistersInfo:%*s  * found field %s [%i..%i), type: %s\n",
                    nestingLevel * 4, "", fields[i].GetFieldDesc()->GetDebugName(),
                    fields[i].GetExternalOffset(), fields[i].GetExternalOffset() + fields[i].NativeSize(), categoryNames[(int)category]));
            }
            else
            {
                LOG((LF_JIT, LL_EVERYTHING, "FpStructInRegistersInfo:%*s "
                    " * field %s, type: %s, is too big (%i bytes)\n",
                    nestingLevel * 4, "", fields[i].GetFieldDesc()->GetDebugName(),
                    categoryNames[(int)category], fields[i].NativeSize()));
                return false;
            }
        }
    }
    return true;
}

FpStructInRegistersInfo MethodTable::GetFpStructInRegistersInfo(TypeHandle th)
{
    if (th.GetSize() > ENREGISTERED_PARAMTYPE_MAXSIZE)
    {
        LOG((LF_JIT, LL_EVERYTHING, "FpStructInRegistersInfo: struct %s (%u bytes) is too big\n",
            (!th.IsTypeDesc() ? th.AsMethodTable() : th.AsNativeValueType())->GetDebugClassName(), th.GetSize()));
        return FpStructInRegistersInfo{};
    }

    FpStructInRegistersInfo info = {};
    int nFields = 0;
    if (!FlattenFields(th, 0, info, nFields DEBUG_ARG(0)))
        return FpStructInRegistersInfo{};

    using namespace FpStruct;
    if ((info.flags & (FloatInt | IntFloat)) == 0)
    {
        LOG((LF_JIT, LL_EVERYTHING, "FpStructInRegistersInfo: struct %s (%u bytes) has no floating fields\n",
            (!th.IsTypeDesc() ? th.AsMethodTable() : th.AsNativeValueType())->GetDebugClassName(), th.GetSize()));
        return FpStructInRegistersInfo{};
    }

    assert(nFields == 1 || nFields == 2);

    if ((info.flags & (FloatInt | IntFloat)) == (FloatInt | IntFloat))
    {
        assert(nFields == 2);
        info.flags = FpStruct::Flags(info.flags ^ (FloatInt | IntFloat | BothFloat)); // replace (FloatInt | IntFloat) with BothFloat
    }
    else if (nFields == 1)
    {
        assert((info.flags & FloatInt) != 0);
        assert((info.flags & (IntFloat | SizeShift2ndMask)) == 0);
        assert(info.offset2nd == 0);
        info.flags = FpStruct::Flags(info.flags ^ (FloatInt | OnlyOne)); // replace FloatInt with OnlyOne
    }
    assert(nFields == ((info.flags & OnlyOne) != 0 ? 1 : 2));
    int floatFlags = info.flags & (OnlyOne | BothFloat | FloatInt | IntFloat);
    assert(floatFlags != 0);
    assert((floatFlags & (floatFlags - 1)) == 0); // there can be only one of (OnlyOne | BothFloat | FloatInt | IntFloat)
    if (nFields == 2)
    {
        unsigned end1st = info.offset1st + info.Size1st();
        unsigned end2nd = info.offset2nd + info.Size2nd();
        assert(end1st <= info.offset2nd || end2nd <= info.offset1st); // fields must not overlap
    }
    assert(info.offset1st + info.Size1st() <= th.GetSize());
    assert(info.offset2nd + info.Size2nd() <= th.GetSize());

    LOG((LF_JIT, LL_EVERYTHING, "FpStructInRegistersInfo: "
        "struct %s (%u bytes) can be passed with floating-point calling convention, flags=%#03x; "
        "%s, sizes={%u, %u}, offsets={%u, %u}\n",
        (!th.IsTypeDesc() ? th.AsMethodTable() : th.AsNativeValueType())->GetDebugClassName(), th.GetSize(), info.flags,
        info.FlagName(), info.Size1st(), info.Size2nd(), info.offset1st, info.offset2nd
    ));
    return info;
}
#endif // defined(TARGET_RISCV64) || defined(TARGET_LOONGARCH64)

#if !defined(DACCESS_COMPILE)
namespace
{
    // Underlying type specified so we can use memset in the algorithm below
    // to set a range of values to a particular tag.
    enum class SwiftPhysicalLoweringTag : uint8_t
    {
        Empty,
        Opaque,
        Int64,
        Float,
        Double
    };

    uint32_t GetAlignment(SwiftPhysicalLoweringTag tag)
    {
        LIMITED_METHOD_CONTRACT;

        switch (tag)
        {
            case SwiftPhysicalLoweringTag::Int64:
                return 8;
            case SwiftPhysicalLoweringTag::Float:
                return 4;
            case SwiftPhysicalLoweringTag::Double:
                return 8;
            default:
                return 1;
        }
    }

    void SetLoweringRange(CQuickArray<SwiftPhysicalLoweringTag>& intervals, uint32_t start, uint32_t size, SwiftPhysicalLoweringTag tag)
    {
        STANDARD_VM_CONTRACT;

        bool forceOpaque = false;

        if (!IS_ALIGNED(start, GetAlignment(tag)))
        {
            // If the start of the range is not aligned, we need to force the entire range to be opaque.
            forceOpaque = true;
        }

        // Check if any of the range is non-empty.
        // If so, we need to force this range to be opaque
        // and extend the range mark the existing tag's range as opaque.
        for (uint32_t i = 0; i < size; i++)
        {
            SwiftPhysicalLoweringTag currentTag = intervals[start + i];
            if (currentTag != SwiftPhysicalLoweringTag::Empty
                && currentTag != tag)
            {
                forceOpaque = true;

                // Extend out start to the beginning of the existing tag's range
                // and extend size to the end of the existing tag's range (if non-opaque/empty).
                start = (uint32_t)ALIGN_DOWN(start, GetAlignment(currentTag));
                size = (uint32_t)ALIGN_UP(size + start, GetAlignment(currentTag)) - start;
                break;
            }
        }

        if (forceOpaque)
        {
            tag = SwiftPhysicalLoweringTag::Opaque;
        }

        memset(&intervals[start], (uint8_t)tag, sizeof(SwiftPhysicalLoweringTag) * size);
    }

    void GetNativeSwiftPhysicalLowering(CQuickArray<SwiftPhysicalLoweringTag>& intervals, PTR_MethodTable pMT, uint32_t offset = 0);
    void GetNativeSwiftPhysicalLoweringForInlineArray(CQuickArray<SwiftPhysicalLoweringTag>& intervals, PTR_MethodTable pMT, uint32_t offset = 0);

    void GetNativeSwiftPhysicalLoweringForField(CQuickArray<SwiftPhysicalLoweringTag>& intervals, FieldDesc* pFieldDesc, uint32_t offset = 0)
    {
        STANDARD_VM_CONTRACT;

        PTR_MethodTable fieldType = pFieldDesc->GetFieldTypeHandleThrowing().GetMethodTable();
        CorElementType corType = fieldType->GetVerifierCorElementType();

        if (corType == ELEMENT_TYPE_VALUETYPE)
        {
            if (fieldType->GetClass()->IsInlineArray())
            {
                GetNativeSwiftPhysicalLoweringForInlineArray(intervals, fieldType, offset);
            }
            else
            {
                GetNativeSwiftPhysicalLowering(intervals, fieldType, offset);
            }
        }
        else if (corType == ELEMENT_TYPE_R4)
        {
            SetLoweringRange(intervals, offset, 4, SwiftPhysicalLoweringTag::Float);
        }
        else if (corType == ELEMENT_TYPE_R8)
        {
            SetLoweringRange(intervals, offset, 8, SwiftPhysicalLoweringTag::Double);
        }
        else if (corType == ELEMENT_TYPE_I8 || corType == ELEMENT_TYPE_U8)
        {
            SetLoweringRange(intervals, offset, 8, SwiftPhysicalLoweringTag::Int64);
        }
        else
        {
            SetLoweringRange(intervals, offset, fieldType->GetNumInstanceFieldBytes(), SwiftPhysicalLoweringTag::Opaque);
        }
    }

    void GetNativeSwiftPhysicalLoweringForInlineArray(CQuickArray<SwiftPhysicalLoweringTag>& intervals, PTR_MethodTable pMT, uint32_t offset)
    {
        STANDARD_VM_CONTRACT;
        _ASSERTE(pMT->GetClass()->IsInlineArray());
        FieldDesc* pElementField = pMT->GetApproxFieldDescListRaw();

        // If the type is an inline array, we need to calculate the size based on the number of elements.
        const void* pVal;                  // The custom value.
        ULONG       cbVal;                 // Size of the custom value.
        HRESULT hr = pMT->GetCustomAttribute(
            WellKnownAttribute::InlineArrayAttribute,
            &pVal, &cbVal);

        _ASSERTE(hr == S_OK);
        if (hr != S_OK)
        {
            ThrowHR(hr);
        }

        // Validity of the InlineArray attribute is checked at type-load time,
        // so we only assert here as we should have already checked this and failed
        // type load if this condition is false.
        _ASSERTE(cbVal >= (sizeof(INT32) + 2));
        if (cbVal <= (sizeof(INT32) + 2))
        {
            return;
        }

        INT32 repeat = GET_UNALIGNED_VAL32((byte*)pVal + 2);

        // Use the one FieldDesc to calculate the Swift intervals
        // Use FieldDescs to calculate the Swift intervals
        PTR_FieldDesc pFieldDesc = pMT->GetApproxFieldDescListRaw();
        for (int32_t i = 0; i < repeat; i++)
        {
            GetNativeSwiftPhysicalLoweringForField(intervals, pFieldDesc, offset + pFieldDesc->GetOffset() + pFieldDesc->GetSize() * i);
        }
    }

    void GetNativeSwiftPhysicalLowering(CQuickArray<SwiftPhysicalLoweringTag>& intervals, PTR_MethodTable pMT, uint32_t offset)
    {
        STANDARD_VM_CONTRACT;
        // Use FieldDescs to calculate the Swift intervals
        PTR_FieldDesc pFieldDescList = pMT->GetApproxFieldDescListRaw();
        for (uint32_t i = 0; i < pMT->GetNumIntroducedInstanceFields(); i++)
        {
            PTR_FieldDesc pFieldDesc = pFieldDescList + i;
            GetNativeSwiftPhysicalLoweringForField(intervals, pFieldDesc, offset + pFieldDesc->GetOffset());
        }
    }

    void GetNativeSwiftPhysicalLowering(CQuickArray<SwiftPhysicalLoweringTag>& intervals, EEClassNativeLayoutInfo const* pNativeLayoutInfo, uint32_t offset = 0)
    {
        STANDARD_VM_CONTRACT;
        // Use NativeLayout to calculate the Swift intervals
        NativeFieldDescriptor const* pNativeFieldDescs = pNativeLayoutInfo->GetNativeFieldDescriptors();
        for (uint32_t i = 0; i < pNativeLayoutInfo->GetNumFields(); i++)
        {
            NativeFieldDescriptor const& nfd = pNativeFieldDescs[i];
            if (nfd.GetCategory() == NativeFieldCategory::NESTED)
            {
                PTR_MethodTable fieldType = nfd.GetNestedNativeMethodTable();
                for (uint32_t i = 0; i < nfd.GetNumElements(); i++)
                {
                    if (fieldType->IsBlittable())
                    {
                        GetNativeSwiftPhysicalLowering(intervals, fieldType, offset + nfd.GetExternalOffset() + fieldType->GetNativeSize() * i);
                    }
                    else
                    {
                        GetNativeSwiftPhysicalLowering(intervals, fieldType->GetNativeLayoutInfo(), offset + nfd.GetExternalOffset() + fieldType->GetNativeSize() * i);
                    }
                }
            }
            else if (nfd.GetCategory() == NativeFieldCategory::FLOAT)
            {
                _ASSERTE(nfd.NativeSize() == 4 || nfd.NativeSize() == 8);
                SetLoweringRange(intervals, offset + nfd.GetExternalOffset(), nfd.NativeSize(), nfd.NativeSize() == 4 ? SwiftPhysicalLoweringTag::Float : SwiftPhysicalLoweringTag::Double);
            }
            else if (nfd.GetCategory() == NativeFieldCategory::INTEGER && nfd.NativeSize() == 8)
            {
                SetLoweringRange(intervals, offset + nfd.GetExternalOffset(), nfd.NativeSize(), SwiftPhysicalLoweringTag::Int64);
            }
            else
            {
                SetLoweringRange(intervals, offset + nfd.GetExternalOffset(), nfd.NativeSize(), SwiftPhysicalLoweringTag::Opaque);
            }
        }
    }
}

void MethodTable::GetNativeSwiftPhysicalLowering(CORINFO_SWIFT_LOWERING* pSwiftLowering, bool useNativeLayout)
{
    STANDARD_VM_CONTRACT;

    // We'll build the intervals by scanning the fields byte-by-byte and then calculate the lowering intervals
    // from that information.
    CQuickArray<SwiftPhysicalLoweringTag> loweredBytes;
    loweredBytes.AllocThrows(GetNumInstanceFieldBytes());
    memset(loweredBytes.Ptr(), (uint8_t)SwiftPhysicalLoweringTag::Empty, sizeof(SwiftPhysicalLoweringTag) * loweredBytes.Size());

    if (useNativeLayout && !IsBlittable())
    {
        // Use NativeLayout to calculate the layout
        ::GetNativeSwiftPhysicalLowering(loweredBytes, GetNativeLayoutInfo());
    }
    else if (GetClass()->IsInlineArray())
    {
        // Use InlineArray to calculate the layout
        ::GetNativeSwiftPhysicalLoweringForInlineArray(loweredBytes, PTR_MethodTable(this));
    }
    else
    {
        ::GetNativeSwiftPhysicalLowering(loweredBytes, PTR_MethodTable(this));
    }

    struct SwiftLoweringInterval
    {
        uint32_t offset;
        uint32_t size;
        SwiftPhysicalLoweringTag tag;
    };

    // Build intervals from the byte sequences
    CQuickArrayList<SwiftLoweringInterval> intervals;
    for (uint32_t i = 0; i < loweredBytes.Size(); ++i)
    {
        // Don't create an interval for empty bytes
        if (loweredBytes[i] == SwiftPhysicalLoweringTag::Empty)
        {
            continue;
        }

        bool startNewInterval =
            // We're at the start of the type
            i == 0
            // We're starting a new float (as we're aligned)
            || (IS_ALIGNED(i, 4) && loweredBytes[i] == SwiftPhysicalLoweringTag::Float)
            // We're starting a new double or int64_t (as we're aligned)
            || (IS_ALIGNED(i, 8) && (loweredBytes[i] == SwiftPhysicalLoweringTag::Double || loweredBytes[i] == SwiftPhysicalLoweringTag::Int64))
            // We've changed interval types
            || loweredBytes[i] != loweredBytes[i - 1];

        if (startNewInterval)
        {
            SwiftLoweringInterval interval;
            interval.offset = i;
            interval.size = 1;
            interval.tag = loweredBytes[i];
            intervals.Push(interval);
        }
        else
        {
            intervals[intervals.Size() - 1].size++;
        }
    }

    // Merge opaque intervals that are in the same pointer-sized block.
    CQuickArrayList<SwiftLoweringInterval> mergedIntervals;

    for (uint32_t i = 0; i < intervals.Size(); ++i)
    {
        SwiftLoweringInterval interval = intervals[i];

        if (i != 0 && interval.tag == SwiftPhysicalLoweringTag::Opaque)
        {
            // Merge two opaque intervals when the previous interval ends in the same pointer-sized block
            SwiftLoweringInterval prevInterval = intervals[i - 1];
            if (prevInterval.tag == SwiftPhysicalLoweringTag::Opaque &&
                (prevInterval.offset + prevInterval.size) / TARGET_POINTER_SIZE == interval.offset / TARGET_POINTER_SIZE)
            {
                SwiftLoweringInterval& lastInterval = mergedIntervals[mergedIntervals.Size() - 1];
                lastInterval.size = interval.offset + interval.size - lastInterval.offset;
                continue;
            }
        }

        // Otherwise keep all intervals
        mergedIntervals.Push(interval);
    }

    // Now we have the intervals, we can calculate the lowering.
    CorInfoType loweredTypes[MAX_SWIFT_LOWERED_ELEMENTS];
    uint32_t offsets[MAX_SWIFT_LOWERED_ELEMENTS];
    uint32_t numLoweredTypes = 0;

    for (uint32_t i = 0; i < mergedIntervals.Size(); i++)
    {
        SwiftLoweringInterval interval = mergedIntervals[i];

        if (numLoweredTypes == ARRAY_SIZE(loweredTypes))
        {
            // If we have more than four intervals, this type is passed by-reference in Swift.
            pSwiftLowering->byReference = true;
            return;
        }

        offsets[numLoweredTypes] = interval.offset;

        switch (interval.tag)
        {
            case SwiftPhysicalLoweringTag::Empty:
                _ASSERTE(!"Empty intervals should have been dropped during interval construction");
                break;

            case SwiftPhysicalLoweringTag::Int64:
                loweredTypes[numLoweredTypes++] = CORINFO_TYPE_LONG;
                break;
            case SwiftPhysicalLoweringTag::Float:
                loweredTypes[numLoweredTypes++] = CORINFO_TYPE_FLOAT;
                break;
            case SwiftPhysicalLoweringTag::Double:
                loweredTypes[numLoweredTypes++] = CORINFO_TYPE_DOUBLE;
                break;
            case SwiftPhysicalLoweringTag::Opaque:
            {
                // We need to split the opaque ranges into integer parameters.
                // As part of this splitting, we must ensure that we don't introduce alignment padding.
                // This lowering algorithm should produce a lowered type sequence that would have the same padding for
                // a naturally-aligned struct with the lowered fields as the original type has.
                // This algorithm intends to split the opaque range into the least number of lowered elements that covers the entire range.
                // The lowered range is allowed to extend past the end of the opaque range (including past the end of the struct),
                // but not into the next non-empty interval.
                // However, due to the properties of the lowering (the only non-8 byte elements of the lowering are 4-byte floats),
                // we'll never encounter a scneario where we need would need to account for a correctly-aligned
                // opaque range of > 4 bytes that we must not pad to 8 bytes.


                // As long as we need to fill more than 4 bytes and the sequence is currently 8-byte aligned, we'll split into 8-byte integers.
                // If we have more than 2 bytes but less than 4 and the sequence is 4-byte aligned, we'll use a 4-byte integer to represent the rest of the parameters.
                // If we have 2 bytes and the sequence is 2-byte aligned, we'll use a 2-byte integer to represent the rest of the parameters.
                // If we have 1 byte, we'll use a 1-byte integer to represent the rest of the parameters.
                uint32_t opaqueIntervalStart = interval.offset;
                // The remaining size here may become negative, so use a signed type.
                int32_t remainingIntervalSize = static_cast<int32_t>(interval.size);
                while (remainingIntervalSize > 0)
                {
                    if (numLoweredTypes == ARRAY_SIZE(loweredTypes))
                    {
                        // If we have more than four intervals and we still need to add another interval, this type is passed by-reference in Swift.
                        pSwiftLowering->byReference = true;
                        return;
                    }

                    offsets[numLoweredTypes] = opaqueIntervalStart;

                    if (remainingIntervalSize > 4 && IS_ALIGNED(opaqueIntervalStart, 8))
                    {
                        loweredTypes[numLoweredTypes] = CORINFO_TYPE_LONG;
                        opaqueIntervalStart += 8;
                        remainingIntervalSize -= 8;
                    }
                    else if (remainingIntervalSize > 2 && IS_ALIGNED(opaqueIntervalStart, 4))
                    {
                        loweredTypes[numLoweredTypes] = CORINFO_TYPE_INT;
                        opaqueIntervalStart += 4;
                        remainingIntervalSize -= 4;
                    }
                    else if (remainingIntervalSize > 1 && IS_ALIGNED(opaqueIntervalStart, 2))
                    {
                        loweredTypes[numLoweredTypes] = CORINFO_TYPE_SHORT;
                        opaqueIntervalStart += 2;
                        remainingIntervalSize -= 2;
                    }
                    else
                    {
                        loweredTypes[numLoweredTypes] = CORINFO_TYPE_BYTE;
                        opaqueIntervalStart += 1;
                        remainingIntervalSize -= 1;
                    }

                    numLoweredTypes++;
                }
            }
        }
    }

    memcpy(pSwiftLowering->loweredElements, loweredTypes, numLoweredTypes * sizeof(CorInfoType));
    memcpy(pSwiftLowering->offsets, offsets, numLoweredTypes * sizeof(uint32_t));
    pSwiftLowering->numLoweredElements = numLoweredTypes;
    pSwiftLowering->byReference = false;
}

#endif // !DACCESS_COMPILE

#if !defined(DACCESS_COMPILE)
//==========================================================================================
void MethodTable::AllocateRegularStaticBoxes(OBJECTREF** ppStaticBase)
{
    CONTRACTL
    {
        THROWS;
        GC_TRIGGERS;
        PRECONDITION(!ContainsGenericVariables());
        MODE_COOPERATIVE;
    }
    CONTRACTL_END;

    LOG((LF_CLASSLOADER, LL_INFO10000, "STATICS: Instantiating static handles for %s\n", GetDebugClassName()));

    if (HasBoxedRegularStatics())
    {
        FieldDesc *pField = HasGenericsStaticsInfo() ?
            GetGenericsStaticFieldDescs() : (GetApproxFieldDescListRaw() + GetNumIntroducedInstanceFields());
        FieldDesc *pFieldEnd = pField + GetNumStaticFields();

        while (pField < pFieldEnd)
        {
            _ASSERTE(pField->IsStatic());

            if (!pField->IsSpecialStatic() && pField->IsByValue())
            {
                AllocateRegularStaticBox(pField, (Object**)(((PTR_BYTE)*ppStaticBase) + pField->GetOffset()));
            }

            pField++;
        }
    }
}

void MethodTable::AllocateRegularStaticBox(FieldDesc* pField, Object** boxedStaticHandle)
{
    CONTRACTL
    {
        THROWS;
        GC_TRIGGERS;
        MODE_COOPERATIVE;
    }
    CONTRACTL_END

    _ASSERT(pField->IsStatic() && !pField->IsSpecialStatic() && pField->IsByValue());

    // Static fields are not pinned in collectible types so we need to protect the address
    GCPROTECT_BEGININTERIOR(boxedStaticHandle);
    _ASSERTE(*boxedStaticHandle == nullptr);
    MethodTable* pFieldMT = pField->GetFieldTypeHandleThrowing(CLASS_DEPENDENCIES_LOADED).GetMethodTable();
    bool hasFixedAddr = HasFixedAddressVTStatics();

    LOG((LF_CLASSLOADER, LL_INFO10000, "\tInstantiating static of type %s\n", pFieldMT->GetDebugClassName()));
    const bool canBeFrozen = !pFieldMT->ContainsGCPointers() && !Collectible();
    OBJECTREF obj = AllocateStaticBox(pFieldMT, hasFixedAddr, canBeFrozen);
    SetObjectReference((OBJECTREF*)(boxedStaticHandle), obj);
    GCPROTECT_END();
}

//==========================================================================================
OBJECTREF MethodTable::AllocateStaticBox(MethodTable* pFieldMT, BOOL fPinned, bool canBeFrozen)
{
    CONTRACTL
    {
        THROWS;
        GC_TRIGGERS;
        MODE_COOPERATIVE;
    }
    CONTRACTL_END

    _ASSERTE(pFieldMT->IsValueType());

    // Activate any dependent modules if necessary
    pFieldMT->EnsureInstanceActive();

    OBJECTREF obj = NULL;
    if (canBeFrozen)
    {
        // In case if we don't plan to collect this handle we may try to allocate it on FOH
        _ASSERT(!pFieldMT->ContainsGCPointers());
        FrozenObjectHeapManager* foh = SystemDomain::GetFrozenObjectHeapManager();
        obj = ObjectToOBJECTREF(foh->TryAllocateObject(pFieldMT, pFieldMT->GetBaseSize()));
        // obj can be null in case if struct is huge (>64kb)
        if (obj != NULL)
        {
            return obj;
        }
    }

    obj = AllocateObject(pFieldMT, fPinned ? GC_ALLOC_PINNED_OBJECT_HEAP : GC_ALLOC_NO_FLAGS);

    return obj;
}

//==========================================================================================
BOOL MethodTable::RunClassInitEx(OBJECTREF *pThrowable)
{
    CONTRACTL
    {
        THROWS;
        GC_TRIGGERS;
        MODE_COOPERATIVE;
        PRECONDITION(IsFullyLoaded());
        PRECONDITION(IsProtectedByGCFrame(pThrowable));
    }
    CONTRACTL_END;

    // A somewhat unusual function, can both return throwable and throw.
    // The difference is, we throw on restartable operations and just return throwable
    // on exceptions fatal for the .cctor
    // (Of course in the latter case the caller is supposed to throw pThrowable)
    // Doing the opposite ( i.e. throwing on fatal and returning on nonfatal)
    // would be more intuitive but it's more convenient the way it is

    BOOL fRet = FALSE;

    // During the <clinit>, this thread must not be asynchronously
    // stopped or interrupted.  That would leave the class unavailable
    // and is therefore a security hole.  We don't have to worry about
    // multithreading, since we only manipulate the current thread's count.
    ThreadPreventAsyncHolder preventAsync;

    // If the static initialiser throws an exception that it doesn't catch, it has failed
    EX_TRY
    {
        // Activate our module if necessary
        EnsureInstanceActive();

        STRESS_LOG1(LF_CLASSLOADER, LL_INFO1000, "RunClassInit: Calling class constructor for type %pT\n", this);

        MethodTable * pCanonMT = GetCanonicalMethodTable();

        // Call the code method without touching MethodDesc if possible
        PCODE pCctorCode = pCanonMT->GetRestoredSlot(pCanonMT->GetClassConstructorSlot());

        if (pCanonMT->IsSharedByGenericInstantiations())
        {
            PREPARE_NONVIRTUAL_CALLSITE_USING_CODE(pCctorCode);
            DECLARE_ARGHOLDER_ARRAY(args, 1);
            args[ARGNUM_0] = PTR_TO_ARGHOLDER(this);
            CATCH_HANDLER_FOUND_NOTIFICATION_CALLSITE;
            CALL_MANAGED_METHOD_NORET(args);
        }
        else
        {
            PREPARE_NONVIRTUAL_CALLSITE_USING_CODE(pCctorCode);
            DECLARE_ARGHOLDER_ARRAY(args, 0);
            CATCH_HANDLER_FOUND_NOTIFICATION_CALLSITE;
            CALL_MANAGED_METHOD_NORET(args);
        }

        STRESS_LOG1(LF_CLASSLOADER, LL_INFO100000, "RunClassInit: Returned Successfully from class constructor for type %pT\n", this);

        fRet = TRUE;
    }
    EX_CATCH
    {
        // Exception set by parent
        // <TODO>@TODO: We should make this an ExceptionInInitializerError if the exception thrown is not
        // a subclass of Error</TODO>
        *pThrowable = GET_THROWABLE();
        _ASSERTE(fRet == FALSE);
    }
    EX_END_CATCH(SwallowAllExceptions)

    return fRet;
}

//==========================================================================================
void MethodTable::DoRunClassInitThrowing()
{
    CONTRACTL
    {
        THROWS;
        GC_TRIGGERS;
        MODE_ANY;
    }
    CONTRACTL_END;

    GCX_COOP();

    // This is a fairly aggressive policy. Merely asking that the class be initialized is grounds for kicking you out.
    // Alternately, we could simply NOP out the class initialization. Since the aggressive policy is also the more secure
    // policy, keep this unless it proves intractable to remove all premature classinits in the system.
    EnsureActive();

    Thread* pThread = GetThread();

    AppDomain *pDomain = GetAppDomain();

    HRESULT hrResult = E_FAIL;
    const char *description;
    STRESS_LOG2(LF_CLASSLOADER, LL_INFO100000, "DoRunClassInit: Request to init %pT in appdomain %p\n", this, pDomain);

    //
    // Take the global lock
    //

    ListLock *_pLock = pDomain->GetClassInitLock();

    ListLockHolder pInitLock(_pLock);

    // Check again
    if (IsClassInited())
        goto Exit;

    //
    // Handle cases where the .cctor has already tried to run but failed.
    //


    if (IsInitError())
    {
        // Some error occurred trying to init this class
        ListLockEntry*     pEntry= (ListLockEntry *) _pLock->Find(this);
        _ASSERTE(pEntry!=NULL);
        _ASSERTE(pEntry->m_pLoaderAllocator == GetLoaderAllocator());

        // If this isn't a TypeInitializationException, then its creation failed
        // somehow previously, so we should make one last attempt to create it. If
        // that fails, just throw the exception that was originally thrown.
        // Primarily, this deals with the problem that the exception is a
        // ThreadAbortException, because this must be executing on a different
        // thread. If in fact this thread is also aborting, then rethrowing the
        // other thread's exception will not do any worse.

        // If we need to create the type init exception object, we'll need to
        // GC protect these, so might as well create the structure now.
        struct _gc {
            OBJECTREF pInitException;
            OBJECTREF pNewInitException;
            OBJECTREF pThrowable;
        } gc;

        gc.pInitException = pEntry->m_pLoaderAllocator->GetHandleValue(pEntry->m_hInitException);
        gc.pNewInitException = NULL;
        gc.pThrowable = NULL;

        GCPROTECT_BEGIN(gc);

        // We need to release this lock because CreateTypeInitializationExceptionObject and fetching the TypeLoad exception can cause
        // managed code to re-enter into this codepath, causing a locking order violation.
        pInitLock.Release();

        if (CoreLibBinder::GetException(kTypeInitializationException) != gc.pInitException->GetMethodTable())
        {
            DefineFullyQualifiedNameForClassWOnStack();
            LPCWSTR wszName = GetFullyQualifiedNameForClassW(this);

            CreateTypeInitializationExceptionObject(wszName, &gc.pInitException, &gc.pNewInitException, &gc.pThrowable);

            LOADERHANDLE hOrigInitException = pEntry->m_hInitException;
            if (!CLRException::IsPreallocatedExceptionObject(pEntry->m_pLoaderAllocator->GetHandleValue(hOrigInitException)))
            {
                // Now put the new init exception in the handle. If another thread beat us (because we released the
                // lock above), then we'll just let the extra init exception object get collected later.
                pEntry->m_pLoaderAllocator->CompareExchangeValueInHandle(pEntry->m_hInitException, gc.pNewInitException, gc.pInitException);
            } else {
                // if the stored exception is a preallocated one we cannot store the new Exception object in it.
                // we'll attempt to create a new handle for the new TypeInitializationException object
                LOADERHANDLE hNewInitException = 0;
                // CreateHandle can throw due to OOM. We need to catch this so that we make sure to set the
                // init error. Whatever exception was thrown will be rethrown below, so no worries.
                EX_TRY {
                    hNewInitException = pEntry->m_pLoaderAllocator->AllocateHandle(gc.pNewInitException);
                } EX_CATCH {
                    // If we failed to create the handle we'll just leave the originally alloc'd one in place.
                } EX_END_CATCH(SwallowAllExceptions);

                // if two threads are racing to set m_hInitException, clear the handle created by the loser
                if (hNewInitException != 0 &&
                    InterlockedCompareExchangeT((&pEntry->m_hInitException), hNewInitException, hOrigInitException) != hOrigInitException)
                {
                    pEntry->m_pLoaderAllocator->FreeHandle(hNewInitException);
                }
            }
        }
        else {
            gc.pThrowable = gc.pInitException;
        }

        GCPROTECT_END();

        // Throw the saved exception. Since we may be rethrowing a previously cached exception, must clear the stack trace first.
        // Rethrowing a previously cached exception is distasteful but is required for appcompat with Everett.
        //
        // (The IsException() is probably more appropriate as an assert but as this isn't a heavily tested code path,
        // I prefer to be defensive here.)
        if (IsException(gc.pThrowable->GetMethodTable()))
        {
            ((EXCEPTIONREF)(gc.pThrowable))->ClearStackTraceForThrow();
        }

        COMPlusThrow(gc.pThrowable);
    }

    description = ".cctor lock";
#ifdef _DEBUG
    description = GetDebugClassName();
#endif

    // Take the lock
    {
        //nontrivial holder, might take a lock in destructor
        ListLockEntryHolder pEntry(ListLockEntry::Find(pInitLock, this, description));

        ListLockEntryLockHolder pLock(pEntry, FALSE);

        // We have a list entry, we can release the global lock now
        pInitLock.Release();

        if (pLock.DeadlockAwareAcquire())
        {
            if (pEntry->m_hrResultCode == S_FALSE)
            {
                EnsureStaticDataAllocated();

                // Nobody has run the .cctor yet
                if (HasClassConstructor())
                {
                    struct _gc {
                        OBJECTREF pInnerException;
                        OBJECTREF pInitException;
                        OBJECTREF pThrowable;
                    } gc;
                    gc.pInnerException = NULL;
                    gc.pInitException = NULL;
                    gc.pThrowable = NULL;
                    GCPROTECT_BEGIN(gc);

                    if (!RunClassInitEx(&gc.pInnerException))
                    {
                        // The .cctor failed and we want to store the exception that resulted
                        // in the entry. Increment the ref count to keep the entry alive for
                        // subsequent attempts to run the .cctor.
                        pEntry->AddRef();
                        // For collectible types, register the entry for cleanup.
                        if (GetLoaderAllocator()->IsCollectible())
                        {
                            GetLoaderAllocator()->RegisterFailedTypeInitForCleanup(pEntry);
                        }

                        _ASSERTE(g_pThreadAbortExceptionClass == CoreLibBinder::GetException(kThreadAbortException));

                        if(gc.pInnerException->GetMethodTable() == g_pThreadAbortExceptionClass)
                        {
                            gc.pThrowable = gc.pInnerException;
                            gc.pInitException = gc.pInnerException;
                            gc.pInnerException = NULL;
                        }
                        else
                        {
                            DefineFullyQualifiedNameForClassWOnStack();
                            LPCWSTR wszName = GetFullyQualifiedNameForClassW(this);

                            // Note that this may not succeed due to problems creating the exception
                            // object. On failure, it will first try to
                            CreateTypeInitializationExceptionObject(
                                wszName, &gc.pInnerException, &gc.pInitException, &gc.pThrowable);
                        }

                        pEntry->m_pLoaderAllocator = GetLoaderAllocator();

                        // CreateHandle can throw due to OOM. We need to catch this so that we make sure to set the
                        // init error. Whatever exception was thrown will be rethrown below, so no worries.
                        EX_TRY {
                            // Save the exception object, and return to caller as well.
                            pEntry->m_hInitException = pEntry->m_pLoaderAllocator->AllocateHandle(gc.pInitException);
                        } EX_CATCH {
                            // If we failed to create the handle (due to OOM), we'll just store the preallocated OOM
                            // handle here instead.
                            pEntry->m_hInitException = pEntry->m_pLoaderAllocator->AllocateHandle(CLRException::GetPreallocatedOutOfMemoryException());
                        } EX_END_CATCH(SwallowAllExceptions);

                        pEntry->m_hrResultCode = E_FAIL;
                        SetClassInitError();

                        COMPlusThrow(gc.pThrowable);
                    }

                    GCPROTECT_END();
                }

                pEntry->m_hrResultCode = S_OK;

                // Set the initialization flag
                SetClassInited();

            }
            else
            {
                // Use previous result

                hrResult = pEntry->m_hrResultCode;
                if(FAILED(hrResult))
                {
                    // An exception may have occurred in the cctor. DoRunClassInit() should return FALSE in that
                    // case.
                    _ASSERTE(pEntry->m_hInitException);
                    _ASSERTE(pEntry->m_pLoaderAllocator == GetLoaderAllocator());
                    _ASSERTE(IsInitError());

                    // Throw the saved exception. Since we are rethrowing a previously cached exception, must clear the stack trace first.
                    // Rethrowing a previously cached exception is distasteful but is required for appcompat with Everett.
                    //
                    // (The IsException() is probably more appropriate as an assert but as this isn't a heavily tested code path,
                    // I prefer to be defensive here.)
                    if (IsException(pEntry->m_pLoaderAllocator->GetHandleValue(pEntry->m_hInitException)->GetMethodTable()))
                    {
                        ((EXCEPTIONREF)(pEntry->m_pLoaderAllocator->GetHandleValue(pEntry->m_hInitException)))->ClearStackTraceForThrow();
                    }
                    COMPlusThrow(pEntry->m_pLoaderAllocator->GetHandleValue(pEntry->m_hInitException));
                }
            }
        }
    }

    //
    // Notify any entries waiting on the current entry and wait for the required entries.
    //

    // We need to take the global lock before we play with the list of entries.

    STRESS_LOG2(LF_CLASSLOADER, LL_INFO100000, "DoRunClassInit: returning SUCCESS for init %pT in appdomain %p\n", this, pDomain);
    // No need to set pThrowable in case of error it will already have been set.
Exit:
    ;
}

//==========================================================================================
void MethodTable::CheckRunClassInitThrowing()
{
    CONTRACTL
    {
        THROWS;
        GC_TRIGGERS;
        INJECT_FAULT(COMPlusThrowOM());
        PRECONDITION(IsFullyLoaded());
    }
    CONTRACTL_END;

    {   // Debug-only code causes SO volation, so add exception.
        CONSISTENCY_CHECK(CheckActivated());
    }

    // To find GC hole easier...
    TRIGGERSGC();

    // Don't initialize shared generic instantiations (e.g. MyClass<__Canon>), or an already initialized MethodTable
    if (IsClassInited() || IsSharedByGenericInstantiations())
        return;

    _ASSERTE(!ContainsGenericVariables());

    EnsureStaticDataAllocated();
    DoRunClassInitThrowing();
}

void MethodTable::EnsureStaticDataAllocated()
{
    CONTRACTL
    {
        THROWS;
        GC_TRIGGERS;
        INJECT_FAULT(COMPlusThrowOM());
    }
    CONTRACTL_END;

    PTR_MethodTableAuxiliaryData pAuxiliaryData = GetAuxiliaryDataForWrite();
    if (!pAuxiliaryData->IsStaticDataAllocated())
    {
        bool isInitedIfStaticDataAllocated = IsInitedIfStaticDataAllocated();
        if (IsDynamicStatics() && !IsSharedByGenericInstantiations())
        {
            DynamicStaticsInfo *pDynamicStaticsInfo = GetDynamicStaticsInfo();
            // Allocate space for normal statics if we might have them
            if (pDynamicStaticsInfo->GetNonGCStaticsPointer() == NULL)
                GetLoaderAllocator()->AllocateBytesForStaticVariables(pDynamicStaticsInfo, GetClass()->GetNonGCRegularStaticFieldBytes(), isInitedIfStaticDataAllocated);

            if (pDynamicStaticsInfo->GetGCStaticsPointer() == NULL)
                GetLoaderAllocator()->AllocateGCHandlesBytesForStaticVariables(pDynamicStaticsInfo, GetClass()->GetNumHandleRegularStatics(), this->HasBoxedRegularStatics() ? this : NULL, isInitedIfStaticDataAllocated);
        }
        pAuxiliaryData->SetIsStaticDataAllocated(isInitedIfStaticDataAllocated);
    }
}

bool MethodTable::IsClassInitedOrPreinited()
{
    CONTRACTL
    {
        THROWS;
        GC_TRIGGERS;
        INJECT_FAULT(COMPlusThrowOM());
    }
    CONTRACTL_END;

    bool initResult;
    if (GetAuxiliaryData()->IsClassInitedOrPreinitedDecided(&initResult))
        return initResult;

    EnsureStaticDataAllocated();
    return IsClassInited();
}

bool MethodTable::IsInitedIfStaticDataAllocated()
{
    CONTRACTL
    {
        THROWS;
        GC_TRIGGERS;
        INJECT_FAULT(COMPlusThrowOM());
    }
    CONTRACTL_END;

    if (IsClassInited())
    {
        return true;
    }

    if (HasClassConstructor())
    {
        // If there is a class constructor, then the class cannot be preinitted.
        return false;
    }

    if (GetClass()->GetNonGCRegularStaticFieldBytes() == 0 && GetClass()->GetNumHandleRegularStatics() == 0)
    {
        // If there aren't static fields that are not thread statics, then the class is preinitted.
        return true;
    }

    // At this point, we are looking at a class that has no class constructor, but does have static fields

    if (IsSharedByGenericInstantiations())
    {
        // If we don't know the exact type, we can't pre-init the the fields
        return false;
    }

    // All this class needs to be initialized is to allocate the memory for the static fields. Do so, and mark the type as initialized
    return true;
}

void MethodTable::EnsureTlsIndexAllocated()
{
    CONTRACTL
    {
        THROWS;
        GC_NOTRIGGER;
        MODE_ANY;
    }
    CONTRACTL_END;

    PTR_MethodTableAuxiliaryData pAuxiliaryData = GetAuxiliaryDataForWrite();

    if (pAuxiliaryData->IsTlsIndexAllocated())
        return;

    if (GetNumThreadStaticFields() > 0)
    {
        ThreadStaticsInfo *pThreadStaticsInfo = MethodTableAuxiliaryData::GetThreadStaticsInfo(GetAuxiliaryDataForWrite());
        // Allocate space for normal statics if we might have them
        if (!pThreadStaticsInfo->NonGCTlsIndex.IsAllocated())
        {
            DWORD bytesNeeded = GetClass()->GetNonGCThreadStaticFieldBytes();
            if (bytesNeeded > 0)
            {
                GetTLSIndexForThreadStatic(this, false, &pThreadStaticsInfo->NonGCTlsIndex, bytesNeeded);
            }
        }

        if (!pThreadStaticsInfo->GCTlsIndex.IsAllocated())
        {
            DWORD bytesNeeded = GetClass()->GetNumHandleThreadStatics() * sizeof(OBJECTREF);
            if (bytesNeeded > 0)
            {
                GetTLSIndexForThreadStatic(this, true, &pThreadStaticsInfo->GCTlsIndex, bytesNeeded);
            }
        }
    }
    pAuxiliaryData->SetIsTlsIndexAllocated();
}

//==========================================================================================
void MethodTable::CheckRunClassInitAsIfConstructingThrowing()
{
    CONTRACTL
    {
        THROWS;
        GC_TRIGGERS;
        MODE_ANY;
    }
    CONTRACTL_END;
    if (HasPreciseInitCctors())
    {
        MethodTable *pMTCur = this;
        while (pMTCur != NULL)
        {
            if (!pMTCur->GetClass()->IsBeforeFieldInit())
                pMTCur->CheckRunClassInitThrowing();

            pMTCur = pMTCur->GetParentMethodTable();
        }
    }
}

//==========================================================================================
OBJECTREF MethodTable::Allocate()
{
    CONTRACTL
    {
        MODE_COOPERATIVE;
        GC_TRIGGERS;
        THROWS;
    }
    CONTRACTL_END;

    CONSISTENCY_CHECK(IsFullyLoaded());

    EnsureInstanceActive();

    if (HasPreciseInitCctors())
    {
        CheckRunClassInitAsIfConstructingThrowing();
    }

    return AllocateObject(this);
}

//==========================================================================================
// box 'data' creating a new object and return it.  This routine understands the special
// handling needed for Nullable values.
// see code:Nullable#NullableVerification

OBJECTREF MethodTable::Box(void* data)
{
    CONTRACTL
    {
        THROWS;
        GC_TRIGGERS;
        MODE_COOPERATIVE;
        PRECONDITION(IsValueType());
    }
    CONTRACTL_END;

    OBJECTREF ref;

    GCPROTECT_BEGININTERIOR (data);

    if (IsByRefLike())
    {
        // We should never box a type that contains stack pointers.
        COMPlusThrow(kInvalidOperationException, W("InvalidOperation_TypeCannotBeBoxed"));
    }

    ref = FastBox(&data);
    GCPROTECT_END ();
    return ref;
}

OBJECTREF MethodTable::FastBox(void** data)
{
    CONTRACTL
    {
        THROWS;
        GC_TRIGGERS;
        MODE_COOPERATIVE;
        PRECONDITION(IsValueType());
    }
    CONTRACTL_END;

    // See code:Nullable#NullableArchitecture for more
    if (IsNullable())
        return Nullable::Box(*data, this);

    // MethodTable::Allocate() triggers cctors, so to avoid that we
    // allocate directly without triggering cctors - boxing should not trigger cctors.
    EnsureInstanceActive();
    OBJECTREF ref = AllocateObject(this);

    CopyValueClass(ref->UnBox(), *data, this);
    return ref;
}

//==========================================================================
// If the MethodTable doesn't yet know the Exposed class that represents it via
// Reflection, acquire that class now.  Regardless, return it to the caller.
//==========================================================================
OBJECTREF MethodTable::GetManagedClassObject()
{
    CONTRACT(OBJECTREF) {

        THROWS;
        GC_TRIGGERS;
        MODE_COOPERATIVE;
        INJECT_FAULT(COMPlusThrowOM());
        POSTCONDITION(GetAuxiliaryData()->m_hExposedClassObject != 0);
        //REENTRANT
    }
    CONTRACT_END;

#ifdef _DEBUG
    // Force a GC here because GetManagedClassObject could trigger GC nondeterministicaly
    GCStress<cfg_any, PulseGcTriggerPolicy>::MaybeTrigger();
#endif // _DEBUG

    if (GetAuxiliaryData()->m_hExposedClassObject == 0)
    {
        // Make sure that we have been restored
        CheckRestore();
        TypeHandle(this).AllocateManagedClassObject(&GetAuxiliaryDataForWrite()->m_hExposedClassObject);
    }
    RETURN(GetManagedClassObjectIfExists());
}

#endif //!DACCESS_COMPILE

//==========================================================================================
void MethodTable::CheckRestore()
{
    CONTRACTL
    {
        if (FORBIDGC_LOADER_USE_ENABLED()) NOTHROW; else THROWS;
        if (FORBIDGC_LOADER_USE_ENABLED()) GC_NOTRIGGER; else GC_TRIGGERS;
    }
    CONTRACTL_END

    if (!IsFullyLoaded())
    {
        ClassLoader::EnsureLoaded(this);
        _ASSERTE(IsFullyLoaded());
    }
}

#ifndef DACCESS_COMPILE

BOOL SatisfiesClassConstraints(TypeHandle instanceTypeHnd, TypeHandle typicalTypeHnd,
                               const InstantiationContext *pInstContext);

static VOID DoAccessibilityCheck(MethodTable *pAskingMT, MethodTable *pTargetMT, UINT resIDWhy)
{
    CONTRACTL
    {
        THROWS;
        GC_TRIGGERS;
    }
    CONTRACTL_END;

    AccessCheckContext accessContext(NULL, pAskingMT);

    if (!ClassLoader::CanAccessClass(&accessContext,
                                     pTargetMT,                 //the desired class
                                     pTargetMT->GetAssembly(),  //the desired class's assembly
                                     *AccessCheckOptions::s_pNormalAccessChecks
                                    ))
    {
        SString displayName;
        pAskingMT->GetAssembly()->GetDisplayName(displayName);
        SString targetName;

        // Error string is either E_ACCESSDENIED which requires the type name of the target, vs
        // a more normal TypeLoadException which displays the requesting type.
       _ASSERTE((resIDWhy == (UINT)E_ACCESSDENIED) || (resIDWhy == (UINT)IDS_CLASSLOAD_INTERFACE_NO_ACCESS));
        TypeString::AppendType(targetName, TypeHandle((resIDWhy == (UINT)E_ACCESSDENIED) ? pTargetMT : pAskingMT));

        COMPlusThrow(kTypeLoadException, resIDWhy, targetName.GetUnicode(), displayName.GetUnicode());
    }

}

VOID DoAccessibilityCheckForConstraint(MethodTable *pAskingMT, TypeHandle thConstraint, UINT resIDWhy)
{
    CONTRACTL
    {
        THROWS;
        GC_TRIGGERS;
    }
    CONTRACTL_END;

    if (thConstraint.IsArray())
    {
        DoAccessibilityCheckForConstraint(pAskingMT, thConstraint.GetArrayElementTypeHandle(), resIDWhy);
    }
    else if (thConstraint.IsTypeDesc())
    {
        TypeDesc *pTypeDesc = thConstraint.AsTypeDesc();

        if (pTypeDesc->IsGenericVariable())
        {
            // since the metadata respresents a generic type param constraint as an index into
            // the declaring type's list of generic params, it is structurally impossible
            // to express a violation this way. So there's no check to be done here.
        }
        else
        if (pTypeDesc->HasTypeParam())
        {
            DoAccessibilityCheckForConstraint(pAskingMT, pTypeDesc->GetTypeParam(), resIDWhy);
        }
        else
        {
            COMPlusThrow(kTypeLoadException, E_ACCESSDENIED);
        }

    }
    else
    {
        DoAccessibilityCheck(pAskingMT, thConstraint.GetMethodTable(), resIDWhy);
    }

}

VOID DoAccessibilityCheckForConstraints(MethodTable *pAskingMT, TypeVarTypeDesc *pTyVar, UINT resIDWhy)
{
    CONTRACTL
    {
        THROWS;
        GC_TRIGGERS;
    }
    CONTRACTL_END;

    DWORD numConstraints;
    TypeHandle *pthConstraints = pTyVar->GetCachedConstraints(&numConstraints);
    for (DWORD cidx = 0; cidx < numConstraints; cidx++)
    {
        TypeHandle thConstraint = pthConstraints[cidx];

        DoAccessibilityCheckForConstraint(pAskingMT, thConstraint, resIDWhy);
    }
}


// Recursive worker that pumps the transitive closure of a type's dependencies to the specified target level.
// Dependencies include:
//
//   - parent
//   - interfaces
//   - canonical type, for non-canonical instantiations
//   - typical type, for non-typical instantiations
//
// Parameters:
//
//   pVisited - used to prevent endless recursion in the case of cyclic dependencies
//
//   level    - target level to pump to - must be CLASS_DEPENDENCIES_LOADED or CLASS_LOADED
//
//              if CLASS_DEPENDENCIES_LOADED, all transitive dependencies are resolved to their
//                 exact types.
//
//              if CLASS_LOADED, all type-safety checks are done on the type and all its transitive
//                 dependencies. Note that for the CLASS_LOADED case, some types may be left
//                 on the pending list rather that pushed to CLASS_LOADED in the case of cyclic
//                 dependencies - the root caller must handle this.
//
//   pfBailed - if we or one of our dependencies bails early due to cyclic dependencies, we
//              must set *pfBailed to TRUE. Otherwise, we must *leave it unchanged* (thus, the
//              boolean acts as a cumulative OR.)
//
//   pPending - if one of our dependencies bailed, the type cannot yet be promoted to CLASS_LOADED
//              as the dependencies will be checked later and may fail a security check then.
//              Instead, DoFullyLoad() will add the type to the pending list - the root caller
//              is responsible for promoting the type after the full transitive closure has been
//              walked. Note that it would be just as correct to always defer to the pending list -
//              however, that is a little less performant.
//


// Closure of locals necessary for implementing CheckForEquivalenceAndFullyLoadType.
// Used so that we can have one valuetype walking algorithm used for type equivalence walking of the parameters of the method.
struct DoFullyLoadLocals
{
    DoFullyLoadLocals(DFLPendingList *pPendingParam, ClassLoadLevel levelParam, MethodTable *pMT, Generics::RecursionGraph *pVisited)
        : newVisited(pVisited, TypeHandle(pMT))
        , pPending(pPendingParam)
        , level(levelParam)
        , fBailed(FALSE)
#ifdef FEATURE_TYPEEQUIVALENCE
        , fHasEquivalentStructParameter(FALSE)
#endif
    {
        LIMITED_METHOD_CONTRACT;
    }

    Generics::RecursionGraph newVisited;
    DFLPendingList * const pPending;
    const ClassLoadLevel level;
    BOOL fBailed;
#ifdef FEATURE_TYPEEQUIVALENCE
    BOOL fHasEquivalentStructParameter;
#endif
};

#if defined(FEATURE_TYPEEQUIVALENCE) && !defined(DACCESS_COMPILE)
static void CheckForEquivalenceAndFullyLoadType(Module *pModule, mdToken token, Module *pDefModule, mdToken defToken, const SigParser *ptr, SigTypeContext *pTypeContext, void *pData)
{
    CONTRACTL
    {
        THROWS;
        GC_TRIGGERS;
    }
    CONTRACTL_END;

    SigPointer sigPtr(*ptr);

    DoFullyLoadLocals *pLocals = (DoFullyLoadLocals *)pData;

    if (IsTypeDefEquivalent(defToken, pDefModule))
    {
        TypeHandle th = sigPtr.GetTypeHandleThrowing(pModule, pTypeContext, ClassLoader::LoadTypes, (ClassLoadLevel)(pLocals->level - 1));
        CONSISTENCY_CHECK(!th.IsNull());

        th.DoFullyLoad(&pLocals->newVisited, pLocals->level, pLocals->pPending, &pLocals->fBailed, NULL);
        pLocals->fHasEquivalentStructParameter = TRUE;
    }
}

#endif // defined(FEATURE_TYPEEQUIVALENCE) && !defined(DACCESS_COMPILE)

#endif //!DACCESS_COMPILE

void MethodTable::DoFullyLoad(Generics::RecursionGraph * const pVisited,  const ClassLoadLevel level, DFLPendingList * const pPending,
                              BOOL * const pfBailed, const InstantiationContext * const pInstContext)
{
    STANDARD_VM_CONTRACT;

    _ASSERTE(level == CLASS_LOADED || level == CLASS_DEPENDENCIES_LOADED);
    _ASSERTE(pfBailed != NULL);
    _ASSERTE(!(level == CLASS_LOADED && pPending == NULL));


#ifndef DACCESS_COMPILE

    if (Generics::RecursionGraph::HasSeenType(pVisited, TypeHandle(this)))
    {
        *pfBailed = TRUE;
        return;
    }

    if (GetLoadLevel() >= level)
    {
        return;
    }

    if (level == CLASS_LOADED)
    {
        UINT numTH = pPending->Count();
        TypeHandle *pTypeHndPending = pPending->Table();
        for (UINT idxPending = 0; idxPending < numTH; idxPending++)
        {
            if (pTypeHndPending[idxPending] == this)
            {
                *pfBailed = TRUE;
                return;
            }
        }

    }

    // First ensure that we're loaded to just below CLASS_DEPENDENCIES_LOADED
    ClassLoader::EnsureLoaded(this, (ClassLoadLevel) (level-1));

    CONSISTENCY_CHECK(!HasApproxParent());

    if ((level == CLASS_LOADED) && !IsSharedByGenericInstantiations())
    {
        _ASSERTE(GetLoadLevel() >= CLASS_DEPENDENCIES_LOADED);
        ClassLoader::ValidateMethodsWithCovariantReturnTypes(this);
    }

    if ((level == CLASS_LOADED) && CORDisableJITOptimizations(this->GetModule()->GetDebuggerInfoBits()) && !HasInstantiation())
    {
        if (g_fEEStarted)
        {
            // If the module is DEBUG, then allocate static variable memory now, so that the debugger will always be able to examine
            // the static variables of the type. Never do this in the EEStartup path, as it can cause incorrect load orders to happen.
            // (This only happens in practice in DEBUG builds of coreclr, or when the profiler disables all optimizations.)
            EnsureStaticDataAllocated();
        }
    }

    if (IsArray())
    {
        Generics::RecursionGraph newVisited(pVisited, TypeHandle(this));

        // Fully load the element type
        GetArrayElementTypeHandle().DoFullyLoad(&newVisited, level, pPending, pfBailed, pInstContext);
    }

    DoFullyLoadLocals locals(pPending, level, this, pVisited);

    bool fNeedsSanityChecks = true;

#ifdef FEATURE_READYTORUN
    Module * pModule = GetModule();

    // No sanity checks for ready-to-run compiled images if possible
    if (pModule->IsSystem() || (pModule->IsReadyToRun() && pModule->GetReadyToRunInfo()->SkipTypeValidation()))
        fNeedsSanityChecks = false;
#endif

    bool fNeedAccessChecks = (level == CLASS_LOADED) &&
                             fNeedsSanityChecks &&
                             IsTypicalTypeDefinition();

    TypeHandle typicalTypeHnd;

    // Fully load the typical instantiation. Make sure that this is done before loading other dependencies
    // as the recursive generics detection algorithm needs to examine typical instantiations of the types
    // in the closure.
    if (!IsTypicalTypeDefinition())
    {
        typicalTypeHnd = ClassLoader::LoadTypeDefThrowing(GetModule(), GetCl(),
            ClassLoader::ThrowIfNotFound, ClassLoader::PermitUninstDefOrRef, tdNoTypes,
            (ClassLoadLevel) (level - 1));
        CONSISTENCY_CHECK(!typicalTypeHnd.IsNull());
        typicalTypeHnd.DoFullyLoad(&locals.newVisited, level, pPending, &locals.fBailed, pInstContext);
    }
    else if (level == CLASS_DEPENDENCIES_LOADED && HasInstantiation())
    {
        // This is a typical instantiation of a generic type. When attaining CLASS_DEPENDENCIES_LOADED, the
        // recursive inheritance graph (ECMA part.II Section 9.2) will be constructed and checked for "expanding
        // cycles" to detect infinite recursion, e.g. A<T> : B<A<A<T>>>.
        //
        // The dependencies loaded by this method (parent type, implemented interfaces, generic arguments)
        // ensure that we will generate the finite instantiation closure as defined in ECMA. This load level
        // is not being attained under lock so it's not possible to use TypeVarTypeDesc to represent graph
        // nodes because multiple threads trying to fully load types from the closure at the same time would
        // interfere with each other. In addition, the graph is only used for loading and can be discarded
        // when the closure is fully loaded (TypeVarTypeDesc need to stay).
        //
        // The graph is represented by Generics::RecursionGraph instances organized in a linked list with
        // each of them holding part of the graph. They live on the stack and are cleaned up automatically
        // before returning from DoFullyLoad.

        if (locals.newVisited.CheckForIllegalRecursion())
        {
            // An expanding cycle was detected, this type is part of a closure that is defined recursively.
            IMDInternalImport* pInternalImport = GetModule()->GetMDImport();
            GetModule()->GetAssembly()->ThrowTypeLoadException(pInternalImport, GetCl(), IDS_CLASSLOAD_GENERICTYPE_RECURSIVE);
        }
    }

    // Fully load the parent
    MethodTable *pParentMT = GetParentMethodTable();

    if (pParentMT)
    {
        pParentMT->DoFullyLoad(&locals.newVisited, level, pPending, &locals.fBailed, pInstContext);

        if (fNeedAccessChecks)
        {
            if (!IsComObjectType()) //RCW's are special - they are manufactured by the runtime and derive from the non-public type System.__ComObject
            {
                // A transparent type should not be allowed to derive from a critical type.
                // However since this has never been enforced before we have many classes that
                // violate this rule. Enforcing it now will be a breaking change.
                DoAccessibilityCheck(this, pParentMT, E_ACCESSDENIED);
            }
        }
    }

    // Fully load the interfaces
    MethodTable::InterfaceMapIterator it = IterateInterfaceMap();
    while (it.Next())
    {
        MethodTable* pItf = it.GetInterfaceApprox();
        pItf->DoFullyLoad(&locals.newVisited, level, pPending, &locals.fBailed, pInstContext);

        if (fNeedAccessChecks)
        {
            if (IsInterfaceDeclaredOnClass(it.GetIndex())) // only test directly implemented interfaces (it's
                                                           // legal for an inherited interface to be private.)
            {
                // A transparent type should not be allowed to implement a critical interface.
                // However since this has never been enforced before we have many classes that
                // violate this rule. Enforcing it now will be a breaking change.
                DoAccessibilityCheck(this, pItf, IDS_CLASSLOAD_INTERFACE_NO_ACCESS);
            }
        }
    }

    // Fully load the generic arguments
    Instantiation inst = GetInstantiation();
    for (DWORD i = 0; i < inst.GetNumArgs(); i++)
    {
        inst[i].DoFullyLoad(&locals.newVisited, level, pPending, &locals.fBailed, pInstContext);
    }

    // Fully load the canonical methodtable
    if (!IsCanonicalMethodTable())
    {
        GetCanonicalMethodTable()->DoFullyLoad(&locals.newVisited, level, pPending, &locals.fBailed, NULL);
    }

    if (fNeedsSanityChecks)
    {
        // Fully load the exact field types for value type fields
        // Note that MethodTableBuilder::InitializeFieldDescs() loads the type of the
        // field only upto level CLASS_LOAD_APPROXPARENTS.
        FieldDesc *pField = GetApproxFieldDescListRaw();
        FieldDesc *pFieldEnd = pField + GetNumStaticFields() + GetNumIntroducedInstanceFields();

        while (pField < pFieldEnd)
        {
            if (pField->GetFieldType() == ELEMENT_TYPE_VALUETYPE)
            {
                TypeHandle th = pField->GetFieldTypeHandleThrowing((ClassLoadLevel) (level - 1));
                CONSISTENCY_CHECK(!th.IsNull());

                th.DoFullyLoad(&locals.newVisited, level, pPending, &locals.fBailed, pInstContext);

                if (fNeedAccessChecks)
                {
                    DoAccessibilityCheck(this, th.GetMethodTable(), E_ACCESSDENIED);
                }

            }
            pField++;
        }

        // Fully load the exact field types for generic value type fields
        if (HasGenericsStaticsInfo())
        {
            FieldDesc *pGenStaticField = GetGenericsStaticFieldDescs();
            FieldDesc *pGenStaticFieldEnd = pGenStaticField + GetNumStaticFields();
            while (pGenStaticField < pGenStaticFieldEnd)
            {
                if (pGenStaticField->GetFieldType() == ELEMENT_TYPE_VALUETYPE)
                {
                    TypeHandle th = pGenStaticField->GetFieldTypeHandleThrowing((ClassLoadLevel) (level - 1));
                    CONSISTENCY_CHECK(!th.IsNull());

                    th.DoFullyLoad(&locals.newVisited, level, pPending, &locals.fBailed, pInstContext);

                    // The accessibility check is not necessary for generic fields. The generic fields are copy
                    // of the regular fields, the only difference is that they have the exact type.
                }
                pGenStaticField++;
            }
        }
    }

    // Fully load exact parameter types for value type parameters opted into equivalence. This is required in case GC is
    // triggered during prestub. GC needs to know where references are on the stack and if the parameter (as read from
    // the method signature) is a structure, it relies on the loaded type to get the layout information from. For ordinary
    // structures we are guaranteed to have loaded the type before entering prestub - the caller must have loaded it.
    // However due to type equivalence, the caller may work with a different type than what's in the method signature.
    //
    // We deal with situation by eagerly loading types that may cause these problems, i.e. value types in signatures of
    // methods introduced by this type. To avoid the perf hit for scenarios without type equivalence, we only preload
    // structures that marked as type equivalent. In the no-PIA world
    // these structures are called "local types" and are usually generated automatically by the compiler. Note that there
    // is a related logic in code:CompareTypeDefsForEquivalence that declares two tokens corresponding to structures as
    // equivalent based on an extensive set of equivalency checks.

#ifdef FEATURE_TYPEEQUIVALENCE
    if ((level == CLASS_LOADED)
        && (GetCl() != mdTypeDefNil)
        && !ContainsGenericVariables())
    {
        MethodTable::IntroducedMethodIterator itMethods(this, FALSE);
        for (; itMethods.IsValid(); itMethods.Next())
        {
            MethodDesc * pMD = itMethods.GetMethodDesc();
            if (!pMD->DoesNotHaveEquivalentValuetypeParameters() && pMD->IsVirtual())
            {
                locals.fHasEquivalentStructParameter = FALSE;
                pMD->WalkValueTypeParameters(this, CheckForEquivalenceAndFullyLoadType, &locals);
                if (!locals.fHasEquivalentStructParameter)
                    pMD->SetDoesNotHaveEquivalentValuetypeParameters();
            }
        }
    }
#endif //FEATURE_TYPEEQUIVALENCE

    // The rules for constraint cycles are same as rules for access checks
    if (fNeedAccessChecks)
    {
        // Check for cyclical class constraints
        {
            Instantiation formalParams = GetInstantiation();

            for (DWORD i = 0; i < formalParams.GetNumArgs(); i++)
            {
                BOOL Bounded(TypeVarTypeDesc *tyvar, DWORD depth);

                TypeVarTypeDesc *pTyVar = formalParams[i].AsGenericVariable();
                pTyVar->LoadConstraints(CLASS_DEPENDENCIES_LOADED);
                if (!Bounded(pTyVar, formalParams.GetNumArgs()))
                {
                    COMPlusThrow(kTypeLoadException, VER_E_CIRCULAR_VAR_CONSTRAINTS);
                }

                DoAccessibilityCheckForConstraints(this, pTyVar, E_ACCESSDENIED);
            }
        }

        // Check for cyclical method constraints
        {
            if (GetCl() != mdTypeDefNil)  // Make sure this is actually a metadata type!
            {
                MethodTable::IntroducedMethodIterator itMethods(this, FALSE);
                for (; itMethods.IsValid(); itMethods.Next())
                {
                    MethodDesc * pMD = itMethods.GetMethodDesc();

                    if (pMD->IsGenericMethodDefinition() && pMD->IsTypicalMethodDefinition())
                    {
                        BOOL fHasCircularClassConstraints = TRUE;
                        BOOL fHasCircularMethodConstraints = TRUE;

                        pMD->LoadConstraintsForTypicalMethodDefinition(&fHasCircularClassConstraints, &fHasCircularMethodConstraints, CLASS_DEPENDENCIES_LOADED);

                        if (fHasCircularClassConstraints)
                        {
                            COMPlusThrow(kTypeLoadException, VER_E_CIRCULAR_VAR_CONSTRAINTS);
                        }
                        if (fHasCircularMethodConstraints)
                        {
                            COMPlusThrow(kTypeLoadException, VER_E_CIRCULAR_MVAR_CONSTRAINTS);
                        }
                    }
                }
            }
        }

    }


#ifdef _DEBUG
    if (LoggingOn(LF_CLASSLOADER, LL_INFO10000))
    {
        SString name;
        TypeString::AppendTypeDebug(name, this);
        LOG((LF_CLASSLOADER, LL_INFO10000, "PHASEDLOAD: Completed full dependency load of type %s\n", name.GetUTF8()));
    }
#endif

    switch (level)
    {
        case CLASS_DEPENDENCIES_LOADED:
            SetIsDependenciesLoaded();
            break;

        case CLASS_LOADED:
            if (!IsTypicalTypeDefinition() &&
                !IsSharedByGenericInstantiations())
            {
                TypeHandle thThis = TypeHandle(this);

                // If we got here, we about to mark a generic instantiation as fully loaded. Before we do so,
                // check to see if has constraints that aren't being satisfied.
                SatisfiesClassConstraints(thThis, typicalTypeHnd, pInstContext);

            }

            // Validate implementation of virtual static methods on all implemented interfaces unless:
            // 1) The type resides in a module where sanity checks are disabled (such as System.Private.CoreLib, or an
            //    R2R module with type checks disabled)
            // 2) There are no virtual static methods defined on any of the interfaces implemented by this type;
            // 3) The type is abstract in which case it's allowed to leave some virtual static methods unimplemented
            //    akin to equivalent behavior of virtual instance method overriding in abstract classes;
            // 4) The type is a not the typical type definition. (The typical type is always checked)

            if (fNeedsSanityChecks &&
                IsTypicalTypeDefinition() &&
                !IsAbstract())
            {
                if (HasVirtualStaticMethods())
                    VerifyThatAllVirtualStaticMethodsAreImplemented();
            }

            if (locals.fBailed)
            {
                // We couldn't complete security checks on some dependency because it is already being processed by one of our callers.
                // Do not mark this class fully loaded yet. Put it on the pending list and it will be marked fully loaded when
                // everything unwinds.

                *pfBailed = TRUE;

                TypeHandle *pTHPending = pPending->AppendThrowing();
                *pTHPending = TypeHandle(this);
            }
            else
            {
                // Finally, mark this method table as fully loaded
                SetIsFullyLoaded();
            }
            break;

        default:
            _ASSERTE(!"Can't get here.");
            break;

    }
#endif //!DACCESS_COMPILE
} //MethodTable::DoFullyLoad


#ifndef DACCESS_COMPILE

#ifdef FEATURE_COMINTEROP

//==========================================================================================
BOOL MethodTable::IsExtensibleRCW()
{
    WRAPPER_NO_CONTRACT;
    _ASSERTE(GetClass());
    return IsComObjectType() && !GetClass()->IsComImport();
}

//==========================================================================================
OBJECTHANDLE MethodTable::GetOHDelegate()
{
    WRAPPER_NO_CONTRACT;
    _ASSERTE(GetClass());
    return GetClass()->GetOHDelegate();
}

//==========================================================================================
void MethodTable::SetOHDelegate (OBJECTHANDLE _ohDelegate)
{
    LIMITED_METHOD_CONTRACT;
    _ASSERTE(GetClass());
    GetClass()->SetOHDelegate(_ohDelegate);
}

//==========================================================================================
// Helper to skip over COM class in the hierarchy
MethodTable* MethodTable::GetComPlusParentMethodTable()
{
    CONTRACTL
    {
        THROWS;
        GC_TRIGGERS;
        MODE_ANY;
    }
    CONTRACTL_END

    MethodTable* pParent = GetParentMethodTable();

    if (pParent && pParent->IsComImport())
    {
        // Skip the single ComImport class we expect
        _ASSERTE(pParent->GetParentMethodTable() != NULL);
        pParent = pParent->GetParentMethodTable();
        _ASSERTE(!pParent->IsComImport());

        // Skip over System.__ComObject, expect System.MarshalByRefObject
        pParent=pParent->GetParentMethodTable();
        _ASSERTE(pParent != NULL);
        _ASSERTE(pParent->GetParentMethodTable() != NULL);
        _ASSERTE(pParent->GetParentMethodTable() == g_pObjectClass);
    }

    return pParent;
}

#endif // FEATURE_COMINTEROP

#endif // !DACCESS_COMPILE

//==========================================================================================
// Return a pointer to the dictionary for an instantiated type
// Return NULL if not instantiated
PTR_Dictionary MethodTable::GetDictionary()
{
    LIMITED_METHOD_DAC_CONTRACT;

    if (HasInstantiation())
    {
        // The instantiation for this class is stored in the type slots table
        // *after* any inherited slots
        return GetPerInstInfo()[GetNumDicts()-1];
    }
    else
    {
        return NULL;
    }
}

//==========================================================================================
// As above, but assert if an instantiated type is not restored
Instantiation MethodTable::GetInstantiation()
{
    LIMITED_METHOD_CONTRACT;
    SUPPORTS_DAC;
    if (HasInstantiation())
    {
        PTR_GenericsDictInfo  pDictInfo = GetGenericsDictInfo();
        return Instantiation(GetPerInstInfo()[pDictInfo->m_wNumDicts-1]->GetInstantiation(), pDictInfo->m_wNumTyPars);
    }
    else
    {
        return Instantiation();
    }
}

//==========================================================================================
// Obtain instantiation from an instantiated type or a pointer to the
// element type of an array
Instantiation MethodTable::GetClassOrArrayInstantiation()
{
    LIMITED_METHOD_CONTRACT;
    SUPPORTS_DAC;
    if (IsArray()) {
        return GetArrayInstantiation();
    }
    else {
        return GetInstantiation();
    }
}

//==========================================================================================
Instantiation MethodTable::GetArrayInstantiation()
{
    LIMITED_METHOD_CONTRACT;
    SUPPORTS_DAC;
    _ASSERTE(IsArray());
    return Instantiation((TypeHandle *)&m_ElementTypeHnd, 1);
}

//==========================================================================================
CorElementType MethodTable::GetInternalCorElementType()
{
    LIMITED_METHOD_CONTRACT;
    SUPPORTS_DAC;

    // This should not touch the EEClass, at least not in the
    // common cases of ELEMENT_TYPE_CLASS and ELEMENT_TYPE_VALUETYPE.
    CorElementType ret;

    switch (GetFlag(enum_flag_Category_ElementTypeMask))
    {
    case enum_flag_Category_Array:
        ret = ELEMENT_TYPE_ARRAY;
        break;

    case enum_flag_Category_Array | enum_flag_Category_IfArrayThenSzArray:
        ret = ELEMENT_TYPE_SZARRAY;
        break;

    case enum_flag_Category_ValueType:
        ret = ELEMENT_TYPE_VALUETYPE;
        break;

    case enum_flag_Category_PrimitiveValueType:
        // This path should only be taken for the builtin CoreLib types
        // and primitive valuetypes
        ret = GetClass()->GetInternalCorElementType();
        _ASSERTE((ret != ELEMENT_TYPE_CLASS) &&
                    (ret != ELEMENT_TYPE_VALUETYPE));
        break;

    default:
        ret = ELEMENT_TYPE_CLASS;
        break;
    }

    // DAC may be targeting a dump; dumps do not guarantee you can retrieve the EEClass from
    // the MethodTable so this is not expected to work in a DAC build.
#if defined(_DEBUG) && !defined(DACCESS_COMPILE)
    PTR_EEClass pClass = GetClass();
    if (ret != pClass->GetInternalCorElementType())
    {
        _ASSERTE(!"Mismatched results in MethodTable::GetInternalCorElementType");
    }
#endif // defined(_DEBUG) && !defined(DACCESS_COMPILE)
    return ret;
}

//==========================================================================================
CorElementType MethodTable::GetVerifierCorElementType()
{
    LIMITED_METHOD_CONTRACT;
    SUPPORTS_DAC;

    // This should not touch the EEClass, at least not in the
    // common cases of ELEMENT_TYPE_CLASS and ELEMENT_TYPE_VALUETYPE.
    CorElementType ret;

    switch (GetFlag(enum_flag_Category_ElementTypeMask))
    {
    case enum_flag_Category_Array:
        ret = ELEMENT_TYPE_ARRAY;
        break;

    case enum_flag_Category_Array | enum_flag_Category_IfArrayThenSzArray:
        ret = ELEMENT_TYPE_SZARRAY;
        break;

    case enum_flag_Category_ValueType:
        ret = ELEMENT_TYPE_VALUETYPE;
        break;

    case enum_flag_Category_PrimitiveValueType:
        //
        // This is the only difference from MethodTable::GetInternalCorElementType()
        //
        if (IsTruePrimitive() || IsEnum())
            ret = GetClass()->GetInternalCorElementType();
        else
            ret = ELEMENT_TYPE_VALUETYPE;
        break;

    default:
        ret = ELEMENT_TYPE_CLASS;
        break;
    }

    return ret;
}

//==========================================================================================
CorElementType MethodTable::GetSignatureCorElementType()
{
    LIMITED_METHOD_CONTRACT;
    SUPPORTS_DAC;

    // This should not touch the EEClass, at least not in the
    // common cases of ELEMENT_TYPE_CLASS and ELEMENT_TYPE_VALUETYPE.
    CorElementType ret;

    switch (GetFlag(enum_flag_Category_Mask))
    {
    case enum_flag_Category_Array:
        ret = ELEMENT_TYPE_ARRAY;
        break;

    case enum_flag_Category_Array | enum_flag_Category_IfArrayThenSzArray:
        ret = ELEMENT_TYPE_SZARRAY;
        break;

    case enum_flag_Category_ValueType:
    case enum_flag_Category_Nullable:
    case enum_flag_Category_PrimitiveValueType:
        ret = ELEMENT_TYPE_VALUETYPE;
        break;

    case enum_flag_Category_TruePrimitive:
        ret = GetClass()->GetInternalCorElementType();
        break;

    default:
        ret = ELEMENT_TYPE_CLASS;
        break;
    }

    return ret;
}

#ifndef DACCESS_COMPILE

//==========================================================================================
void MethodTable::SetInternalCorElementType (CorElementType _NormType)
{
    WRAPPER_NO_CONTRACT;

    switch (_NormType)
    {
    case ELEMENT_TYPE_CLASS:
        _ASSERTE(!IsArray());
        // Nothing to do
        break;
    case ELEMENT_TYPE_VALUETYPE:
        SetFlag(enum_flag_Category_ValueType);
        _ASSERTE(GetFlag(enum_flag_Category_Mask) == enum_flag_Category_ValueType);
        break;
    default:
        SetFlag(enum_flag_Category_PrimitiveValueType);
        _ASSERTE(GetFlag(enum_flag_Category_Mask) == enum_flag_Category_PrimitiveValueType);
        break;
    }

    GetClass()->SetInternalCorElementType(_NormType);
    _ASSERTE(GetInternalCorElementType() == _NormType);
}

#endif // !DACCESS_COMPILE

#ifdef FEATURE_TYPEEQUIVALENCE
#ifndef DACCESS_COMPILE

WORD GetEquivalentMethodSlot(MethodTable * pOldMT, MethodTable * pNewMT, WORD wMTslot, BOOL *pfFound)
{
    CONTRACTL {
        THROWS;
        GC_NOTRIGGER;
    } CONTRACTL_END;

    *pfFound = FALSE;

    WORD wVTslot = wMTslot;

#ifdef FEATURE_COMINTEROP
    // Get the COM vtable slot corresponding to the given MT slot
    if (pOldMT->IsSparseForCOMInterop())
        wVTslot = pOldMT->GetClass()->GetSparseCOMInteropVTableMap()->LookupVTSlot(wMTslot);

    // If the other MT is not sparse, we can return the COM slot directly
    if (!pNewMT->IsSparseForCOMInterop())
    {
        if (wVTslot < pNewMT->GetNumVirtuals())
            *pfFound = TRUE;

        return wVTslot;
    }

    // Otherwise we iterate over all virtuals in the other MT trying to find a match
    for (WORD wSlot = 0; wSlot < pNewMT->GetNumVirtuals(); wSlot++)
    {
        if (wVTslot == pNewMT->GetClass()->GetSparseCOMInteropVTableMap()->LookupVTSlot(wSlot))
        {
            *pfFound = TRUE;
            return wSlot;
        }
    }

    _ASSERTE(!*pfFound);
    return 0;

#else
    // No COM means there is no sparse interface
    if (wVTslot < pNewMT->GetNumVirtuals())
        *pfFound = TRUE;

    return wVTslot;

#endif // FEATURE_COMINTEROP
}
#endif // #ifdef DACCESS_COMPILE
#endif // #ifdef FEATURE_TYPEEQUIVALENCE

//==========================================================================================
BOOL
MethodTable::FindEncodedMapDispatchEntry(
    UINT32             typeID,
    UINT32             slotNumber,
    DispatchMapEntry * pEntry)
{
    CONTRACTL {
        // NOTE: LookupDispatchMapType may or may not throw. Currently, it
        // should never throw because lazy interface restore is disabled.
        THROWS;
        GC_TRIGGERS;
        INSTANCE_CHECK;
        PRECONDITION(CheckPointer(pEntry));
        PRECONDITION(typeID != TYPE_ID_THIS_CLASS);
    } CONTRACTL_END;

    CONSISTENCY_CHECK(HasDispatchMap());

    MethodTable * dispatchTokenType = AppDomain::GetCurrentDomain()->LookupType(typeID);

    // Search for an exact type match.
    {
        DispatchMap::EncodedMapIterator it(this);
        for (; it.IsValid(); it.Next())
        {
            DispatchMapEntry * pCurEntry = it.Entry();
            if (pCurEntry->GetSlotNumber() == slotNumber)
            {
                if (DispatchMapTypeMatchesMethodTable(pCurEntry->GetTypeID(), dispatchTokenType))
                {
                    *pEntry = *pCurEntry;
                    return TRUE;
                }
            }
        }
    }

    // Repeat the search if any variance is involved, allowing a CanCastTo match.  (We do
    // this in a separate pass because we want to avoid touching the type
    // to see if it has variance or not)
    //
    // NOTE: CERs are not guaranteed for interfaces with co- and contra-variance involved.
    if (dispatchTokenType->HasVariance() || dispatchTokenType->HasTypeEquivalence())
    {
        DispatchMap::EncodedMapIterator it(this);
        for (; it.IsValid(); it.Next())
        {
            DispatchMapEntry * pCurEntry = it.Entry();
            if (pCurEntry->GetSlotNumber() == slotNumber)
            {
#ifndef DACCESS_COMPILE
                MethodTable * pCurEntryType = LookupDispatchMapType(pCurEntry->GetTypeID());
                //@TODO: This is currently not guaranteed to work without throwing,
                //@TODO: even with lazy interface restore disabled.
                if (dispatchTokenType->HasVariance() &&
                    pCurEntryType->CanCastByVarianceToInterfaceOrDelegate(dispatchTokenType, NULL))
                {
                    *pEntry = *pCurEntry;
                    return TRUE;
                }

                if (dispatchTokenType->HasInstantiation() && dispatchTokenType->HasTypeEquivalence())
                {
                    if (dispatchTokenType->IsEquivalentTo(pCurEntryType))
                    {
                        *pEntry = *pCurEntry;
                        return TRUE;
                    }
                }
#endif // !DACCESS_COMPILE
            }
#if !defined(DACCESS_COMPILE) && defined(FEATURE_TYPEEQUIVALENCE)
            if (this->HasTypeEquivalence() &&
                !dispatchTokenType->HasInstantiation() &&
                dispatchTokenType->HasTypeEquivalence() &&
                dispatchTokenType->GetClass()->IsEquivalentType())
            {
                _ASSERTE(dispatchTokenType->IsInterface());
                MethodTable * pCurEntryType = LookupDispatchMapType(pCurEntry->GetTypeID());

                if (pCurEntryType->IsEquivalentTo(dispatchTokenType))
                {
                    MethodDesc * pMD = dispatchTokenType->GetMethodDescForSlot(slotNumber);
                    _ASSERTE(FitsIn<WORD>(slotNumber));
                    BOOL fNewSlotFound = FALSE;
                    DWORD newSlot = GetEquivalentMethodSlot(
                        dispatchTokenType,
                        pCurEntryType,
                        static_cast<WORD>(slotNumber),
                        &fNewSlotFound);
                    if (fNewSlotFound && (newSlot == pCurEntry->GetSlotNumber()))
                    {
                        MethodDesc * pNewMD = pCurEntryType->GetMethodDescForSlot(newSlot);

                        MetaSig msig(pMD);
                        MetaSig msignew(pNewMD);

                        if (MetaSig::CompareMethodSigs(msig, msignew, FALSE))
                        {
                            *pEntry = *pCurEntry;
                            return TRUE;
                        }
                    }
                }
            }
#endif
        }
    }
    return FALSE;
} // MethodTable::FindEncodedMapDispatchEntry

//==========================================================================================
BOOL MethodTable::FindDispatchEntryForCurrentType(UINT32 typeID,
                                                  UINT32 slotNumber,
                                                  DispatchMapEntry *pEntry)
{
    CONTRACTL {
        THROWS;
        GC_TRIGGERS;
        INSTANCE_CHECK;
        PRECONDITION(CheckPointer(pEntry));
        PRECONDITION(typeID != TYPE_ID_THIS_CLASS);
    } CONTRACTL_END;

    BOOL fRes = FALSE;

    if (HasDispatchMap())
    {
        fRes = FindEncodedMapDispatchEntry(
            typeID, slotNumber, pEntry);
    }

    return fRes;
}

//==========================================================================================
BOOL MethodTable::FindDispatchEntry(UINT32 typeID,
                                    UINT32 slotNumber,
                                    DispatchMapEntry *pEntry)
{
    CONTRACT (BOOL) {
        INSTANCE_CHECK;
        MODE_ANY;
        THROWS;
        GC_TRIGGERS;
        POSTCONDITION(!RETVAL || pEntry->IsValid());
        PRECONDITION(typeID != TYPE_ID_THIS_CLASS);
    } CONTRACT_END;

    // Start at the current type and work up the inheritance chain
    MethodTable *pCurMT = this;
    UINT32 iCurInheritanceChainDelta = 0;
    while (pCurMT != NULL)
    {
        if (pCurMT->FindDispatchEntryForCurrentType(
                typeID, slotNumber, pEntry))
        {
            RETURN (TRUE);
        }
        pCurMT = pCurMT->GetParentMethodTable();
        iCurInheritanceChainDelta++;
    }
    RETURN (FALSE);
}

#ifndef DACCESS_COMPILE

void ThrowEntryPointNotFoundException(
    MethodTable *pTargetClass,
    MethodTable *pInterfaceMT,
    MethodDesc *pInterfaceMD)
{
    STANDARD_VM_CONTRACT;

    SString assemblyName;

    pTargetClass->GetAssembly()->GetDisplayName(assemblyName);

    SString strInterfaceName;
    TypeString::AppendType(strInterfaceName, TypeHandle(pInterfaceMT));

    SString strMethodName;
    TypeString::AppendMethod(strMethodName, pInterfaceMD, pInterfaceMD->GetMethodInstantiation());

    SString strTargetClassName;
    TypeString::AppendType(strTargetClassName, pTargetClass);

    COMPlusThrow(
        kEntryPointNotFoundException,
        IDS_CLASSLOAD_METHOD_NOT_IMPLEMENTED,
        strMethodName,
        strInterfaceName,
        strTargetClassName,
        assemblyName);
}

#endif // !DACCESS_COMPILE

//==========================================================================================
// Possible cases:
//      1. Typed (interface) contract
//          a. To non-virtual implementation (NYI). Just
//             return the DispatchSlot as the implementation
//          b. Mapped virtually to virtual slot on 'this'. Need to
//             further resolve the new 'this' virtual slot.
//      2. 'this' contract
//          a. To non-virtual implementation. Return the DispatchSlot
//             as the implementation.
//          b. Mapped virtually to another virtual slot. Need to further
//             resolve the new slot on 'this'.
BOOL
MethodTable::FindDispatchImpl(
    UINT32         typeID,
    UINT32         slotNumber,
    DispatchSlot * pImplSlot,
    BOOL           throwOnConflict)
{
    CONTRACT (BOOL) {
        INSTANCE_CHECK;
        STANDARD_VM_CHECK;
        PRECONDITION(CheckPointer(pImplSlot));
        POSTCONDITION(!RETVAL || !pImplSlot->IsNull() || IsComObjectType());
    } CONTRACT_END;

    LOG((LF_LOADER, LL_INFO10000, "SD: MT::FindDispatchImpl: searching %s.\n", GetClass()->GetDebugClassName()));

    ///////////////////////////////////
    // 1. Typed (interface) contract

    INDEBUG(MethodTable *dbg_pMTTok = NULL; dbg_pMTTok = this;)
    DispatchMapEntry declEntry;
    DispatchMapEntry implEntry;

#ifndef DACCESS_COMPILE
    if (typeID != TYPE_ID_THIS_CLASS)
    {
        INDEBUG(dbg_pMTTok = AppDomain::GetCurrentDomain()->LookupType(typeID));
        DispatchMapEntry e;
        if (!FindDispatchEntry(typeID, slotNumber, &e))
        {
            // Figure out the interface being called
            MethodTable *pIfcMT = AppDomain::GetCurrentDomain()->LookupType(typeID);

            // Figure out which method of the interface the caller requested.
            MethodDesc * pIfcMD = pIfcMT->GetMethodDescForSlot(slotNumber);

            // A call to an array thru IList<T> (or IEnumerable<T> or ICollection<T>) has to be handled specially.
            // These interfaces are "magic" (mostly due to working set concerned - they are created on demand internally
            // even though semantically, these are static interfaces.)
            //
            // NOTE: CERs are not currently supported with generic array interfaces.
            if (IsArray())
            {
                // At this, we know that we're trying to cast an array to an interface and that the normal static lookup failed.

                // FindDispatchImpl assumes that the cast is legal so we should be able to assume now that it is a valid
                // IList<T> call thru an array.

                // Get the MT of IList<T> or IReadOnlyList<T>


                // Quick sanity check
                if (!(pIfcMT->HasInstantiation()))
                {
                    _ASSERTE(!"Should not have gotten here. If you did, it's probably because multiple interface instantiation hasn't been checked in yet. This code only works on top of that.");
                    RETURN(FALSE);
                }

                // Get the type of T (as in IList<T>)
                TypeHandle theT = pIfcMT->GetInstantiation()[0];

                // Retrieve the corresponding method of SZArrayHelper. This is what will actually execute.
                // This method will be an instantiation of a generic method. I.e. if the caller requested
                // IList<T>.Meth(), he will actually be diverted to SZArrayHelper.Meth<T>().
                MethodDesc * pActualImplementor = GetActualImplementationForArrayGenericIListOrIReadOnlyListMethod(pIfcMD, theT);

                // Now, construct a DispatchSlot to return in *pImplSlot
                DispatchSlot ds(pActualImplementor->GetMethodEntryPoint());

                if (pImplSlot != NULL)
                {
                   *pImplSlot = ds;
                }

                RETURN(TRUE);

            }
            else
            {
                //
                // See if we can find a default method from one of the implemented interfaces
                //

                // Try exact match first
                MethodDesc *pDefaultMethod = NULL;

                FindDefaultInterfaceImplementationFlags flags = FindDefaultInterfaceImplementationFlags::InstantiateFoundMethodDesc;
                if (throwOnConflict)
                    flags = flags | FindDefaultInterfaceImplementationFlags::ThrowOnConflict;

                BOOL foundDefaultInterfaceImplementation  = FindDefaultInterfaceImplementation(
                    pIfcMD,     // the interface method being resolved
                    pIfcMT,     // the interface being resolved
                    &pDefaultMethod,
                    flags);

                // If there's no exact match, try a variant match
                if (!foundDefaultInterfaceImplementation && pIfcMT->HasVariance())
                {
                    flags = flags | FindDefaultInterfaceImplementationFlags::AllowVariance;
                    foundDefaultInterfaceImplementation = FindDefaultInterfaceImplementation(
                        pIfcMD,     // the interface method being resolved
                        pIfcMT,     // the interface being resolved
                        &pDefaultMethod,
                        flags);
                }

                if (foundDefaultInterfaceImplementation)
                {
                    //
                    // If the default implementation we found is abstract, we hit a reabstraction.
                    //
                    // interface IFoo { void Frob() { ... } }
                    // interface IBar { abstract void IFoo.Frob() }
                    // class Foo : IBar { /* IFoo.Frob not implemented here */ }
                    //
                    if (pDefaultMethod->IsAbstract())
                    {
                        if (throwOnConflict)
                            ThrowEntryPointNotFoundException(this, pIfcMT, pIfcMD);
                    }
                    else
                    {
                        // Now, construct a DispatchSlot to return in *pImplSlot
                        DispatchSlot ds(pDefaultMethod->GetMethodEntryPoint());

                        if (pImplSlot != NULL)
                        {
                            *pImplSlot = ds;
                        }

                        RETURN(TRUE);
                    }
                }
            }

            // This contract is not implemented by this class or any parent class.
            RETURN(FALSE);
        }


        /////////////////////////////////
        // 1.1. Update the typeID and slotNumber so that the full search can commense below
        typeID = TYPE_ID_THIS_CLASS;
        slotNumber = e.GetTargetSlotNumber();
    }
#endif // !DACCESS_COMPILE

    //////////////////////////////////
    // 2. 'this' contract

    // Just grab the target out of the vtable
    *pImplSlot = GetRestoredSlot(slotNumber);

    // Successfully determined the target for the given target
    RETURN (TRUE);
}

#ifndef DACCESS_COMPILE

void ThrowAmbiguousResolutionException(
    MethodTable *pTargetClass,
    MethodTable *pInterfaceMT,
    MethodDesc *pInterfaceMD)
{
    STANDARD_VM_CONTRACT;

    SString assemblyName;

    pTargetClass->GetAssembly()->GetDisplayName(assemblyName);

    SString strInterfaceName;
    TypeString::AppendType(strInterfaceName, TypeHandle(pInterfaceMT));

    SString strMethodName;
    TypeString::AppendMethod(strMethodName, pInterfaceMD, pInterfaceMD->GetMethodInstantiation());

    SString strTargetClassName;
    TypeString::AppendType(strTargetClassName, pTargetClass);

    COMPlusThrow(
        kAmbiguousImplementationException,
        IDS_CLASSLOAD_AMBIGUOUS_OVERRIDE,
        strMethodName,
        strInterfaceName,
        strTargetClassName,
        assemblyName);
}

namespace
{
    bool TryGetCandidateImplementation(
        MethodTable *pMT,
        MethodDesc *interfaceMD,
        MethodTable *interfaceMT,
        FindDefaultInterfaceImplementationFlags findDefaultImplementationFlags,
        MethodDesc **candidateMD,
        ClassLoadLevel level)
    {
        bool allowVariance = (findDefaultImplementationFlags & FindDefaultInterfaceImplementationFlags::AllowVariance) != FindDefaultInterfaceImplementationFlags::None;
        bool instantiateMethodInstantiation = (findDefaultImplementationFlags & FindDefaultInterfaceImplementationFlags::InstantiateFoundMethodDesc) != FindDefaultInterfaceImplementationFlags::None;

        *candidateMD = NULL;

        MethodDesc *candidateMaybe = NULL;
        if (pMT == interfaceMT)
        {
            if (!interfaceMD->IsAbstract())
            {
                // exact match
                candidateMaybe = interfaceMD;
            }
        }
        else if (pMT->CanCastToInterface(interfaceMT))
        {
            if (pMT->HasSameTypeDefAs(interfaceMT))
            {
                if (allowVariance && !interfaceMD->IsAbstract())
                {
                    // Generic variance match - we'll instantiate pCurMD with the right type arguments later
                    candidateMaybe = interfaceMD;
                }
            }
            else if (!interfaceMD->IsStatic())
            {
                //
                // A more specific interface - search for an methodimpl for explicit override
                // Implicit override in default interface methods are not allowed
                //
                MethodTable::MethodIterator methodIt(pMT);
                for (; methodIt.IsValid() && candidateMaybe == NULL; methodIt.Next())
                {
                    MethodDesc *pMD = methodIt.GetMethodDesc();
                    int targetSlot = interfaceMD->GetSlot();

                    if (pMD->IsMethodImpl())
                    {
                        // We have a MethodImpl with slots - iterate over all the declarations it's implementing,
                        // looking for the interface method we need.
                        MethodImpl::Iterator it(pMD);
                        for (; it.IsValid() && candidateMaybe == NULL; it.Next())
                        {
                            MethodDesc *pDeclMD = it.GetMethodDesc();

                            // Is this the right slot?
                            if (pDeclMD->GetSlot() != targetSlot)
                                continue;

                            // Is this the right interface?
                            if (!pDeclMD->HasSameMethodDefAs(interfaceMD))
                                continue;

                            if (interfaceMD->HasClassInstantiation())
                            {
                                // pInterfaceMD will be in the canonical form, so we need to check the specific
                                // instantiation against pInterfaceMT.
                                //
                                // The parent of pDeclMD is unreliable for this purpose because it may or
                                // may not be canonicalized. Let's go from the metadata.

                                SigTypeContext typeContext = SigTypeContext(pMT);

                                mdTypeRef tkParent;
                                IfFailThrow(pMD->GetModule()->GetMDImport()->GetParentToken(it.GetToken(), &tkParent));

                                MethodTable *pDeclMT = ClassLoader::LoadTypeDefOrRefOrSpecThrowing(
                                    pMD->GetModule(),
                                    tkParent,
                                    &typeContext).AsMethodTable();

                                // We do CanCastToInterface to also cover variance.
                                // We already know this is a method on the same type definition as the (generic)
                                // interface but we need to make sure the instantiations match.
                                if ((allowVariance && pDeclMT->CanCastToInterface(interfaceMT))
                                    || pDeclMT == interfaceMT)
                                {
                                    // We have a match
                                    candidateMaybe = pMD;
                                }
                            }
                            else
                            {
                                // No generics involved. If the method definitions match, it's a match.
                                candidateMaybe = pMD;
                            }
                        }
                    }
                }
            }
            else
            {
                // Static virtual methods don't record MethodImpl slots so they need special handling
                ResolveVirtualStaticMethodFlags resolveVirtualStaticMethodFlags = ResolveVirtualStaticMethodFlags::None;
                if (allowVariance)
                {
                    resolveVirtualStaticMethodFlags |= ResolveVirtualStaticMethodFlags::AllowVariantMatches;
                }
                if (instantiateMethodInstantiation)
                {
                    resolveVirtualStaticMethodFlags |= ResolveVirtualStaticMethodFlags::InstantiateResultOverFinalMethodDesc;
                }

                candidateMaybe = pMT->TryResolveVirtualStaticMethodOnThisType(
                    interfaceMT,
                    interfaceMD,
                    resolveVirtualStaticMethodFlags,
                    /* level */ level);
            }
        }

        if (candidateMaybe == NULL)
            return false;

        if (candidateMaybe->HasClassOrMethodInstantiation())
        {
            // Instantiate the MethodDesc
            // We don't want generic dictionary from this pointer - we need pass secret type argument
            // from instantiating stubs to resolve ambiguity
            candidateMaybe = MethodDesc::FindOrCreateAssociatedMethodDesc(
                candidateMaybe,
                pMT,
                FALSE,                  // forceBoxedEntryPoint
                candidateMaybe->HasMethodInstantiation() ?
                candidateMaybe->AsInstantiatedMethodDesc()->IMD_GetMethodInstantiation() :
                Instantiation(),        // for method themselves that are generic
                FALSE,                  // allowInstParam
                TRUE,                   // forceRemoteableMethod
                TRUE,                   // allowCreate
                AsyncVariantLookup::MatchingAsyncVariant,
                level                   // level
            );
        }

        *candidateMD = candidateMaybe;
        return true;
    }
}

// Find the default interface implementation method for interface dispatch
// It is either the interface method with default interface method implementation,
// or an most specific interface with an explicit methodimpl overriding the method
BOOL MethodTable::FindDefaultInterfaceImplementation(
    MethodDesc *pInterfaceMD,
    MethodTable *pInterfaceMT,
    MethodDesc **ppDefaultMethod,
    FindDefaultInterfaceImplementationFlags findDefaultImplementationFlags,
    ClassLoadLevel level
)
{
    CONTRACT(BOOL) {
        INSTANCE_CHECK;
        THROWS;
        GC_TRIGGERS;
        PRECONDITION(CheckPointer(pInterfaceMD));
        PRECONDITION(CheckPointer(pInterfaceMT));
        PRECONDITION(CheckPointer(ppDefaultMethod));
        POSTCONDITION(!RETVAL || (*ppDefaultMethod) != nullptr);
    } CONTRACT_END;

#ifdef FEATURE_DEFAULT_INTERFACES
    struct MatchCandidate
    {
        MethodTable *pMT;
        MethodDesc *pMD;
    };
    bool allowVariance = (findDefaultImplementationFlags & FindDefaultInterfaceImplementationFlags::AllowVariance) != FindDefaultInterfaceImplementationFlags::None;
    CQuickArray<MatchCandidate> candidates;
    unsigned candidatesCount = 0;

    // Check the current method table itself
    MethodDesc *candidateMaybe = NULL;
    if (IsInterface() && TryGetCandidateImplementation(this, pInterfaceMD, pInterfaceMT, findDefaultImplementationFlags, &candidateMaybe, level))
    {
        _ASSERTE(candidateMaybe != NULL);

        candidates.AllocThrows(this->GetNumInterfaces() + 1);
        candidates[candidatesCount].pMT = this;
        candidates[candidatesCount].pMD = candidateMaybe;
        candidatesCount++;
    }
    else
    {
        candidates.AllocThrows(this->GetNumInterfaces());
    }

    //
    // Walk interface from derived class to parent class
    // We went with a straight-forward implementation as in most cases the number of interfaces are small
    // and the result of the interface dispatch are already cached. If there are significant usage of default
    // interface methods in highly complex interface hierarchies we can revisit this
    //
    MethodTable *pMT = this;

    while (pMT != NULL)
    {
        MethodTable *pParentMT = pMT->GetParentMethodTable();
        unsigned dwParentInterfaces = 0;
        if (pParentMT)
            dwParentInterfaces = pParentMT->GetNumInterfaces();

        // Scanning only current class only if the current class have more interface than parent
        // (parent interface are laid out first in interface map)
        if (pMT->GetNumInterfaces() > dwParentInterfaces)
        {
            // Only iterate the interfaceimpls on current class
            MethodTable::InterfaceMapIterator it = pMT->IterateInterfaceMapFrom(dwParentInterfaces);
            while (!it.Finished())
            {
                MethodTable *pCurMT = it.GetInterface(pMT, level);

                MethodDesc *pCurMD = NULL;
                if (TryGetCandidateImplementation(pCurMT, pInterfaceMD, pInterfaceMT, findDefaultImplementationFlags, &pCurMD, level))
                {
                    //
                    // Found a match. But is it a more specific match (we want most specific interfaces)
                    //
                    _ASSERTE(pCurMD != NULL);
                    bool needToInsert = true;
                    bool seenMoreSpecific = false;

                    // We need to maintain the invariant that the candidates are always the most specific
                    // in all path scaned so far. There might be multiple incompatible candidates
                    for (unsigned i = 0; i < candidatesCount; ++i)
                    {
                        MethodTable *pCandidateMT = candidates[i].pMT;
                        if (pCandidateMT == NULL)
                            continue;

                        if (pCandidateMT == pCurMT)
                        {
                            // A dup - we are done
                            needToInsert = false;
                            break;
                        }

                        if (allowVariance && pCandidateMT->HasSameTypeDefAs(pCurMT))
                        {
                            // Variant match on the same type - this is a tie
                        }
                        else if (pCurMT->CanCastToInterface(pCandidateMT))
                        {
                            // pCurMT is a more specific choice than IFoo/IBar both overrides IBlah :
                            if (!seenMoreSpecific)
                            {
                                seenMoreSpecific = true;
                                candidates[i].pMT = pCurMT;
                                candidates[i].pMD = pCurMD;
                            }
                            else
                            {
                                candidates[i].pMT = NULL;
                                candidates[i].pMD = NULL;
                            }

                            needToInsert = false;
                        }
                        else if (pCandidateMT->CanCastToInterface(pCurMT))
                        {
                            // pCurMT is less specific - we don't need to scan more entries as this entry can
                            // represent pCurMT (other entries are incompatible with pCurMT)
                            needToInsert = false;
                            break;
                        }
                        else
                        {
                            // pCurMT is incompatible - keep scanning
                        }
                    }

                    if (needToInsert)
                    {
                        ASSERT(candidatesCount < candidates.Size());
                        candidates[candidatesCount].pMT = pCurMT;
                        candidates[candidatesCount].pMD = pCurMD;
                        candidatesCount++;
                    }
                }

                it.Next();
            }
        }

        pMT = pParentMT;
    }

    // scan to see if there are any conflicts
    // If we are doing second pass (allowing variance), we know don't actually look for
    // a conflict anymore, but pick the first match.
    MethodTable *pBestCandidateMT = NULL;
    MethodDesc *pBestCandidateMD = NULL;
    for (unsigned i = 0; i < candidatesCount; ++i)
    {
        if (candidates[i].pMT == NULL)
            continue;

        if (pBestCandidateMT == NULL)
        {
            pBestCandidateMT = candidates[i].pMT;
            pBestCandidateMD = candidates[i].pMD;

            // If this is a second pass lookup, we know this is a variant match. As such
            // we pick the first result as the winner and don't look for a conflict for instance methods.
            if (allowVariance && !pInterfaceMD->IsStatic())
                break;
        }
        else if (pBestCandidateMT != candidates[i].pMT)
        {
            bool throwOnConflict = (findDefaultImplementationFlags & FindDefaultInterfaceImplementationFlags::ThrowOnConflict) != FindDefaultInterfaceImplementationFlags::None;

            if (throwOnConflict)
                ThrowAmbiguousResolutionException(this, pInterfaceMT, pInterfaceMD);

            *ppDefaultMethod = pBestCandidateMD;
            RETURN(FALSE);
        }
    }

    if (pBestCandidateMD != NULL)
    {
        *ppDefaultMethod = pBestCandidateMD;
        RETURN(TRUE);
    }
#else
    *ppDefaultMethod = NULL;
#endif // FEATURE_DEFAULT_INTERFACES

    RETURN(FALSE);
}
#endif // DACCESS_COMPILE

//==========================================================================================
DispatchSlot MethodTable::FindDispatchSlot(UINT32 typeID, UINT32 slotNumber, BOOL throwOnConflict)
{
    CONTRACTL
    {
        THROWS;
        GC_TRIGGERS;
        MODE_ANY;
    }
    CONTRACTL_END;

    GCX_PREEMP();
    DispatchSlot implSlot(0);
    FindDispatchImpl(typeID, slotNumber, &implSlot, throwOnConflict);
    return implSlot;
}

#ifndef DACCESS_COMPILE

//==========================================================================================
DispatchSlot MethodTable::FindDispatchSlotForInterfaceMD(MethodDesc *pMD, BOOL throwOnConflict)
{
    WRAPPER_NO_CONTRACT;
    CONSISTENCY_CHECK(CheckPointer(pMD));
    CONSISTENCY_CHECK(pMD->IsInterface());
    return FindDispatchSlotForInterfaceMD(TypeHandle(pMD->GetMethodTable()), pMD, throwOnConflict);
}

//==========================================================================================
DispatchSlot MethodTable::FindDispatchSlotForInterfaceMD(TypeHandle ownerType, MethodDesc *pMD, BOOL throwOnConflict)
{
    WRAPPER_NO_CONTRACT;
    CONSISTENCY_CHECK(!ownerType.IsNull());
    CONSISTENCY_CHECK(CheckPointer(pMD));
    CONSISTENCY_CHECK(pMD->IsInterface());
    return FindDispatchSlot(ownerType.GetMethodTable()->GetTypeID(), pMD->GetSlot(), throwOnConflict);
}

//==========================================================================================
// This is used for reverse methodimpl lookups by ComPlusMethodCall MDs.
// This assumes the following:
//      The methodimpl is for an interfaceToken->slotNumber
//      There is ONLY ONE such mapping for this slot number
//      The mapping exists in this type, not a parent type.
MethodDesc * MethodTable::ReverseInterfaceMDLookup(UINT32 slotNumber)
{
    CONTRACTL {
        THROWS;
        GC_TRIGGERS;
    } CONTRACTL_END;
    DispatchMap::Iterator it(this);
    for (; it.IsValid(); it.Next())
    {
        if (it.Entry()->GetTargetSlotNumber() == slotNumber)
        {
            DispatchMapTypeID typeID = it.Entry()->GetTypeID();
            _ASSERTE(!typeID.IsThisClass());
            UINT32 slotNum = it.Entry()->GetSlotNumber();
            MethodTable * pMTItf = LookupDispatchMapType(typeID);
            CONSISTENCY_CHECK(CheckPointer(pMTItf));

            MethodDesc *pCanonMD = pMTItf->GetMethodDescForSlot((DWORD)slotNum);
            return MethodDesc::FindOrCreateAssociatedMethodDesc(
                        pCanonMD,
                        pMTItf,
                        FALSE,              // forceBoxedEntryPoint
                        Instantiation(),    // methodInst
                        FALSE,              // allowInstParam
                        TRUE);              // forceRemotableMethod
        }
    }
    return NULL;
}

//==========================================================================================
UINT32 MethodTable::GetTypeID()
{
    CONTRACTL {
        THROWS;
        GC_TRIGGERS;
    } CONTRACTL_END;

    PTR_MethodTable pMT = PTR_MethodTable(this);

    return AppDomain::GetCurrentDomain()->GetTypeID(pMT);
}

//==========================================================================================
UINT32 MethodTable::LookupTypeID()
{
    CONTRACTL
    {
        NOTHROW;
        GC_NOTRIGGER;
        MODE_ANY;
    }
    CONTRACTL_END;
    PTR_MethodTable pMT = PTR_MethodTable(this);

    return AppDomain::GetCurrentDomain()->LookupTypeID(pMT);
}

//==========================================================================================
BOOL MethodTable::ImplementsInterfaceWithSameSlotsAsParent(MethodTable *pItfMT, MethodTable *pParentMT)
{
    CONTRACTL
    {
        THROWS;
        GC_TRIGGERS;
        PRECONDITION(!IsInterface() && !pParentMT->IsInterface());
        PRECONDITION(pItfMT->IsInterface());
    } CONTRACTL_END;

    MethodTable *pMT = this;
    do
    {
        DispatchMap::EncodedMapIterator it(pMT);
        for (; it.IsValid(); it.Next())
        {
            DispatchMapEntry *pCurEntry = it.Entry();
            if (DispatchMapTypeMatchesMethodTable(pCurEntry->GetTypeID(), pItfMT))
            {
                // this class and its parents up to pParentMT must have no mappings for the interface
                return FALSE;
            }
        }

        pMT = pMT->GetParentMethodTable();
        _ASSERTE(pMT != NULL);
    }
    while (pMT != pParentMT);

    return TRUE;
}

#endif // !DACCESS_COMPILE

//==========================================================================================
#ifndef DACCESS_COMPILE
MethodTable * MethodTable::LookupDispatchMapType(DispatchMapTypeID typeID)
{
    CONTRACTL {
        WRAPPER(THROWS);
        GC_TRIGGERS;
    } CONTRACTL_END;

    _ASSERTE(!typeID.IsThisClass());

    InterfaceMapIterator intIt = IterateInterfaceMapFrom(typeID.GetInterfaceNum());
    return intIt.GetInterface(this);
}
#endif // DACCESS_COMPILE

//==========================================================================================
bool MethodTable::DispatchMapTypeMatchesMethodTable(DispatchMapTypeID typeID, MethodTable* pMT)
{
    CONTRACTL {
        WRAPPER(THROWS);
        GC_TRIGGERS;
    } CONTRACTL_END;

    _ASSERTE(!typeID.IsThisClass());
    InterfaceMapIterator intIt = IterateInterfaceMapFrom(typeID.GetInterfaceNum());
    return intIt.CurrentInterfaceMatches(this, pMT);
}

//==========================================================================================
// There is a case where a method declared in a type can be explicitly
// overridden by a methodImpl on another method within the same type. In
// this case, we need to call the methodImpl target, and this will map
// things appropriately for us.
MethodDesc * MethodTable::MapMethodDeclToMethodImpl(MethodDesc * pMDDecl)
{
    STATIC_CONTRACT_THROWS;
    STATIC_CONTRACT_GC_TRIGGERS;

    MethodTable * pMT = pMDDecl->GetMethodTable();

    //
    // Fast negative case check
    //

    // If it's not virtual, then it could not have been methodImpl'd.
    if (!pMDDecl->IsVirtual() ||
        // Is it a non-virtual call to the instantiating stub
        (pMT->IsValueType() && !pMDDecl->IsUnboxingStub()))
    {
        return pMDDecl;
    }

    MethodDesc * pMDImpl = pMT->GetParallelMethodDesc(pMDDecl);

    // If the method is instantiated, then we need to resolve to the corresponding
    // instantiated MD for the new slot number.
    if (pMDDecl->HasMethodInstantiation())
    {
        if (pMDDecl->GetSlot() != pMDImpl->GetSlot())
        {
            if (!pMDDecl->IsGenericMethodDefinition())
            {
#ifndef DACCESS_COMPILE
                pMDImpl = pMDDecl->FindOrCreateAssociatedMethodDesc(
                                        pMDImpl,
                                        pMT,
                                        pMDDecl->IsUnboxingStub(),
                                        pMDDecl->GetMethodInstantiation(),
                                        pMDDecl->IsInstantiatingStub());
#else
                DacNotImpl();
#endif
            }
        }
        else
        {
            // Since the generic method definition is always in the actual
            // slot for the method table, and since the slot numbers for
            // the Decl and Impl MDs are the same, then the call to
            // FindOrCreateAssociatedMethodDesc would just result in the
            // same pMDDecl being returned. In this case, we can skip all
            // the work.
            pMDImpl = pMDDecl;
        }
    }

    CONSISTENCY_CHECK(CheckPointer(pMDImpl));
    CONSISTENCY_CHECK(!pMDImpl->IsGenericMethodDefinition());
    return pMDImpl;
} // MethodTable::MapMethodDeclToMethodImpl


//==========================================================================================
HRESULT MethodTable::GetGuidNoThrow(GUID *pGuid, BOOL bGenerateIfNotFound, BOOL bClassic /*= TRUE*/)
{
    CONTRACTL {
        NOTHROW;
        GC_TRIGGERS;
        MODE_ANY;
        SUPPORTS_DAC;
    } CONTRACTL_END;

    HRESULT hr = S_OK;
    EX_TRY
    {
        GetGuid(pGuid, bGenerateIfNotFound, bClassic);
    }
    EX_CATCH_HRESULT(hr);

    // ensure we return a failure hr when pGuid is not filled in
    if (SUCCEEDED(hr) && (*pGuid == GUID_NULL))
        hr = E_FAIL;

    return hr;
}

//==========================================================================================
// Returns the GUID of this MethodTable.
// If metadata does not specify GUID for the type, GUID_NULL is returned (if bGenerateIfNotFound
// is FALSE) or a GUID is auto-generated on the fly from the name and members of the type
// (bGenerateIfNotFound is TRUE).
void MethodTable::GetGuid(GUID *pGuid, BOOL bGenerateIfNotFound, BOOL bClassic /*=TRUE*/)
{
    CONTRACTL {
        THROWS;
        GC_TRIGGERS;
        MODE_ANY;
        SUPPORTS_DAC;
    } CONTRACTL_END;


#ifdef DACCESS_COMPILE

    _ASSERTE(pGuid != NULL);
    PTR_GuidInfo pGuidInfo = GetClass()->GetGuidInfo();
    if (pGuidInfo != NULL)
       *pGuid = pGuidInfo->m_Guid;
    else
        *pGuid = GUID_NULL;

#else // DACCESS_COMPILE

    SIZE_T      cchName = 0;            // Length of the name (possibly after decoration).
    SIZE_T      cbCur;                  // Current offset.
    LPCWSTR     szName = NULL;          // Name to turn to a guid.
    CQuickArray<BYTE> rName;            // Buffer to accumulate signatures.
    BOOL        bGenerated = FALSE;     // A flag indicating if we generated the GUID from name.

    _ASSERTE(pGuid != NULL);
    _ASSERTE(!this->IsArray());

    GuidInfo *pInfo = GetClass()->GetGuidInfo();

    // First check to see if we have already cached the guid for this type.
    // We currently only cache guids on interfaces.
    // In classic mode, though, ensure we don't retrieve the GuidInfo for redirected interfaces
    if ((IsInterface()) && pInfo != NULL
        && (!bClassic))
    {
        if (pInfo->m_bGeneratedFromName)
        {
            // If the GUID was generated from the name then only return it
            // if bGenerateIfNotFound is set.
            if (bGenerateIfNotFound)
                *pGuid = pInfo->m_Guid;
            else
                *pGuid = GUID_NULL;
            }
        else
        {
            *pGuid = pInfo->m_Guid;
        }
        return;
    }

    if (GetClass()->HasNoGuid())
    {
        *pGuid = GUID_NULL;
    }
    else
    {
        // If there is a GUID in the metadata then return that.
        IfFailThrow(GetMDImport()->GetItemGuid(GetCl(), pGuid));

        if (*pGuid == GUID_NULL)
        {
            // Remember that we didn't find the GUID, so we can skip looking during
            // future checks. (Note that this is a very important optimization in the
            // prejit case.)
            GetClass()->SetHasNoGuid();
        }
    }

    if (*pGuid == GUID_NULL && bGenerateIfNotFound)
    {
        // For interfaces, concatenate the signatures of the methods and fields.
        if (!IsNilToken(GetCl()) && IsInterface())
        {
            // Retrieve the stringized interface definition.
            cbCur = GetStringizedItfDef(TypeHandle(this), rName);

            // Pad up to a whole WCHAR.
            if (cbCur % sizeof(WCHAR))
            {
                SIZE_T cbDelta = sizeof(WCHAR) - (cbCur % sizeof(WCHAR));
                rName.ReSizeThrows(cbCur + cbDelta);
                memset(rName.Ptr() + cbCur, 0, cbDelta);
                cbCur += cbDelta;
            }

            // Point to the new buffer.
            cchName = cbCur / sizeof(WCHAR);
            szName = reinterpret_cast<LPWSTR>(rName.Ptr());
        }
        else
        {
            // Get the name of the class.
            DefineFullyQualifiedNameForClassW();
            szName = GetFullyQualifiedNameForClassNestedAwareW(this);
            if (szName == NULL)
                return;
            cchName = u16_strlen(szName);

            // Enlarge buffer for class name.
            cbCur = cchName * sizeof(WCHAR);
            rName.ReSizeThrows(cbCur + sizeof(WCHAR));
            wcscpy_s(reinterpret_cast<LPWSTR>(rName.Ptr()), cchName + 1, szName);

            // Add the assembly guid string to the class name.
            ULONG cbCurOUT = (ULONG)cbCur;
            IfFailThrow(GetStringizedTypeLibGuidForAssembly(GetAssembly(), rName, (ULONG)cbCur, &cbCurOUT));
            cbCur = (SIZE_T) cbCurOUT;

            // Pad to a whole WCHAR.
            if (cbCur % sizeof(WCHAR))
            {
                rName.ReSizeThrows(cbCur + sizeof(WCHAR)-(cbCur%sizeof(WCHAR)));
                while (cbCur % sizeof(WCHAR))
                    rName[cbCur++] = 0;
            }

            // Point to the new buffer.
            szName = reinterpret_cast<LPWSTR>(rName.Ptr());
            cchName = cbCur / sizeof(WCHAR);
            // Dont' want to have to pad.
            _ASSERTE((sizeof(GUID) % sizeof(WCHAR)) == 0);
        }

        // Generate guid from name.
        CorGuidFromNameW(pGuid, szName, cchName);

        // Remeber we generated the guid from the type name.
        bGenerated = TRUE;
    }

    // Cache the guid in the type, if not already cached.
    // We currently only do this for interfaces.
    // Also, in classic mode do NOT cache GUID for redirected interfaces.
    if ((IsInterface()) && (pInfo == NULL) && (*pGuid != GUID_NULL))
    {
        AllocMemTracker amTracker;

        // We will always store the GuidInfo on the methodTable.
        // Since the GUIDInfo will be stored on the EEClass,
        // the memory should be allocated on the loaderAllocator of the class.
        // The definining module and the loaded module could be different in some scenarios.
        // For example - in case of shared generic instantiations
        // a shared generic i.e. System.__Canon which would be loaded in shared domain
        // but the this->GetLoaderAllocator will be the loader allocator for the definining
        // module which can get unloaded anytime.
        _ASSERTE(GetClass());
        _ASSERTE(GetClass()->GetMethodTable());
        PTR_LoaderAllocator pLoaderAllocator = GetClass()->GetMethodTable()->GetLoaderAllocator();

        _ASSERTE(pLoaderAllocator);

        // Allocate the guid information.
        pInfo = (GuidInfo *)amTracker.Track(
            pLoaderAllocator->GetHighFrequencyHeap()->AllocMem(S_SIZE_T(sizeof(GuidInfo))));
        pInfo->m_Guid = *pGuid;
        pInfo->m_bGeneratedFromName = bGenerated;

        // Set the per-EEClass GuidInfo
        // The MethodTable may be NGENed and read-only - and there's no point in saving
        // classic GUIDs in non-WinRT MethodTables anyway.
        GetClass()->SetGuidInfo(pInfo);

        amTracker.SuppressRelease();
    }
#endif // !DACCESS_COMPILE
}


//==========================================================================================
MethodDesc* MethodTable::GetMethodDescForSlotAddress(PCODE addr, BOOL fSpeculative /*=FALSE*/)
{
    CONTRACT(MethodDesc *)
    {
        GC_NOTRIGGER;
        NOTHROW;
        POSTCONDITION(CheckPointer(RETVAL, NULL_NOT_OK));
        POSTCONDITION(RETVAL->m_pDebugMethodTable == NULL || // We must be in BuildMethdTableThrowing()
                      RETVAL->SanityCheck());
    }
    CONTRACT_END;

    // If we see shared fcall implementation as an argument to this
    // function, it means that a vtable slot for the shared fcall
    // got backpatched when it shouldn't have.  The reason we can't
    // backpatch this method is that it is an FCall that has many
    // MethodDescs for one implementation.  If we backpatch delegate
    // constructors, this function will not be able to recover the
    // MethodDesc for the method.
    //
    _ASSERTE_IMPL(!ECall::IsSharedFCallImpl(addr) &&
                  "someone backpatched shared fcall implementation -- "
                  "see comment in code");

    MethodDesc* pMethodDesc = ExecutionManager::GetCodeMethodDesc(addr);
    if (NULL != pMethodDesc)
    {
        goto lExit;
    }

#ifdef FEATURE_INTERPRETER
    // I don't really know why this helps.  Figure it out.
#ifndef DACCESS_COMPILE
    // If we didn't find it above, try as an Interpretation stub...
    pMethodDesc = Interpreter::InterpretationStubToMethodInfo(addr);

    if (NULL != pMethodDesc)
    {
        goto lExit;
    }
#endif
#endif // FEATURE_INTERPRETER

    // Is it an FCALL?
    pMethodDesc = ECall::MapTargetBackToMethod(addr);
    if (pMethodDesc != 0)
    {
        goto lExit;
    }

    pMethodDesc = MethodDesc::GetMethodDescFromStubAddr(addr, fSpeculative);

lExit:

    RETURN(pMethodDesc);
}

//==========================================================================================
/* static*/
BOOL MethodTable::ComputeContainsGenericVariables(Instantiation inst)
{
    CONTRACTL
    {
        NOTHROW;
        GC_NOTRIGGER;
        MODE_ANY;
    }
    CONTRACTL_END;

    for (DWORD j = 0; j < inst.GetNumArgs(); j++)
    {
        if (inst[j].ContainsGenericVariables())
        {
            return TRUE;
        }
    }
    return FALSE;
}

//==========================================================================================
BOOL MethodTable::SanityCheck()
{
    LIMITED_METHOD_CONTRACT;
    SUPPORTS_DAC;

    // strings have component size2, all other non-arrays should have 0
    _ASSERTE((GetComponentSize() <= 2) || IsArray());

    if (m_pEEClass == NULL)
    {
        return FALSE;
    }

    EEClass * pClass = GetClass();
    MethodTable * pCanonMT = pClass->GetMethodTable();

    // Let's try to make sure we have a valid EEClass pointer.
    if (pCanonMT == NULL)
        return FALSE;

    if (GetNumGenericArgs() != 0)
        return (pCanonMT->GetClass() == pClass);
    else
        return (pCanonMT == this) || IsArray();
}


//==========================================================================================
void MethodTable::SetCl(mdTypeDef token)
{
    LIMITED_METHOD_CONTRACT;

    unsigned rid = RidFromToken(token);
    m_dwFlags2 = (rid << 8) | (m_dwFlags2 & 0xFF);
    _ASSERTE(GetCl() == token);
}

//==========================================================================================
DWORD MethodTable::HasFixedAddressVTStatics()
{
    LIMITED_METHOD_CONTRACT;

    return GetClass()->HasFixedAddressVTStatics();
}

//==========================================================================================
BOOL MethodTable::HasOnlyAbstractMethods()
{
    LIMITED_METHOD_CONTRACT;

    return GetClass()->HasOnlyAbstractMethods();
}

//==========================================================================================
WORD MethodTable::GetNumHandleRegularStatics()
{
    LIMITED_METHOD_CONTRACT;

    return GetClass()->GetNumHandleRegularStatics();
}

#ifdef _DEBUG
//==========================================================================================
// Returns true if pointer to the parent method table has been initialized/restored already.
BOOL MethodTable::IsParentMethodTablePointerValid()
{
    LIMITED_METHOD_CONTRACT;
    SUPPORTS_DAC;

    // workaround: Type loader accesses partially initialized datastructures
    if (!GetAuxiliaryData()->IsParentMethodTablePointerValid())
        return FALSE;

    return TRUE;
}
#endif


//---------------------------------------------------------------------------------------
//
// Ascends the parent class chain of "this", until a MethodTable is found whose typeDef
// matches that of the specified pWhichParent. Why is this useful? See
// code:MethodTable::GetInstantiationOfParentClass below and
// code:Generics::GetExactInstantiationsOfMethodAndItsClassFromCallInformation for use
// cases.
//
// Arguments:
//      pWhichParent - MethodTable whose typeDef we're trying to match as we go up
//      "this"'s parent chain.
//
// Return Value:
//      If a matching parent MethodTable is found, it is returned. Else, NULL is
//      returned.
//

MethodTable * MethodTable::GetMethodTableMatchingParentClass(MethodTable * pWhichParent)
{
    CONTRACTL
    {
        NOTHROW;
        GC_NOTRIGGER;
        PRECONDITION(CheckPointer(pWhichParent));
        SUPPORTS_DAC;
    } CONTRACTL_END;

    MethodTable *pMethodTableSearch = this;

#ifdef DACCESS_COMPILE
    unsigned parentCount = 0;
    MethodTable *pOldMethodTable = NULL;
#endif // DACCESS_COMPILE

    while (pMethodTableSearch != NULL)
    {
#ifdef DACCESS_COMPILE
        if (pMethodTableSearch == pOldMethodTable ||
            parentCount > 1000)
        {
            break;
        }
        pOldMethodTable = pMethodTableSearch;
        parentCount++;
#endif // DACCESS_COMPILE

        if (pMethodTableSearch->HasSameTypeDefAs(pWhichParent))
        {
            return pMethodTableSearch;
        }

        pMethodTableSearch = pMethodTableSearch->GetParentMethodTable();
    }

    return NULL;
}


//==========================================================================================
// Given D<T> : C<List<T>> and a type handle D<string> we sometimes
// need to find the corresponding type handle
// C<List<string>> (C may also be some type
// further up the inheritance hierarchy).  GetInstantiationOfParentClass
// helps us do this by getting the corresponding instantiation of C, i.e.
// <List<string>>.
//
// pWhichParent: this is used identify which parent type we're interested in.
// It must be a canonical EEClass, e.g. for C<ref>.  This is used as a token for
// C<List<T>>. This method can also be called with the minimal methodtable used
// for dynamic methods. In that case, we need to return an empty instantiation.
//
// Note this only works for parent classes, not parent interfaces.
Instantiation MethodTable::GetInstantiationOfParentClass(MethodTable *pWhichParent)
{
    CONTRACTL {
        NOTHROW;
        GC_NOTRIGGER;
        PRECONDITION(CheckPointer(pWhichParent));
        SUPPORTS_DAC;
    } CONTRACTL_END;


    MethodTable * pMatchingParent = GetMethodTableMatchingParentClass(pWhichParent);
    if (pMatchingParent != NULL)
    {
        return pMatchingParent->GetInstantiation();
    }

    // The parameter should always be a parent class or the dynamic method
    // class. Since there is no bit on the dynamicclass methodtable to indicate
    // that it is the dynamic method methodtable, we simply check the debug name
    // This is good enough for an assert.
    _ASSERTE(strcmp(pWhichParent->GetDebugClassName(), "dynamicClass") == 0);
    return Instantiation();
}

#ifndef DACCESS_COMPILE

#ifdef FEATURE_COMINTEROP

//
// This is for COM Interop backwards compatibility
//

//==========================================================================================
// Returns the data pointer if present, NULL otherwise
InteropMethodTableData *MethodTable::LookupComInteropData()
{
    WRAPPER_NO_CONTRACT;

    return GetLoaderAllocator()->LookupComInteropData(this);
}

//==========================================================================================
// Returns TRUE if successfully inserted, FALSE if this would be a duplicate entry
BOOL MethodTable::InsertComInteropData(InteropMethodTableData *pData)
{
    WRAPPER_NO_CONTRACT;

    return GetLoaderAllocator()->InsertComInteropData(this, pData);
}

//==========================================================================================
InteropMethodTableData *MethodTable::CreateComInteropData(AllocMemTracker *pamTracker)
{
    CONTRACTL {
        STANDARD_VM_CHECK;
        PRECONDITION(GetParentMethodTable() == NULL || GetParentMethodTable()->LookupComInteropData() != NULL);
    } CONTRACTL_END;

    ACQUIRE_STACKING_ALLOCATOR(pStackingAllocator);

    ClassCompat::MethodTableBuilder builder(this, pStackingAllocator);

    InteropMethodTableData *pData = builder.BuildInteropVTable(pamTracker);
    _ASSERTE(pData);
    return (pData);
}

//==========================================================================================
InteropMethodTableData *MethodTable::GetComInteropData()
{
    CONTRACTL {
        THROWS;
        GC_TRIGGERS;
    } CONTRACTL_END;

    _ASSERTE(GetAuxiliaryData()->IsPublished());

    InteropMethodTableData *pData = LookupComInteropData();

    if (!pData)
    {
        GCX_PREEMP();

        // Make sure that the parent's interop data has been created
        MethodTable *pParentMT = GetParentMethodTable();
        if (pParentMT)
            pParentMT->GetComInteropData();

        AllocMemTracker amTracker;

        pData = CreateComInteropData(&amTracker);
        if (InsertComInteropData(pData))
        {
            amTracker.SuppressRelease();
        }
        else
        {
            pData = LookupComInteropData();
        }
    }

    _ASSERTE(pData);
    return (pData);
}

#endif // FEATURE_COMINTEROP

//==========================================================================================
ULONG MethodTable::MethodData::Release()
{
    LIMITED_METHOD_CONTRACT;
    //@TODO: Must adjust this to use an alternate allocator so that we don't
    //@TODO: potentially cause deadlocks on the debug thread.
    SUPPRESS_ALLOCATION_ASSERTS_IN_THIS_SCOPE;
    ULONG cRef = (ULONG) InterlockedDecrement((LONG*)&m_cRef);
    if (cRef == 0) {
        delete this;
    }
    return (cRef);
}

//==========================================================================================
void
MethodTable::MethodData::ProcessMap(
    const DispatchMapTypeID * rgTypeIDs,
    UINT32                    cTypeIDs,
    MethodTable *             pMT,
    UINT32                    iCurrentChainDepth,
    MethodDataEntry *         rgWorkingData,
    size_t                    cWorkingData)
{
    LIMITED_METHOD_CONTRACT;

    for (DispatchMap::EncodedMapIterator it(pMT); it.IsValid(); it.Next())
    {
        for (UINT32 nTypeIDIndex = 0; nTypeIDIndex < cTypeIDs; nTypeIDIndex++)
        {
            if (it.Entry()->GetTypeID() == rgTypeIDs[nTypeIDIndex])
            {
                UINT32 curSlot = it.Entry()->GetSlotNumber();
                // This if check is defensive, and should never fail
                if (curSlot < cWorkingData)
                {
                    MethodDataEntry * pCurEntry = &rgWorkingData[curSlot];
                    if (!pCurEntry->IsDeclInit() && !pCurEntry->IsImplInit())
                    {
                        pCurEntry->SetImplData(it.Entry()->GetTargetSlotNumber());
                    }
                }
            }
        }
    }
} // MethodTable::MethodData::ProcessMap

//==========================================================================================
UINT32 MethodTable::MethodDataObject::GetObjectSize(MethodTable *pMT, MethodDataComputeOptions computeOptions)
{
    WRAPPER_NO_CONTRACT;
    _ASSERTE(computeOptions != MethodDataComputeOptions::CacheOnly);

    UINT32 cb = sizeof(MethodTable::MethodDataObject);
    cb += ComputeNumMethods(pMT, computeOptions) * sizeof(MethodDataObjectEntry);
    return cb;
}

//==========================================================================================
// This will fill in all the MethodEntry slots present in the current MethodTable
void MethodTable::MethodDataObject::Init(MethodData *pParentData)
{
    CONTRACTL {
        THROWS;
        WRAPPER(GC_TRIGGERS);
        PRECONDITION(CheckPointer(m_pDeclMT));
        PRECONDITION(CheckPointer(pParentData, NULL_OK));
        PRECONDITION(!m_pDeclMT->IsInterface());
        PRECONDITION(pParentData == NULL ||
                     (m_pDeclMT->ParentEquals(pParentData->GetDeclMethodTable()) &&
                      m_pDeclMT->ParentEquals(pParentData->GetImplMethodTable())));
    } CONTRACTL_END;

    m_iNextChainDepth = 0;
    m_containsMethodImpl = FALSE;

    ZeroMemory(GetEntryData(), sizeof(MethodDataObjectEntry) * GetNumMethods());
} // MethodTable::MethodDataObject::Init

//==========================================================================================
BOOL MethodTable::MethodDataObject::PopulateNextLevel()
{
    LIMITED_METHOD_CONTRACT;

    // Get the chain depth to next decode.
    UINT32 iChainDepth = GetNextChainDepth();

    // If the chain depth is MAX_CHAIN_DEPTH, then we've already parsed every parent.
    if (iChainDepth == MAX_CHAIN_DEPTH) {
        return FALSE;
    }
    // Now move up the chain to the target.
    MethodTable *pMTCur = m_pDeclMT;
    for (UINT32 i = 0; pMTCur != NULL && i < iChainDepth; i++) {
        pMTCur = pMTCur->GetParentMethodTable();
    }

    // If we reached the end, then we're done.
    if (pMTCur == NULL) {
        SetNextChainDepth(MAX_CHAIN_DEPTH);
        return FALSE;
    }

    FillEntryDataForAncestor(pMTCur);

    SetNextChainDepth(iChainDepth + 1);

    return TRUE;
} // MethodTable::MethodDataObject::PopulateNextLevel

//==========================================================================================
void MethodTable::MethodDataObject::FillEntryDataForAncestor(MethodTable * pMT)
{
    LIMITED_METHOD_CONTRACT;

    // Since we traverse ancestors from lowest in the inheritance hierarchy
    // to highest, the first method we come across for a slot is normally
    // both the declaring and implementing method desc.
    //
    // However if this slot is the target of a methodImpl, pMD is not
    // necessarily either.  Rather than track this on a per-slot basis,
    // we conservatively avoid filling out virtual methods once we
    // have found that this inheritance chain contains a methodImpl.
    //
    // Note that there may be a methodImpl higher in the inheritance chain
    // that we have not seen yet, and so we will fill out virtual methods
    // until we reach that level.  We are safe doing that because the slots
    // we fill have been introduced/overridden by a subclass and so take
    // precedence over any inherited methodImpl.

    // Before we fill the entry data, find if the current ancestor has any methodImpls

    if (pMT->GetClass()->ContainsMethodImpls())
        m_containsMethodImpl = TRUE;

    if (m_containsMethodImpl && pMT != m_pDeclMT)
        return;

    unsigned nVirtuals = pMT->GetNumVirtuals();
    unsigned nVTableLikeSlots = pMT->GetCanonicalMethodTable()->GetNumVtableSlots();

    MethodTable::IntroducedMethodIterator it(pMT, FALSE);
    for (; it.IsValid(); it.Next())
    {
        MethodDesc * pMD = it.GetMethodDesc();

        unsigned slot = pMD->GetSlot();
        if (slot == MethodTable::NO_SLOT)
            continue;

        // We want to fill all methods introduced by the actual type we're gathering
        // data for, and the virtual methods of the parent and above
        if (pMT == m_pDeclMT)
        {
            if (m_containsMethodImpl && slot < nVirtuals)
                continue;

            if (m_virtualsOnly && slot >= nVTableLikeSlots)
            {
                _ASSERTE(!pMD->IsVirtual() || (pMT->IsValueType() && !pMD->IsUnboxingStub()));
                continue;
            }
        }
        else
        {
            if (slot >= nVirtuals)
                continue;
        }

        MethodDataObjectEntry * pEntry = GetEntry(slot);

        if (pEntry->GetDeclMethodDesc() == NULL)
        {
            pEntry->SetDeclMethodDesc(pMD);
        }

        if (pEntry->GetImplMethodDesc() == NULL)
        {
            pEntry->SetImplMethodDesc(pMD);
        }
    }
} // MethodTable::MethodDataObject::FillEntryDataForAncestor

//==========================================================================================
MethodDesc * MethodTable::MethodDataObject::GetDeclMethodDesc(UINT32 slotNumber)
{
    WRAPPER_NO_CONTRACT;
    _ASSERTE(slotNumber < GetNumMethods());

    MethodDataObjectEntry * pEntry = GetEntry(slotNumber);

    // Fill the entries one level of inheritance at a time,
    // stopping when we have filled the MD we are looking for.
    while (!pEntry->GetDeclMethodDesc() && PopulateNextLevel());

    MethodDesc * pMDRet = pEntry->GetDeclMethodDesc();
    if (pMDRet == NULL)
    {
        pMDRet = GetImplMethodDesc(slotNumber)->GetDeclMethodDesc(slotNumber);
        _ASSERTE(CheckPointer(pMDRet));
        pEntry->SetDeclMethodDesc(pMDRet);
    }
    else
    {
        _ASSERTE(pMDRet == GetImplMethodDesc(slotNumber)->GetDeclMethodDesc(slotNumber));
    }
    return pMDRet;
}

//==========================================================================================
DispatchSlot MethodTable::MethodDataObject::GetImplSlot(UINT32 slotNumber)
{
    WRAPPER_NO_CONTRACT;
    _ASSERTE(slotNumber < GetNumMethods());
    return DispatchSlot(m_pDeclMT->GetRestoredSlot(slotNumber));
}

//==========================================================================================
UINT32 MethodTable::MethodDataObject::GetImplSlotNumber(UINT32 slotNumber)
{
    WRAPPER_NO_CONTRACT;
    _ASSERTE(slotNumber < GetNumMethods());
    return slotNumber;
}

//==========================================================================================
MethodDesc *MethodTable::MethodDataObject::GetImplMethodDesc(UINT32 slotNumber)
{
    CONTRACTL
    {
        NOTHROW;
        GC_NOTRIGGER;
        MODE_ANY;
    }
    CONTRACTL_END;

    _ASSERTE(slotNumber < GetNumMethods());
    MethodDataObjectEntry *pEntry = GetEntry(slotNumber);

    // Fill the entries one level of inheritance at a time,
    // stopping when we have filled the MD we are looking for.
    while (!pEntry->GetImplMethodDesc() && PopulateNextLevel());

    MethodDesc *pMDRet = pEntry->GetImplMethodDesc();

    if (pMDRet == NULL)
    {
        _ASSERTE(slotNumber < GetNumVirtuals());
        pMDRet = m_pDeclMT->GetMethodDescForSlot_NoThrow(slotNumber);
        _ASSERTE(CheckPointer(pMDRet));
        pEntry->SetImplMethodDesc(pMDRet);
    }
    else
    {
        _ASSERTE(slotNumber >= GetNumVirtuals() || pMDRet == m_pDeclMT->GetMethodDescForSlot_NoThrow(slotNumber));
    }

    return pMDRet;
}

//==========================================================================================
void MethodTable::MethodDataObject::UpdateImplMethodDesc(MethodDesc* pMD, UINT32 slotNumber)
{
    WRAPPER_NO_CONTRACT;
    _ASSERTE(slotNumber < GetNumVirtuals());
    _ASSERTE(pMD->IsMethodImpl());

    MethodDataObjectEntry* pEntry = GetEntry(slotNumber);

    // Fill the entries one level of inheritance at a time,
    // stopping when we have filled the MD we are looking for.
    while (!pEntry->GetImplMethodDesc() && PopulateNextLevel());

    pEntry->SetImplMethodDesc(pMD);
}

//==========================================================================================
void MethodTable::MethodDataObject::InvalidateCachedVirtualSlot(UINT32 slotNumber)
{
    WRAPPER_NO_CONTRACT;
    _ASSERTE(slotNumber < GetNumVirtuals());

    MethodDataObjectEntry *pEntry = GetEntry(slotNumber);
    pEntry->SetImplMethodDesc(NULL);
}

//==========================================================================================
MethodDesc *MethodTable::MethodDataInterface::GetDeclMethodDesc(UINT32 slotNumber)
{
    WRAPPER_NO_CONTRACT;
    return m_pDeclMT->GetMethodDescForSlot_NoThrow(slotNumber);
}

//==========================================================================================
MethodDesc *MethodTable::MethodDataInterface::GetImplMethodDesc(UINT32 slotNumber)
{
    WRAPPER_NO_CONTRACT;
    return MethodTable::MethodDataInterface::GetDeclMethodDesc(slotNumber);
}

//==========================================================================================
void MethodTable::MethodDataInterface::InvalidateCachedVirtualSlot(UINT32 slotNumber)
{
    LIMITED_METHOD_CONTRACT;

    // MethodDataInterface does not store any cached MethodDesc values
    return;
}

//==========================================================================================
UINT32 MethodTable::MethodDataInterfaceImpl::GetObjectSize(MethodTable *pMTDecl)
{
    WRAPPER_NO_CONTRACT;
    UINT32 cb = sizeof(MethodDataInterfaceImpl);
    cb += pMTDecl->GetNumVirtuals() * sizeof(MethodDataEntry);
    return cb;
}

//==========================================================================================
// This will fill in all the MethodEntry slots present in the current MethodTable
void
MethodTable::MethodDataInterfaceImpl::Init(
    const DispatchMapTypeID * rgDeclTypeIDs,
    UINT32                    cDeclTypeIDs,
    MethodData *              pDecl,
    MethodData *              pImpl)
{
    CONTRACTL {
        THROWS;
        WRAPPER(GC_TRIGGERS);
        PRECONDITION(CheckPointer(pDecl));
        PRECONDITION(CheckPointer(pImpl));
        PRECONDITION(pDecl->GetDeclMethodTable()->IsInterface());
        PRECONDITION(!pImpl->GetDeclMethodTable()->IsInterface());
        PRECONDITION(pDecl->GetDeclMethodTable() == pDecl->GetImplMethodTable());
        PRECONDITION(pImpl->GetDeclMethodTable() == pImpl->GetImplMethodTable());
        PRECONDITION(pDecl != pImpl);
    } CONTRACTL_END;

    // Store and AddRef the decl and impl data.
    m_pDecl = pDecl;
    m_pDecl->AddRef();
    m_pImpl = pImpl;
    m_pImpl->AddRef();

    m_iNextChainDepth = 0;
    // Need side effects of the calls, but not the result.
    /* MethodTable *pDeclMT = */ pDecl->GetDeclMethodTable();
    /* MethodTable *pImplMT = */ pImpl->GetImplMethodTable();
    m_rgDeclTypeIDs = rgDeclTypeIDs;
    m_cDeclTypeIDs = cDeclTypeIDs;

    // Initialize each entry.
    for (UINT32 i = 0; i < GetNumMethods(); i++) {
        // Initialize the entry
        GetEntry(i)->Init();
    }
} // MethodTable::MethodDataInterfaceImpl::Init

//==========================================================================================
MethodTable::MethodDataInterfaceImpl::MethodDataInterfaceImpl(
    const DispatchMapTypeID * rgDeclTypeIDs,
    UINT32                    cDeclTypeIDs,
    MethodData *              pDecl,
    MethodData *              pImpl) :
    MethodData(pImpl->GetDeclMethodTable(), pDecl->GetDeclMethodTable())
{
    WRAPPER_NO_CONTRACT;
    Init(rgDeclTypeIDs, cDeclTypeIDs, pDecl, pImpl);
}

//==========================================================================================
MethodTable::MethodDataInterfaceImpl::~MethodDataInterfaceImpl()
{
    WRAPPER_NO_CONTRACT;
    CONSISTENCY_CHECK(CheckPointer(m_pDecl));
    CONSISTENCY_CHECK(CheckPointer(m_pImpl));
    m_pDecl->Release();
    m_pImpl->Release();
}

//==========================================================================================
BOOL
MethodTable::MethodDataInterfaceImpl::PopulateNextLevel()
{
    LIMITED_METHOD_CONTRACT;

    // Get the chain depth to next decode.
    UINT32 iChainDepth = GetNextChainDepth();

    // If the chain depth is MAX_CHAIN_DEPTH, then we've already parsed every parent.
    if (iChainDepth == MAX_CHAIN_DEPTH) {
        return FALSE;
    }

    // Now move up the chain to the target.
    MethodTable *pMTCur = m_pImpl->GetImplMethodTable();
    for (UINT32 i = 0; pMTCur != NULL && i < iChainDepth; i++) {
        pMTCur = pMTCur->GetParentMethodTable();
    }

    // If we reached the end, then we're done.
    if (pMTCur == NULL) {
        SetNextChainDepth(MAX_CHAIN_DEPTH);
        return FALSE;
    }

    if (m_cDeclTypeIDs != 0)
    {   // We got the TypeIDs from TypeLoader, use them
        ProcessMap(m_rgDeclTypeIDs, m_cDeclTypeIDs, pMTCur, iChainDepth, GetEntryData(), GetNumVirtuals());
    }
    else
    {   // We should decode all interface duplicates of code:m_pDecl
        MethodTable * pDeclMT = m_pDecl->GetImplMethodTable();
        INDEBUG(BOOL dbg_fInterfaceFound = FALSE);

        // Call code:ProcessMap for every (duplicate) occurrence of interface code:pDeclMT in the interface
        // map of code:m_pImpl
        MethodTable::InterfaceMapIterator it = m_pImpl->GetImplMethodTable()->IterateInterfaceMap();
        while (it.Next())
        {
            if (it.CurrentInterfaceMatches(m_pImpl->GetImplMethodTable(), pDeclMT))
            {   // We found the interface
                INDEBUG(dbg_fInterfaceFound = TRUE);
                DispatchMapTypeID declTypeID = DispatchMapTypeID::InterfaceClassID(it.GetIndex());

                ProcessMap(&declTypeID, 1, pMTCur, iChainDepth, GetEntryData(), GetNumVirtuals());
            }
        }
        // The interface code:m_Decl should be found at least once in the interface map of code:m_pImpl,
        // otherwise someone passed wrong information
        _ASSERTE(dbg_fInterfaceFound);
    }

    SetNextChainDepth(iChainDepth + 1);

    return TRUE;
} // MethodTable::MethodDataInterfaceImpl::PopulateNextLevel

//==========================================================================================
UINT32 MethodTable::MethodDataInterfaceImpl::MapToImplSlotNumber(UINT32 slotNumber)
{
    LIMITED_METHOD_CONTRACT;

    _ASSERTE(slotNumber < GetNumMethods());

    MethodDataEntry *pEntry = GetEntry(slotNumber);
    while (!pEntry->IsImplInit() && PopulateNextLevel()) {}
    if (pEntry->IsImplInit()) {
        return pEntry->GetImplSlotNum();
    }
    else {
        return INVALID_SLOT_NUMBER;
    }
}

//==========================================================================================
DispatchSlot MethodTable::MethodDataInterfaceImpl::GetImplSlot(UINT32 slotNumber)
{
    WRAPPER_NO_CONTRACT;
    UINT32 implSlotNumber = MapToImplSlotNumber(slotNumber);
    if (implSlotNumber == INVALID_SLOT_NUMBER) {
        return DispatchSlot(0);
    }
    return m_pImpl->GetImplSlot(implSlotNumber);
}

//==========================================================================================
bool MethodTable::MethodDataInterfaceImpl::IsImplSlotNull(UINT32 slotNumber)
{
    WRAPPER_NO_CONTRACT;
    UINT32 implSlotNumber = MapToImplSlotNumber(slotNumber);
    return (implSlotNumber == INVALID_SLOT_NUMBER);
}

//==========================================================================================
UINT32 MethodTable::MethodDataInterfaceImpl::GetImplSlotNumber(UINT32 slotNumber)
{
    WRAPPER_NO_CONTRACT;
    return MapToImplSlotNumber(slotNumber);
}

//==========================================================================================
MethodDesc *MethodTable::MethodDataInterfaceImpl::GetImplMethodDesc(UINT32 slotNumber)
{
    WRAPPER_NO_CONTRACT;
    UINT32 implSlotNumber = MapToImplSlotNumber(slotNumber);
    if (implSlotNumber == INVALID_SLOT_NUMBER) {
        return NULL;
    }
    return m_pImpl->GetImplMethodDesc(implSlotNumber);
}

//==========================================================================================
void MethodTable::MethodDataInterfaceImpl::InvalidateCachedVirtualSlot(UINT32 slotNumber)
{
    WRAPPER_NO_CONTRACT;
    UINT32 implSlotNumber = MapToImplSlotNumber(slotNumber);
    if (implSlotNumber == INVALID_SLOT_NUMBER) {
        return;
    }
    return m_pImpl->InvalidateCachedVirtualSlot(implSlotNumber);
}

//==========================================================================================
void MethodTable::InitMethodDataCache()
{
    CONTRACTL {
        THROWS;
        GC_NOTRIGGER;
    } CONTRACTL_END;
    _ASSERTE(s_pMethodDataCache == NULL);

    UINT32 cb = MethodDataCache::GetObjectSize(8);
    NewArrayHolder<BYTE> hb(new BYTE[cb]);
    s_pMethodDataCache = new (hb.GetValue()) MethodDataCache(8);
    hb.SuppressRelease();
}

//==========================================================================================
void MethodTable::ClearMethodDataCache()
{
    LIMITED_METHOD_CONTRACT;
    if (s_pMethodDataCache != NULL) {
        s_pMethodDataCache->Clear();
    }
}

//==========================================================================================
MethodTable::MethodData *MethodTable::FindMethodDataHelper(MethodTable *pMTDecl, MethodTable *pMTImpl)
{
    CONTRACTL {
        NOTHROW;
        GC_NOTRIGGER;
    } CONTRACTL_END;

    return s_pMethodDataCache->Find(pMTDecl, pMTImpl);
}

//==========================================================================================
MethodTable::MethodData *MethodTable::FindParentMethodDataHelper(MethodTable *pMT)
{
    CONTRACTL
    {
        NOTHROW;
        GC_NOTRIGGER;
        MODE_ANY;
    }
    CONTRACTL_END;
    MethodData *pData = NULL;
    if (!pMT->IsInterface()) {
        //@todo : this won't be correct for non-shared code
        MethodTable *pMTParent = pMT->GetParentMethodTable();
        if (pMTParent != NULL) {
            pData = FindMethodDataHelper(pMTParent, pMTParent);
        }
    }
    return pData;
}

//==========================================================================================
// This method does not cache the resulting MethodData object in the global MethodDataCache.
// The TypeIDs (rgDeclTypeIDs with cDeclTypeIDs items) have to be sorted.
MethodTable::MethodData *
MethodTable::GetMethodDataHelper(
    const DispatchMapTypeID * rgDeclTypeIDs,
    UINT32                    cDeclTypeIDs,
    MethodTable *             pMTDecl,
    MethodTable *             pMTImpl,
    MethodDataComputeOptions  computeOptions)
{
    CONTRACTL {
        THROWS;
        WRAPPER(GC_TRIGGERS);
        PRECONDITION(CheckPointer(pMTDecl));
        PRECONDITION(CheckPointer(pMTImpl));
    } CONTRACTL_END;

    //@TODO: Must adjust this to use an alternate allocator so that we don't
    //@TODO: potentially cause deadlocks on the debug thread.
    SUPPRESS_ALLOCATION_ASSERTS_IN_THIS_SCOPE;

    CONSISTENCY_CHECK(pMTDecl->IsInterface() && !pMTImpl->IsInterface());

#ifdef _DEBUG
    // Check that rgDeclTypeIDs are sorted, are valid interface indexes and reference only pMTDecl interface
    {
        InterfaceInfo_t * rgImplInterfaceMap = pMTImpl->GetInterfaceMap();
        UINT32            cImplInterfaceMap = pMTImpl->GetNumInterfaces();
        // Verify that all types referenced by code:rgDeclTypeIDs are code:pMTDecl (declared interface)
        for (UINT32 nDeclTypeIDIndex = 0; nDeclTypeIDIndex < cDeclTypeIDs; nDeclTypeIDIndex++)
        {
            if (nDeclTypeIDIndex > 0)
            {   // Verify that interface indexes are sorted
                _ASSERTE(rgDeclTypeIDs[nDeclTypeIDIndex - 1].GetInterfaceNum() < rgDeclTypeIDs[nDeclTypeIDIndex].GetInterfaceNum());
            }
            UINT32 nInterfaceIndex = rgDeclTypeIDs[nDeclTypeIDIndex].GetInterfaceNum();
            _ASSERTE(nInterfaceIndex <= cImplInterfaceMap);
            {
                OVERRIDE_TYPE_LOAD_LEVEL_LIMIT(CLASS_LOAD_APPROXPARENTS);
                _ASSERTE(rgImplInterfaceMap[nInterfaceIndex].GetApproxMethodTable(pMTImpl->GetLoaderModule())->HasSameTypeDefAs(pMTDecl));
            }
        }
    }
#endif //_DEBUG

    // Can't cache, since this is a custom method used in BuildMethodTable
    MethodDataWrapper hDecl(GetMethodData(pMTDecl, computeOptions));
    MethodDataWrapper hImpl(GetMethodData(pMTImpl, computeOptions));

    MethodDataInterfaceImpl * pData = new ({ pMTDecl}) MethodDataInterfaceImpl(rgDeclTypeIDs, cDeclTypeIDs, hDecl, hImpl);

    return pData;
} // MethodTable::GetMethodDataHelper

//==========================================================================================
// The computeOptions argument determines if the resulting MethodData object can
// be added to the global MethodDataCache. This is used when requesting a
// MethodData object for a type currently being built.
MethodTable::MethodData *MethodTable::GetMethodDataHelper(MethodTable *pMTDecl,
                                                          MethodTable *pMTImpl,
                                                          MethodDataComputeOptions computeOptions)
{
    CONTRACTL {
        THROWS;
        WRAPPER(GC_TRIGGERS);
        PRECONDITION(CheckPointer(pMTDecl));
        PRECONDITION(CheckPointer(pMTImpl));
        PRECONDITION(pMTDecl == pMTImpl ||
                     (pMTDecl->IsInterface() && !pMTImpl->IsInterface()));
    } CONTRACTL_END;

    //@TODO: Must adjust this to use an alternate allocator so that we don't
    //@TODO: potentially cause deadlocks on the debug thread.
    SUPPRESS_ALLOCATION_ASSERTS_IN_THIS_SCOPE;

    MethodData *pData = FindMethodDataHelper(pMTDecl, pMTImpl);
    if (pData != NULL) {
        return pData;
    }

    if (computeOptions == MethodDataComputeOptions::CacheOnly) {
        return NULL;
    }

    // If we get here, there are no entries in the cache.
    if (pMTDecl == pMTImpl) {
        if (pMTDecl->IsInterface()) {
            pData = new MethodDataInterface(pMTDecl);
        }
        else {
            MethodDataHolder h(FindParentMethodDataHelper(pMTDecl));
            pData = new ({pMTDecl}, computeOptions) MethodDataObject(pMTDecl, h.GetValue(), computeOptions);
        }
    }
    else {
        pData = GetMethodDataHelper(
            NULL,
            0,
            pMTDecl,
            pMTImpl,
            computeOptions);
    }

    // Insert in the cache if it is active.
    if (computeOptions == MethodDataComputeOptions::Cache) {
        s_pMethodDataCache->Insert(pData);
    }

    // Do not AddRef, already initialized to 1.
    return pData;
}

//==========================================================================================
// The computeOptions argument determines if the resulting MethodData object can
// be added to the global MethodDataCache. This is used when requesting a
// MethodData object for a type currently being built.
MethodTable::MethodData *MethodTable::GetMethodData(MethodTable *pMTDecl,
                                                    MethodTable *pMTImpl,
                                                    MethodDataComputeOptions computeOptions)
{
    WRAPPER_NO_CONTRACT;
    return GetMethodDataHelper(pMTDecl, pMTImpl, computeOptions);
}

//==========================================================================================
// This method does not cache the resulting MethodData object in the global MethodDataCache.
MethodTable::MethodData *
MethodTable::GetMethodData(
    const DispatchMapTypeID * rgDeclTypeIDs,
    UINT32                    cDeclTypeIDs,
    MethodTable *             pMTDecl,
    MethodTable *             pMTImpl,
    MethodDataComputeOptions  computeOptions)
{
    CONTRACTL {
        THROWS;
        WRAPPER(GC_TRIGGERS);
        PRECONDITION(pMTDecl != pMTImpl);
        PRECONDITION(pMTDecl->IsInterface());
        PRECONDITION(!pMTImpl->IsInterface());
    } CONTRACTL_END;

    return GetMethodDataHelper(rgDeclTypeIDs, cDeclTypeIDs, pMTDecl, pMTImpl, computeOptions);
}

//==========================================================================================
// The computeOptions argument determines if the resulting MethodData object can
// be added to the global MethodDataCache. This is used when requesting a
// MethodData object for a type currently being built.
MethodTable::MethodData *MethodTable::GetMethodData(MethodTable *pMT,
                                                    MethodDataComputeOptions computeOptions)
{
    WRAPPER_NO_CONTRACT;
    return GetMethodData(pMT, pMT, computeOptions);
}

//==========================================================================================
MethodTable::MethodIterator::MethodIterator(MethodTable *pMTDecl, MethodTable *pMTImpl)
{
    WRAPPER_NO_CONTRACT;
    Init(pMTDecl, pMTImpl);
}

//==========================================================================================
MethodTable::MethodIterator::MethodIterator(MethodTable *pMT)
{
    WRAPPER_NO_CONTRACT;
    Init(pMT, pMT);
}

//==========================================================================================
MethodTable::MethodIterator::MethodIterator(MethodData *pMethodData)
{
    CONTRACTL {
        NOTHROW;
        GC_NOTRIGGER;
        PRECONDITION(CheckPointer(pMethodData));
    } CONTRACTL_END;

    m_pMethodData = pMethodData;
    m_pMethodData->AddRef();
    m_iCur = 0;
    m_iMethods = (INT32)m_pMethodData->GetNumMethods();
}

//==========================================================================================
MethodTable::MethodIterator::MethodIterator(const MethodIterator &it)
{
    WRAPPER_NO_CONTRACT;
    m_pMethodData = it.m_pMethodData;
    m_pMethodData->AddRef();
    m_iCur = it.m_iCur;
    m_iMethods = it.m_iMethods;
}

//==========================================================================================
void MethodTable::MethodIterator::Init(MethodTable *pMTDecl, MethodTable *pMTImpl)
{
    CONTRACTL {
        THROWS;
        WRAPPER(GC_TRIGGERS);
        INJECT_FAULT(COMPlusThrowOM());
        PRECONDITION(CheckPointer(pMTDecl));
        PRECONDITION(CheckPointer(pMTImpl));
    } CONTRACTL_END;

    LOG((LF_LOADER, LL_INFO10000, "MT::MethodIterator created for %s.\n", pMTDecl->GetDebugClassName()));

    m_pMethodData = MethodTable::GetMethodData(pMTDecl, pMTImpl, MethodDataComputeOptions::Cache);
    CONSISTENCY_CHECK(CheckPointer(m_pMethodData));
    m_iCur = 0;
    m_iMethods = (INT32)m_pMethodData->GetNumMethods();
}
#endif // !DACCESS_COMPILE

//==========================================================================================

void MethodTable::IntroducedMethodIterator::SetChunk(MethodDescChunk * pChunk)
{
    LIMITED_METHOD_CONTRACT;

    if (pChunk)
    {
        m_pMethodDesc = pChunk->GetFirstMethodDesc();

        m_pChunk = pChunk;
        m_pChunkEnd = dac_cast<TADDR>(pChunk) + pChunk->SizeOf();
    }
    else
    {
        m_pMethodDesc = NULL;
    }
}

//==========================================================================================

MethodDesc * MethodTable::IntroducedMethodIterator::GetFirst(MethodTable *pMT)
{
    LIMITED_METHOD_CONTRACT;
    MethodDescChunk * pChunk = pMT->GetClass()->GetChunks();
    return (pChunk != NULL) ? pChunk->GetFirstMethodDesc() : NULL;
}

//==========================================================================================
MethodDesc * MethodTable::IntroducedMethodIterator::GetNext(MethodDesc * pMD)
{
    WRAPPER_NO_CONTRACT;

    MethodDescChunk * pChunk = pMD->GetMethodDescChunk();

    // Check whether the next MethodDesc is still within the bounds of the current chunk
    TADDR pNext = dac_cast<TADDR>(pMD) + pMD->SizeOf();
    TADDR pEnd = dac_cast<TADDR>(pChunk) + pChunk->SizeOf();

    if (pNext < pEnd)
    {
        // Just skip to the next method in the same chunk
        pMD = PTR_MethodDesc(pNext);
    }
    else
    {
        _ASSERTE(pNext == pEnd);

        // We have walked all the methods in the current chunk. Move on
        // to the next chunk.
        pChunk = pChunk->GetNextChunk();

        pMD = (pChunk != NULL) ? pChunk->GetFirstMethodDesc() : NULL;
    }

    return pMD;
}

//==========================================================================================
CHECK MethodTable::CheckActivated()
{
    WRAPPER_NO_CONTRACT;

    if (!IsArray())
    {
        CHECK(GetModule()->CheckActivated());
    }

    // <TODO> Check all generic type parameters as well </TODO>

    CHECK_OK;
}

#ifdef _MSC_VER
// Optimization intended for EnsureInstanceActive, EnsureActive only
#pragma optimize("t", on)
#endif // _MSC_VER
//==========================================================================================

#ifndef DACCESS_COMPILE
VOID MethodTable::EnsureInstanceActive()
{
    CONTRACTL
    {
        GC_TRIGGERS;
        THROWS;
        MODE_ANY;
    }
    CONTRACTL_END;

    Module * pModule = GetModule();
    pModule->EnsureActive();

    MethodTable * pMT = this;
    while (pMT->HasModuleDependencies())
    {
        pMT = pMT->GetParentMethodTable();
        _ASSERTE(pMT != NULL);

        Module * pParentModule = pMT->GetModule();
        if (pParentModule != pModule)
        {
            pModule = pParentModule;
            pModule->EnsureActive();
        }
    }

    if (HasInstantiation())
    {
        {
            Instantiation inst = GetInstantiation();
            for (DWORD i = 0; i < inst.GetNumArgs(); i++)
            {
                TypeHandle thArg = inst[i];
                if (!thArg.IsTypeDesc())
                {
                    thArg.AsMethodTable()->EnsureInstanceActive();
                }
            }
        }
    }

}
#endif //!DACCESS_COMPILE

//==========================================================================================
#ifndef DACCESS_COMPILE
VOID MethodTable::EnsureActive()
{
    WRAPPER_NO_CONTRACT;

    GetModule()->EnsureActive();
}
#endif

#ifdef _MSC_VER
#pragma optimize("", on)
#endif // _MSC_VER

//==========================================================================================
CHECK MethodTable::CheckInstanceActivated()
{
    WRAPPER_NO_CONTRACT;

    if (IsArray())
        CHECK_OK;

    Module * pModule = GetModule();
    CHECK(pModule->CheckActivated());

    MethodTable * pMT = this;
    while (pMT->HasModuleDependencies())
    {
        pMT = pMT->GetParentMethodTable();
        _ASSERTE(pMT != NULL);

        Module * pParentModule = pMT->GetModule();
        if (pParentModule != pModule)
        {
            pModule = pParentModule;
            CHECK(pModule->CheckActivated());
        }
    }

    CHECK_OK;
}

#ifdef DACCESS_COMPILE

//==========================================================================================
void
MethodTable::EnumMemoryRegions(CLRDataEnumMemoryFlags flags)
{
    WRAPPER_NO_CONTRACT;

    DAC_CHECK_ENUM_THIS();
    EMEM_OUT(("MEM: %p MethodTable\n", dac_cast<TADDR>(this)));

    DWORD size = GetEndOffsetOfOptionalMembers();
    DacEnumMemoryRegion(dac_cast<TADDR>(this), size);

    // Make sure the GCDescs are added to the dump
    if (ContainsGCPointers())
    {
        PTR_CGCDesc gcdesc = CGCDesc::GetCGCDescFromMT(this);
        size_t size = gcdesc->GetSize();
        // Manually calculate the start of the GCDescs because CGCDesc::GetStartOfGCData() isn't DAC'ified.
        TADDR gcdescStart = dac_cast<TADDR>(this) - size;
        DacEnumMemoryRegion(gcdescStart, size);
    }

    if (!IsCanonicalMethodTable())
    {
        PTR_MethodTable pMTCanonical = GetCanonicalMethodTable();

        if (pMTCanonical.IsValid())
        {
            pMTCanonical->EnumMemoryRegions(flags);
        }
        else
        {
            DacLogMessage("MT %p invalid canonical MT %p\n", dac_cast<TADDR>(this), dac_cast<TADDR>(pMTCanonical));
        }
    }
    else
    {
        PTR_EEClass pClass = GetClass();

        if (pClass.IsValid())
        {
            if (IsArray())
            {
                // This is kind of a workaround, in that ArrayClass is derived from EEClass, but
                // it's not virtual, we only cast if the IsArray() predicate holds above.
                // For minidumps, DAC will choke if we don't have the full size given
                // by ArrayClass available. If ArrayClass becomes more complex, it
                // should get it's own EnumMemoryRegions().
                DacEnumMemoryRegion(dac_cast<TADDR>(pClass), sizeof(ArrayClass));
            }
            pClass->EnumMemoryRegions(flags, this);
        }
        else
        {
            DacLogMessage("MT %p invalid class %p\n", dac_cast<TADDR>(this), dac_cast<TADDR>(pClass));
        }
    }

    PTR_MethodTable pMTParent = GetParentMethodTable();

    if (pMTParent.IsValid())
    {
        pMTParent->EnumMemoryRegions(flags);
    }

    if (HasInterfaceMap())
    {
#ifdef FEATURE_COMINTEROP
        if (HasDynamicInterfaceMap())
            DacEnumMemoryRegion(dac_cast<TADDR>(GetInterfaceMap()) - sizeof(DWORD_PTR), GetInterfaceMapSize());
        else
#endif // FEATURE_COMINTEROP
            DacEnumMemoryRegion(dac_cast<TADDR>(GetInterfaceMap()), GetInterfaceMapSize());

        EnumMemoryRegionsForExtraInterfaceInfo();
    }

    if (HasPerInstInfo() != FALSE)
    {
        DacEnumMemoryRegion(dac_cast<TADDR>(GetPerInstInfo()) - sizeof(GenericsDictInfo), GetPerInstInfoSize() + sizeof(GenericsDictInfo));
    }

    if (GetDictionary() != NULL)
    {
        DWORD slotSize;
        DWORD allocSize = GetInstAndDictSize(&slotSize);
        DacEnumMemoryRegion(dac_cast<TADDR>(GetDictionary()), slotSize);
    }

    VtableIndirectionSlotIterator it = IterateVtableIndirectionSlots();
    while (it.Next())
    {
        DacEnumMemoryRegion(dac_cast<TADDR>(it.GetIndirectionSlot()), it.GetSize());
    }

    PTR_MethodTableAuxiliaryData pAuxiliaryData = m_pAuxiliaryData;
    if (pAuxiliaryData.IsValid())
    {
        pAuxiliaryData.EnumMem();

        if (HasGenericsStaticsInfo())
        {
            MethodTableAuxiliaryData::GetGenericStaticsInfo(pAuxiliaryData).EnumMem();
        }
        if (IsDynamicStatics())
        {
            MethodTableAuxiliaryData::GetDynamicStaticsInfo(pAuxiliaryData).EnumMem();
        }
        if (GetNumThreadStaticFields() > 0)
        {
            MethodTableAuxiliaryData::GetThreadStaticsInfo(pAuxiliaryData).EnumMem();
        }
        if (HasNonVirtualSlots())
        {
            DacEnumMemoryRegion(dac_cast<TADDR>(MethodTableAuxiliaryData::GetNonVirtualSlotsArray(pAuxiliaryData)) - GetNonVirtualSlotsArraySize(), GetNonVirtualSlotsArraySize());
        }
    }

    if (flags != CLRDATA_ENUM_MEM_MINI && flags != CLRDATA_ENUM_MEM_TRIAGE && flags != CLRDATA_ENUM_MEM_HEAP2)
    {
        DispatchMap * pMap = GetDispatchMap();
        if (pMap != NULL)
        {
            pMap->EnumMemoryRegions(flags);
        }
    }
} // MethodTable::EnumMemoryRegions

#endif // DACCESS_COMPILE

//==========================================================================================
BOOL MethodTable::ContainsGenericMethodVariables()
{
    CONTRACTL
    {
        NOTHROW;
        GC_NOTRIGGER;
        FORBID_FAULT;
        SUPPORTS_DAC;
    }
    CONTRACTL_END

    Instantiation inst = GetInstantiation();
    for (DWORD i = 0; i < inst.GetNumArgs(); i++)
    {
        if (inst[i].ContainsGenericVariables(TRUE))
            return TRUE;
    }

    return FALSE;
}

//==========================================================================================
Module *MethodTable::GetDefiningModuleForOpenType()
{
    CONTRACT(Module*)
    {
        NOTHROW;
        GC_NOTRIGGER;
        FORBID_FAULT;
        POSTCONDITION((ContainsGenericVariables() != 0) == (RETVAL != NULL));
        SUPPORTS_DAC;
    }
    CONTRACT_END

    if (ContainsGenericVariables())
    {
        Instantiation inst = GetInstantiation();
        for (DWORD i = 0; i < inst.GetNumArgs(); i++)
        {
            Module *pModule = inst[i].GetDefiningModuleForOpenType();
            if (pModule != NULL)
                RETURN pModule;
        }
    }

    RETURN NULL;
}

//==========================================================================================
PCODE MethodTable::GetRestoredSlot(DWORD slotNumber)
{
    CONTRACTL {
        THROWS;
        GC_NOTRIGGER;
        MODE_ANY;
        SUPPORTS_DAC;
    } CONTRACTL_END;

    // Since this can allocate memory that won't be freed until the LoaderAllocator is release, we need
    // to make sure that the associated MethodTable is fully allocated and permanent.
    _ASSERTE(GetAuxiliaryData()->IsPublished());

    //
    // Keep in sync with code:MethodTable::GetRestoredSlotMT
    //

    PCODE slot = GetCanonicalMethodTable()->GetSlot(slotNumber);
#ifndef DACCESS_COMPILE
    if (slot == (PCODE)NULL)
    {
        // This is a slot that has not been filled in yet. This can happen if we are
        // looking at a slot which has not yet been given a temporary entry point.
        MethodDesc *pMD = GetCanonicalMethodTable()->GetMethodDescForSlot_NoThrow(slotNumber);
        PCODE temporaryEntryPoint = pMD->GetTemporaryEntryPoint();
        slot = GetCanonicalMethodTable()->GetSlot(slotNumber);
        if (slot == (PCODE)NULL)
        {
            InterlockedCompareExchangeT(GetCanonicalMethodTable()->GetSlotPtrRaw(slotNumber), temporaryEntryPoint, (PCODE)NULL);
            slot = GetCanonicalMethodTable()->GetSlot(slotNumber);
        }
    }
    _ASSERTE(slot != (PCODE)NULL);
#endif // DACCESS_COMPILE
    return slot;
}

//==========================================================================================
MethodTable * MethodTable::GetRestoredSlotMT(DWORD slotNumber)
{
    CONTRACTL {
        NOTHROW;
        GC_NOTRIGGER;
        MODE_ANY;
        SUPPORTS_DAC;
    } CONTRACTL_END;

    //
    // Keep in sync with code:MethodTable::GetRestoredSlot
    //

    return GetCanonicalMethodTable();
}

//==========================================================================================
namespace
{
    // Methods added by EnC cannot be looked up by slot since
    // they have none, see EEClass::AddMethodDesc(). We must perform
    // a slow lookup instead of using the fast slot lookup path.
    MethodDesc* GetParallelMethodDescForEnC(MethodTable* pMT, MethodDesc* pDefMD)
    {
        CONTRACTL
        {
            NOTHROW;
            GC_NOTRIGGER;
            MODE_ANY;
            PRECONDITION(pMT != NULL);
            PRECONDITION(pMT->IsCanonicalMethodTable());
            PRECONDITION(pDefMD != NULL);
            PRECONDITION(pDefMD->IsEnCAddedMethod());
            PRECONDITION(pDefMD->GetSlot() == MethodTable::NO_SLOT);
        }
        CONTRACTL_END;

        mdMethodDef tkMethod = pDefMD->GetMemberDef();
        Module* mod = pDefMD->GetModule();
        LOG((LF_ENC, LL_INFO100, "GPMDENC: pMT:%p tok:0x%08x mod:%p\n", pMT, tkMethod, mod));

        MethodTable::IntroducedMethodIterator it(pMT);
        for (; it.IsValid(); it.Next())
        {
            MethodDesc* pMD = it.GetMethodDesc();
            if (pMD->GetMemberDef() == tkMethod
                && pMD->GetModule() == mod
                && pMD->IsAsyncThunkMethod() == pDefMD->IsAsyncThunkMethod())
            {
                return pMD;
            }
        }
        LOG((LF_ENC, LL_INFO10000, "GPMDENC: Not found\n"));
        return NULL;
    }
}

MethodDesc* MethodTable::GetParallelMethodDesc(MethodDesc* pDefMD, AsyncVariantLookup asyncVariantLookup)
{
    CONTRACTL
    {
        NOTHROW;
        GC_NOTRIGGER;
        MODE_ANY;
    }
    CONTRACTL_END;

    if (asyncVariantLookup == AsyncVariantLookup::MatchingAsyncVariant)
    {
#ifdef FEATURE_METADATA_UPDATER
        if (pDefMD->IsEnCAddedMethod())
            return GetParallelMethodDescForEnC(this, pDefMD);
#endif // FEATURE_METADATA_UPDATER

<<<<<<< HEAD
        return GetMethodDescForSlot(pDefMD->GetSlot());
    }
    else
    {
        // Slow path for finding the asyncThunk (or not the AsyncThunk)
        // This could be optimized with some trickery around slot numbers, but doing so is ... confusing, so I'm not implementing this yet
        mdMethodDef tkMethod = pDefMD->GetMemberDef();
        Module* mod = pDefMD->GetModule();
        bool isAsyncThunkMethod = pDefMD->IsAsyncThunkMethod();

        MethodTable::IntroducedMethodIterator it(this);
        for (; it.IsValid(); it.Next())
        {
            MethodDesc* pMD = it.GetMethodDesc();
            if (pMD->GetMemberDef() == tkMethod
                && pMD->GetModule() == mod
                && pMD->IsAsyncThunkMethod() != isAsyncThunkMethod)
            {
                return pMD;
            }
        }
        return NULL;
    }
=======
    return GetMethodDescForSlot_NoThrow(pDefMD->GetSlot()); // TODO! We should probably use the throwing variant where possible
>>>>>>> 87a35d6b
}

#ifndef DACCESS_COMPILE

//==========================================================================================
void MethodTable::SetSlot(UINT32 slotNumber, PCODE slotCode)
{
    CONTRACTL {
        NOTHROW;
        GC_NOTRIGGER;
        MODE_ANY;
    } CONTRACTL_END;

#ifdef _DEBUG
    if (slotNumber < GetNumVirtuals())
    {
        //
        // Verify that slots in shared vtable chunks not owned by this methodtable are only ever patched to stable entrypoint.
        // This invariant is required to prevent races with code:MethodDesc::SetStableEntryPointInterlocked.
        //
        BOOL fSharedVtableChunk = FALSE;
        DWORD indirectionIndex = MethodTable::GetIndexOfVtableIndirection(slotNumber);

        if (!IsCanonicalMethodTable())
        {
            if (GetVtableIndirections()[indirectionIndex] == GetCanonicalMethodTable()->GetVtableIndirections()[indirectionIndex])
                fSharedVtableChunk = TRUE;
        }

        if (slotNumber < GetNumParentVirtuals())
        {
            if (GetVtableIndirections()[indirectionIndex] == GetParentMethodTable()->GetVtableIndirections()[indirectionIndex])
                fSharedVtableChunk = TRUE;
        }

        if (fSharedVtableChunk)
        {
            MethodDesc* pMD = GetMethodDescForSlotAddress(slotCode);
            _ASSERTE(pMD->IsVersionableWithVtableSlotBackpatch() || pMD->GetStableEntryPoint() == slotCode);
        }
    }
#endif

#ifdef TARGET_ARM
    // Ensure on ARM that all target addresses are marked as thumb code.
    _ASSERTE(IsThumbCode(slotCode));
#endif

    *GetSlotPtrRaw(slotNumber) = slotCode;
}

//==========================================================================================
BOOL MethodTable::HasExplicitOrImplicitPublicDefaultConstructor()
{
    CONTRACTL
    {
        NOTHROW;
        GC_NOTRIGGER;
    }
    CONTRACTL_END

    if (IsValueType())
    {
        // valuetypes have public default ctors implicitly
        return TRUE;
    }

    if (!HasDefaultConstructor())
    {
        return FALSE;
    }

    MethodDesc * pCanonMD = GetMethodDescForSlot_NoThrow(GetDefaultConstructorSlot());
    return pCanonMD != NULL && pCanonMD->IsPublic();
}

//==========================================================================================
MethodDesc *MethodTable::GetDefaultConstructor(BOOL forceBoxedEntryPoint /* = FALSE */)
{
    WRAPPER_NO_CONTRACT;
    _ASSERTE(HasDefaultConstructor());
    MethodDesc *pCanonMD = GetMethodDescForSlot(GetDefaultConstructorSlot());
    // The default constructor for a value type is an instantiating stub.
    // The easiest way to find the right stub is to use the following function,
    // which in the simple case of the default constructor for a class simply
    // returns pCanonMD immediately.
    return MethodDesc::FindOrCreateAssociatedMethodDesc(pCanonMD,
                                                        this,
                                                        forceBoxedEntryPoint,
                                                        Instantiation(), /* no method instantiation */
                                                        FALSE /* no allowInstParam */);
}

//==========================================================================================
// Finds the (non-unboxing) MethodDesc that implements the interface virtual static method pInterfaceMD.
MethodDesc *
MethodTable::ResolveVirtualStaticMethod(
    MethodTable* pInterfaceType,
    MethodDesc* pInterfaceMD,
    ResolveVirtualStaticMethodFlags resolveVirtualStaticMethodFlags,
    BOOL* uniqueResolution,
    ClassLoadLevel level)
{
    CONTRACTL{
        MODE_ANY;
        THROWS;
        GC_TRIGGERS;
    } CONTRACTL_END;

    bool verifyImplemented = (resolveVirtualStaticMethodFlags & ResolveVirtualStaticMethodFlags::VerifyImplemented) != ResolveVirtualStaticMethodFlags::None;
    bool allowVariantMatches = (resolveVirtualStaticMethodFlags & ResolveVirtualStaticMethodFlags::AllowVariantMatches) != ResolveVirtualStaticMethodFlags::None;
    bool instantiateMethodParameters = (resolveVirtualStaticMethodFlags & ResolveVirtualStaticMethodFlags::InstantiateResultOverFinalMethodDesc) != ResolveVirtualStaticMethodFlags::None;
    bool allowNullResult = (resolveVirtualStaticMethodFlags & ResolveVirtualStaticMethodFlags::AllowNullResult) != ResolveVirtualStaticMethodFlags::None;

    if (uniqueResolution != nullptr)
    {
        *uniqueResolution = TRUE;
    }
    if (!pInterfaceMD->IsSharedByGenericMethodInstantiations() && !pInterfaceType->IsSharedByGenericInstantiations())
    {
        // Check that there is no implementation of the interface on this type which is the canonical interface for a shared generic. If so, that indicates that
        // we cannot exactly compute a target method result, as even if there is an exact match in the type hierarchy
        // it isn't guaranteed that we will always find the right result, as we may find a match on a base type when we should find the match
        // on a more derived type.

        MethodTable *pInterfaceTypeCanonical = pInterfaceType->GetCanonicalMethodTable();
        bool canonicalEquivalentFound = false;
        if (pInterfaceType != pInterfaceTypeCanonical)
        {
            InterfaceMapIterator it = IterateInterfaceMap();
            while (it.Next())
            {
                if (it.CurrentInterfaceMatches(this, pInterfaceTypeCanonical))
                {
                    canonicalEquivalentFound = true;
                    break;
                }
            }
        }

        if (!canonicalEquivalentFound)
        {
            // Search for match on a per-level in the type hierarchy
            for (MethodTable* pMT = this; pMT != nullptr; pMT = pMT->GetParentMethodTable())
            {
                MethodDesc* pMD = pMT->TryResolveVirtualStaticMethodOnThisType(pInterfaceType, pInterfaceMD, resolveVirtualStaticMethodFlags & ~ResolveVirtualStaticMethodFlags::AllowVariantMatches, level);
                if (pMD != nullptr)
                {
                    return pMD;
                }

                if (pInterfaceType->HasVariance() || pInterfaceType->HasTypeEquivalence())
                {
                    // Variant interface dispatch
                    MethodTable::InterfaceMapIterator it = pMT->IterateInterfaceMap();
                    while (it.Next())
                    {
                        if (it.CurrentInterfaceMatches(this, pInterfaceType))
                        {
                            // This is the variant interface check logic, skip the exact matches as they were handled above
                            continue;
                        }

                        if (!it.HasSameTypeDefAs(pInterfaceType))
                        {
                            // Variance matches require a typedef match
                            // Equivalence isn't sufficient, and is uninteresting as equivalent interfaces cannot have static virtuals.
                            continue;
                        }

                        BOOL equivalentOrVariantCompatible;

                        MethodTable *pItfInMap = it.GetInterface(this, CLASS_LOAD_EXACTPARENTS);

                        if (allowVariantMatches)
                        {
                            equivalentOrVariantCompatible = pItfInMap->CanCastToInterface(pInterfaceType, NULL);
                        }
                        else
                        {
                            // When performing override checking to ensure that a concrete type is valid, require the implementation
                            // actually implement the exact or equivalent interface.
                            equivalentOrVariantCompatible = pItfInMap->IsEquivalentTo(pInterfaceType);
                        }

                        if (equivalentOrVariantCompatible)
                        {
                            // Variant or equivalent matching interface found
                            // Attempt to resolve on variance matched interface
                            pMD = pMT->TryResolveVirtualStaticMethodOnThisType(pItfInMap, pInterfaceMD, resolveVirtualStaticMethodFlags & ~ResolveVirtualStaticMethodFlags::AllowVariantMatches, level);
                            if (pMD != nullptr)
                            {
                                return pMD;
                            }
                        }
                    }
                }
            }

            MethodDesc *pMDDefaultImpl = nullptr;
            BOOL allowVariantMatchInDefaultImplementationLookup = FALSE;
            do
            {
                FindDefaultInterfaceImplementationFlags findDefaultImplementationFlags = FindDefaultInterfaceImplementationFlags::None;
                if (allowVariantMatchInDefaultImplementationLookup)
                {
                    findDefaultImplementationFlags |= FindDefaultInterfaceImplementationFlags::AllowVariance;
                }
                if (uniqueResolution == nullptr)
                {
                    findDefaultImplementationFlags |= FindDefaultInterfaceImplementationFlags::ThrowOnConflict;
                }
                if (instantiateMethodParameters)
                {
                    findDefaultImplementationFlags |= FindDefaultInterfaceImplementationFlags::InstantiateFoundMethodDesc;
                }

                BOOL haveUniqueDefaultImplementation = FindDefaultInterfaceImplementation(
                    pInterfaceMD,
                    pInterfaceType,
                    &pMDDefaultImpl,
                    findDefaultImplementationFlags,
                    level);
                if (haveUniqueDefaultImplementation || (pMDDefaultImpl != nullptr && (verifyImplemented || uniqueResolution != nullptr)))
                {
                    // We tolerate conflicts upon verification of implemented SVMs so that they only blow up when actually called at execution time.
                    if (uniqueResolution != nullptr)
                    {
                        // Always report a unique resolution when reporting results of a variant match
                        if (allowVariantMatchInDefaultImplementationLookup)
                            *uniqueResolution = TRUE;
                        else
                            *uniqueResolution = haveUniqueDefaultImplementation;
                    }
                    return pMDDefaultImpl;
                }

                // We only loop at most twice here
                if (allowVariantMatchInDefaultImplementationLookup)
                {
                    break;
                }

                allowVariantMatchInDefaultImplementationLookup = allowVariantMatches;
            } while (allowVariantMatchInDefaultImplementationLookup);
        }

        // Default implementation logic, which only kicks in for default implementations when looking up on an exact interface target
        if (!pInterfaceMD->IsAbstract() && !(this == g_pCanonMethodTableClass) && !IsSharedByGenericInstantiations())
        {
            return pInterfaceMD->FindOrCreateAssociatedMethodDesc(pInterfaceMD, pInterfaceType, FALSE, pInterfaceMD->GetMethodInstantiation(), FALSE);
        }
    }

    if (allowNullResult)
        return NULL;
    else
        COMPlusThrow(kTypeLoadException, E_NOTIMPL);
}

//==========================================================================================
// Try to locate the appropriate MethodImpl matching a given interface static virtual method.
// Returns nullptr on failure.
MethodDesc*
MethodTable::TryResolveVirtualStaticMethodOnThisType(MethodTable* pInterfaceType, MethodDesc* pInterfaceMD, ResolveVirtualStaticMethodFlags resolveVirtualStaticMethodFlags, ClassLoadLevel level)
{
    CONTRACTL{
        MODE_ANY;
        THROWS;
        GC_TRIGGERS;
    } CONTRACTL_END;

    bool instantiateMethodParameters = (resolveVirtualStaticMethodFlags & ResolveVirtualStaticMethodFlags::InstantiateResultOverFinalMethodDesc) != ResolveVirtualStaticMethodFlags::None;
    bool allowVariance = (resolveVirtualStaticMethodFlags & ResolveVirtualStaticMethodFlags::AllowVariantMatches) != ResolveVirtualStaticMethodFlags::None;
    bool verifyImplemented = (resolveVirtualStaticMethodFlags & ResolveVirtualStaticMethodFlags::VerifyImplemented) != ResolveVirtualStaticMethodFlags::None;

    HRESULT hr = S_OK;
    IMDInternalImport* pMDInternalImport = GetMDImport();
    HENUMInternalMethodImplHolder hEnumMethodImpl(pMDInternalImport);
    hr = hEnumMethodImpl.EnumMethodImplInitNoThrow(GetCl());
    SigTypeContext sigTypeContext(this);

    if (FAILED(hr))
    {
        COMPlusThrow(kTypeLoadException, hr);
    }

    // This gets the count out of the metadata interface.
    uint32_t dwNumberMethodImpls = hEnumMethodImpl.EnumMethodImplGetCount();
    MethodDesc* pPrevMethodImpl = nullptr;

    // Iterate through each MethodImpl declared on this class
    for (uint32_t i = 0; i < dwNumberMethodImpls; i++)
    {
        mdToken methodBody;
        mdToken methodDecl;
        hr = hEnumMethodImpl.EnumMethodImplNext(&methodBody, &methodDecl);
        if (FAILED(hr))
        {
            COMPlusThrow(kTypeLoadException, hr);
        }
        if (hr == S_FALSE)
        {
            // In the odd case that the enumerator fails before we've reached the total reported
            // entries, let's reset the count and just break out. (Should we throw?)
            break;
        }
        mdToken tkParent;
        hr = pMDInternalImport->GetParentToken(methodDecl, &tkParent);
        if (FAILED(hr))
        {
            COMPlusThrow(kTypeLoadException, hr);
        }
        MethodTable *pInterfaceMT = ClassLoader::LoadTypeDefOrRefOrSpecThrowing(
            GetModule(),
            tkParent,
            &sigTypeContext,
            ClassLoader::ThrowIfNotFound,
            ClassLoader::FailIfUninstDefOrRef,
            ClassLoader::LoadTypes,
            CLASS_LOAD_EXACTPARENTS)
            .GetMethodTable();

        if (allowVariance)
        {
            // Allow variant, but not equivalent interface match
            if (!pInterfaceType->HasSameTypeDefAs(pInterfaceMT) ||
                !TypeHandle(pInterfaceMT).CanCastTo(pInterfaceType, NULL))
            {
                continue;
            }
        }
        else
        {
            if (pInterfaceMT != pInterfaceType)
            {
                continue;
            }
        }
        MethodDesc *pMethodDecl;

        if ((TypeFromToken(methodDecl) == mdtMethodDef) || pInterfaceMT->IsFullyLoaded())
        {
            pMethodDecl =  MemberLoader::GetMethodDescFromMemberDefOrRefOrSpec(
            GetModule(),
            methodDecl,
            &sigTypeContext,
            /* strictMetadataChecks */ FALSE,
            /* allowInstParam */ FALSE,
            /* owningTypeLoadLevel */ CLASS_LOAD_EXACTPARENTS);
        }
        else if (TypeFromToken(methodDecl) == mdtMemberRef)
        {
            LPCUTF8     szMember;
            PCCOR_SIGNATURE pSig;
            DWORD       cSig;

            IfFailThrow(pMDInternalImport->GetNameAndSigOfMemberRef(methodDecl, &pSig, &cSig, &szMember));

            // Do a quick name check to avoid excess use of FindMethod
            if (strcmp(szMember, pInterfaceMD->GetName()) != 0)
            {
                continue;
            }

            pMethodDecl = MemberLoader::FindMethod(pInterfaceMT, szMember, pSig, cSig, GetModule());
        }
        else
        {
            COMPlusThrow(kTypeLoadException, E_FAIL);
        }

        if (pMethodDecl == nullptr)
        {
            COMPlusThrow(kTypeLoadException, E_FAIL);
        }

        bool differsByAsyncVariant = false;
        if (!pMethodDecl->HasSameMethodDefAs(pInterfaceMD))
        {
            if (pMethodDecl->GetMemberDef() == pInterfaceMD->GetMemberDef() && 
                pMethodDecl->GetModule() == pInterfaceMD->GetModule() &&
                pMethodDecl->IsAsyncThunkMethod() != pInterfaceMD->IsAsyncThunkMethod())
            {
                differsByAsyncVariant = true;
                pMethodDecl = pMethodDecl->GetAsyncOtherVariant();
            }
            else
            {
                continue;
            }
        }

        // Spec requires that all body token for MethodImpls that refer to static virtual implementation methods must be MethodDef tokens.
        if (TypeFromToken(methodBody) != mdtMethodDef)
        {
            COMPlusThrow(kTypeLoadException, E_FAIL);
        }

        MethodDesc *pMethodImpl = MemberLoader::GetMethodDescFromMethodDef(
            GetModule(),
            methodBody,
            FALSE,
            CLASS_LOAD_EXACTPARENTS);
        if (pMethodImpl == nullptr)
        {
            COMPlusThrow(kTypeLoadException, E_FAIL);
        }

        // Spec requires that all body token for MethodImpls that refer to static virtual implementation methods must to methods
        // defined on the same type that defines the MethodImpl
        if (!HasSameTypeDefAs(pMethodImpl->GetMethodTable()))
        {
            COMPlusThrow(kTypeLoadException, E_FAIL);
        }

        if (differsByAsyncVariant)
        {
            pMethodImpl = pMethodImpl->GetAsyncOtherVariant();
        }

        if (!verifyImplemented && instantiateMethodParameters)
        {
            pMethodImpl = pMethodImpl->FindOrCreateAssociatedMethodDesc(
                pMethodImpl,
                this,
                FALSE,
                pInterfaceMD->GetMethodInstantiation(),
                /* allowInstParam */ FALSE,
                /* forceRemotableMethod */ FALSE,
                /* allowCreate */ TRUE,
                AsyncVariantLookup::MatchingAsyncVariant,
                /* level */ level);
        }
        if (pMethodImpl != nullptr)
        {
            if (!verifyImplemented)
            {
                return pMethodImpl;
            }
            if (pPrevMethodImpl != nullptr)
            {
                // Two MethodImpl records found for the same virtual static interface method
                COMPlusThrow(kTypeLoadException, E_FAIL);
            }
            pPrevMethodImpl = pMethodImpl;
        }
    }

    return pPrevMethodImpl;
}

void
MethodTable::VerifyThatAllVirtualStaticMethodsAreImplemented()
{
    InterfaceMapIterator it = IterateInterfaceMap();
    while (it.Next())
    {
        MethodTable *pInterfaceMT = it.GetInterfaceApprox();
        if (pInterfaceMT->HasVirtualStaticMethods())
        {
            pInterfaceMT = it.GetInterface(this, CLASS_LOAD_EXACTPARENTS);
            for (MethodIterator it(pInterfaceMT); it.IsValid(); it.Next())
            {
                MethodDesc *pMD = it.GetMethodDesc();
                // This flag is not really used, passing its address to ResolveVirtualStaticMethod just suppresses
                // the ambiguous resolution exception throw as we should delay the exception until we actually hit
                // the ambiguity at execution time.
                BOOL uniqueResolution;
                if (pMD->IsVirtual() &&
                    pMD->IsStatic() &&
                    !pMD->HasMethodImplSlot() && // Re-abstractions are virtual static abstract with a MethodImpl
                    (pMD->IsAbstract() &&
                    !ResolveVirtualStaticMethod(
                        pInterfaceMT,
                        pMD,
                        ResolveVirtualStaticMethodFlags::AllowNullResult | ResolveVirtualStaticMethodFlags::VerifyImplemented,
                        /* uniqueResolution */ &uniqueResolution,
                        /* level */ CLASS_LOAD_EXACTPARENTS)))
                {
                    IMDInternalImport* pInternalImport = GetModule()->GetMDImport();
                    GetModule()->GetAssembly()->ThrowTypeLoadException(pInternalImport, GetCl(), pMD->GetName(), IDS_CLASSLOAD_STATICVIRTUAL_NOTIMPL);
                }
            }
        }
    }
}

//==========================================================================================
// Finds the (non-unboxing) MethodDesc that implements the interface method pInterfaceMD.
//
// Note our ability to resolve constraint methods is affected by the degree of code sharing we are
// performing for generic code.
//
// Return Value:
//   MethodDesc which can be used as unvirtualized call. Returns NULL if VSD has to be used.
MethodDesc *
MethodTable::TryResolveConstraintMethodApprox(
    TypeHandle   thInterfaceType,
    MethodDesc * pInterfaceMD,
    BOOL *       pfForceUseRuntimeLookup)   // = NULL
{
    CONTRACTL {
        THROWS;
        GC_TRIGGERS;
    } CONTRACTL_END;

    if (pInterfaceMD->IsStatic())
    {
        _ASSERTE(!thInterfaceType.IsTypeDesc());
        _ASSERTE(thInterfaceType.IsInterface());
        BOOL uniqueResolution = TRUE;

        ResolveVirtualStaticMethodFlags flags = ResolveVirtualStaticMethodFlags::AllowVariantMatches
                                              | ResolveVirtualStaticMethodFlags::InstantiateResultOverFinalMethodDesc;
        if (pfForceUseRuntimeLookup != NULL)
        {
            flags |= ResolveVirtualStaticMethodFlags::AllowNullResult;
        }

        MethodDesc *result = ResolveVirtualStaticMethod(
            thInterfaceType.GetMethodTable(),
            pInterfaceMD,
            flags,
            (pfForceUseRuntimeLookup != NULL ? &uniqueResolution : NULL));

        if (result == NULL || !uniqueResolution)
        {
            _ASSERTE(pfForceUseRuntimeLookup != NULL);
            *pfForceUseRuntimeLookup = TRUE;
            result = NULL;
        }
        return result;
    }

    // We can't resolve constraint calls effectively for reference types, and there's
    // not a lot of perf. benefit in doing it anyway.
    //
    if (!IsValueType())
    {
        LOG((LF_JIT, LL_INFO10000, "TryResolveConstraintmethodApprox: not a value type %s\n", GetDebugClassName()));
        return NULL;
    }

    // 1. Find the (possibly generic) method that would implement the
    // constraint if we were making a call on a boxed value type.

    MethodTable * pCanonMT = GetCanonicalMethodTable();

    MethodDesc * pGenInterfaceMD = pInterfaceMD->StripMethodInstantiation();
    MethodDesc * pMD = NULL;
    if (pGenInterfaceMD->IsInterface())
    {   // Sometimes (when compiling shared generic code)
        // we don't have enough exact type information at JIT time
        // even to decide whether we will be able to resolve to an unboxed entry point...
        // To cope with this case we always go via the helper function if there's any
        // chance of this happening by checking for all interfaces which might possibly
        // be compatible with the call (verification will have ensured that
        // at least one of them will be)

        // Enumerate all potential interface instantiations
        MethodTable::InterfaceMapIterator it = pCanonMT->IterateInterfaceMap();
        DWORD cPotentialMatchingInterfaces = 0;
        while (it.Next())
        {
            TypeHandle thPotentialInterfaceType(it.GetInterface(pCanonMT));
            if (thPotentialInterfaceType.AsMethodTable()->GetCanonicalMethodTable() ==
                thInterfaceType.AsMethodTable()->GetCanonicalMethodTable())
            {
                cPotentialMatchingInterfaces++;
                pMD = pCanonMT->GetMethodDescForInterfaceMethod(thPotentialInterfaceType, pGenInterfaceMD, FALSE /* throwOnConflict */);

                // See code:#TryResolveConstraintMethodApprox_DoNotReturnParentMethod
                if ((pMD != NULL) && !pMD->GetMethodTable()->IsValueType() && !pMD->IsInterface())
                {
                    LOG((LF_JIT, LL_INFO10000, "TryResolveConstraintMethodApprox: %s::%s not a value type method\n",
                        pMD->m_pszDebugClassName, pMD->m_pszDebugMethodName));
                    return NULL;
                }
            }
        }

        _ASSERTE_MSG((cPotentialMatchingInterfaces != 0),
            "At least one interface has to implement the method, otherwise there's a bug in JIT/verification.");

        if (cPotentialMatchingInterfaces > 1)
        {   // We have more potentially matching interfaces
            MethodTable * pInterfaceMT = thInterfaceType.GetMethodTable();
            _ASSERTE(pInterfaceMT->HasInstantiation());

            BOOL fIsExactMethodResolved = FALSE;

            if (!pInterfaceMT->IsSharedByGenericInstantiations() &&
                !pInterfaceMT->IsGenericTypeDefinition() &&
                !this->IsSharedByGenericInstantiations() &&
                !this->IsGenericTypeDefinition())
            {   // We have exact interface and type instantiations (no generic variables and __Canon used
                // anywhere)
                if (this->CanCastToInterface(pInterfaceMT))
                {
                    // We can resolve to exact method
                    pMD = this->GetMethodDescForInterfaceMethod(pInterfaceMT, pInterfaceMD, FALSE /* throwOnConflict */);
                    fIsExactMethodResolved = pMD != NULL;
                }
            }

            if (!fIsExactMethodResolved)
            {   // We couldn't resolve the interface statically
                _ASSERTE(pfForceUseRuntimeLookup != NULL);
                // Notify the caller that it should use runtime lookup
                // Note that we can leave pMD incorrect, because we will use runtime lookup
                *pfForceUseRuntimeLookup = TRUE;
            }
        }
        else
        {
            // If we can resolve the interface exactly then do so (e.g. when doing the exact
            // lookup at runtime, or when not sharing generic code).
            if (pCanonMT->CanCastToInterface(thInterfaceType.GetMethodTable()))
            {
                pMD = pCanonMT->GetMethodDescForInterfaceMethod(thInterfaceType, pGenInterfaceMD, FALSE /* throwOnConflict */);
                if (pMD == NULL)
                {
                    LOG((LF_JIT, LL_INFO10000, "TryResolveConstraintMethodApprox: failed to find method desc for interface method\n"));
                }
            }
        }
    }
    else if (pGenInterfaceMD->IsVirtual())
    {
        if (pGenInterfaceMD->HasNonVtableSlot() && pGenInterfaceMD->GetMethodTable()->IsValueType())
        {   // GetMethodDescForSlot would AV for this slot
            // We can get here for (invalid and unverifiable) IL:
            //    constrained. int32
            //    callvirt System.Int32::GetHashCode()
            pMD = pGenInterfaceMD;
        }
        else
        {
            pMD = GetMethodDescForSlot(pGenInterfaceMD->GetSlot());
        }
    }
    else
    {
        // The pMD will be NULL if calling a non-virtual instance
        // methods on System.Object, i.e. when these are used as a constraint.
        pMD = NULL;
    }

    if (pMD == NULL)
    {   // Fall back to VSD
        return NULL;
    }

    if (!pMD->GetMethodTable()->IsInterface())
    {
        //#TryResolveConstraintMethodApprox_DoNotReturnParentMethod
        // Only return a method if the value type itself declares the method
        // otherwise we might get a method from Object or System.ValueType
        if (!pMD->GetMethodTable()->IsValueType())
        {   // Fall back to VSD
            return NULL;
        }

        // We've resolved the method, ignoring its generic method arguments
        // If the method is a generic method then go and get the instantiated descriptor
        pMD = MethodDesc::FindOrCreateAssociatedMethodDesc(
            pMD,
            this,
            FALSE /* no BoxedEntryPointStub */,
            pInterfaceMD->GetMethodInstantiation(),
            FALSE /* no allowInstParam */);

        // FindOrCreateAssociatedMethodDesc won't return an BoxedEntryPointStub.
        _ASSERTE(pMD != NULL);
        _ASSERTE(!pMD->IsUnboxingStub());
    }

    return pMD;
} // MethodTable::TryResolveConstraintMethodApprox

//==========================================================================================
// Make best-case effort to obtain an image name for use in an error message.
//
// This routine must expect to be called before the this object is fully loaded.
// It can return an empty if the name isn't available or the object isn't initialized
// enough to get a name, but it mustn't crash.
//==========================================================================================
LPCWSTR MethodTable::GetPathForErrorMessages()
{
    CONTRACTL
    {
        THROWS;
        GC_TRIGGERS;
        INJECT_FAULT(COMPlusThrowOM(););
    }
    CONTRACTL_END

    Module *pModule = GetModule();

    if (pModule)
    {
        return pModule->GetPathForErrorMessages();
    }
    else
    {
        return W("");
    }
}

BOOL MethodTable::Validate()
{
    LIMITED_METHOD_CONTRACT;

    ASSERT_AND_CHECK(SanityCheck());

#ifdef _DEBUG
    ASSERT_AND_CHECK(m_pAuxiliaryData != NULL);

    MethodTableAuxiliaryData *pAuxiliaryData = m_pAuxiliaryData;
    DWORD dwLastVerifiedGCCnt = pAuxiliaryData->m_dwLastVerifedGCCnt;
    // Here we used to assert that (dwLastVerifiedGCCnt <= GCHeapUtilities::GetGCHeap()->GetGcCount()) but
    // this is no longer true because with background gc. Since the purpose of having
    // m_dwLastVerifedGCCnt is just to only verify the same method table once for each GC
    // I am getting rid of the assert.
    if (g_pConfig->FastGCStressLevel () > 1 && dwLastVerifiedGCCnt == GCHeapUtilities::GetGCHeap()->GetGcCount())
        return TRUE;
#endif //_DEBUG

    if (IsArray())
    {
        if (!SanityCheck())
        {
            ASSERT_AND_CHECK(!"Detected use of a corrupted OBJECTREF. Possible GC hole.");
        }
    }
    else if (!IsCanonicalMethodTable())
    {
        // Non-canonical method tables has to have non-empty instantiation
        if (GetInstantiation().IsEmpty())
        {
            ASSERT_AND_CHECK(!"Detected use of a corrupted OBJECTREF. Possible GC hole.");
        }
    }

#ifdef _DEBUG
    pAuxiliaryData->m_dwLastVerifedGCCnt = GCHeapUtilities::GetGCHeap()->GetGcCount();
#endif //_DEBUG

    return TRUE;
}

#endif // !DACCESS_COMPILE

NOINLINE BYTE *MethodTable::GetLoaderAllocatorObjectForGC()
{
    WRAPPER_NO_CONTRACT;
    if (!Collectible())
    {
        return NULL;
    }
    BYTE * retVal = *(BYTE**)GetLoaderAllocatorObjectHandle();
    return retVal;
}

int MethodTable::GetFieldAlignmentRequirement()
{
    if (HasLayout())
    {
        return GetLayoutInfo()->m_ManagedLargestAlignmentRequirementOfAllMembers;
    }
    else if (GetClass()->HasCustomFieldAlignment())
    {
        return GetClass()->GetOverriddenFieldAlignmentRequirement();
    }
    return min((int)GetNumInstanceFieldBytes(), TARGET_POINTER_SIZE);
}

#if defined(TARGET_ARM64) && defined(__llvm__)
// Workaround bug https://github.com/dotnet/runtime/issues/103489
[[clang::optnone]]
#endif
UINT32 MethodTable::GetNativeSize()
{
    CONTRACTL
    {
        THROWS;
        MODE_ANY;
        PRECONDITION(CheckPointer(GetClass()));
    }
    CONTRACTL_END;
    if (IsBlittable())
    {
        return GetClass()->GetLayoutInfo()->GetManagedSize();
    }
    return GetNativeLayoutInfo()->GetSize();
}

EEClassNativeLayoutInfo const* MethodTable::GetNativeLayoutInfo()
{
    CONTRACTL
    {
        THROWS;
        MODE_ANY;
        PRECONDITION(HasLayout());
    }
    CONTRACTL_END;
    EEClassNativeLayoutInfo* pNativeLayoutInfo = GetClass()->GetNativeLayoutInfo();
    if (pNativeLayoutInfo != nullptr)
    {
        return pNativeLayoutInfo;
    }
    return EnsureNativeLayoutInfoInitialized();
}

EEClassNativeLayoutInfo const* MethodTable::EnsureNativeLayoutInfoInitialized()
{
    CONTRACTL
    {
        THROWS;
        MODE_ANY;
        PRECONDITION(HasLayout());
    }
    CONTRACTL_END;
#ifndef DACCESS_COMPILE
    EEClassNativeLayoutInfo::InitializeNativeLayoutFieldMetadataThrowing(this);
    return this->GetClass()->GetNativeLayoutInfo();
#else
    DacNotImpl();
    return nullptr;
#endif
}

#ifndef DACCESS_COMPILE
PTR_MethodTable MethodTable::InterfaceMapIterator::GetInterface(MethodTable* pMTOwner, ClassLoadLevel loadLevel /*= CLASS_LOADED*/)
{
    CONTRACT(PTR_MethodTable)
    {
        GC_TRIGGERS;
        THROWS;
        PRECONDITION(m_i != (DWORD) -1 && m_i < m_count);
        PRECONDITION(CheckPointer(pMTOwner));
        POSTCONDITION(CheckPointer(RETVAL));
    }
    CONTRACT_END;

    MethodTable *pResult = m_pMap->GetMethodTable();
    if (pResult->IsSpecialMarkerTypeForGenericCasting() && !pMTOwner->GetAuxiliaryData()->MayHaveOpenInterfacesInInterfaceMap())
    {
        TypeHandle ownerAsInst[MaxGenericParametersForSpecialMarkerType];
        for (DWORD i = 0; i < MaxGenericParametersForSpecialMarkerType; i++)
            ownerAsInst[i] = pMTOwner;

        _ASSERTE(pResult->GetInstantiation().GetNumArgs() <= MaxGenericParametersForSpecialMarkerType);
        Instantiation inst(ownerAsInst, pResult->GetInstantiation().GetNumArgs());
        pResult = ClassLoader::LoadGenericInstantiationThrowing(pResult->GetModule(), pResult->GetCl(), inst, ClassLoader::LoadTypes, loadLevel).AsMethodTable();
        if (pResult->IsFullyLoaded())
            SetInterface(pResult);
    }
    RETURN (pResult);
}
#endif // DACCESS_COMPILE

void MethodTable::GetStaticsOffsets(StaticsOffsetType offsetType, bool fGenericStatics, uint32_t *dwGCOffset, uint32_t *dwNonGCOffset)
{
    LIMITED_METHOD_CONTRACT;
    if (offsetType == StaticsOffsetType::Normal)
    {
        *dwNonGCOffset = 0;
        *dwGCOffset = 0;
    }
    else
    {
        *dwNonGCOffset = (uint32_t)sizeof(TADDR) * 2;
        *dwGCOffset = (uint32_t)sizeof(TADDR) * 2;
    }
}<|MERGE_RESOLUTION|>--- conflicted
+++ resolved
@@ -7728,8 +7728,7 @@
             return GetParallelMethodDescForEnC(this, pDefMD);
 #endif // FEATURE_METADATA_UPDATER
 
-<<<<<<< HEAD
-        return GetMethodDescForSlot(pDefMD->GetSlot());
+        return GetMethodDescForSlot_NoThrow(pDefMD->GetSlot()); // TODO! We should probably use the throwing variant where possible
     }
     else
     {
@@ -7752,9 +7751,6 @@
         }
         return NULL;
     }
-=======
-    return GetMethodDescForSlot_NoThrow(pDefMD->GetSlot()); // TODO! We should probably use the throwing variant where possible
->>>>>>> 87a35d6b
 }
 
 #ifndef DACCESS_COMPILE
