// Licensed to the .NET Foundation under one or more agreements.
// The .NET Foundation licenses this file to you under the MIT license.

#include "common.h"
#include "jitinterface.h"
#include "codeman.h"
#include "method.hpp"
#include "class.h"
#include "object.h"
#include "field.h"
#include "stublink.h"
#include "virtualcallstub.h"
#include "corjit.h"
#include "eeconfig.h"
#include "excep.h"
#include "log.h"
#include "excep.h"
#include "float.h"      // for isnan
#include "dbginterface.h"
#include "dllimport.h"
#include "gcheaputilities.h"
#include "comdelegate.h"
#include "corprof.h"
#include "eeprofinterfaces.h"
#include "dynamicinterfacecastable.h"

#ifndef TARGET_UNIX
// Included for referencing __report_gsfailure
#include "process.h"
#endif // !TARGET_UNIX

#ifdef PROFILING_SUPPORTED
#include "proftoeeinterfaceimpl.h"
#endif
#include "ecall.h"
#include "generics.h"
#include "typestring.h"
#include "typedesc.h"
#include "genericdict.h"
#include "array.h"
#include "debuginfostore.h"
#include "safemath.h"
#include "threadstatics.h"

#ifdef HAVE_GCCOVER
#include "gccover.h"
#endif // HAVE_GCCOVER

#include "runtimehandles.h"
#include "castcache.h"
#include "onstackreplacement.h"
#include "pgo.h"
#include "pgo_formatprocessing.h"
#include "patchpointinfo.h"

#ifndef FEATURE_EH_FUNCLETS
#include "excep.h"
#endif
#include "exinfo.h"
#include "arraynative.inl"

using std::isfinite;
using std::isnan;

//========================================================================
//
// This file contains implementation of all JIT helpers. The helpers are
// divided into following categories:
//
//      INTEGER ARITHMETIC HELPERS
//      FLOATING POINT HELPERS
//      INSTANCE FIELD HELPERS
//      STATIC FIELD HELPERS
//      SHARED STATIC FIELD HELPERS
//      CASTING HELPERS
//      ALLOCATION HELPERS
//      STRING HELPERS
//      ARRAY HELPERS
//      VALUETYPE/BYREF HELPERS
//      GENERICS HELPERS
//      EXCEPTION HELPERS
//      DEBUGGER/PROFILER HELPERS
//      GC HELPERS
//      INTEROP HELPERS
//
//========================================================================



//========================================================================
//
//      INTEGER ARITHMETIC HELPERS
//
//========================================================================

#include <optsmallperfcritical.h>

//
// helper macro to multiply two 32-bit uints
//
#define Mul32x32To64(a, b)  ((UINT64)((UINT32)(a)) * (UINT64)((UINT32)(b)))

//
// helper macro to get high 32-bit of 64-bit int
//
#define Hi32Bits(a)         ((UINT32)((UINT64)(a) >> 32))

//
// helper macro to check whether 64-bit signed int fits into 32-bit signed (compiles into one 32-bit compare)
//
#define Is32BitSigned(a)    (Hi32Bits(a) == Hi32Bits((INT64)(INT32)(a)))

#if !defined(TARGET_X86) || defined(TARGET_UNIX)
/*********************************************************************/
HCIMPL2_VV(INT64, JIT_LMul, INT64 val1, INT64 val2)
{
    FCALL_CONTRACT;

    UINT32 val1High = Hi32Bits(val1);
    UINT32 val2High = Hi32Bits(val2);

    if ((val1High == 0) && (val2High == 0))
        return Mul32x32To64(val1, val2);

    return (val1 * val2);
}
HCIMPLEND
#endif // !TARGET_X86 || TARGET_UNIX

/*********************************************************************/
HCIMPL2(INT32, JIT_Div, INT32 dividend, INT32 divisor)
{
    FCALL_CONTRACT;

    RuntimeExceptionKind ehKind;

    if (((UINT32) (divisor + 1)) <= 1)  // Unsigned test for divisor in [-1 .. 0]
    {
        if (divisor == 0)
        {
            ehKind = kDivideByZeroException;
            goto ThrowExcep;
        }
        else if (divisor == -1)
        {
            if (dividend == INT32_MIN)
            {
                ehKind = kOverflowException;
                goto ThrowExcep;
            }
            return -dividend;
        }
    }

    return(dividend / divisor);

ThrowExcep:
    FCThrow(ehKind);
}
HCIMPLEND

/*********************************************************************/
HCIMPL2(INT32, JIT_Mod, INT32 dividend, INT32 divisor)
{
    FCALL_CONTRACT;

    RuntimeExceptionKind ehKind;

    if (((UINT32) (divisor + 1)) <= 1)  // Unsigned test for divisor in [-1 .. 0]
    {
        if (divisor == 0)
        {
            ehKind = kDivideByZeroException;
            goto ThrowExcep;
        }
        else if (divisor == -1)
        {
            if (dividend == INT32_MIN)
            {
                ehKind = kOverflowException;
                goto ThrowExcep;
            }
            return 0;
        }
    }

    return(dividend % divisor);

ThrowExcep:
    FCThrow(ehKind);
}
HCIMPLEND

/*********************************************************************/
HCIMPL2(UINT32, JIT_UDiv, UINT32 dividend, UINT32 divisor)
{
    FCALL_CONTRACT;

    if (divisor == 0)
        FCThrow(kDivideByZeroException);

    return(dividend / divisor);
}
HCIMPLEND

/*********************************************************************/
HCIMPL2(UINT32, JIT_UMod, UINT32 dividend, UINT32 divisor)
{
    FCALL_CONTRACT;

    if (divisor == 0)
        FCThrow(kDivideByZeroException);

    return(dividend % divisor);
}
HCIMPLEND

/*********************************************************************/
HCIMPL2_VV(INT64, JIT_LDiv, INT64 dividend, INT64 divisor)
{
    FCALL_CONTRACT;

    RuntimeExceptionKind ehKind;

    if (Is32BitSigned(divisor))
    {
        if ((INT32)divisor == 0)
        {
            ehKind = kDivideByZeroException;
            goto ThrowExcep;
        }

        if ((INT32)divisor == -1)
        {
            if ((UINT64) dividend == UI64(0x8000000000000000))
            {
                ehKind = kOverflowException;
                goto ThrowExcep;
            }
            return -dividend;
        }

        // Check for -ive or +ive numbers in the range -2**31 to 2**31
        if (Is32BitSigned(dividend))
            return((INT32)dividend / (INT32)divisor);
    }

    // For all other combinations fallback to int64 div.
    return(dividend / divisor);

ThrowExcep:
    FCThrow(ehKind);
}
HCIMPLEND

/*********************************************************************/
HCIMPL2_VV(INT64, JIT_LMod, INT64 dividend, INT64 divisor)
{
    FCALL_CONTRACT;

    RuntimeExceptionKind ehKind;

    if (Is32BitSigned(divisor))
    {
        if ((INT32)divisor == 0)
        {
            ehKind = kDivideByZeroException;
            goto ThrowExcep;
        }

        if ((INT32)divisor == -1)
        {
            // <TODO>TODO, we really should remove this as it lengthens the code path
            // and the spec really says that it should not throw an exception. </TODO>
            if ((UINT64) dividend == UI64(0x8000000000000000))
            {
                ehKind = kOverflowException;
                goto ThrowExcep;
            }
            return 0;
        }

        // Check for -ive or +ive numbers in the range -2**31 to 2**31
        if (Is32BitSigned(dividend))
            return((INT32)dividend % (INT32)divisor);
    }

    // For all other combinations fallback to int64 div.
    return(dividend % divisor);

ThrowExcep:
    FCThrow(ehKind);
}
HCIMPLEND

/*********************************************************************/
HCIMPL2_VV(UINT64, JIT_ULDiv, UINT64 dividend, UINT64 divisor)
{
    FCALL_CONTRACT;

    if (Hi32Bits(divisor) == 0)
    {
        if ((UINT32)(divisor) == 0)
        FCThrow(kDivideByZeroException);

        if (Hi32Bits(dividend) == 0)
            return((UINT32)dividend / (UINT32)divisor);
    }

    return(dividend / divisor);
}
HCIMPLEND

/*********************************************************************/
HCIMPL2_VV(UINT64, JIT_ULMod, UINT64 dividend, UINT64 divisor)
{
    FCALL_CONTRACT;

    if (Hi32Bits(divisor) == 0)
    {
        if ((UINT32)(divisor) == 0)
        FCThrow(kDivideByZeroException);

        if (Hi32Bits(dividend) == 0)
            return((UINT32)dividend % (UINT32)divisor);
    }

    return(dividend % divisor);
}
HCIMPLEND

#if !defined(HOST_64BIT) && !defined(TARGET_X86)
/*********************************************************************/
HCIMPL2_VV(UINT64, JIT_LLsh, UINT64 num, int shift)
{
    FCALL_CONTRACT;
    return num << (shift & 0x3F);
}
HCIMPLEND

/*********************************************************************/
HCIMPL2_VV(INT64, JIT_LRsh, INT64 num, int shift)
{
    FCALL_CONTRACT;
    return num >> (shift & 0x3F);
}
HCIMPLEND

/*********************************************************************/
HCIMPL2_VV(UINT64, JIT_LRsz, UINT64 num, int shift)
{
    FCALL_CONTRACT;
    return num >> (shift & 0x3F);
}
HCIMPLEND
#endif // !HOST_64BIT && !TARGET_X86

#include <optdefault.h>


//========================================================================
//
//      FLOATING POINT HELPERS
//
//========================================================================

#include <optsmallperfcritical.h>

/*********************************************************************/
HCIMPL1_V(double, JIT_ULng2Dbl, uint64_t val)
{
    FCALL_CONTRACT;
    return (double)val;
}
HCIMPLEND

/*********************************************************************/
HCIMPL1_V(double, JIT_Lng2Dbl, int64_t val)
{
    FCALL_CONTRACT;
    return (double)val;
}
HCIMPLEND

/*********************************************************************/
HCIMPL1_V(int64_t, JIT_Dbl2Lng, double val)
{
    FCALL_CONTRACT;

#if defined(TARGET_X86) || defined(TARGET_AMD64) || defined(TARGET_ARM)
    const double int64_min = -2147483648.0 * 4294967296.0;
    const double int64_max = 2147483648.0 * 4294967296.0;
    return (val != val) ? 0 : (val <= int64_min) ? INT64_MIN : (val >= int64_max) ? INT64_MAX : (int64_t)val;
#else
    return (int64_t)val;
#endif
}
HCIMPLEND

/*********************************************************************/
HCIMPL1_V(uint32_t, JIT_Dbl2UInt, double val)
{
    FCALL_CONTRACT;

#if defined(TARGET_X86) || defined(TARGET_AMD64)
    const double uint_max = 4294967295.0;
    // Note that this expression also works properly for val = NaN case
    return (val >= 0) ? ((val >= uint_max) ? UINT32_MAX : (uint32_t)val) : 0;
#else
    return (uint32_t)val;
#endif
}
HCIMPLEND

/*********************************************************************/
HCIMPL1_V(int32_t, JIT_Dbl2Int, double val)
{
    FCALL_CONTRACT;

#if defined(TARGET_X86) || defined(TARGET_AMD64)
    const double int32_min = -2147483648.0;
    const double int32_max_plus_1 = 2147483648.0;
    return (val != val) ? 0 : (val <= int32_min) ? INT32_MIN : (val >= int32_max_plus_1) ? INT32_MAX : (int32_t)val;
#else
    return (int32_t)val;
#endif
}
HCIMPLEND

/*********************************************************************/
HCIMPL1_V(uint64_t, JIT_Dbl2ULng, double val)
{
    FCALL_CONTRACT;

#if defined(TARGET_X86) || defined(TARGET_AMD64)
    const double uint64_max_plus_1 = 4294967296.0 * 4294967296.0;
    // Note that this expression also works properly for val = NaN case
    return (val >= 0) ? ((val >= uint64_max_plus_1) ? UINT64_MAX : (uint64_t)val) : 0;
#else
    return (uint64_t)val;
#endif
}
HCIMPLEND

/*********************************************************************/
HCIMPL2_VV(float, JIT_FltRem, float dividend, float divisor)
{
    FCALL_CONTRACT;

    return fmodf(dividend, divisor);
}
HCIMPLEND

/*********************************************************************/
HCIMPL2_VV(double, JIT_DblRem, double dividend, double divisor)
{
    FCALL_CONTRACT;

    return fmod(dividend, divisor);
}
HCIMPLEND

#include <optdefault.h>


//========================================================================
//
//      INSTANCE FIELD HELPERS
//
//========================================================================

/*********************************************************************/
// Returns the address of the instance field in the object (This is an interior
// pointer and the caller has to use it appropriately) or a static field.
// obj can be either a reference or a byref
HCIMPL2(void*, JIT_GetFieldAddr_Framed, Object *obj, FieldDesc* pFD)
{
    CONTRACTL {
        FCALL_CHECK;
        PRECONDITION(CheckPointer(pFD));
    } CONTRACTL_END;

    void * fldAddr = NULL;
    OBJECTREF objRef = ObjectToOBJECTREF(obj);

    HELPER_METHOD_FRAME_BEGIN_RET_1(objRef);

    if (!pFD->IsStatic() && objRef == NULL)
        COMPlusThrow(kNullReferenceException);

    fldAddr = pFD->GetAddress(OBJECTREFToObject(objRef));

    HELPER_METHOD_FRAME_END();

    return fldAddr;
}
HCIMPLEND

#include <optsmallperfcritical.h>
HCIMPL2(void*, JIT_GetFieldAddr, Object *obj, FieldDesc* pFD)
{
    CONTRACTL {
        FCALL_CHECK;
        PRECONDITION(CheckPointer(pFD));
    } CONTRACTL_END;

    if (obj == NULL || pFD->IsEnCNew())
    {
        ENDFORBIDGC();
        return HCCALL2(JIT_GetFieldAddr_Framed, obj, pFD);
    }

    return pFD->GetAddressGuaranteedInHeap(obj);
}
HCIMPLEND
#include <optdefault.h>

#include <optsmallperfcritical.h>
HCIMPL1(void*, JIT_GetStaticFieldAddr, FieldDesc* pFD)
{
    CONTRACTL {
        FCALL_CHECK;
        PRECONDITION(CheckPointer(pFD));
    } CONTRACTL_END;

    // [TODO] Only handling EnC for now
    _ASSERTE(pFD->IsEnCNew());

    {
        ENDFORBIDGC();
        return HCCALL2(JIT_GetFieldAddr_Framed, NULL, pFD);
    }
}
HCIMPLEND
#include <optdefault.h>

// Slow helper to tailcall from the fast one
NOINLINE HCIMPL1(void, JIT_InitClass_Framed, MethodTable* pMT)
{
    FCALL_CONTRACT;

    HELPER_METHOD_FRAME_BEGIN_0();

    // We don't want to be calling JIT_InitClass at all for perf reasons
    // on the Global Class <Module> as the Class loading logic ensures that we
    // already have initialized the Global Class <Module>
    CONSISTENCY_CHECK(!pMT->IsGlobalClass());

    _ASSERTE(pMT->IsFullyLoaded());
    pMT->CheckRunClassInitThrowing();

    HELPER_METHOD_FRAME_END();
}
HCIMPLEND


/*************************************************************/
#include <optsmallperfcritical.h>
HCIMPL1(void, JIT_InitClass, CORINFO_CLASS_HANDLE typeHnd_)
{
    FCALL_CONTRACT;

    TypeHandle typeHnd(typeHnd_);
    MethodTable *pMT = typeHnd.AsMethodTable();

    if (pMT->IsClassInited())
        return;

    // Tailcall to the slow helper
    ENDFORBIDGC();
    HCCALL1(JIT_InitClass_Framed, pMT);
}
HCIMPLEND
#include <optdefault.h>

/*************************************************************/
HCIMPL2(void, JIT_InitInstantiatedClass, CORINFO_CLASS_HANDLE typeHnd_, CORINFO_METHOD_HANDLE methHnd_)
{
    CONTRACTL {
        FCALL_CHECK;
        PRECONDITION(methHnd_ != NULL);
    } CONTRACTL_END;

    HELPER_METHOD_FRAME_BEGIN_NOPOLL();    // Set up a frame

    MethodTable * pMT = (MethodTable*) typeHnd_;
    MethodDesc *  pMD = (MethodDesc*)  methHnd_;

    MethodTable * pTemplateMT = pMD->GetMethodTable();
    if (pTemplateMT->IsSharedByGenericInstantiations())
    {
        pMT = ClassLoader::LoadGenericInstantiationThrowing(pTemplateMT->GetModule(),
                                                            pTemplateMT->GetCl(),
                                                            pMD->GetExactClassInstantiation(pMT)).AsMethodTable();
    }
    else
    {
        pMT = pTemplateMT;
    }

    _ASSERTE(pMT->IsFullyLoaded());
    pMT->EnsureInstanceActive();
    pMT->CheckRunClassInitThrowing();
    HELPER_METHOD_FRAME_END();
}
HCIMPLEND


//========================================================================
//
//      SHARED STATIC FIELD HELPERS
//
//========================================================================

#include <optsmallperfcritical.h>

HCIMPL1(void*, JIT_GetNonGCStaticBase_Portable, MethodTable* pMT)
{
    FCALL_CONTRACT;

    PTR_BYTE pBase;
    if (pMT->GetDynamicStaticsInfo()->GetIsInitedAndNonGCStaticsPointerIfInited(&pBase))
    {
        return pBase;
    }

    // Tailcall to the slow helper
    ENDFORBIDGC();
    return HCCALL1(JIT_GetNonGCStaticBase_Helper, pMT);
}
HCIMPLEND


HCIMPL1(void*, JIT_GetDynamicNonGCStaticBase_Portable, DynamicStaticsInfo* pStaticsInfo)
{
    FCALL_CONTRACT;

    PTR_BYTE pBase;
    if (pStaticsInfo->GetIsInitedAndNonGCStaticsPointerIfInited(&pBase))
    {
        return pBase;
    }

    // Tailcall to the slow helper
    ENDFORBIDGC();
    return HCCALL1(JIT_GetNonGCStaticBase_Helper, pStaticsInfo->GetMethodTable());
}
HCIMPLEND
// No constructor version of JIT_GetSharedNonGCStaticBase.  Does not check if class has
// been initialized.
HCIMPL1(void*, JIT_GetNonGCStaticBaseNoCtor_Portable, MethodTable* pMT)
{
    FCALL_CONTRACT;

    return pMT->GetDynamicStaticsInfo()->GetNonGCStaticsPointerAssumeIsInited();
}
HCIMPLEND

// No constructor version of JIT_GetSharedNonGCStaticBase.  Does not check if class has
// been initialized.
HCIMPL1(void*, JIT_GetDynamicNonGCStaticBaseNoCtor_Portable, DynamicStaticsInfo* pDynamicStaticsInfo)
{
    FCALL_CONTRACT;

    return pDynamicStaticsInfo->GetNonGCStaticsPointerAssumeIsInited();
}
HCIMPLEND

HCIMPL1(void*, JIT_GetGCStaticBase_Portable, MethodTable* pMT)
{
    FCALL_CONTRACT;

    PTR_OBJECTREF pBase;
    if (pMT->GetDynamicStaticsInfo()->GetIsInitedAndGCStaticsPointerIfInited(&pBase))
    {
        return pBase;
    }

    // Tailcall to the slow helper
    ENDFORBIDGC();
    return HCCALL1(JIT_GetGCStaticBase_Helper, pMT);
}
HCIMPLEND

HCIMPL1(void*, JIT_GetDynamicGCStaticBase_Portable, DynamicStaticsInfo* pStaticsInfo)
{
    FCALL_CONTRACT;

    PTR_OBJECTREF pBase;
    if (pStaticsInfo->GetIsInitedAndGCStaticsPointerIfInited(&pBase))
    {
        return pBase;
    }

    // Tailcall to the slow helper
    ENDFORBIDGC();
    return HCCALL1(JIT_GetGCStaticBase_Helper, pStaticsInfo->GetMethodTable());
}
HCIMPLEND

// No constructor version of JIT_GetSharedGCStaticBase.  Does not check if class has been
// initialized.
HCIMPL1(void*, JIT_GetGCStaticBaseNoCtor_Portable, MethodTable* pMT)
{
    FCALL_CONTRACT;

    return pMT->GetDynamicStaticsInfo()->GetGCStaticsPointerAssumeIsInited();
}
HCIMPLEND

// No constructor version of JIT_GetSharedGCStaticBase.  Does not check if class has been
// initialized.
HCIMPL1(void*, JIT_GetDynamicGCStaticBaseNoCtor_Portable, DynamicStaticsInfo* pDynamicStaticsInfo)
{
    FCALL_CONTRACT;

    return pDynamicStaticsInfo->GetGCStaticsPointerAssumeIsInited();
}
HCIMPLEND

#include <optdefault.h>


// The following two functions can be tail called from platform dependent versions of
// JIT_GetSharedGCStaticBase and JIT_GetShareNonGCStaticBase
HCIMPL1(void*, JIT_GetNonGCStaticBase_Helper, MethodTable* pMT)
{
    FCALL_CONTRACT;

    HELPER_METHOD_FRAME_BEGIN_RET_0();

    PREFIX_ASSUME(pMT != NULL);
    pMT->CheckRunClassInitThrowing();
    HELPER_METHOD_FRAME_END();

    return (void*)pMT->GetDynamicStaticsInfo()->GetNonGCStaticsPointer();
}
HCIMPLEND

HCIMPL1(void*, JIT_GetGCStaticBase_Helper, MethodTable* pMT)
{
    FCALL_CONTRACT;

    HELPER_METHOD_FRAME_BEGIN_RET_0();

    PREFIX_ASSUME(pMT != NULL);
    pMT->CheckRunClassInitThrowing();
    HELPER_METHOD_FRAME_END();

    return (void*)pMT->GetDynamicStaticsInfo()->GetGCStaticsPointer();
}
HCIMPLEND

//========================================================================
//
//      THREAD STATIC FIELD HELPERS
//
//========================================================================

// Define the t_ThreadStatics variable here, so that these helpers can use
// the most optimal TLS access pattern for the platform when inlining the
// GetThreadLocalStaticBaseIfExistsAndInitialized function
#ifdef _MSC_VER
__declspec(selectany) __declspec(thread)  ThreadLocalData t_ThreadStatics;
#else
__thread ThreadLocalData t_ThreadStatics;
#endif // _MSC_VER

// This is the routine used by the JIT helpers for the fast path. It is not used by the JIT for the slow path, or by the EE for any path.
// This is inlined in the header to improve code gen quality
FORCEINLINE void* GetThreadLocalStaticBaseIfExistsAndInitialized(TLSIndex index)
{
    LIMITED_METHOD_CONTRACT;
    TADDR pTLSBaseAddress = (TADDR)NULL;

    if (index.GetTLSIndexType() == TLSIndexType::NonCollectible)
    {
        PTRARRAYREF tlsArray = (PTRARRAYREF)UNCHECKED_OBJECTREF_TO_OBJECTREF(t_ThreadStatics.pNonCollectibleTlsArrayData);
        if (t_ThreadStatics.cNonCollectibleTlsData <= index.GetIndexOffset())
        {
            return NULL;
        }
        pTLSBaseAddress = (TADDR)OBJECTREFToObject(tlsArray->GetAt(index.GetIndexOffset() - NUMBER_OF_TLSOFFSETS_NOT_USED_IN_NONCOLLECTIBLE_ARRAY));
    }
    else if (index.GetTLSIndexType() == TLSIndexType::DirectOnThreadLocalData)
    {
        return ((BYTE*)&t_ThreadStatics) + index.GetIndexOffset();
    }
    else
    {
        int32_t cCollectibleTlsData = t_ThreadStatics.cCollectibleTlsData;
        if (cCollectibleTlsData <= index.GetIndexOffset())
        {
            return NULL;
        }

        OBJECTHANDLE* pCollectibleTlsArrayData = t_ThreadStatics.pCollectibleTlsArrayData;
        pCollectibleTlsArrayData += index.GetIndexOffset();
        OBJECTHANDLE objHandle = *pCollectibleTlsArrayData;
        if (IsHandleNullUnchecked(objHandle))
            return NULL;
        pTLSBaseAddress = dac_cast<TADDR>(OBJECTREFToObject(ObjectFromHandle(objHandle)));
    }
    return reinterpret_cast<void*>(pTLSBaseAddress);
}

// *** These framed helpers get called if allocation needs to occur or
//     if the class constructor needs to run

HCIMPL1(void*, JIT_GetNonGCThreadStaticBase_Helper, MethodTable * pMT)
{
    CONTRACTL {
        FCALL_CHECK;
        PRECONDITION(CheckPointer(pMT));
    } CONTRACTL_END;

    void* base = NULL;

    HELPER_METHOD_FRAME_BEGIN_RET_0();

    // Check if the class constructor needs to be run
    pMT->CheckRunClassInitThrowing();

    // Lookup the non-GC statics base pointer
    base = (void*) pMT->GetNonGCThreadStaticsBasePointer();
    CONSISTENCY_CHECK(base != NULL);

    HELPER_METHOD_FRAME_END();

    return base;
}
HCIMPLEND

HCIMPL1(void*, JIT_GetGCThreadStaticBase_Helper, MethodTable * pMT)
{
    CONTRACTL {
        FCALL_CHECK;
        PRECONDITION(CheckPointer(pMT));
    } CONTRACTL_END;

    void* base = NULL;

    HELPER_METHOD_FRAME_BEGIN_RET_0();

    // Check if the class constructor needs to be run
    pMT->CheckRunClassInitThrowing();

    // Lookup the GC statics base pointer
    base = (void*) pMT->GetGCThreadStaticsBasePointer();
    CONSISTENCY_CHECK(base != NULL);

    HELPER_METHOD_FRAME_END();

    return base;
}
HCIMPLEND

// *** This helper corresponds to both CORINFO_HELP_GETSHARED_NONGCTHREADSTATIC_BASE and
//     CORINFO_HELP_GETSHARED_NONGCTHREADSTATIC_BASE_NOCTOR. Even though we always check
//     if the class constructor has been run, we have a separate helper ID for the "no ctor"
//     version because it allows the JIT to do some reordering that otherwise wouldn't be
//     possible.

#include <optsmallperfcritical.h>
HCIMPL1(void*, JIT_GetNonGCThreadStaticBase, MethodTable *pMT)
{
    FCALL_CONTRACT;

    void* pThreadStaticBase = GetThreadLocalStaticBaseIfExistsAndInitialized(pMT->GetThreadStaticsInfo()->NonGCTlsIndex);
    if (pThreadStaticBase != NULL)
    {
        return pThreadStaticBase;
    }

    ENDFORBIDGC();
    return HCCALL1(JIT_GetNonGCThreadStaticBase_Helper, pMT);
}
HCIMPLEND

HCIMPL1(void*, JIT_GetDynamicNonGCThreadStaticBase, ThreadStaticsInfo *pThreadStaticsInfo)
{
    FCALL_CONTRACT;

    void* pThreadStaticBase = GetThreadLocalStaticBaseIfExistsAndInitialized(pThreadStaticsInfo->NonGCTlsIndex);
    if (pThreadStaticBase != NULL)
    {
        return pThreadStaticBase;
    }

    ENDFORBIDGC();
    return HCCALL1(JIT_GetNonGCThreadStaticBase_Helper, pThreadStaticsInfo->m_genericStatics.m_DynamicStatics.GetMethodTable());
}
HCIMPLEND

// *** This helper corresponds CORINFO_HELP_GETSHARED_NONGCTHREADSTATIC_BASE_NOCTOR_OPTIMIZED.
//      Even though we always check if the class constructor has been run, we have a separate
//      helper ID for the "no ctor" version because it allows the JIT to do some reordering that
//      otherwise wouldn't be possible.
HCIMPL1(void*, JIT_GetNonGCThreadStaticBaseOptimized, UINT32 staticBlockIndex)
{
    void* staticBlock = nullptr;

    FCALL_CONTRACT;

    staticBlock = GetThreadLocalStaticBaseIfExistsAndInitialized(staticBlockIndex);
    if (staticBlock != NULL)
    {
        return staticBlock;
    }

    HELPER_METHOD_FRAME_BEGIN_RET_0();    // Set up a frame
    TLSIndex tlsIndex(staticBlockIndex);
    // Check if the class constructor needs to be run
    MethodTable *pMT = LookupMethodTableForThreadStaticKnownToBeAllocated(tlsIndex);
    pMT->CheckRunClassInitThrowing();

    // Lookup the non-GC statics base pointer
    staticBlock = (void*) pMT->GetNonGCThreadStaticsBasePointer();
    HELPER_METHOD_FRAME_END();

    return staticBlock;
}
HCIMPLEND

// *** This helper corresponds CORINFO_HELP_GETSHARED_NONGCTHREADSTATIC_BASE_NOCTOR_OPTIMIZED2.
HCIMPL1(void*, JIT_GetNonGCThreadStaticBaseOptimized2, UINT32 staticBlockIndex)
{
    FCALL_CONTRACT;

    return ((BYTE*)&t_ThreadStatics) + staticBlockIndex;
}
HCIMPLEND

#include <optdefault.h>

// *** This helper corresponds to both CORINFO_HELP_GETSHARED_GCTHREADSTATIC_BASE and
//     CORINFO_HELP_GETSHARED_GCTHREADSTATIC_BASE_NOCTOR. Even though we always check
//     if the class constructor has been run, we have a separate helper ID for the "no ctor"
//     version because it allows the JIT to do some reordering that otherwise wouldn't be
//     possible.

#include <optsmallperfcritical.h>
HCIMPL1(void*, JIT_GetGCThreadStaticBase, MethodTable *pMT)
{
    FCALL_CONTRACT;

    void* pThreadStaticBase = GetThreadLocalStaticBaseIfExistsAndInitialized(pMT->GetThreadStaticsInfo()->GCTlsIndex);
    if (pThreadStaticBase != NULL)
    {
        return pThreadStaticBase;
    }

    ENDFORBIDGC();
    return HCCALL1(JIT_GetGCThreadStaticBase_Helper, pMT);
}
HCIMPLEND

HCIMPL1(void*, JIT_GetDynamicGCThreadStaticBase, ThreadStaticsInfo *pThreadStaticsInfo)
{
    FCALL_CONTRACT;

    void* pThreadStaticBase = GetThreadLocalStaticBaseIfExistsAndInitialized(pThreadStaticsInfo->GCTlsIndex);
    if (pThreadStaticBase != NULL)
    {
        return pThreadStaticBase;
    }

    ENDFORBIDGC();
    return HCCALL1(JIT_GetGCThreadStaticBase_Helper, pThreadStaticsInfo->m_genericStatics.m_DynamicStatics.GetMethodTable());
}
HCIMPLEND

#include <optdefault.h>

// *** This helper corresponds CORINFO_HELP_GETSHARED_GCTHREADSTATIC_BASE_NOCTOR_OPTIMIZED.
//      Even though we always check if the class constructor has been run, we have a separate
//      helper ID for the "no ctor" version because it allows the JIT to do some reordering that
//      otherwise wouldn't be possible.
HCIMPL1(void*, JIT_GetGCThreadStaticBaseOptimized, UINT32 staticBlockIndex)
{
    void* staticBlock = nullptr;

    FCALL_CONTRACT;

    staticBlock = GetThreadLocalStaticBaseIfExistsAndInitialized(staticBlockIndex);
    if (staticBlock != NULL)
    {
        return staticBlock;
    }

    HELPER_METHOD_FRAME_BEGIN_RET_0();    // Set up a frame

    TLSIndex tlsIndex(staticBlockIndex);
    // Check if the class constructor needs to be run
    MethodTable *pMT = LookupMethodTableForThreadStaticKnownToBeAllocated(tlsIndex);
    pMT->CheckRunClassInitThrowing();

    // Lookup the non-GC statics base pointer
    staticBlock = (void*) pMT->GetGCThreadStaticsBasePointer();
    HELPER_METHOD_FRAME_END();

    return staticBlock;
}
HCIMPLEND

//========================================================================
//
//      STATIC FIELD DYNAMIC HELPERS
//
//========================================================================

#include <optsmallperfcritical.h>
HCIMPL1_RAW(TADDR, JIT_StaticFieldAddress_Dynamic, StaticFieldAddressArgs * pArgs)
{
    FCALL_CONTRACT;

    TADDR base = HCCALL1(pArgs->staticBaseHelper, pArgs->arg0);
    return base + pArgs->offset;
}
HCIMPLEND_RAW
#include <optdefault.h>

#include <optsmallperfcritical.h>
HCIMPL1_RAW(TADDR, JIT_StaticFieldAddressUnbox_Dynamic, StaticFieldAddressArgs * pArgs)
{
    FCALL_CONTRACT;

    TADDR base = HCCALL1(pArgs->staticBaseHelper, pArgs->arg0);
    return *(TADDR *)(base + pArgs->offset) + Object::GetOffsetOfFirstField();
}
HCIMPLEND_RAW
#include <optdefault.h>

//========================================================================
//
//      CASTING HELPERS
//
//========================================================================

BOOL ObjIsInstanceOfCore(Object *pObject, TypeHandle toTypeHnd, BOOL throwCastException)
{
    CONTRACTL {
        THROWS;
        GC_TRIGGERS;
        MODE_COOPERATIVE;
        PRECONDITION(CheckPointer(pObject));
    } CONTRACTL_END;

    BOOL fCast = FALSE;
    MethodTable* pMT = pObject->GetMethodTable();

    OBJECTREF obj = ObjectToOBJECTREF(pObject);
    GCPROTECT_BEGIN(obj);

    // we check nullable case first because it is not cacheable.
    // object castability and type castability disagree on T --> Nullable<T>,
    // so we can't put this in the cache
    if (Nullable::IsNullableForType(toTypeHnd, pMT))
    {
        // allow an object of type T to be cast to Nullable<T> (they have the same representation)
        fCast = TRUE;
    }
    else if (toTypeHnd.IsTypeDesc())
    {
        CastCache::TryAddToCache(pMT, toTypeHnd, FALSE);
        fCast = FALSE;
    }
    else if (pMT->CanCastTo(toTypeHnd.AsMethodTable(), /* pVisited */ NULL))
    {
        fCast = TRUE;
    }
    else if (toTypeHnd.IsInterface())
    {
#ifdef FEATURE_COMINTEROP
        // If we are casting a COM object from interface then we need to do a check to see
        // if it implements the interface.
        if (pMT->IsComObjectType())
        {
            fCast = ComObject::SupportsInterface(obj, toTypeHnd.AsMethodTable());
        }
        else
#endif // FEATURE_COMINTEROP
        if (pMT->IsIDynamicInterfaceCastable())
        {
            fCast = DynamicInterfaceCastable::IsInstanceOf(&obj, toTypeHnd, throwCastException);
        }
    }

    if (!fCast && throwCastException)
    {
        COMPlusThrowInvalidCastException(&obj, toTypeHnd);
    }

    GCPROTECT_END(); // obj

    return(fCast);
}

BOOL ObjIsInstanceOf(Object* pObject, TypeHandle toTypeHnd, BOOL throwCastException)
{
    CONTRACTL{
        THROWS;
        GC_TRIGGERS;
        MODE_COOPERATIVE;
        PRECONDITION(CheckPointer(pObject));
    } CONTRACTL_END;

    MethodTable* pMT = pObject->GetMethodTable();
    TypeHandle::CastResult result = CastCache::TryGetFromCache(pMT, toTypeHnd);

    if (result == TypeHandle::CanCast ||
        (result == TypeHandle::CannotCast && !throwCastException))
    {
        return (BOOL)result;
    }

    return ObjIsInstanceOfCore(pObject, toTypeHnd, throwCastException);
}

HCIMPL2(Object*, ChkCastAny_NoCacheLookup, CORINFO_CLASS_HANDLE type, Object* obj)
{
    FCALL_CONTRACT;

    // This case should be handled by frameless helper
    _ASSERTE(obj != NULL);

    OBJECTREF oref = ObjectToOBJECTREF(obj);
    VALIDATEOBJECTREF(oref);

    TypeHandle clsHnd(type);

    HELPER_METHOD_FRAME_BEGIN_RET_1(oref);
    if (!ObjIsInstanceOfCore(OBJECTREFToObject(oref), clsHnd, TRUE))
    {
        UNREACHABLE(); //ObjIsInstanceOf will throw if cast can't be done
    }
    HELPER_METHOD_POLL();
    HELPER_METHOD_FRAME_END();

    return OBJECTREFToObject(oref);
}
HCIMPLEND

HCIMPL2(Object*, IsInstanceOfAny_NoCacheLookup, CORINFO_CLASS_HANDLE type, Object* obj)
{
    FCALL_CONTRACT;

    // This case should be handled by frameless helper
    _ASSERTE(obj != NULL);

    OBJECTREF oref = ObjectToOBJECTREF(obj);
    VALIDATEOBJECTREF(oref);

    TypeHandle clsHnd(type);

    HELPER_METHOD_FRAME_BEGIN_RET_1(oref);
    if (!ObjIsInstanceOfCore(OBJECTREFToObject(oref), clsHnd))
        oref = NULL;
    HELPER_METHOD_POLL();
    HELPER_METHOD_FRAME_END();

    return OBJECTREFToObject(oref);
}
HCIMPLEND

//========================================================================
//
//      ALLOCATION HELPERS
//
//========================================================================

#include <optsmallperfcritical.h>

//*************************************************************
// Allocation fast path for typical objects
//
HCIMPL1_RAW(Object*, JIT_NewS_MP_FastPortable, CORINFO_CLASS_HANDLE typeHnd_)
{
    CONTRACTL {
        THROWS;
        DISABLED(GC_TRIGGERS);
        MODE_COOPERATIVE;
    } CONTRACTL_END;

    _ASSERTE(GCHeapUtilities::UseThreadAllocationContexts());
    gc_alloc_context *allocContext = &t_runtime_thread_locals.alloc_context;

    TypeHandle typeHandle(typeHnd_);
    _ASSERTE(!typeHandle.IsTypeDesc()); // heap objects must have method tables
    MethodTable *methodTable = typeHandle.AsMethodTable();

    SIZE_T size = methodTable->GetBaseSize();
    _ASSERTE(size % DATA_ALIGNMENT == 0);

    BYTE *allocPtr = allocContext->alloc_ptr;
    _ASSERTE(allocPtr <= allocContext->alloc_limit);
    if (size > static_cast<SIZE_T>(allocContext->alloc_limit - allocPtr))
    {
        // Tail call to the slow helper
        return HCCALL1(JIT_New, typeHnd_);
    }

    allocContext->alloc_ptr = allocPtr + size;

    _ASSERTE(allocPtr != nullptr);
    Object *object = reinterpret_cast<Object *>(allocPtr);
    _ASSERTE(object->HasEmptySyncBlockInfo());
    object->SetMethodTable(methodTable);

    return object;
}
HCIMPLEND_RAW

#include <optdefault.h>

/*************************************************************/
HCIMPL1(Object*, JIT_New, CORINFO_CLASS_HANDLE typeHnd_)
{
    FCALL_CONTRACT;

    OBJECTREF newobj = NULL;
    HELPER_METHOD_FRAME_BEGIN_RET_0();    // Set up a frame

    TypeHandle typeHnd(typeHnd_);

    _ASSERTE(!typeHnd.IsTypeDesc());  // heap objects must have method tables
    MethodTable *pMT = typeHnd.AsMethodTable();

#ifdef _DEBUG
    if (g_pConfig->FastGCStressLevel()) {
        GetThread()->DisableStressHeap();
    }
#endif // _DEBUG

    newobj = AllocateObject(pMT);

    HELPER_METHOD_FRAME_END();
    return(OBJECTREFToObject(newobj));
}
HCIMPLEND

/*************************************************************/
HCIMPL1(Object*, JIT_NewMaybeFrozen, CORINFO_CLASS_HANDLE typeHnd_)
{
    FCALL_CONTRACT;

    OBJECTREF newobj = NULL;
    HELPER_METHOD_FRAME_BEGIN_RET_0();    // Set up a frame

    TypeHandle typeHnd(typeHnd_);

    _ASSERTE(!typeHnd.IsTypeDesc());  // heap objects must have method tables
    MethodTable* pMT = typeHnd.AsMethodTable();

#ifdef _DEBUG
    if (g_pConfig->FastGCStressLevel()) {
        GetThread()->DisableStressHeap();
    }
#endif // _DEBUG

    newobj = TryAllocateFrozenObject(pMT);
    if (newobj == NULL)
    {
        // Fallback to normal heap allocation.
        newobj = AllocateObject(pMT);
    }

    HELPER_METHOD_FRAME_END();
    return(OBJECTREFToObject(newobj));
}
HCIMPLEND


//========================================================================
//
//      STRING HELPERS
//
//========================================================================

#include <optsmallperfcritical.h>

//*************************************************************
// Allocation fast path for typical objects
//
HCIMPL1_RAW(StringObject*, AllocateString_MP_FastPortable, DWORD stringLength)
{
    CONTRACTL {
        THROWS;
        DISABLED(GC_TRIGGERS);
        MODE_COOPERATIVE;
    } CONTRACTL_END;

    _ASSERTE(GCHeapUtilities::UseThreadAllocationContexts());

    // Instead of doing elaborate overflow checks, we just limit the number of elements. This will avoid all overflow
    // problems, as well as making sure big string objects are correctly allocated in the big object heap.
    if (stringLength >= (LARGE_OBJECT_SIZE - 256) / sizeof(WCHAR))
    {
        // Tail call to the slow helper
        return HCCALL1(FramedAllocateString, stringLength);
    }

    gc_alloc_context *allocContext = &t_runtime_thread_locals.alloc_context;

    SIZE_T totalSize = StringObject::GetSize(stringLength);

    // The method table's base size includes space for a terminating null character
    _ASSERTE(totalSize >= g_pStringClass->GetBaseSize());
    _ASSERTE((totalSize - g_pStringClass->GetBaseSize()) / sizeof(WCHAR) == stringLength);

    SIZE_T alignedTotalSize = ALIGN_UP(totalSize, DATA_ALIGNMENT);
    _ASSERTE(alignedTotalSize >= totalSize);
    totalSize = alignedTotalSize;

    BYTE *allocPtr = allocContext->alloc_ptr;
    _ASSERTE(allocPtr <= allocContext->alloc_limit);
    if (totalSize > static_cast<SIZE_T>(allocContext->alloc_limit - allocPtr))
    {
        // Tail call to the slow helper
        return HCCALL1(FramedAllocateString, stringLength);
    }
    allocContext->alloc_ptr = allocPtr + totalSize;

    _ASSERTE(allocPtr != nullptr);
    StringObject *stringObject = reinterpret_cast<StringObject *>(allocPtr);
    stringObject->SetMethodTable(g_pStringClass);
    stringObject->SetStringLength(stringLength);
    _ASSERTE(stringObject->GetBuffer()[stringLength] == W('\0'));

    return stringObject;
}
HCIMPLEND_RAW

#include <optdefault.h>

HCIMPL1(StringObject*, FramedAllocateString, DWORD stringLength)
{
    FCALL_CONTRACT;

    STRINGREF result = NULL;
    HELPER_METHOD_FRAME_BEGIN_RET_0();    // Set up a frame

    result = AllocateString(stringLength);

    HELPER_METHOD_FRAME_END();
    return((StringObject*) OBJECTREFToObject(result));
}
HCIMPLEND

/*********************************************************************/
OBJECTHANDLE ConstructStringLiteral(CORINFO_MODULE_HANDLE scopeHnd, mdToken metaTok, void** ppPinnedString)
{
    CONTRACTL {
        THROWS;
        GC_TRIGGERS;
        MODE_ANY;
    } CONTRACTL_END;

    _ASSERTE(TypeFromToken(metaTok) == mdtString);

    Module* module = GetModule(scopeHnd);
    return module->ResolveStringRef(metaTok, ppPinnedString);
}

/*********************************************************************/
HCIMPL2(Object *, JIT_StrCns, unsigned rid, CORINFO_MODULE_HANDLE scopeHnd)
{
    FCALL_CONTRACT;

    OBJECTHANDLE hndStr = 0;

    HELPER_METHOD_FRAME_BEGIN_RET_0();

    // Retrieve the handle to the COM+ string object.
    hndStr = ConstructStringLiteral(scopeHnd, RidToToken(rid, mdtString));
    HELPER_METHOD_FRAME_END();

    // Don't use ObjectFromHandle; this isn't a real handle
    return *(Object**)hndStr;
}
HCIMPLEND


//========================================================================
//
//      ARRAY HELPERS
//
//========================================================================

#include <optsmallperfcritical.h>

//*************************************************************
// Array allocation fast path for arrays of value type elements
//
HCIMPL2_RAW(Object*, JIT_NewArr1VC_MP_FastPortable, CORINFO_CLASS_HANDLE arrayMT, INT_PTR size)
{
    CONTRACTL {
        THROWS;
        DISABLED(GC_TRIGGERS);
        MODE_COOPERATIVE;
    } CONTRACTL_END;

    _ASSERTE(GCHeapUtilities::UseThreadAllocationContexts());

    // Do a conservative check here.  This is to avoid overflow while doing the calculations.  We don't
    // have to worry about "large" objects, since the allocation quantum is never big enough for
    // LARGE_OBJECT_SIZE.
    //
    // For Value Classes, this needs to be 2^16 - slack (2^32 / max component size),
    // The slack includes the size for the array header and round-up ; for alignment.  Use 256 for the
    // slack value out of laziness.
    SIZE_T componentCount = static_cast<SIZE_T>(size);
    if (componentCount >= static_cast<SIZE_T>(65535 - 256))
    {
        // Tail call to the slow helper
        return HCCALL2(JIT_NewArr1, arrayMT, size);
    }

    gc_alloc_context *allocContext = &t_runtime_thread_locals.alloc_context;

    MethodTable *pArrayMT = (MethodTable *)arrayMT;

    _ASSERTE(pArrayMT->HasComponentSize());
    SIZE_T componentSize = pArrayMT->RawGetComponentSize();
    SIZE_T totalSize = componentCount * componentSize;
    _ASSERTE(totalSize / componentSize == componentCount);

    SIZE_T baseSize = pArrayMT->GetBaseSize();
    totalSize += baseSize;
    _ASSERTE(totalSize >= baseSize);

    SIZE_T alignedTotalSize = ALIGN_UP(totalSize, DATA_ALIGNMENT);
    _ASSERTE(alignedTotalSize >= totalSize);
    totalSize = alignedTotalSize;

    BYTE *allocPtr = allocContext->alloc_ptr;
    _ASSERTE(allocPtr <= allocContext->alloc_limit);
    if (totalSize > static_cast<SIZE_T>(allocContext->alloc_limit - allocPtr))
    {
        // Tail call to the slow helper
        return HCCALL2(JIT_NewArr1, arrayMT, size);
    }
    allocContext->alloc_ptr = allocPtr + totalSize;

    _ASSERTE(allocPtr != nullptr);
    ArrayBase *array = reinterpret_cast<ArrayBase *>(allocPtr);
    array->SetMethodTable(pArrayMT);
    _ASSERTE(static_cast<DWORD>(componentCount) == componentCount);
    array->m_NumComponents = static_cast<DWORD>(componentCount);

    return array;
}
HCIMPLEND_RAW

//*************************************************************
// Array allocation fast path for arrays of object elements
//
HCIMPL2_RAW(Object*, JIT_NewArr1OBJ_MP_FastPortable, CORINFO_CLASS_HANDLE arrayMT, INT_PTR size)
{
    CONTRACTL {
        THROWS;
        DISABLED(GC_TRIGGERS);
        MODE_COOPERATIVE;
    } CONTRACTL_END;

    _ASSERTE(GCHeapUtilities::UseThreadAllocationContexts());

    // Make sure that the total size cannot reach LARGE_OBJECT_SIZE, which also allows us to avoid overflow checks. The
    // "256" slack is to cover the array header size and round-up, using a constant value here out of laziness.
    SIZE_T componentCount = static_cast<SIZE_T>(size);
    if (componentCount >= static_cast<SIZE_T>((LARGE_OBJECT_SIZE - 256) / sizeof(void *)))
    {
        // Tail call to the slow helper
        return HCCALL2(JIT_NewArr1, arrayMT, size);
    }

    SIZE_T totalSize = componentCount * sizeof(void *);
    _ASSERTE(totalSize / sizeof(void *) == componentCount);

    MethodTable *pArrayMT = (MethodTable *)arrayMT;

    SIZE_T baseSize = pArrayMT->GetBaseSize();
    totalSize += baseSize;
    _ASSERTE(totalSize >= baseSize);

    _ASSERTE(ALIGN_UP(totalSize, DATA_ALIGNMENT) == totalSize);

    gc_alloc_context *allocContext = &t_runtime_thread_locals.alloc_context;
    BYTE *allocPtr = allocContext->alloc_ptr;
    _ASSERTE(allocPtr <= allocContext->alloc_limit);
    if (totalSize > static_cast<SIZE_T>(allocContext->alloc_limit - allocPtr))
    {
        // Tail call to the slow helper
        return HCCALL2(JIT_NewArr1, arrayMT, size);
    }
    allocContext->alloc_ptr = allocPtr + totalSize;

    _ASSERTE(allocPtr != nullptr);
    ArrayBase *array = reinterpret_cast<ArrayBase *>(allocPtr);
    array->SetMethodTable(pArrayMT);
    _ASSERTE(static_cast<DWORD>(componentCount) == componentCount);
    array->m_NumComponents = static_cast<DWORD>(componentCount);

    return array;
}
HCIMPLEND_RAW

#include <optdefault.h>

/*************************************************************/
HCIMPL2(Object*, JIT_NewArr1, CORINFO_CLASS_HANDLE arrayMT, INT_PTR size)
{
    FCALL_CONTRACT;

    OBJECTREF newArray = NULL;

    HELPER_METHOD_FRAME_BEGIN_RET_0();    // Set up a frame

    MethodTable *pArrayMT = (MethodTable *)arrayMT;

    _ASSERTE(pArrayMT->IsFullyLoaded());
    _ASSERTE(pArrayMT->IsArray());
    _ASSERTE(!pArrayMT->IsMultiDimArray());

    if (size < 0)
        COMPlusThrow(kOverflowException);

#ifdef HOST_64BIT
    // Even though ECMA allows using a native int as the argument to newarr instruction
    // (therefore size is INT_PTR), ArrayBase::m_NumComponents is 32-bit, so even on 64-bit
    // platforms we can't create an array whose size exceeds 32 bits.
    if (size > INT_MAX)
        EX_THROW(EEMessageException, (kOverflowException, IDS_EE_ARRAY_DIMENSIONS_EXCEEDED));
#endif

#ifdef _DEBUG
    if (g_pConfig->FastGCStressLevel()) {
        GetThread()->DisableStressHeap();
    }
#endif // _DEBUG

    newArray = AllocateSzArray(pArrayMT, (INT32)size);
    HELPER_METHOD_FRAME_END();

    return(OBJECTREFToObject(newArray));
}
HCIMPLEND


/*************************************************************/
HCIMPL2(Object*, JIT_NewArr1MaybeFrozen, CORINFO_CLASS_HANDLE arrayMT, INT_PTR size)
{
    FCALL_CONTRACT;

    OBJECTREF newArray = NULL;

    HELPER_METHOD_FRAME_BEGIN_RET_0();    // Set up a frame

    MethodTable* pArrayMT = (MethodTable*)arrayMT;

    _ASSERTE(pArrayMT->IsFullyLoaded());
    _ASSERTE(pArrayMT->IsArray());
    _ASSERTE(!pArrayMT->IsMultiDimArray());

    if (size < 0)
        COMPlusThrow(kOverflowException);

#ifdef HOST_64BIT
    // Even though ECMA allows using a native int as the argument to newarr instruction
    // (therefore size is INT_PTR), ArrayBase::m_NumComponents is 32-bit, so even on 64-bit
    // platforms we can't create an array whose size exceeds 32 bits.
    if (size > INT_MAX)
        EX_THROW(EEMessageException, (kOverflowException, IDS_EE_ARRAY_DIMENSIONS_EXCEEDED));
#endif

#ifdef _DEBUG
    if (g_pConfig->FastGCStressLevel()) {
        GetThread()->DisableStressHeap();
    }
#endif // _DEBUG

    newArray = TryAllocateFrozenSzArray(pArrayMT, (INT32)size);
    if (newArray == NULL)
    {
        // Fallback to default heap allocation
        newArray = AllocateSzArray(pArrayMT, (INT32)size);
    }
    _ASSERTE(newArray != NULL);

    HELPER_METHOD_FRAME_END();

    return(OBJECTREFToObject(newArray));
}
HCIMPLEND

/*************************************************************/
HCIMPL3(Object*, JIT_NewMDArr, CORINFO_CLASS_HANDLE classHnd, unsigned dwNumArgs, INT32 * pArgList)
{
    FCALL_CONTRACT;

    OBJECTREF    ret = 0;
    HELPER_METHOD_FRAME_BEGIN_RET_1(ret);    // Set up a frame

    TypeHandle typeHnd(classHnd);
    _ASSERTE(typeHnd.IsFullyLoaded());
    _ASSERTE(typeHnd.GetMethodTable()->IsArray());

    ret = AllocateArrayEx(typeHnd, pArgList, dwNumArgs);

    HELPER_METHOD_FRAME_END();
    return OBJECTREFToObject(ret);
}
HCIMPLEND

#include <optdefault.h>

//========================================================================
//
//      VALUETYPE/BYREF HELPERS
//
//========================================================================
/*************************************************************/
HCIMPL2_RAW(Object*, JIT_Box_MP_FastPortable, CORINFO_CLASS_HANDLE type, void* unboxedData)
{
    CONTRACTL {
        THROWS;
        DISABLED(GC_TRIGGERS);
        MODE_COOPERATIVE;
    } CONTRACTL_END;

    if (unboxedData == nullptr)
    {
        // Tail call to the slow helper
        return HCCALL2(JIT_Box, type, unboxedData);
    }

    _ASSERTE(GCHeapUtilities::UseThreadAllocationContexts());
    gc_alloc_context *allocContext = &t_runtime_thread_locals.alloc_context;

    TypeHandle typeHandle(type);
    _ASSERTE(!typeHandle.IsTypeDesc()); // heap objects must have method tables
    MethodTable *methodTable = typeHandle.AsMethodTable();
    // The fast helper should never be called for nullable types.
    _ASSERTE(!methodTable->IsNullable());

#ifdef FEATURE_64BIT_ALIGNMENT
    if (methodTable->RequiresAlign8())
    {
        return HCCALL2(JIT_Box, type, unboxedData);
    }
#endif

    SIZE_T size = methodTable->GetBaseSize();
    _ASSERTE(size % DATA_ALIGNMENT == 0);

    BYTE *allocPtr = allocContext->alloc_ptr;
    _ASSERTE(allocPtr <= allocContext->alloc_limit);
    if (size > static_cast<SIZE_T>(allocContext->alloc_limit - allocPtr))
    {
        // Tail call to the slow helper
        return HCCALL2(JIT_Box, type, unboxedData);
    }

    allocContext->alloc_ptr = allocPtr + size;

    _ASSERTE(allocPtr != nullptr);
    Object *object = reinterpret_cast<Object *>(allocPtr);
    _ASSERTE(object->HasEmptySyncBlockInfo());
    object->SetMethodTable(methodTable);

    // Copy the data into the object
    CopyValueClass(object->UnBox(), unboxedData, methodTable);

    return object;
}
HCIMPLEND_RAW

/*************************************************************/
HCIMPL2(Object*, JIT_Box, CORINFO_CLASS_HANDLE type, void* unboxedData)
{
    FCALL_CONTRACT;

    OBJECTREF newobj = NULL;
    HELPER_METHOD_FRAME_BEGIN_RET_NOPOLL();    // Set up a frame
    GCPROTECT_BEGININTERIOR(unboxedData);
    HELPER_METHOD_POLL();

    // A null can be passed for boxing of a null ref.
    if (unboxedData == NULL)
        COMPlusThrow(kNullReferenceException);

    TypeHandle clsHnd(type);

    _ASSERTE(!clsHnd.IsTypeDesc());  // boxable types have method tables

    MethodTable *pMT = clsHnd.AsMethodTable();

    _ASSERTE(pMT->IsFullyLoaded());

    _ASSERTE (pMT->IsValueType() && !pMT->IsByRefLike());

#ifdef _DEBUG
    if (g_pConfig->FastGCStressLevel()) {
        GetThread()->DisableStressHeap();
    }
#endif // _DEBUG

    newobj = pMT->FastBox(&unboxedData);

    GCPROTECT_END();
    HELPER_METHOD_FRAME_END();
    return(OBJECTREFToObject(newobj));
}
HCIMPLEND

/*************************************************************/
NOINLINE HCIMPL3(VOID, JIT_Unbox_Nullable_Framed, void * destPtr, MethodTable* typeMT, OBJECTREF objRef)
{
    FCALL_CONTRACT;

    HELPER_METHOD_FRAME_BEGIN_1(objRef);
    if (!Nullable::UnBox(destPtr, objRef, typeMT))
    {
        COMPlusThrowInvalidCastException(&objRef, TypeHandle(typeMT));
    }
    HELPER_METHOD_POLL();
    HELPER_METHOD_FRAME_END();
}
HCIMPLEND

/*************************************************************/
HCIMPL3(VOID, JIT_Unbox_Nullable, void * destPtr, CORINFO_CLASS_HANDLE type, Object* obj)
{
    FCALL_CONTRACT;

    TypeHandle typeHnd(type);
    _ASSERTE(Nullable::IsNullableType(typeHnd));

    MethodTable* typeMT = typeHnd.AsMethodTable();

    OBJECTREF objRef = ObjectToOBJECTREF(obj);

    if (Nullable::UnBoxNoGC(destPtr, objRef, typeMT))
    {
        // exact match (type equivalence not needed)
        FC_GC_POLL();
        return;
    }

    // Fall back to a framed helper that handles type equivalence.
    ENDFORBIDGC();
    HCCALL3(JIT_Unbox_Nullable_Framed, destPtr, typeMT, objRef);
}
HCIMPLEND

/*************************************************************/
/* framed Unbox helper that handles enums and full-blown type equivalence */
NOINLINE HCIMPL2(LPVOID, Unbox_Helper_Framed, MethodTable* pMT1, Object* obj)
{
    FCALL_CONTRACT;

    LPVOID result = NULL;
    MethodTable* pMT2 = obj->GetMethodTable();

    OBJECTREF objRef = ObjectToOBJECTREF(obj);
    HELPER_METHOD_FRAME_BEGIN_RET_1(objRef);
    HELPER_METHOD_POLL();

    if (pMT1->GetInternalCorElementType() == pMT2->GetInternalCorElementType() &&
            (pMT1->IsEnum() || pMT1->IsTruePrimitive()) &&
            (pMT2->IsEnum() || pMT2->IsTruePrimitive()))
    {
        // we allow enums and their primitive type to be interchangeable
        result = objRef->GetData();
    }
    else if (pMT1->IsEquivalentTo(pMT2))
    {
        // the structures are equivalent
        result = objRef->GetData();
    }
    else
    {
        COMPlusThrowInvalidCastException(&objRef, TypeHandle(pMT1));
    }
    HELPER_METHOD_FRAME_END();

    return result;
}
HCIMPLEND

/*************************************************************/
/* Unbox helper that handles enums */
HCIMPL2(LPVOID, Unbox_Helper, CORINFO_CLASS_HANDLE type, Object* obj)
{
    FCALL_CONTRACT;

    TypeHandle typeHnd(type);
    // boxable types have method tables
    _ASSERTE(!typeHnd.IsTypeDesc());

    MethodTable* pMT1 = typeHnd.AsMethodTable();
    // must be a value type
    _ASSERTE(pMT1->IsValueType());

    MethodTable* pMT2 = obj->GetMethodTable();

    // we allow enums and their primitive type to be interchangeable.
    // if suspension is requested, defer to the framed helper.
    if (pMT1->GetInternalCorElementType() == pMT2->GetInternalCorElementType() &&
            (pMT1->IsEnum() || pMT1->IsTruePrimitive()) &&
            (pMT2->IsEnum() || pMT2->IsTruePrimitive()) &&
            g_TrapReturningThreads == 0)
    {
        return obj->GetData();
    }

    // Fall back to a framed helper that can also handle GC suspension and type equivalence.
    ENDFORBIDGC();
    return HCCALL2(Unbox_Helper_Framed, pMT1, obj);
}
HCIMPLEND

/* framed Unbox type test helper that handles enums and full-blown type equivalence */
NOINLINE HCIMPL2(void, JIT_Unbox_TypeTest_Framed, MethodTable* pMT1, MethodTable* pMT2)
{
    FCALL_CONTRACT;

    HELPER_METHOD_FRAME_BEGIN_0();
    HELPER_METHOD_POLL();

    if (pMT1->GetInternalCorElementType() == pMT2->GetInternalCorElementType() &&
            (pMT1->IsEnum() || pMT1->IsTruePrimitive()) &&
            (pMT2->IsEnum() || pMT2->IsTruePrimitive()))
    {
        // type test test passes
    }
    else if (pMT1->IsEquivalentTo(pMT2))
    {
        // the structures are equivalent
    }
    else
    {
        COMPlusThrowInvalidCastException(TypeHandle(pMT2), TypeHandle(pMT1));
    }
    HELPER_METHOD_FRAME_END();
}
HCIMPLEND

/*************************************************************/
/* Unbox type test that handles enums */
HCIMPL2(void, JIT_Unbox_TypeTest, CORINFO_CLASS_HANDLE type, CORINFO_CLASS_HANDLE boxType)
{
    FCALL_CONTRACT;

    TypeHandle typeHnd(type);
    // boxable types have method tables
    _ASSERTE(!typeHnd.IsTypeDesc());

    MethodTable* pMT1 = typeHnd.AsMethodTable();
    // must be a value type
    _ASSERTE(pMT1->IsValueType());

    TypeHandle boxTypeHnd(boxType);
    MethodTable* pMT2 = boxTypeHnd.AsMethodTable();

    // we allow enums and their primitive type to be interchangeable.
    // if suspension is requested, defer to the framed helper.
    if (pMT1->GetInternalCorElementType() == pMT2->GetInternalCorElementType() &&
            (pMT1->IsEnum() || pMT1->IsTruePrimitive()) &&
            (pMT2->IsEnum() || pMT2->IsTruePrimitive()) &&
            g_TrapReturningThreads == 0)
    {
        return;
    }

    // Fall back to a framed helper that can also handle GC suspension and type equivalence.
    ENDFORBIDGC();
    HCCALL2(JIT_Unbox_TypeTest_Framed, pMT1, pMT2);
}
HCIMPLEND

/*************************************************************/
HCIMPL2_IV(LPVOID, JIT_GetRefAny, CORINFO_CLASS_HANDLE type, TypedByRef typedByRef)
{
    FCALL_CONTRACT;

    TypeHandle clsHnd(type);
    // <TODO>@TODO right now we check for precisely the correct type.
    // do we want to allow inheritance?  (watch out since value
    // classes inherit from object but do not normal object layout).</TODO>
    if (clsHnd != typedByRef.type) {
        FCThrow(kInvalidCastException);
    }

    return(typedByRef.data);
}
HCIMPLEND


/*************************************************************/
HCIMPL2(BOOL, JIT_IsInstanceOfException, CORINFO_CLASS_HANDLE type, Object* obj)
{
    FCALL_CONTRACT;
    TypeHandle clsHnd(type);
    return ExceptionIsOfRightType(clsHnd, obj->GetTypeHandle());
}
HCIMPLEND


//========================================================================
//
//      GENERICS HELPERS
//
//========================================================================

extern "C" CORINFO_GENERIC_HANDLE QCALLTYPE GenericHandleWorker(MethodDesc * pMD, MethodTable * pMT, LPVOID signature, DWORD dictionaryIndexAndSlot, Module* pModule)
{
    QCALL_CONTRACT;

    CORINFO_GENERIC_HANDLE result = NULL;

    BEGIN_QCALL;

    _ASSERTE(pMT != NULL || pMD != NULL);
    _ASSERTE(pMT == NULL || pMD == NULL);

    uint32_t dictionaryIndex = 0;
    MethodTable * pDeclaringMT = NULL;

    if (pMT != NULL)
    {
        if (pModule != NULL)
        {
#ifdef _DEBUG
            // Only in R2R mode are the module, dictionary index and dictionary slot provided as an input
            _ASSERTE(dictionaryIndexAndSlot != (DWORD)-1);
            _ASSERT(ReadyToRunInfo::IsNativeImageSharedBy(pModule, ExecutionManager::FindReadyToRunModule(dac_cast<TADDR>(signature))));
#endif
            dictionaryIndex = (dictionaryIndexAndSlot >> 16);
        }
        else
        {
            SigPointer ptr((PCCOR_SIGNATURE)signature);

            uint32_t kind; // DictionaryEntryKind
            IfFailThrow(ptr.GetData(&kind));

            // We need to normalize the class passed in (if any) for reliability purposes. That's because preparation of a code region that
            // contains these handle lookups depends on being able to predict exactly which lookups are required (so we can pre-cache the
            // answers and remove any possibility of failure at runtime). This is hard to do if the lookup (in this case the lookup of the
            // dictionary overflow cache) is keyed off the somewhat arbitrary type of the instance on which the call is made (we'd need to
            // prepare for every possible derived type of the type containing the method). So instead we have to locate the exactly
            // instantiated (non-shared) super-type of the class passed in.

            _ASSERTE(dictionaryIndexAndSlot == (DWORD)-1);
            IfFailThrow(ptr.GetData(&dictionaryIndex));
        }

        pDeclaringMT = pMT;
        while (true)
        {
            MethodTable * pParentMT = pDeclaringMT->GetParentMethodTable();
            if (pParentMT->GetNumDicts() <= dictionaryIndex)
                break;
            pDeclaringMT = pParentMT;
        }
    }

    DictionaryEntry * pSlot;
    result = (CORINFO_GENERIC_HANDLE)Dictionary::PopulateEntry(pMD, pDeclaringMT, signature, FALSE, &pSlot, dictionaryIndexAndSlot, pModule);

    if (pMT != NULL && pDeclaringMT != pMT)
    {
        // If the dictionary on the base type got expanded, update the current type's base type dictionary
        // pointer to use the new one on the base type.

        Dictionary* pMTDictionary = pMT->GetPerInstInfo()[dictionaryIndex];
        Dictionary* pDeclaringMTDictionary = pDeclaringMT->GetPerInstInfo()[dictionaryIndex];
        if (pMTDictionary != pDeclaringMTDictionary)
        {
            TypeHandle** pPerInstInfo = (TypeHandle**)pMT->GetPerInstInfo();
            InterlockedExchangeT(pPerInstInfo + dictionaryIndex, (TypeHandle*)pDeclaringMTDictionary);
        }
    }

    END_QCALL;

    return result;
} // GenericHandleWorker

FieldDesc* g_pVirtualFunctionPointerCache;

void FlushGenericCache(PTR_GenericCacheStruct genericCache)
{
    CONTRACTL
    {
        NOTHROW;
        GC_NOTRIGGER;
        MODE_COOPERATIVE;
    }
    CONTRACTL_END;

    int32_t lastSize = genericCache->CacheElementCount();
    if (lastSize < genericCache->GetInitialCacheSize())
    {
        lastSize = genericCache->GetInitialCacheSize();
    }

    // store the last size to use when creating a new table
    // it is just a hint, not needed for correctness, so no synchronization
    // with the writing of the table
    genericCache->SetLastFlushSize(lastSize);
    // flushing is just replacing the table with a sentinel.
    genericCache->SetTable(genericCache->GetSentinelTable());
}

void FlushVirtualFunctionPointerCaches()
{
    CONTRACTL
    {
        NOTHROW;
        GC_NOTRIGGER;
        MODE_COOPERATIVE;
    }
    CONTRACTL_END;

    FieldDesc *virtualCache = VolatileLoad(&g_pVirtualFunctionPointerCache);

    if (virtualCache != NULL)
    {
        // We can't use GetCurrentStaticAddress, as that may throw, since it will attempt to
        // allocate memory for statics if that hasn't happened yet. But, since we force the
        // statics memory to be allocated before initializing g_pVirtualFunctionPointerCache
        // we can safely use the combo of GetBase and GetStaticAddress here.
        FlushGenericCache((PTR_GenericCacheStruct)virtualCache->GetStaticAddress(virtualCache->GetBase()));
    }
}

/*********************************************************************/
// Resolve a virtual method at run-time, either because of
// aggressive backpatching or because the call is to a generic
// method which is itself virtual.
//
// classHnd is the actual run-time type for the call is made. (May be NULL for cases where methodHnd describes an interface)
// methodHnd is the exact (instantiated) method descriptor corresponding to the
// static method signature (i.e. might be for a superclass of classHnd)

// slow helper to call from the fast one
extern "C" void* QCALLTYPE ResolveVirtualFunctionPointer(QCall::ObjectHandleOnStack obj,
                                                       CORINFO_CLASS_HANDLE classHnd,
                                                       CORINFO_METHOD_HANDLE methodHnd)
{
    QCALL_CONTRACT;

    // The address of the method that's returned.
    CORINFO_MethodPtr   addr = NULL;

    BEGIN_QCALL;

    if (VolatileLoadWithoutBarrier(&g_pVirtualFunctionPointerCache) == NULL)
    {
        {
            GCX_COOP();
            CoreLibBinder::GetClass(CLASS__VIRTUALDISPATCHHELPERS)->CheckRunClassInitThrowing();
        }

        VolatileStore(&g_pVirtualFunctionPointerCache, CoreLibBinder::GetField(FIELD__VIRTUALDISPATCHHELPERS__CACHE));
#ifdef DEBUG
        FieldDesc *virtualCache = VolatileLoad(&g_pVirtualFunctionPointerCache);
        GenericCacheStruct::ValidateLayout(virtualCache->GetApproxFieldTypeHandleThrowing().GetMethodTable());
#endif
    }

    GCX_COOP();
    OBJECTREF objRef = obj.Get();
    GCPROTECT_BEGIN(objRef);

    if (objRef == NULL)
        COMPlusThrow(kNullReferenceException);

    // This is the static method descriptor describing the call.
    // It is not the destination of the call, which we must compute.
    MethodDesc* pStaticMD = (MethodDesc*) methodHnd;
    TypeHandle staticTH(classHnd);

    if (staticTH.IsNull())
    {
        // This may be NULL on input for cases where the methodHnd is not an interface method, or if getting the method table from the
        // MethodDesc will return an exact type.
        if (pStaticMD->IsInterface())
        {
            staticTH = pStaticMD->GetMethodTable();
            _ASSERTE(!staticTH.IsCanonicalSubtype());
        }
    }

    pStaticMD->CheckRestore();

    // ReadyToRun: If the method was compiled using ldvirtftn to reference a non-virtual method
    // resolve without using the VirtualizedCode call path here.
    // This can happen if the method was converted from virtual to non-virtual after the R2R image was created.
    // While this is not a common scenario and is documented as a breaking change, we should still handle it
    // as we have no good scheme for reporting an actionable error here.
    if (!pStaticMD->IsVtableMethod())
    {
        addr = (CORINFO_MethodPtr) pStaticMD->GetMultiCallableAddrOfCode();
        _ASSERTE(addr);
    }
    else
    {
        // This is the new way of resolving a virtual call, including generic virtual methods.
        // The code is now also used by reflection, remoting etc.
        addr = (CORINFO_MethodPtr) pStaticMD->GetMultiCallableAddrOfVirtualizedCode(&objRef, staticTH);
        _ASSERTE(addr);
    }

    GCPROTECT_END();
    END_QCALL;

    return addr;
}

HCIMPL3(void, Jit_NativeMemSet, void* pDest, int value, size_t length)
{
    _ASSERTE(pDest != nullptr);
    FCALL_CONTRACT;
    memset(pDest, value, length);
}
HCIMPLEND

HCIMPL1(Object*, JIT_GetRuntimeFieldStub, CORINFO_FIELD_HANDLE field)
{
    FCALL_CONTRACT;

    OBJECTREF stubRuntimeField = NULL;

    HELPER_METHOD_FRAME_BEGIN_RET_0();    // Set up a frame

    FieldDesc *pField = (FieldDesc *)field;
    stubRuntimeField = (OBJECTREF)pField->GetStubFieldInfo();

    HELPER_METHOD_FRAME_END();

    return (OBJECTREFToObject(stubRuntimeField));
}
HCIMPLEND

HCIMPL1(Object*, JIT_GetRuntimeMethodStub, CORINFO_METHOD_HANDLE method)
{
    FCALL_CONTRACT;

    OBJECTREF stubRuntimeMethod = NULL;

    HELPER_METHOD_FRAME_BEGIN_RET_0();    // Set up a frame

    MethodDesc *pMethod = (MethodDesc *)method;
    stubRuntimeMethod = (OBJECTREF)pMethod->GetStubMethodInfo();

    HELPER_METHOD_FRAME_END();

    return (OBJECTREFToObject(stubRuntimeMethod));
}
HCIMPLEND


NOINLINE HCIMPL1(Object*, JIT_GetRuntimeType_Framed, CORINFO_CLASS_HANDLE type)
{
    FCALL_CONTRACT;

    TypeHandle typeHandle(type);

    // Array/other type handle case.
    OBJECTREF refType = typeHandle.GetManagedClassObjectIfExists();
    if (refType == NULL)
    {
        HELPER_METHOD_FRAME_BEGIN_RET_1(refType);
        refType = typeHandle.GetManagedClassObject();
        HELPER_METHOD_FRAME_END();
    }

    return OBJECTREFToObject(refType);
}
HCIMPLEND

#include <optsmallperfcritical.h>
HCIMPL1(Object*, JIT_GetRuntimeType, CORINFO_CLASS_HANDLE type)
{
    FCALL_CONTRACT;

    TypeHandle typeHnd(type);

    if (!typeHnd.IsTypeDesc())
    {
        // Most common... and fastest case
        OBJECTREF typePtr = typeHnd.AsMethodTable()->GetManagedClassObjectIfExists();
        if (typePtr != NULL)
        {
            return OBJECTREFToObject(typePtr);
        }
    }

    ENDFORBIDGC();
    return HCCALL1(JIT_GetRuntimeType_Framed, type);
}
HCIMPLEND

HCIMPL1(Object*, JIT_GetRuntimeType_MaybeNull, CORINFO_CLASS_HANDLE type)
{
    FCALL_CONTRACT;

    if (type == NULL)
        return NULL;;

    ENDFORBIDGC();
    return HCCALL1(JIT_GetRuntimeType, type);
}
HCIMPLEND
#include <optdefault.h>


// Helper for synchronized static methods in shared generics code
#include <optsmallperfcritical.h>
HCIMPL1(CORINFO_CLASS_HANDLE, JIT_GetClassFromMethodParam, CORINFO_METHOD_HANDLE methHnd_)
    CONTRACTL {
        FCALL_CHECK;
        PRECONDITION(methHnd_ != NULL);
    } CONTRACTL_END;

    MethodDesc *  pMD = (MethodDesc*)  methHnd_;

    MethodTable * pMT = pMD->GetMethodTable();
    _ASSERTE(!pMT->IsSharedByGenericInstantiations());

    return((CORINFO_CLASS_HANDLE)pMT);
HCIMPLEND
#include <optdefault.h>



//========================================================================
//
//      MONITOR HELPERS
//
//========================================================================

/*********************************************************************/
NOINLINE static void JIT_MonEnter_Helper(Object* obj, BYTE* pbLockTaken, LPVOID __me)
{
    FC_INNER_PROLOG_NO_ME_SETUP();

    OBJECTREF objRef = ObjectToOBJECTREF(obj);

    // Monitor helpers are used as both hcalls and fcalls, thus we need exact depth.
    HELPER_METHOD_FRAME_BEGIN_ATTRIB_1(Frame::FRAME_ATTR_EXACT_DEPTH|Frame::FRAME_ATTR_CAPTURE_DEPTH_2, objRef);

    if (objRef == NULL)
        COMPlusThrow(kArgumentNullException);

    GCPROTECT_BEGININTERIOR(pbLockTaken);

    if (GET_THREAD()->CatchAtSafePoint())
    {
        GET_THREAD()->PulseGCMode();
    }
    objRef->EnterObjMonitor();

    if (pbLockTaken != 0) *pbLockTaken = 1;

    GCPROTECT_END();
    HELPER_METHOD_FRAME_END();

    FC_INNER_EPILOG();
}

/*********************************************************************/
#include <optsmallperfcritical.h>

HCIMPL_MONHELPER(JIT_MonEnterWorker_Portable, Object* obj)
{
    FCALL_CONTRACT;

    if (obj != nullptr && obj->TryEnterObjMonitorSpinHelper())
    {
        MONHELPER_STATE(*pbLockTaken = 1);
        return;
    }

    FC_INNER_RETURN_VOID(JIT_MonEnter_Helper(obj, MONHELPER_ARG, GetEEFuncEntryPointMacro(JIT_MonEnter)));
}
HCIMPLEND

HCIMPL1(void, JIT_MonEnter_Portable, Object* obj)
{
    FCALL_CONTRACT;

    if (obj != nullptr && obj->TryEnterObjMonitorSpinHelper())
    {
        return;
    }

    FC_INNER_RETURN_VOID(JIT_MonEnter_Helper(obj, NULL, GetEEFuncEntryPointMacro(JIT_MonEnter)));
}
HCIMPLEND

HCIMPL2(void, JIT_MonReliableEnter_Portable, Object* obj, BYTE* pbLockTaken)
{
    FCALL_CONTRACT;

    if (obj != nullptr && obj->TryEnterObjMonitorSpinHelper())
    {
        *pbLockTaken = 1;
        return;
    }

    FC_INNER_RETURN_VOID(JIT_MonEnter_Helper(obj, pbLockTaken, GetEEFuncEntryPointMacro(JIT_MonReliableEnter)));
}
HCIMPLEND

#include <optdefault.h>


/*********************************************************************/
NOINLINE static void JIT_MonTryEnter_Helper(Object* obj, INT32 timeOut, BYTE* pbLockTaken)
{
    FC_INNER_PROLOG(JIT_MonTryEnter);

    OBJECTREF objRef = ObjectToOBJECTREF(obj);

    // Monitor helpers are used as both hcalls and fcalls, thus we need exact depth.
    HELPER_METHOD_FRAME_BEGIN_ATTRIB_1(Frame::FRAME_ATTR_EXACT_DEPTH|Frame::FRAME_ATTR_CAPTURE_DEPTH_2, objRef);

    if (objRef == NULL)
        COMPlusThrow(kArgumentNullException);

    if (timeOut < -1)
        COMPlusThrow(kArgumentOutOfRangeException);

    GCPROTECT_BEGININTERIOR(pbLockTaken);

    if (GET_THREAD()->CatchAtSafePoint())
    {
        GET_THREAD()->PulseGCMode();
    }

    BOOL result = objRef->TryEnterObjMonitor(timeOut);
    *pbLockTaken = result != FALSE;

    GCPROTECT_END();
    HELPER_METHOD_FRAME_END();

    FC_INNER_EPILOG();
}

#include <optsmallperfcritical.h>
HCIMPL3(void, JIT_MonTryEnter_Portable, Object* obj, INT32 timeOut, BYTE* pbLockTaken)
{
    FCALL_CONTRACT;

    AwareLock::EnterHelperResult result;
    Thread * pCurThread;

    if (obj == NULL)
    {
        goto FramedLockHelper;
    }

    if (timeOut < -1)
    {
        goto FramedLockHelper;
    }

    pCurThread = GetThread();

    if (pCurThread->CatchAtSafePoint())
    {
        goto FramedLockHelper;
    }

    result = obj->EnterObjMonitorHelper(pCurThread);
    if (result == AwareLock::EnterHelperResult_Entered)
    {
        *pbLockTaken = 1;
        return;
    }
    if (result == AwareLock::EnterHelperResult_Contention)
    {
        if (timeOut == 0)
        {
            return;
        }

        result = obj->EnterObjMonitorHelperSpin(pCurThread);
        if (result == AwareLock::EnterHelperResult_Entered)
        {
            *pbLockTaken = 1;
            return;
        }
    }

FramedLockHelper:
    FC_INNER_RETURN_VOID(JIT_MonTryEnter_Helper(obj, timeOut, pbLockTaken));
}
HCIMPLEND
#include <optdefault.h>

/*********************************************************************/
NOINLINE static void JIT_MonExit_Helper(Object* obj, BYTE* pbLockTaken)
{
    FC_INNER_PROLOG(JIT_MonExit);

    OBJECTREF objRef = ObjectToOBJECTREF(obj);

    // Monitor helpers are used as both hcalls and fcalls, thus we need exact depth.
    HELPER_METHOD_FRAME_BEGIN_ATTRIB_1(Frame::FRAME_ATTR_NO_THREAD_ABORT|Frame::FRAME_ATTR_EXACT_DEPTH|Frame::FRAME_ATTR_CAPTURE_DEPTH_2, objRef);

    if (objRef == NULL)
        COMPlusThrow(kArgumentNullException);

    if (!objRef->LeaveObjMonitor())
        COMPlusThrow(kSynchronizationLockException);

    if (pbLockTaken != 0) *pbLockTaken = 0;

    if (GET_THREAD()->IsAbortRequested()) {
        GET_THREAD()->HandleThreadAbort();
    }

    HELPER_METHOD_FRAME_END();

    FC_INNER_EPILOG();
}

NOINLINE static void JIT_MonExit_Signal(Object* obj)
{
    FC_INNER_PROLOG(JIT_MonExit);

    OBJECTREF objRef = ObjectToOBJECTREF(obj);

    // Monitor helpers are used as both hcalls and fcalls, thus we need exact depth.
    HELPER_METHOD_FRAME_BEGIN_ATTRIB_1(Frame::FRAME_ATTR_NO_THREAD_ABORT|Frame::FRAME_ATTR_EXACT_DEPTH|Frame::FRAME_ATTR_CAPTURE_DEPTH_2, objRef);

    // Signal the event
    SyncBlock *psb = objRef->PassiveGetSyncBlock();
    if (psb != NULL)
        psb->QuickGetMonitor()->Signal();

    if (GET_THREAD()->IsAbortRequested()) {
        GET_THREAD()->HandleThreadAbort();
    }

    HELPER_METHOD_FRAME_END();

    FC_INNER_EPILOG();
}

#include <optsmallperfcritical.h>
FCIMPL1(void, JIT_MonExit_Portable, Object* obj)
{
    FCALL_CONTRACT;

    AwareLock::LeaveHelperAction action;

    if (obj == NULL)
    {
        goto FramedLockHelper;
    }

    // Handle the simple case without erecting helper frame
    action = obj->LeaveObjMonitorHelper(GetThread());
    if (action == AwareLock::LeaveHelperAction_None)
    {
        return;
    }
    if (action == AwareLock::LeaveHelperAction_Signal)
    {
        FC_INNER_RETURN_VOID(JIT_MonExit_Signal(obj));
    }

FramedLockHelper:
    FC_INNER_RETURN_VOID(JIT_MonExit_Helper(obj, NULL));
}
HCIMPLEND

HCIMPL_MONHELPER(JIT_MonExitWorker_Portable, Object* obj)
{
    FCALL_CONTRACT;

    MONHELPER_STATE(_ASSERTE(pbLockTaken != NULL));
    MONHELPER_STATE(if (*pbLockTaken == 0) return;)

    AwareLock::LeaveHelperAction action;

    if (obj == NULL)
    {
        goto FramedLockHelper;
    }

    // Handle the simple case without erecting helper frame
    action = obj->LeaveObjMonitorHelper(GetThread());
    if (action == AwareLock::LeaveHelperAction_None)
    {
        MONHELPER_STATE(*pbLockTaken = 0;)
        return;
    }
    if (action == AwareLock::LeaveHelperAction_Signal)
    {
        MONHELPER_STATE(*pbLockTaken = 0;)
        FC_INNER_RETURN_VOID(JIT_MonExit_Signal(obj));
    }

FramedLockHelper:
    FC_INNER_RETURN_VOID(JIT_MonExit_Helper(obj, MONHELPER_ARG));
}
HCIMPLEND
#include <optdefault.h>

/*********************************************************************/
NOINLINE static void JIT_MonEnterStatic_Helper(AwareLock *lock, BYTE* pbLockTaken)
{
    // The following makes sure that Monitor.Enter shows up on thread abort
    // stack walks (otherwise Monitor.Enter called within a CER can block a
    // thread abort indefinitely). Setting the __me internal variable (normally
    // only set for fcalls) will cause the helper frame below to be able to
    // backtranslate into the method desc for the Monitor.Enter fcall.
    FC_INNER_PROLOG(JIT_MonEnter);

    // Monitor helpers are used as both hcalls and fcalls, thus we need exact depth.
    HELPER_METHOD_FRAME_BEGIN_ATTRIB_NOPOLL(Frame::FRAME_ATTR_EXACT_DEPTH|Frame::FRAME_ATTR_CAPTURE_DEPTH_2);
    lock->Enter();
    MONHELPER_STATE(*pbLockTaken = 1;)
    HELPER_METHOD_FRAME_END_POLL();

    FC_INNER_EPILOG();
}

#include <optsmallperfcritical.h>
HCIMPL_MONHELPER(JIT_MonEnterStatic_Portable, AwareLock *lock)
{
    FCALL_CONTRACT;

    _ASSERTE(lock);

    MONHELPER_STATE(_ASSERTE(pbLockTaken != NULL && *pbLockTaken == 0));

    Thread *pCurThread = GetThread();
    if (pCurThread->CatchAtSafePoint())
    {
        goto FramedLockHelper;
    }

    if (lock->TryEnterHelper(pCurThread))
    {
#if defined(_DEBUG) && defined(TRACK_SYNC)
        // The best place to grab this is from the ECall frame
        Frame * pFrame = pCurThread->GetFrame();
        int     caller = (pFrame && pFrame != FRAME_TOP ? (int) pFrame->GetReturnAddress() : -1);
        pCurThread->m_pTrackSync->EnterSync(caller, lock);
#endif

        MONHELPER_STATE(*pbLockTaken = 1;)
        return;
    }

FramedLockHelper:
    FC_INNER_RETURN_VOID(JIT_MonEnterStatic_Helper(lock, MONHELPER_ARG));
}
HCIMPLEND
#include <optdefault.h>

/*********************************************************************/
NOINLINE static void JIT_MonExitStatic_Helper(AwareLock *lock, BYTE* pbLockTaken)
{
    FC_INNER_PROLOG(JIT_MonExit);

    HELPER_METHOD_FRAME_BEGIN_ATTRIB(Frame::FRAME_ATTR_NO_THREAD_ABORT|Frame::FRAME_ATTR_EXACT_DEPTH|Frame::FRAME_ATTR_CAPTURE_DEPTH_2);

    // Error, yield or contention
    if (!lock->Leave())
        COMPlusThrow(kSynchronizationLockException);
    MONHELPER_STATE(*pbLockTaken = 0;)

    if (GET_THREAD()->IsAbortRequested()) {
        GET_THREAD()->HandleThreadAbort();
    }

    HELPER_METHOD_FRAME_END();

    FC_INNER_EPILOG();
}

NOINLINE static void JIT_MonExitStatic_Signal(AwareLock *lock)
{
    FC_INNER_PROLOG(JIT_MonExit);

    HELPER_METHOD_FRAME_BEGIN_ATTRIB(Frame::FRAME_ATTR_NO_THREAD_ABORT|Frame::FRAME_ATTR_EXACT_DEPTH|Frame::FRAME_ATTR_CAPTURE_DEPTH_2);

    lock->Signal();

    if (GET_THREAD()->IsAbortRequested()) {
        GET_THREAD()->HandleThreadAbort();
    }

    HELPER_METHOD_FRAME_END();

    FC_INNER_EPILOG();
}

#include <optsmallperfcritical.h>
HCIMPL_MONHELPER(JIT_MonExitStatic_Portable, AwareLock *lock)
{
    FCALL_CONTRACT;

    _ASSERTE(lock);

    MONHELPER_STATE(_ASSERTE(pbLockTaken != NULL));
    MONHELPER_STATE(if (*pbLockTaken == 0) return;)

    // Handle the simple case without erecting helper frame
    AwareLock::LeaveHelperAction action = lock->LeaveHelper(GetThread());
    if (action == AwareLock::LeaveHelperAction_None)
    {
        MONHELPER_STATE(*pbLockTaken = 0;)
        return;
    }
    else
    if (action == AwareLock::LeaveHelperAction_Signal)
    {
        MONHELPER_STATE(*pbLockTaken = 0;)
        FC_INNER_RETURN_VOID(JIT_MonExitStatic_Signal(lock));
    }

    FC_INNER_RETURN_VOID(JIT_MonExitStatic_Helper(lock, MONHELPER_ARG));
}
HCIMPLEND
#include <optdefault.h>

HCIMPL1(void *, JIT_GetSyncFromClassHandle, CORINFO_CLASS_HANDLE typeHnd_)
    CONTRACTL {
        FCALL_CHECK;
        PRECONDITION(typeHnd_ != NULL);
    } CONTRACTL_END;

    void * result = NULL;

    HELPER_METHOD_FRAME_BEGIN_RET_NOPOLL();    // Set up a frame

    TypeHandle typeHnd(typeHnd_);
    MethodTable *pMT = typeHnd.AsMethodTable();

    OBJECTREF ref = pMT->GetManagedClassObject();
    _ASSERTE(ref);

    result = (void*)ref->GetSyncBlock()->GetMonitor();

    HELPER_METHOD_FRAME_END();

    return(result);

HCIMPLEND


//========================================================================
//
//      EXCEPTION HELPERS
//
//========================================================================

// In general, we want to use COMPlusThrow to throw exceptions.  However,
// the IL_Throw helper is a special case.  Here, we're called from
// managed code.  We have a guarantee that the first FS:0 handler
// is our COMPlusFrameHandler.  We could call COMPlusThrow(), which pushes
// another handler, but there is a significant (10% on JGFExceptionBench)
// performance gain if we avoid this by calling RaiseTheException()
// directly.
//

/*************************************************************/

HCIMPL1(void, IL_Throw,  Object* obj)
{
    FCALL_CONTRACT;

    /* Make no assumptions about the current machine state */
    ResetCurrentContext();

    FC_GC_POLL_NOT_NEEDED();    // throws always open up for GC

    OBJECTREF oref = ObjectToOBJECTREF(obj);

#ifdef FEATURE_EH_FUNCLETS
    if (g_isNewExceptionHandlingEnabled)
    {
        Thread *pThread = GetThread();

        FrameWithCookie<SoftwareExceptionFrame> exceptionFrame;
        *(&exceptionFrame)->GetGSCookiePtr() = GetProcessGSCookie();
        RtlCaptureContext(exceptionFrame.GetContext());
        exceptionFrame.InitAndLink(pThread);

        FC_CAN_TRIGGER_GC();

        if (oref == 0)
            DispatchManagedException(kNullReferenceException);
        else
        if (!IsException(oref->GetMethodTable()))
        {
            GCPROTECT_BEGIN(oref);

            WrapNonCompliantException(&oref);

            GCPROTECT_END();
        }
        else
        {   // We know that the object derives from System.Exception

            // If the flag indicating ForeignExceptionRaise has been set,
            // then do not clear the "_stackTrace" field of the exception object.
            if (pThread->GetExceptionState()->IsRaisingForeignException())
            {
                ((EXCEPTIONREF)oref)->SetStackTraceString(NULL);
            }
            else
            {
                ((EXCEPTIONREF)oref)->ClearStackTracePreservingRemoteStackTrace();
            }
        }

        DispatchManagedException(oref, exceptionFrame.GetContext());
        FC_CAN_TRIGGER_GC_END();
        UNREACHABLE();
    }
#endif // FEATURE_EH_FUNCLETS

    HELPER_METHOD_FRAME_BEGIN_ATTRIB_NOPOLL(Frame::FRAME_ATTR_EXCEPTION);    // Set up a frame

#if defined(_DEBUG) && defined(TARGET_X86)
    __helperframe.InsureInit(NULL);
    g_ExceptionEIP = (LPVOID)__helperframe.GetReturnAddress();
#endif // defined(_DEBUG) && defined(TARGET_X86)

    if (oref == 0)
        COMPlusThrow(kNullReferenceException);
    else
    if (!IsException(oref->GetMethodTable()))
    {
<<<<<<< HEAD
        // This can only be the result of bad IL (or some internal EE failure).
        _ASSERTE(!"No throwable on rethrow");
        RealCOMPlusThrow(kInvalidProgramException, (UINT)IDS_EE_RETHROW_NOT_ALLOWED);
    }

    HELPER_METHOD_FRAME_END();
}
HCIMPLEND

HCIMPL1(void, IL_ThrowExact, Object* obj)
{
    FCALL_CONTRACT;

    /* Make no assumptions about the current machine state */
    ResetCurrentContext();

    FC_GC_POLL_NOT_NEEDED();    // throws always open up for GC

    HELPER_METHOD_FRAME_BEGIN_ATTRIB_NOPOLL(Frame::FRAME_ATTR_EXCEPTION);    // Set up a frame

    OBJECTREF oref = ObjectToOBJECTREF(obj);

#if defined(_DEBUG) && defined(TARGET_X86)
    __helperframe.InsureInit(false, NULL);
    g_ExceptionEIP = (LPVOID)__helperframe.GetReturnAddress();
#endif // defined(_DEBUG) && defined(TARGET_X86)

    GetThread()->GetExceptionState()->SetRaisingForeignException();

#ifdef FEATURE_EH_FUNCLETS
    if (g_isNewExceptionHandlingEnabled)
    {
        DispatchManagedException(oref);
        UNREACHABLE();
    }
#endif

    RaiseTheExceptionInternalOnly(oref, FALSE);

    HELPER_METHOD_FRAME_END();
}
HCIMPLEND

/*********************************************************************/
HCIMPL0(void, JIT_RngChkFail)
{
    FCALL_CONTRACT;

    /* Make no assumptions about the current machine state */
    ResetCurrentContext();

    FC_GC_POLL_NOT_NEEDED();    // throws always open up for GC

    HELPER_METHOD_FRAME_BEGIN_ATTRIB_NOPOLL(Frame::FRAME_ATTR_EXCEPTION);    // Set up a frame

    COMPlusThrow(kIndexOutOfRangeException);

    HELPER_METHOD_FRAME_END();
}
HCIMPLEND

/*********************************************************************/
HCIMPL0(void, JIT_ThrowArgumentException)
{
    FCALL_CONTRACT;

    /* Make no assumptions about the current machine state */
    ResetCurrentContext();

    FC_GC_POLL_NOT_NEEDED();    // throws always open up for GC

    HELPER_METHOD_FRAME_BEGIN_ATTRIB_NOPOLL(Frame::FRAME_ATTR_EXCEPTION);    // Set up a frame

    COMPlusThrow(kArgumentException);

    HELPER_METHOD_FRAME_END();
}
HCIMPLEND

/*********************************************************************/
HCIMPL0(void, JIT_ThrowArgumentOutOfRangeException)
{
    FCALL_CONTRACT;

    /* Make no assumptions about the current machine state */
    ResetCurrentContext();

    FC_GC_POLL_NOT_NEEDED();    // throws always open up for GC

    HELPER_METHOD_FRAME_BEGIN_ATTRIB_NOPOLL(Frame::FRAME_ATTR_EXCEPTION);    // Set up a frame

    COMPlusThrow(kArgumentOutOfRangeException);

    HELPER_METHOD_FRAME_END();
}
HCIMPLEND

/*********************************************************************/
HCIMPL0(void, JIT_ThrowNotImplementedException)
{
    FCALL_CONTRACT;

    /* Make no assumptions about the current machine state */
    ResetCurrentContext();

    FC_GC_POLL_NOT_NEEDED();    // throws always open up for GC

    HELPER_METHOD_FRAME_BEGIN_ATTRIB_NOPOLL(Frame::FRAME_ATTR_EXCEPTION);    // Set up a frame

    COMPlusThrow(kNotImplementedException);

    HELPER_METHOD_FRAME_END();
}
HCIMPLEND

/*********************************************************************/
HCIMPL0(void, JIT_ThrowPlatformNotSupportedException)
{
    FCALL_CONTRACT;

    /* Make no assumptions about the current machine state */
    ResetCurrentContext();

    FC_GC_POLL_NOT_NEEDED();    // throws always open up for GC

    HELPER_METHOD_FRAME_BEGIN_ATTRIB_NOPOLL(Frame::FRAME_ATTR_EXCEPTION);    // Set up a frame

    COMPlusThrow(kPlatformNotSupportedException);

    HELPER_METHOD_FRAME_END();
}
HCIMPLEND

/*********************************************************************/
HCIMPL0(void, JIT_ThrowTypeNotSupportedException)
{
    FCALL_CONTRACT;

    /* Make no assumptions about the current machine state */
    ResetCurrentContext();

    FC_GC_POLL_NOT_NEEDED();    // throws always open up for GC

    HELPER_METHOD_FRAME_BEGIN_ATTRIB_NOPOLL(Frame::FRAME_ATTR_EXCEPTION);    // Set up a frame

    COMPlusThrow(kNotSupportedException, W("Arg_TypeNotSupported"));

    HELPER_METHOD_FRAME_END();
}
HCIMPLEND

/*********************************************************************/
HCIMPL3(void, JIT_ThrowAmbiguousResolutionException,
    MethodDesc *method,
    MethodTable *interfaceType,
    MethodTable *targetType)
{
    FCALL_CONTRACT;

    SString strMethodName;
    SString strInterfaceName;
    SString strTargetClassName;

    HELPER_METHOD_FRAME_BEGIN_0();    // Set up a frame

    TypeString::AppendMethod(strMethodName, method, method->GetMethodInstantiation());
    TypeString::AppendType(strInterfaceName, TypeHandle(interfaceType));
    TypeString::AppendType(strTargetClassName, targetType);

    HELPER_METHOD_FRAME_END();    // Set up a frame

    FCThrowExVoid(
        kAmbiguousImplementationException,
        IDS_CLASSLOAD_AMBIGUOUS_OVERRIDE,
        strMethodName,
        strInterfaceName,
        strTargetClassName);
}
HCIMPLEND

/*********************************************************************/
HCIMPL3(void, JIT_ThrowEntryPointNotFoundException,
    MethodDesc *method,
    MethodTable *interfaceType,
    MethodTable *targetType)
{
    FCALL_CONTRACT;

    HELPER_METHOD_FRAME_BEGIN_0();    // Set up a frame

    SString strMethodName;
    SString strInterfaceName;
    SString strTargetClassName;
    SString assemblyName;

    targetType->GetAssembly()->GetDisplayName(assemblyName);
    TypeString::AppendMethod(strMethodName, method, method->GetMethodInstantiation());
    TypeString::AppendType(strInterfaceName, TypeHandle(interfaceType));
    TypeString::AppendType(strTargetClassName, targetType);

    COMPlusThrow(
        kEntryPointNotFoundException,
        IDS_CLASSLOAD_METHOD_NOT_IMPLEMENTED,
        strMethodName,
        strInterfaceName,
        strTargetClassName,
        assemblyName);

    HELPER_METHOD_FRAME_END();    // Set up a frame
}
HCIMPLEND

/*********************************************************************/
HCIMPL0(void, JIT_Overflow)
{
    FCALL_CONTRACT;
=======
        GCPROTECT_BEGIN(oref);
>>>>>>> 87a35d6b

        WrapNonCompliantException(&oref);

        GCPROTECT_END();
    }
    else
    {   // We know that the object derives from System.Exception

        // If the flag indicating ForeignExceptionRaise has been set,
        // then do not clear the "_stackTrace" field of the exception object.
        if (GetThread()->GetExceptionState()->IsRaisingForeignException())
        {
            ((EXCEPTIONREF)oref)->SetStackTraceString(NULL);
        }
        else
        {
            ((EXCEPTIONREF)oref)->ClearStackTracePreservingRemoteStackTrace();
        }
    }

    RaiseTheExceptionInternalOnly(oref, FALSE);

    HELPER_METHOD_FRAME_END();
}
HCIMPLEND

/*************************************************************/

HCIMPL0(void, IL_Rethrow)
{
    FCALL_CONTRACT;

    FC_GC_POLL_NOT_NEEDED();    // throws always open up for GC

#ifdef FEATURE_EH_FUNCLETS
    if (g_isNewExceptionHandlingEnabled)
    {
        Thread *pThread = GetThread();

        FrameWithCookie<SoftwareExceptionFrame> exceptionFrame;
        *(&exceptionFrame)->GetGSCookiePtr() = GetProcessGSCookie();
        RtlCaptureContext(exceptionFrame.GetContext());
        exceptionFrame.InitAndLink(pThread);

        ExInfo *pActiveExInfo = (ExInfo*)pThread->GetExceptionState()->GetCurrentExceptionTracker();

        ExInfo exInfo(pThread, pActiveExInfo->m_ptrs.ExceptionRecord, exceptionFrame.GetContext(), ExKind::None);

        FC_CAN_TRIGGER_GC();

        GCPROTECT_BEGIN(exInfo.m_exception);
        PREPARE_NONVIRTUAL_CALLSITE(METHOD__EH__RH_RETHROW);
        DECLARE_ARGHOLDER_ARRAY(args, 2);

        args[ARGNUM_0] = PTR_TO_ARGHOLDER(pActiveExInfo);
        args[ARGNUM_1] = PTR_TO_ARGHOLDER(&exInfo);

        pThread->IncPreventAbort();

        //Ex.RhRethrow(ref ExInfo activeExInfo, ref ExInfo exInfo)
        CALL_MANAGED_METHOD_NORET(args)
        GCPROTECT_END();

        FC_CAN_TRIGGER_GC_END();
        UNREACHABLE();
    }
#endif

    HELPER_METHOD_FRAME_BEGIN_ATTRIB_NOPOLL(Frame::FRAME_ATTR_EXCEPTION);    // Set up a frame

    OBJECTREF throwable = GetThread()->GetThrowable();
    if (throwable != NULL)
    {
        RaiseTheExceptionInternalOnly(throwable, TRUE);
    }
    else
    {
        // This can only be the result of bad IL (or some internal EE failure).
        _ASSERTE(!"No throwable on rethrow");
        RealCOMPlusThrow(kInvalidProgramException, (UINT)IDS_EE_RETHROW_NOT_ALLOWED);
    }

    HELPER_METHOD_FRAME_END();
}
HCIMPLEND

#ifndef STATUS_STACK_BUFFER_OVERRUN  // Not defined yet in CESDK includes
# define STATUS_STACK_BUFFER_OVERRUN      ((NTSTATUS)0xC0000409L)
#endif

/*********************************************************************
 * Kill process without using any potentially corrupted data:
 *      o Do not throw an exception
 *      o Do not call any indirect/virtual functions
 *      o Do not depend on any global data
 *
 * This function is used by the security checks for unsafe buffers (VC's -GS checks)
 */

void DoJITFailFast ()
{
    CONTRACTL {
        MODE_ANY;
        WRAPPER(GC_TRIGGERS);
        WRAPPER(THROWS);
    } CONTRACTL_END;

    LOG((LF_ALWAYS, LL_FATALERROR, "Unsafe buffer security check failure: Buffer overrun detected"));

#ifdef _DEBUG
    if (g_pConfig->fAssertOnFailFast())
        _ASSERTE(!"About to FailFast. set DOTNET_AssertOnFailFast=0 if this is expected");
#endif

#ifndef TARGET_UNIX
    // Use the function provided by the C runtime.
    //
    // Ideally, this function is called directly from managed code so
    // that the address of the managed function will be included in the
    // error log. However, this function is also used by the stackwalker.
    // To keep things simple, we just call it from here.
#if defined(TARGET_X86)
    __report_gsfailure();
#else // !defined(TARGET_X86)
    // On AMD64/IA64/ARM, we need to pass a stack cookie, which will be saved in the context record
    // that is used to raise the buffer-overrun exception by __report_gsfailure.
    __report_gsfailure((ULONG_PTR)0);
#endif // defined(TARGET_X86)
#else // TARGET_UNIX
    if(ETW_EVENT_ENABLED(MICROSOFT_WINDOWS_DOTNETRUNTIME_PRIVATE_PROVIDER_DOTNET_Context, FailFast))
    {
        // Fire an ETW FailFast event
        FireEtwFailFast(W("Unsafe buffer security check failure: Buffer overrun detected"),
                       (const PVOID)GetThread()->GetFrame()->GetIP(),
                       STATUS_STACK_BUFFER_OVERRUN,
                       COR_E_EXECUTIONENGINE,
                       GetClrInstanceId());
    }

    CrashDumpAndTerminateProcess(STATUS_STACK_BUFFER_OVERRUN);
#endif // !TARGET_UNIX
}

HCIMPL0(void, JIT_FailFast)
{
    FCALL_CONTRACT;
    DoJITFailFast ();
}
HCIMPLEND

HCIMPL2(void, JIT_ThrowMethodAccessException, CORINFO_METHOD_HANDLE caller, CORINFO_METHOD_HANDLE callee)
{
    FCALL_CONTRACT;

    FC_GC_POLL_NOT_NEEDED();    // throws always open up for GC

    HELPER_METHOD_FRAME_BEGIN_ATTRIB_NOPOLL(Frame::FRAME_ATTR_EXCEPTION);    // Set up a frame

    MethodDesc* pCallerMD = GetMethod(caller);

    _ASSERTE(pCallerMD != NULL);
    AccessCheckContext accessContext(pCallerMD);

    ThrowMethodAccessException(&accessContext, GetMethod(callee));

    HELPER_METHOD_FRAME_END();
}
HCIMPLEND

HCIMPL2(void, JIT_ThrowFieldAccessException, CORINFO_METHOD_HANDLE caller, CORINFO_FIELD_HANDLE callee)
{
    FCALL_CONTRACT;

    FC_GC_POLL_NOT_NEEDED();    // throws always open up for GC

    HELPER_METHOD_FRAME_BEGIN_ATTRIB_NOPOLL(Frame::FRAME_ATTR_EXCEPTION);    // Set up a frame

    MethodDesc* pCallerMD = GetMethod(caller);

    _ASSERTE(pCallerMD != NULL);
    AccessCheckContext accessContext(pCallerMD);

    ThrowFieldAccessException(&accessContext, reinterpret_cast<FieldDesc *>(callee));

    HELPER_METHOD_FRAME_END();
}
HCIMPLEND;

HCIMPL2(void, JIT_ThrowClassAccessException, CORINFO_METHOD_HANDLE caller, CORINFO_CLASS_HANDLE callee)
{
    FCALL_CONTRACT;

    FC_GC_POLL_NOT_NEEDED();    // throws always open up for GC

    HELPER_METHOD_FRAME_BEGIN_ATTRIB_NOPOLL(Frame::FRAME_ATTR_EXCEPTION);    // Set up a frame

    MethodDesc* pCallerMD = GetMethod(caller);

    _ASSERTE(pCallerMD != NULL);
    AccessCheckContext accessContext(pCallerMD);

    ThrowTypeAccessException(&accessContext, TypeHandle(callee).GetMethodTable());

    HELPER_METHOD_FRAME_END();
}
HCIMPLEND;

//========================================================================
//
//      DEBUGGER/PROFILER HELPERS
//
//========================================================================

/*********************************************************************/
// Called by the JIT whenever a cee_break instruction should be executed.
//
HCIMPL0(void, JIT_UserBreakpoint)
{
    FCALL_CONTRACT;

    HELPER_METHOD_FRAME_BEGIN_NOPOLL();    // Set up a frame

#ifdef DEBUGGING_SUPPORTED
    FrameWithCookie<DebuggerExitFrame> __def;

    MethodDescCallSite debuggerBreak(METHOD__DEBUGGER__BREAK);

    debuggerBreak.Call((ARG_SLOT*)NULL);

    __def.Pop();
#else // !DEBUGGING_SUPPORTED
    _ASSERTE(!"JIT_UserBreakpoint called, but debugging support is not available in this build.");
#endif // !DEBUGGING_SUPPORTED

    HELPER_METHOD_FRAME_END_POLL();
}
HCIMPLEND

#if defined(_MSC_VER)
// VC++ Compiler intrinsic.
extern "C" void * _ReturnAddress(void);
#endif

/*********************************************************************/
// Callback for Just-My-Code probe
// Probe looks like:
//  if (*pFlag != 0) call JIT_DbgIsJustMyCode
// So this is only called if the flag (obtained by GetJMCFlagAddr) is
// non-zero.
HCIMPL0(void, JIT_DbgIsJustMyCode)
{
    FCALL_CONTRACT;

    // We need to get both the ip of the managed function this probe is in
    // (which will be our return address) and the frame pointer for that
    // function (since we can't get it later because we're pushing unmanaged
    // frames on the stack).
    void * ip = NULL;

    // <NOTE>
    // In order for the return address to be correct, we must NOT call any
    // function before calling _ReturnAddress().
    // </NOTE>
    ip = _ReturnAddress();

    _ASSERTE(ip != NULL);

    // Call into debugger proper
    g_pDebugInterface->OnMethodEnter(ip);

    return;
}
HCIMPLEND

#ifdef PROFILING_SUPPORTED

//---------------------------------------------------------------------------------------
//
// Sets the profiler's enter/leave/tailcall hooks into the JIT's dynamic helper
// function table.
//
// Arguments:
//      pFuncEnter - Enter hook
//      pFuncLeave - Leave hook
//      pFuncTailcall - Tailcall hook
//
//      For each hook parameter, if NULL is passed in, that will cause the JIT
//      to insert calls to its default stub replacement for that hook, which
//      just does a ret.
//
// Return Value:
//      HRESULT indicating success or failure
//
// Notes:
//      On IA64, this will allocate space for stubs to update GP, and that
//      allocation may take locks and may throw on failure.  Callers be warned.
//

HRESULT EEToProfInterfaceImpl::SetEnterLeaveFunctionHooksForJit(FunctionEnter3 * pFuncEnter,
                                                                FunctionLeave3 * pFuncLeave,
                                                                FunctionTailcall3 * pFuncTailcall)
{
    CONTRACTL {
        THROWS;
        GC_NOTRIGGER;
    } CONTRACTL_END;

    SetJitHelperFunction(
        CORINFO_HELP_PROF_FCN_ENTER,
        (pFuncEnter == NULL) ?
            reinterpret_cast<void *>(JIT_ProfilerEnterLeaveTailcallStub) :
            reinterpret_cast<void *>(pFuncEnter));

    SetJitHelperFunction(
        CORINFO_HELP_PROF_FCN_LEAVE,
        (pFuncLeave == NULL) ?
            reinterpret_cast<void *>(JIT_ProfilerEnterLeaveTailcallStub) :
            reinterpret_cast<void *>(pFuncLeave));

    SetJitHelperFunction(
        CORINFO_HELP_PROF_FCN_TAILCALL,
        (pFuncTailcall == NULL) ?
            reinterpret_cast<void *>(JIT_ProfilerEnterLeaveTailcallStub) :
            reinterpret_cast<void *>(pFuncTailcall));

    return (S_OK);
}
#endif // PROFILING_SUPPORTED




//========================================================================
//
//      GC HELPERS
//
//========================================================================

/*************************************************************/
// Slow helper to tailcall from the fast one
NOINLINE HCIMPL0(void, JIT_PollGC_Framed)
{
    BEGIN_PRESERVE_LAST_ERROR;

    FCALL_CONTRACT;
    FC_GC_POLL_NOT_NEEDED();

    HELPER_METHOD_FRAME_BEGIN_NOPOLL();    // Set up a frame
#ifdef _DEBUG
    BOOL GCOnTransition = FALSE;
    if (g_pConfig->FastGCStressLevel()) {
        GCOnTransition = GC_ON_TRANSITIONS (FALSE);
    }
#endif // _DEBUG
    CommonTripThread();         // Indicate we are at a GC safe point
#ifdef _DEBUG
    if (g_pConfig->FastGCStressLevel()) {
        GC_ON_TRANSITIONS (GCOnTransition);
    }
#endif // _DEBUG
    HELPER_METHOD_FRAME_END();
    END_PRESERVE_LAST_ERROR;
}
HCIMPLEND

HCIMPL0(VOID, JIT_PollGC)
{
    FCALL_CONTRACT;

    // As long as we can have GCPOLL_CALL polls, it would not hurt to check the trap flag.
    if (!g_TrapReturningThreads)
        return;

    // Does someone want this thread stopped?
    if (!GetThread()->CatchAtSafePoint())
        return;

    // Tailcall to the slow helper
    ENDFORBIDGC();
    HCCALL0(JIT_PollGC_Framed);
}
HCIMPLEND


/*************************************************************/
// This helper is similar to JIT_RareDisableHelper, but has more operations
// tailored to the post-pinvoke operations.
extern "C" FCDECL0(VOID, JIT_PInvokeEndRarePath);

HCIMPL0(void, JIT_PInvokeEndRarePath)
{
    BEGIN_PRESERVE_LAST_ERROR;

    FCALL_CONTRACT;

    Thread *thread = GetThread();

    // We need to disable the implicit FORBID GC region that exists inside an FCALL
    // in order to call RareDisablePreemptiveGC().
    FC_CAN_TRIGGER_GC();
    thread->RareDisablePreemptiveGC();
    FC_CAN_TRIGGER_GC_END();

    FC_GC_POLL_NOT_NEEDED();

    HELPER_METHOD_FRAME_BEGIN_NOPOLL();    // Set up a frame
    thread->HandleThreadAbort();
    HELPER_METHOD_FRAME_END();

    thread->m_pFrame->Pop(thread);

    END_PRESERVE_LAST_ERROR;
}
HCIMPLEND

/*************************************************************/
// For an inlined N/Direct call (and possibly for other places that need this service)
// we have noticed that the returning thread should trap for one reason or another.
// ECall sets up the frame.

extern "C" FCDECL0(VOID, JIT_RareDisableHelper);

#if defined(TARGET_ARM) || defined(TARGET_AMD64)
// The JIT expects this helper to preserve the return value on AMD64 and ARM. We should eventually
// switch other platforms to the same convention since it produces smaller code.
extern "C" FCDECL0(VOID, JIT_RareDisableHelperWorker);

HCIMPL0(void, JIT_RareDisableHelperWorker)
#else
HCIMPL0(void, JIT_RareDisableHelper)
#endif
{
    // We do this here (before we set up a frame), because the following scenario
    // We are in the process of doing an inlined pinvoke.  Since we are in preemtive
    // mode, the thread is allowed to continue.  The thread continues and gets a context
    // switch just after it has cleared the preemptive mode bit but before it gets
    // to this helper.    When we do our stack crawl now, we think this thread is
    // in cooperative mode (and believed that it was suspended in the SuspendEE), so
    // we do a getthreadcontext (on the unsuspended thread!) and get an EIP in jitted code.
    // and proceed.   Assume the crawl of jitted frames is proceeding on the other thread
    // when this thread wakes up and sets up a frame.   Eventually the other thread
    // runs out of jitted frames and sees the frame we just established.  This causes
    // an assert in the stack crawling code.  If this assert is ignored, however, we
    // will end up scanning the jitted frames twice, which will lead to GC holes
    //
    // <TODO>TODO:  It would be MUCH more robust if we should remember which threads
    // we suspended in the SuspendEE, and only even consider using EIP if it was suspended
    // in the first phase.
    //      </TODO>

    BEGIN_PRESERVE_LAST_ERROR;

    FCALL_CONTRACT;

    Thread *thread = GetThread();

    // We need to disable the implicit FORBID GC region that exists inside an FCALL
    // in order to call RareDisablePreemptiveGC().
    FC_CAN_TRIGGER_GC();
    thread->RareDisablePreemptiveGC();
    FC_CAN_TRIGGER_GC_END();

    FC_GC_POLL_NOT_NEEDED();

    HELPER_METHOD_FRAME_BEGIN_NOPOLL();    // Set up a frame
    thread->HandleThreadAbort();
    HELPER_METHOD_FRAME_END();

    END_PRESERVE_LAST_ERROR;
}
HCIMPLEND

/*********************************************************************/
// This is called by the JIT after every instruction in fully interruptible
// code to make certain our GC tracking is OK
HCIMPL0(VOID, JIT_StressGC_NOP)
{
    FCALL_CONTRACT;
}
HCIMPLEND


HCIMPL0(VOID, JIT_StressGC)
{
    FCALL_CONTRACT;

#ifdef _DEBUG
    HELPER_METHOD_FRAME_BEGIN_0();    // Set up a frame

    bool fSkipGC = false;

    if (!fSkipGC)
        GCHeapUtilities::GetGCHeap()->GarbageCollect();

// <TODO>@TODO: the following ifdef is in error, but if corrected the
// compiler complains about the *__ms->pRetAddr() saying machine state
// doesn't allow -></TODO>
#ifdef _X86
                // Get the machine state, (from HELPER_METHOD_FRAME_BEGIN)
                // and wack our return address to a nop function
        BYTE* retInstrs = ((BYTE*) *__ms->pRetAddr()) - 4;
        _ASSERTE(retInstrs[-1] == 0xE8);                // it is a call instruction
                // Wack it to point to the JITStressGCNop instead
        InterlockedExchange((LONG*) retInstrs), (LONG) JIT_StressGC_NOP);
#endif // _X86

    HELPER_METHOD_FRAME_END();
#endif // _DEBUG
}
HCIMPLEND



FCIMPL0(INT32, JIT_GetCurrentManagedThreadId)
{
    FCALL_CONTRACT;

    FC_GC_POLL_NOT_NEEDED();

    Thread * pThread = GetThread();
    return pThread->GetThreadId();
}
FCIMPLEND


/*********************************************************************/
/* we don't use HCIMPL macros because we don't want the overhead even in debug mode */

HCIMPL1_RAW(Object*, JIT_CheckObj, Object* obj)
{
    FCALL_CONTRACT;

    if (obj != 0) {
        MethodTable* pMT = obj->GetMethodTable();
        if (!pMT->ValidateWithPossibleAV()) {
            _ASSERTE_ALL_BUILDS(!"Bad Method Table");
        }
    }
    return obj;
}
HCIMPLEND_RAW

static int loopChoice = 0;

// This function supports a JIT mode in which we're debugging the mechanism for loop cloning.
// We want to clone loops, then make a semi-random choice, on each execution of the loop,
// whether to run the original loop or the cloned copy.  We do this by incrementing the contents
// of a memory location, and testing whether the result is odd or even.  The "loopChoice" variable
// above provides that memory location, and this JIT helper merely informs the JIT of the address of
// "loopChoice".
HCIMPL0(void*, JIT_LoopCloneChoiceAddr)
{
     CONTRACTL {
        FCALL_CHECK;
     } CONTRACTL_END;

     return &loopChoice;
}
HCIMPLEND

// Prints a message that loop cloning optimization has occurred.
HCIMPL0(void, JIT_DebugLogLoopCloning)
{
     CONTRACTL {
        FCALL_CHECK;
     } CONTRACTL_END;

#ifdef _DEBUG
     printf(">> Logging loop cloning optimization\n");
#endif
}
HCIMPLEND

#ifdef FEATURE_ON_STACK_REPLACEMENT

// Helper method to jit the OSR version of a method.
//
// Returns the address of the jitted code.
// Returns NULL if osr method can't be created.
static PCODE JitPatchpointWorker(MethodDesc* pMD, EECodeInfo& codeInfo, int ilOffset)
{
    STANDARD_VM_CONTRACT;
    PCODE osrVariant = (PCODE)NULL;

    // Fetch the patchpoint info for the current method
    EEJitManager* jitMgr = ExecutionManager::GetEEJitManager();
    CodeHeader* codeHdr = jitMgr->GetCodeHeaderFromStartAddress(codeInfo.GetStartAddress());
    PTR_BYTE debugInfo = codeHdr->GetDebugInfo();
    PatchpointInfo* patchpointInfo = CompressDebugInfo::RestorePatchpointInfo(debugInfo);

    if (patchpointInfo == NULL)
    {
        // Unexpected, but not fatal
        STRESS_LOG1(LF_TIEREDCOMPILATION, LL_WARNING, "JitPatchpointWorker: failed to restore patchpoint info for Method=0x%pM\n", pMD);
        return (PCODE)NULL;
    }

    // Set up a new native code version for the OSR variant of this method.
    NativeCodeVersion osrNativeCodeVersion;
    {
        CodeVersionManager::LockHolder codeVersioningLockHolder;

        NativeCodeVersion currentNativeCodeVersion = codeInfo.GetNativeCodeVersion();
        ILCodeVersion ilCodeVersion = currentNativeCodeVersion.GetILCodeVersion();
        HRESULT hr = ilCodeVersion.AddNativeCodeVersion(pMD, NativeCodeVersion::OptimizationTier1OSR, &osrNativeCodeVersion, patchpointInfo, ilOffset);
        if (FAILED(hr))
        {
            // Unexpected, but not fatal
            STRESS_LOG1(LF_TIEREDCOMPILATION, LL_WARNING, "JitPatchpointWorker: failed to add native code version for Method=0x%pM\n", pMD);
            return (PCODE)NULL;
        }
    }

    // Invoke the jit to compile the OSR version
    LOG((LF_TIEREDCOMPILATION, LL_INFO10, "JitPatchpointWorker: creating OSR version of Method=0x%pM (%s::%s) at offset %d\n",
        pMD, pMD->m_pszDebugClassName, pMD->m_pszDebugMethodName, ilOffset));

    PrepareCodeConfigBuffer configBuffer(osrNativeCodeVersion);
    PrepareCodeConfig *config = configBuffer.GetConfig();
    osrVariant = pMD->PrepareCode(config);

    return osrVariant;
}

// Helper method wrapper to set up a frame so we can invoke methods that might GC
HCIMPL3(PCODE, JIT_Patchpoint_Framed, MethodDesc* pMD, EECodeInfo& codeInfo, int ilOffset)
{
    PCODE result = (PCODE)NULL;

    HELPER_METHOD_FRAME_BEGIN_RET_0();

    GCX_PREEMP();
    result = JitPatchpointWorker(pMD, codeInfo, ilOffset);

    HELPER_METHOD_FRAME_END();

    return result;
}
HCIMPLEND

// Jit helper invoked at a patchpoint.
//
// Checks to see if this is a known patchpoint, if not,
// an entry is added to the patchpoint table.
//
// When the patchpoint has been hit often enough to trigger
// a transition, create an OSR method.
//
// Currently, counter is a pointer into the Tier0 method stack
// frame so we have exclusive access.

void JIT_Patchpoint(int* counter, int ilOffset)
{
    // BEGIN_PRESERVE_LAST_ERROR;
    DWORD dwLastError = ::GetLastError();

    // This method may not return normally
    STATIC_CONTRACT_GC_NOTRIGGER;
    STATIC_CONTRACT_MODE_COOPERATIVE;

    // Patchpoint identity is the helper return address
    PCODE ip = (PCODE)_ReturnAddress();

    // Fetch or setup patchpoint info for this patchpoint.
    EECodeInfo codeInfo(ip);
    MethodDesc* pMD = codeInfo.GetMethodDesc();
    LoaderAllocator* allocator = pMD->GetLoaderAllocator();
    OnStackReplacementManager* manager = allocator->GetOnStackReplacementManager();
    PerPatchpointInfo * ppInfo = manager->GetPerPatchpointInfo(ip);
    PCODE osrMethodCode = (PCODE)NULL;
    bool isNewMethod = false;

    // In the current prototype, counter is shared by all patchpoints
    // in a method, so no matter what happens below, we don't want to
    // impair those other patchpoints.
    //
    // One might be tempted, for instance, to set the counter for
    // invalid or ignored patchpoints to some high value to reduce
    // the amount of back and forth with the runtime, but this would
    // lock out other patchpoints in the method.
    //
    // So we always reset the counter to the bump value.
    //
    // In the prototype, counter is a location in a stack frame,
    // so we can update it without worrying about other threads.
    const int counterBump = g_pConfig->OSR_CounterBump();
    *counter = counterBump;

#ifdef _DEBUG
    const int ppId = ppInfo->m_patchpointId;
#endif

    // Is this a patchpoint that was previously marked as invalid? If so, just return to the Tier0 method.
    if ((ppInfo->m_flags & PerPatchpointInfo::patchpoint_invalid) == PerPatchpointInfo::patchpoint_invalid)
    {
        LOG((LF_TIEREDCOMPILATION, LL_INFO1000, "Jit_Patchpoint: invalid patchpoint [%d] (0x%p) in Method=0x%pM (%s::%s) at offset %d\n",
                ppId, ip, pMD, pMD->m_pszDebugClassName, pMD->m_pszDebugMethodName, ilOffset));

        goto DONE;
    }

    // See if we have an OSR method for this patchpoint.
    osrMethodCode = ppInfo->m_osrMethodCode;

    if (osrMethodCode == (PCODE)NULL)
    {
        // No OSR method yet, let's see if we should create one.
        //
        // First, optionally ignore some patchpoints to increase
        // coverage (stress mode).
        //
        // Because there are multiple patchpoints in a method, and
        // each OSR method covers the remainder of the method from
        // that point until the method returns, if we trigger on an
        // early patchpoint in a method, we may never see triggers on
        // a later one.

#ifdef _DEBUG
        const int lowId = g_pConfig->OSR_LowId();
        const int highId = g_pConfig->OSR_HighId();

        if ((ppId < lowId) || (ppId > highId))
        {
            LOG((LF_TIEREDCOMPILATION, LL_INFO10, "Jit_Patchpoint: ignoring patchpoint [%d] (0x%p) in Method=0x%pM (%s::%s) at offset %d\n",
                    ppId, ip, pMD, pMD->m_pszDebugClassName, pMD->m_pszDebugMethodName, ilOffset));
            goto DONE;
        }
#endif

        // Second, only request the OSR method if this patchpoint has
        // been hit often enough.
        //
        // Note the initial invocation of the helper depends on the
        // initial counter value baked into jitted code (call this J);
        // subsequent invocations depend on the counter bump (call
        // this B).
        //
        // J and B may differ, so the total number of loop iterations
        // before an OSR method is created is:
        //
        // J, if hitLimit <= 1;
        // J + (hitLimit-1)* B, if hitLimit > 1;
        //
        // Current thinking is:
        //
        // J should be in the range of tens to hundreds, so that newly
        // called Tier0 methods that already have OSR methods
        // available can transition to OSR methods quickly, but
        // methods called only a few times do not invoke this
        // helper and so create PerPatchpoint runtime state.
        //
        // B should be in the range of hundreds to thousands, so that
        // we're not too eager to create OSR methods (since there is
        // some jit cost), but are eager enough to transition before
        // we run too much Tier0 code.
        //
        const int hitLimit = g_pConfig->OSR_HitLimit();
        const int hitCount = InterlockedIncrement(&ppInfo->m_patchpointCount);
        const int hitLogLevel = (hitCount == 1) ? LL_INFO10 : LL_INFO1000;

        LOG((LF_TIEREDCOMPILATION, hitLogLevel, "Jit_Patchpoint: patchpoint [%d] (0x%p) hit %d in Method=0x%pM (%s::%s) [il offset %d] (limit %d)\n",
            ppId, ip, hitCount, pMD, pMD->m_pszDebugClassName, pMD->m_pszDebugMethodName, ilOffset, hitLimit));

        // Defer, if we haven't yet reached the limit
        if (hitCount < hitLimit)
        {
            goto DONE;
        }

        // Third, make sure no other thread is trying to create the OSR method.
        LONG oldFlags = ppInfo->m_flags;
        if ((oldFlags & PerPatchpointInfo::patchpoint_triggered) == PerPatchpointInfo::patchpoint_triggered)
        {
            LOG((LF_TIEREDCOMPILATION, LL_INFO1000, "Jit_Patchpoint: AWAITING OSR method for patchpoint [%d] (0x%p)\n", ppId, ip));
            goto DONE;
        }

        LONG newFlags = oldFlags | PerPatchpointInfo::patchpoint_triggered;
        BOOL triggerTransition = InterlockedCompareExchange(&ppInfo->m_flags, newFlags, oldFlags) == oldFlags;

        if (!triggerTransition)
        {
            LOG((LF_TIEREDCOMPILATION, LL_INFO1000, "Jit_Patchpoint: (lost race) AWAITING OSR method for patchpoint [%d] (0x%p)\n", ppId, ip));
            goto DONE;
        }

        // Time to create the OSR method.
        //
        // We currently do this synchronously. We could instead queue
        // up a request on some worker thread, like we do for
        // rejitting, and return control to the Tier0 method. It may
        // eventually return here, if the patchpoint is hit often
        // enough.
        //
        // There is a chance the async version will create methods
        // that are never used (just like there is a chance that Tier1
        // methods are ever called).
        //
        // In this prototype we want to expose bugs in the jitted code
        // for OSR methods, so we stick with synchronous creation.
        LOG((LF_TIEREDCOMPILATION, LL_INFO10, "Jit_Patchpoint: patchpoint [%d] (0x%p) TRIGGER at count %d\n", ppId, ip, hitCount));

        // Invoke the helper to build the OSR method
        osrMethodCode = HCCALL3(JIT_Patchpoint_Framed, pMD, codeInfo, ilOffset);

        // If that failed, mark the patchpoint as invalid.
        if (osrMethodCode == (PCODE)NULL)
        {
            // Unexpected, but not fatal
            STRESS_LOG3(LF_TIEREDCOMPILATION, LL_WARNING, "Jit_Patchpoint: patchpoint (0x%p) OSR method creation failed,"
                " marking patchpoint invalid for Method=0x%pM il offset %d\n", ip, pMD, ilOffset);

            InterlockedOr(&ppInfo->m_flags, (LONG)PerPatchpointInfo::patchpoint_invalid);
            goto DONE;
        }

        // We've successfully created the osr method; make it available.
        _ASSERTE(ppInfo->m_osrMethodCode == (PCODE)NULL);
        ppInfo->m_osrMethodCode = osrMethodCode;
        isNewMethod = true;
    }

    // If we get here, we have code to transition to...
    _ASSERTE(osrMethodCode != (PCODE)NULL);

    {
        Thread *pThread = GetThread();

#ifdef FEATURE_HIJACK
        // We can't crawl the stack of a thread that currently has a hijack pending
        // (since the hijack routine won't be recognized by any code manager). So we
        // Undo any hijack, the EE will re-attempt it later.
        pThread->UnhijackThread();
#endif

        // Find context for the original method
        CONTEXT *pFrameContext = NULL;
#if defined(TARGET_WINDOWS) && defined(TARGET_AMD64)
        DWORD contextSize = 0;
        ULONG64 xStateCompactionMask = 0;
        DWORD contextFlags = CONTEXT_FULL;
        if (Thread::AreShadowStacksEnabled())
        {
            xStateCompactionMask = XSTATE_MASK_CET_U;
            contextFlags |= CONTEXT_XSTATE;
        }

        // The initialize call should fail but return contextSize
        BOOL success = g_pfnInitializeContext2 ?
            g_pfnInitializeContext2(NULL, contextFlags, NULL, &contextSize, xStateCompactionMask) :
            InitializeContext(NULL, contextFlags, NULL, &contextSize);

        _ASSERTE(!success && (GetLastError() == ERROR_INSUFFICIENT_BUFFER));

        PVOID pBuffer = _alloca(contextSize);
        success = g_pfnInitializeContext2 ?
            g_pfnInitializeContext2(pBuffer, contextFlags, &pFrameContext, &contextSize, xStateCompactionMask) :
            InitializeContext(pBuffer, contextFlags, &pFrameContext, &contextSize);
        _ASSERTE(success);
#else // TARGET_WINDOWS && TARGET_AMD64
        CONTEXT frameContext;
        frameContext.ContextFlags = CONTEXT_FULL;
        pFrameContext = &frameContext;
#endif // TARGET_WINDOWS && TARGET_AMD64

        // Find context for the original method
        RtlCaptureContext(pFrameContext);

#if defined(TARGET_WINDOWS) && defined(TARGET_AMD64)
        if (Thread::AreShadowStacksEnabled())
        {
            pFrameContext->ContextFlags |= CONTEXT_XSTATE;
            SetXStateFeaturesMask(pFrameContext, xStateCompactionMask);
            SetSSP(pFrameContext, _rdsspq());
        }
#endif // TARGET_WINDOWS && TARGET_AMD64

        // Walk back to the original method frame
        pThread->VirtualUnwindToFirstManagedCallFrame(pFrameContext);

        // Remember original method FP and SP because new method will inherit them.
        UINT_PTR currentSP = GetSP(pFrameContext);
        UINT_PTR currentFP = GetFP(pFrameContext);

        // We expect to be back at the right IP
        if ((UINT_PTR)ip != GetIP(pFrameContext))
        {
            // Should be fatal
            STRESS_LOG2(LF_TIEREDCOMPILATION, LL_FATALERROR, "Jit_Patchpoint: patchpoint (0x%p) TRANSITION"
                " unexpected context IP 0x%p\n", ip, GetIP(pFrameContext));
            EEPOLICY_HANDLE_FATAL_ERROR(COR_E_EXECUTIONENGINE);
        }

        // Now unwind back to the original method caller frame.
        EECodeInfo callerCodeInfo(GetIP(pFrameContext));
        ULONG_PTR establisherFrame = 0;
        PVOID handlerData = NULL;
        RtlVirtualUnwind(UNW_FLAG_NHANDLER, callerCodeInfo.GetModuleBase(), GetIP(pFrameContext), callerCodeInfo.GetFunctionEntry(),
            pFrameContext, &handlerData, &establisherFrame, NULL);

        // Now, set FP and SP back to the values they had just before this helper was called,
        // since the new method must have access to the original method frame.
        //
        // TODO: if we access the patchpointInfo here, we can read out the FP-SP delta from there and
        // use that to adjust the stack, likely saving some stack space.

#if defined(TARGET_AMD64)
        // If calls push the return address, we need to simulate that here, so the OSR
        // method sees the "expected" SP misalgnment on entry.
        _ASSERTE(currentSP % 16 == 0);
        currentSP -= 8;

#if defined(TARGET_WINDOWS)
        DWORD64 ssp = GetSSP(pFrameContext);
        if (ssp != 0)
        {
            SetSSP(pFrameContext, ssp - 8);
        }
#endif // TARGET_WINDOWS

        pFrameContext->Rbp = currentFP;
#endif // TARGET_AMD64

        SetSP(pFrameContext, currentSP);

        // Note we can get here w/o triggering, if there is an existing OSR method and
        // we hit the patchpoint.
        const int transitionLogLevel = isNewMethod ? LL_INFO10 : LL_INFO1000;
        LOG((LF_TIEREDCOMPILATION, transitionLogLevel, "Jit_Patchpoint: patchpoint [%d] (0x%p) TRANSITION to ip 0x%p\n", ppId, ip, osrMethodCode));

        // Install new entry point as IP
        SetIP(pFrameContext, osrMethodCode);

#ifdef _DEBUG
        // Keep this context around to aid in debugging OSR transition problems
        static CONTEXT s_lastOSRTransitionContext;
        s_lastOSRTransitionContext = *pFrameContext;
#endif

        // Restore last error (since call below does not return)
        // END_PRESERVE_LAST_ERROR;
        ::SetLastError(dwLastError);

        // Transition!
        ClrRestoreNonvolatileContext(pFrameContext);
    }

 DONE:

    // END_PRESERVE_LAST_ERROR;
    ::SetLastError(dwLastError);
}

void JIT_ResumeOSR(unsigned ilOffset)
{
    STATIC_CONTRACT_GC_NOTRIGGER;
    STATIC_CONTRACT_MODE_COOPERATIVE;

    // BEGIN_PRESERVE_LAST_ERROR;
    DWORD dwLastError = ::GetLastError();
    PCODE ip = (PCODE)_ReturnAddress();

    Thread *pThread = GetThread();

#ifdef FEATURE_HIJACK
    // We can't crawl the stack of a thread that currently has a hijack pending
    // (since the hijack routine won't be recognized by any code manager). So we
    // Undo any hijack, the EE will re-attempt it later.
    pThread->UnhijackThread();
#endif

    // Find context for the original method
    CONTEXT *pFrameContext = NULL;
#if defined(TARGET_WINDOWS) && defined(TARGET_AMD64)
    DWORD contextSize = 0;
    ULONG64 xStateCompactionMask = 0;
    DWORD contextFlags = CONTEXT_FULL;
    if (Thread::AreCetShadowStacksEnabled())
    {
        xStateCompactionMask = XSTATE_MASK_CET_U;
        contextFlags |= CONTEXT_XSTATE;
    }

    // The initialize call should fail but return contextSize
    BOOL success = g_pfnInitializeContext2 ?
        g_pfnInitializeContext2(NULL, contextFlags, NULL, &contextSize, xStateCompactionMask) :
        InitializeContext(NULL, contextFlags, NULL, &contextSize);

    _ASSERTE(!success && (GetLastError() == ERROR_INSUFFICIENT_BUFFER));

    PVOID pBuffer = _alloca(contextSize);
    success = g_pfnInitializeContext2 ?
        g_pfnInitializeContext2(pBuffer, contextFlags, &pFrameContext, &contextSize, xStateCompactionMask) :
        InitializeContext(pBuffer, contextFlags, &pFrameContext, &contextSize);
    _ASSERTE(success);
#else // TARGET_WINDOWS && TARGET_AMD64
    CONTEXT frameContext;
    frameContext.ContextFlags = CONTEXT_FULL;
    pFrameContext = &frameContext;
#endif // TARGET_WINDOWS && TARGET_AMD64

    // Find context for the original method
    RtlCaptureContext(pFrameContext);

#if defined(TARGET_WINDOWS) && defined(TARGET_AMD64)
    if (Thread::AreCetShadowStacksEnabled())
    {
        pFrameContext->ContextFlags |= CONTEXT_XSTATE;
        SetXStateFeaturesMask(pFrameContext, xStateCompactionMask);
        SetSSP(pFrameContext, _rdsspq());
    }
#endif // TARGET_WINDOWS && TARGET_AMD64

    // Walk back to the original method frame
    pThread->VirtualUnwindToFirstManagedCallFrame(pFrameContext);

    // Remember original method FP and SP because new method will inherit them.
    UINT_PTR currentSP = GetSP(pFrameContext);
    UINT_PTR currentFP = GetFP(pFrameContext);

    // Now unwind back to the original method caller frame.
    EECodeInfo callerCodeInfo(GetIP(pFrameContext));
    ULONG_PTR establisherFrame = 0;
    PVOID handlerData = NULL;
    RtlVirtualUnwind(UNW_FLAG_NHANDLER, callerCodeInfo.GetModuleBase(), GetIP(pFrameContext), callerCodeInfo.GetFunctionEntry(),
        pFrameContext, &handlerData, &establisherFrame, NULL);

    // Now, set FP and SP back to the values they had just before this helper was called,
    // since the new method must have access to the original method frame.
    //
    // TODO: if we access the patchpointInfo here, we can read out the FP-SP delta from there and
    // use that to adjust the stack, likely saving some stack space.

#if defined(TARGET_AMD64)
    // If calls push the return address, we need to simulate that here, so the OSR
    // method sees the "expected" SP misalgnment on entry.
    _ASSERTE(currentSP % 16 == 0);
    currentSP -= 8;

#if defined(TARGET_WINDOWS)
    DWORD64 ssp = GetSSP(pFrameContext);
    if (ssp != 0)
    {
        SetSSP(pFrameContext, ssp - 8);
    }
#endif // TARGET_WINDOWS

    pFrameContext->Rbp = currentFP;
#endif // TARGET_AMD64

    SetSP(pFrameContext, currentSP);

    EECodeInfo codeInfo(ip);
    MethodDesc* pMD = codeInfo.GetMethodDesc();
    LoaderAllocator* allocator = pMD->GetLoaderAllocator();
    OnStackReplacementManager* manager = allocator->GetOnStackReplacementManager();
    PerPatchpointInfo* ppInfo = manager->GetPerPatchpointInfo(ip);

    PCODE osrMethodCode = ppInfo->m_osrMethodCode;
    if (osrMethodCode == NULL)
    {
        PCODE tier0EntryAddr = (PCODE)codeInfo.GetStartAddress();
        CodeVersionManager* codeVersionManager = pMD->GetCodeVersionManager();
        CodeVersionManager::LockHolder lock;
        NativeCodeVersionCollection nativeCodeVersions = codeVersionManager->GetNativeCodeVersions(pMD);
        for (NativeCodeVersionIterator itr = nativeCodeVersions.Begin(), end = nativeCodeVersions.End(); itr != end; itr++)
        {
            if (itr->GetOptimizationTier() == NativeCodeVersion::OptimizationTier1OSR)
            {
                unsigned versionILOffset;
                PatchpointInfo* ppi = itr->GetOSRInfo(&versionILOffset);
                if (ppi->GetTier0EntryPoint() == tier0EntryAddr && versionILOffset == ilOffset)
                {
                    osrMethodCode = itr->GetNativeCode();
                    break;
                }
            }
        }

        ppInfo->m_osrMethodCode = osrMethodCode;
    }

    LOG((LF_TIEREDCOMPILATION, LL_INFO1000, "JIT_ResumeOSR: patchpoint 0x%p TRANSITION to ip 0x%p\n", ip, osrMethodCode));
    _ASSERTE(osrMethodCode != NULL);

    // Install new entry point as IP
    SetIP(pFrameContext, osrMethodCode);

    // This method doesn't return normally so we have to manually restore things.
    ::SetLastError(dwLastError);

    // Transition!
    ClrRestoreNonvolatileContext(pFrameContext);
}

// Jit helper invoked at a partial compilation patchpoint.
//
// Similar to Jit_Patchpoint, but invoked when execution
// reaches a point in a method where the continuation
// was never jitted (eg an exceptional path).
//
// Unlike regular patchpoints, partial compilation patchpoints
// must always transition.
//
HCIMPL1(VOID, JIT_PartialCompilationPatchpoint, int ilOffset)
{
    FCALL_CONTRACT;

    // BEGIN_PRESERVE_LAST_ERROR;
    DWORD dwLastError = ::GetLastError();
    PerPatchpointInfo* ppInfo = NULL;
    bool isNewMethod = false;
    CONTEXT* pFrameContext = NULL;

#if !defined(TARGET_WINDOWS) || !defined(TARGET_AMD64)
    CONTEXT originalFrameContext;
    originalFrameContext.ContextFlags = CONTEXT_FULL;
    pFrameContext = &originalFrameContext;
#endif

    // Patchpoint identity is the helper return address
    PCODE ip = (PCODE)_ReturnAddress();

#ifdef _DEBUG
    // Friendly ID number
    int ppId = 0;
#endif

    HELPER_METHOD_FRAME_BEGIN_0();

    // Fetch or setup patchpoint info for this patchpoint.
    EECodeInfo codeInfo(ip);
    MethodDesc* pMD = codeInfo.GetMethodDesc();
    LoaderAllocator* allocator = pMD->GetLoaderAllocator();
    OnStackReplacementManager* manager = allocator->GetOnStackReplacementManager();
    ppInfo = manager->GetPerPatchpointInfo(ip);

#ifdef _DEBUG
    ppId = ppInfo->m_patchpointId;
#endif

    // See if we have an OSR method for this patchpoint.
    DWORD backoffs = 0;

    // Enable GC while we jit or wait for the continuation to be jitted.
    {
        GCX_PREEMP();

        while (ppInfo->m_osrMethodCode == (PCODE)NULL)
        {
            // Invalid patchpoints are fatal, for partial compilation patchpoints
            //
            if ((ppInfo->m_flags & PerPatchpointInfo::patchpoint_invalid) == PerPatchpointInfo::patchpoint_invalid)
            {
                LOG((LF_TIEREDCOMPILATION, LL_FATALERROR, "Jit_PartialCompilationPatchpoint: invalid patchpoint [%d] (0x%p) in Method=0x%pM (%s::%s) at offset %d\n",
                        ppId, ip, pMD, pMD->m_pszDebugClassName, pMD->m_pszDebugMethodName, ilOffset));
                EEPOLICY_HANDLE_FATAL_ERROR(COR_E_EXECUTIONENGINE);
            }

            // Make sure no other thread is trying to create the OSR method.
            //
            LONG oldFlags = ppInfo->m_flags;
            if ((oldFlags & PerPatchpointInfo::patchpoint_triggered) == PerPatchpointInfo::patchpoint_triggered)
            {
                LOG((LF_TIEREDCOMPILATION, LL_INFO1000, "Jit_PartialCompilationPatchpoint: AWAITING OSR method for patchpoint [%d] (0x%p)\n", ppId, ip));
                __SwitchToThread(0, backoffs++);
                continue;
            }

            // Make sure we win the race to create the OSR method
            //
            LONG newFlags = ppInfo->m_flags | PerPatchpointInfo::patchpoint_triggered;
            BOOL triggerTransition = InterlockedCompareExchange(&ppInfo->m_flags, newFlags, oldFlags) == oldFlags;

            if (!triggerTransition)
            {
                LOG((LF_TIEREDCOMPILATION, LL_INFO1000, "Jit_PartialCompilationPatchpoint: (lost race) AWAITING OSR method for patchpoint [%d] (0x%p)\n", ppId, ip));
                __SwitchToThread(0, backoffs++);
                continue;
            }

            // Invoke the helper to build the OSR method
            //
            // TODO: may not want to optimize this part of the method, if it's truly partial compilation
            // and can't possibly rejoin into the main flow.
            //
            // (but consider: throw path in method with try/catch, OSR method will contain more than just the throw?)
            //
            LOG((LF_TIEREDCOMPILATION, LL_INFO10, "Jit_PartialCompilationPatchpoint: patchpoint [%d] (0x%p) TRIGGER\n", ppId, ip));
            PCODE newMethodCode = JitPatchpointWorker(pMD, codeInfo, ilOffset);

            // If that failed, mark the patchpoint as invalid.
            // This is fatal, for partial compilation patchpoints
            //
            if (newMethodCode == (PCODE)NULL)
            {
                STRESS_LOG3(LF_TIEREDCOMPILATION, LL_WARNING, "Jit_PartialCompilationPatchpoint: patchpoint (0x%p) OSR method creation failed,"
                    " marking patchpoint invalid for Method=0x%pM il offset %d\n", ip, pMD, ilOffset);
                InterlockedOr(&ppInfo->m_flags, (LONG)PerPatchpointInfo::patchpoint_invalid);
                EEPOLICY_HANDLE_FATAL_ERROR(COR_E_EXECUTIONENGINE);
                break;
            }

            // We've successfully created the osr method; make it available.
            _ASSERTE(ppInfo->m_osrMethodCode == (PCODE)NULL);
            ppInfo->m_osrMethodCode = newMethodCode;
            isNewMethod = true;
        }
    }

    // If we get here, we have code to transition to...
    PCODE osrMethodCode = ppInfo->m_osrMethodCode;
    _ASSERTE(osrMethodCode != (PCODE)NULL);

    Thread *pThread = GetThread();

#ifdef FEATURE_HIJACK
    // We can't crawl the stack of a thread that currently has a hijack pending
    // (since the hijack routine won't be recognized by any code manager). So we
    // Undo any hijack, the EE will re-attempt it later.
    pThread->UnhijackThread();
#endif

    // Find context for the original method
#if defined(TARGET_WINDOWS) && defined(TARGET_AMD64)
    DWORD contextSize = 0;
    ULONG64 xStateCompactionMask = 0;
    DWORD contextFlags = CONTEXT_FULL;
    if (Thread::AreShadowStacksEnabled())
    {
        xStateCompactionMask = XSTATE_MASK_CET_U;
        contextFlags |= CONTEXT_XSTATE;
    }

    // The initialize call should fail but return contextSize
    BOOL success = g_pfnInitializeContext2 ?
        g_pfnInitializeContext2(NULL, contextFlags, NULL, &contextSize, xStateCompactionMask) :
        InitializeContext(NULL, contextFlags, NULL, &contextSize);

    _ASSERTE(!success && (GetLastError() == ERROR_INSUFFICIENT_BUFFER));

    PVOID pBuffer = _alloca(contextSize);
    success = g_pfnInitializeContext2 ?
        g_pfnInitializeContext2(pBuffer, contextFlags, &pFrameContext, &contextSize, xStateCompactionMask) :
        InitializeContext(pBuffer, contextFlags, &pFrameContext, &contextSize);
    _ASSERTE(success);
#else // TARGET_WINDOWS && TARGET_AMD64
    _ASSERTE(pFrameContext != nullptr);
#endif // TARGET_WINDOWS && TARGET_AMD64

    // Find context for the original method
    RtlCaptureContext(pFrameContext);

#if defined(TARGET_WINDOWS) && defined(TARGET_AMD64)
    if (Thread::AreShadowStacksEnabled())
    {
        pFrameContext->ContextFlags |= CONTEXT_XSTATE;
        SetXStateFeaturesMask(pFrameContext, xStateCompactionMask);
        SetSSP(pFrameContext, _rdsspq());
    }
#endif // TARGET_WINDOWS && TARGET_AMD64

    // Walk back to the original method frame
    Thread::VirtualUnwindToFirstManagedCallFrame(pFrameContext);

    // Remember original method FP and SP because new method will inherit them.
    UINT_PTR currentSP = GetSP(pFrameContext);
    UINT_PTR currentFP = GetFP(pFrameContext);

    // We expect to be back at the right IP
    if ((UINT_PTR)ip != GetIP(pFrameContext))
    {
        // Should be fatal
        STRESS_LOG2(LF_TIEREDCOMPILATION, LL_INFO10, "Jit_PartialCompilationPatchpoint: patchpoint (0x%p) TRANSITION"
            " unexpected context IP 0x%p\n", ip, GetIP(pFrameContext));
        EEPOLICY_HANDLE_FATAL_ERROR(COR_E_EXECUTIONENGINE);
    }

    // Now unwind back to the original method caller frame.
    EECodeInfo callerCodeInfo(GetIP(pFrameContext));
    ULONG_PTR establisherFrame = 0;
    PVOID handlerData = NULL;
    RtlVirtualUnwind(UNW_FLAG_NHANDLER, callerCodeInfo.GetModuleBase(), GetIP(pFrameContext), callerCodeInfo.GetFunctionEntry(),
        pFrameContext, &handlerData, &establisherFrame, NULL);

    // Now, set FP and SP back to the values they had just before this helper was called,
    // since the new method must have access to the original method frame.
    //
    // TODO: if we access the patchpointInfo here, we can read out the FP-SP delta from there and
    // use that to adjust the stack, likely saving some stack space.

#if defined(TARGET_AMD64)
    // If calls push the return address, we need to simulate that here, so the OSR
    // method sees the "expected" SP misalgnment on entry.
    _ASSERTE(currentSP % 16 == 0);
    currentSP -= 8;

#if defined(TARGET_WINDOWS)
    DWORD64 ssp = GetSSP(pFrameContext);
    if (ssp != 0)
    {
        SetSSP(pFrameContext, ssp - 8);
    }
#endif // TARGET_WINDOWS

    pFrameContext->Rbp = currentFP;
#endif // TARGET_AMD64

    SetSP(pFrameContext, currentSP);

    // Note we can get here w/o triggering, if there is an existing OSR method and
    // we hit the patchpoint.
    const int transitionLogLevel = isNewMethod ? LL_INFO10 : LL_INFO1000;
    LOG((LF_TIEREDCOMPILATION, transitionLogLevel, "Jit_PartialCompilationPatchpoint: patchpoint [%d] (0x%p) TRANSITION to ip 0x%p\n", ppId, ip, osrMethodCode));

    // Install new entry point as IP
    SetIP(pFrameContext, osrMethodCode);

    // This method doesn't return normally so we have to manually restore things.
    HELPER_METHOD_FRAME_END();
    ENDFORBIDGC();
    ::SetLastError(dwLastError);

    // Transition!
    __asan_handle_no_return();
    ClrRestoreNonvolatileContext(pFrameContext);
}
HCIMPLEND

#else

void JIT_Patchpoint(int* counter, int ilOffset)
{
    // Stub version if OSR feature is disabled
    //
    // Should not be called.

    UNREACHABLE();
}

HCIMPL1(VOID, JIT_PartialCompilationPatchpoint, int ilOffset)
{
    // Stub version if OSR feature is disabled
    //
    // Should not be called.

    UNREACHABLE();
}
HCIMPLEND

#endif // FEATURE_ON_STACK_REPLACEMENT

static unsigned HandleHistogramProfileRand()
{
    // Generate a random number (xorshift32)
    //
    // Intentionally simple for faster random. It's stored in TLS to avoid
    // multithread contention.
    //
    static thread_local unsigned s_rng = 100;

    unsigned x = s_rng;
    x ^= x << 13;
    x ^= x >> 17;
    x ^= x << 5;
    s_rng = x;
    return x;
}

template<typename T>
FORCEINLINE static bool CheckSample(T* pIndex, size_t* sampleIndex)
{
    const unsigned S = ICorJitInfo::HandleHistogram32::SIZE;
    const unsigned N = ICorJitInfo::HandleHistogram32::SAMPLE_INTERVAL;
    static_assert_no_msg(N >= S);
    static_assert_no_msg((std::is_same<T, uint32_t>::value || std::is_same<T, uint64_t>::value));

    // If table is not yet full, just add entries in
    // and increment the table index.
    //
    T const index = *pIndex;

    if (index < S)
    {
        *sampleIndex = static_cast<size_t>(index);
        *pIndex = index + 1;
        return true;
    }

    unsigned const x = HandleHistogramProfileRand();

    // N is the sampling window size,
    // it should be larger than the table size.
    //
    // If we let N == count then we are building an entire
    // run sample -- probability of update decreases over time.
    // Would be a good strategy for an AOT profiler.
    //
    // But for TieredPGO we would prefer something that is more
    // weighted to recent observations.
    //
    // For S=4, N=128, we'll sample (on average) every 32nd call.
    //
    if ((x % N) >= S)
    {
        return false;
    }

    *sampleIndex = static_cast<size_t>(x % S);
    return true;
}

HCIMPL2(void, JIT_ValueProfile32, intptr_t val, ICorJitInfo::ValueHistogram32* valueProfile)
{
    FCALL_CONTRACT;
    FC_GC_POLL_NOT_NEEDED();

    size_t sampleIndex;
    if (!CheckSample(&valueProfile->Count, &sampleIndex))
    {
        return;
    }

#ifdef _DEBUG
    PgoManager::VerifyAddress(valueProfile);
    PgoManager::VerifyAddress(valueProfile + 1);
#endif

    valueProfile->ValueTable[sampleIndex] = val;
}
HCIMPLEND

HCIMPL2(void, JIT_ValueProfile64, intptr_t val, ICorJitInfo::ValueHistogram64* valueProfile)
{
    FCALL_CONTRACT;
    FC_GC_POLL_NOT_NEEDED();

    size_t sampleIndex;
    if (!CheckSample(&valueProfile->Count, &sampleIndex))
    {
        return;
    }

#ifdef _DEBUG
    PgoManager::VerifyAddress(valueProfile);
    PgoManager::VerifyAddress(valueProfile + 1);
#endif

    valueProfile->ValueTable[sampleIndex] = val;
}
HCIMPLEND

HCIMPL2(void, JIT_ClassProfile32, Object *obj, ICorJitInfo::HandleHistogram32* classProfile)
{
    FCALL_CONTRACT;
    FC_GC_POLL_NOT_NEEDED();

    OBJECTREF objRef = ObjectToOBJECTREF(obj);
    VALIDATEOBJECTREF(objRef);

    size_t sampleIndex;
    if (!CheckSample(&classProfile->Count, &sampleIndex) || objRef == NULL)
    {
        return;
    }

    MethodTable* pMT = objRef->GetMethodTable();

    // If the object class is collectible, record an unknown typehandle.
    // We do this instead of recording NULL so that we won't over-estimate
    // the likelihood of known type handles.
    //
    if (pMT->Collectible())
    {
        pMT = (MethodTable*)DEFAULT_UNKNOWN_HANDLE;
    }

#ifdef _DEBUG
    PgoManager::VerifyAddress(classProfile);
    PgoManager::VerifyAddress(classProfile + 1);
#endif

    classProfile->HandleTable[sampleIndex] = (CORINFO_CLASS_HANDLE)pMT;
}
HCIMPLEND

// Version of helper above used when the count is 64-bit
HCIMPL2(void, JIT_ClassProfile64, Object *obj, ICorJitInfo::HandleHistogram64* classProfile)
{
    FCALL_CONTRACT;
    FC_GC_POLL_NOT_NEEDED();

    OBJECTREF objRef = ObjectToOBJECTREF(obj);
    VALIDATEOBJECTREF(objRef);

    size_t sampleIndex;
    if (!CheckSample(&classProfile->Count, &sampleIndex) || objRef == NULL)
    {
        return;
    }

    MethodTable* pMT = objRef->GetMethodTable();

    if (pMT->Collectible())
    {
        pMT = (MethodTable*)DEFAULT_UNKNOWN_HANDLE;
    }

#ifdef _DEBUG
    PgoManager::VerifyAddress(classProfile);
    PgoManager::VerifyAddress(classProfile + 1);
#endif

    classProfile->HandleTable[sampleIndex] = (CORINFO_CLASS_HANDLE)pMT;
}
HCIMPLEND

HCIMPL2(void, JIT_DelegateProfile32, Object *obj, ICorJitInfo::HandleHistogram32* methodProfile)
{
    FCALL_CONTRACT;
    FC_GC_POLL_NOT_NEEDED();

    OBJECTREF objRef = ObjectToOBJECTREF(obj);
    VALIDATEOBJECTREF(objRef);

    size_t methodSampleIndex;
    if (!CheckSample(&methodProfile->Count, &methodSampleIndex) || objRef == NULL)
    {
        return;
    }

    MethodTable* pMT = objRef->GetMethodTable();

    _ASSERTE(pMT->IsDelegate());

    // Resolve method. We handle only the common "direct" delegate as that is
    // in any case the only one we can reasonably do GDV for. For instance,
    // open delegates are filtered out here, and many cases with inner
    // "complicated" logic as well (e.g. static functions, multicast, unmanaged
    // functions).
    //
    MethodDesc* pRecordedMD = (MethodDesc*)DEFAULT_UNKNOWN_HANDLE;
    DELEGATEREF del = (DELEGATEREF)objRef;
    if ((del->GetInvocationCount() == 0) && (del->GetMethodPtrAux() == (PCODE)NULL))
    {
        MethodDesc* pMD = NonVirtualEntry2MethodDesc(del->GetMethodPtr());
        if ((pMD != nullptr) && !pMD->GetLoaderAllocator()->IsCollectible() && !pMD->IsDynamicMethod())
        {
            pRecordedMD = pMD;
        }
    }

#ifdef _DEBUG
    PgoManager::VerifyAddress(methodProfile);
    PgoManager::VerifyAddress(methodProfile + 1);
#endif

    // If table is not yet full, just add entries in.
    //
    methodProfile->HandleTable[methodSampleIndex] = (CORINFO_METHOD_HANDLE)pRecordedMD;
}
HCIMPLEND

// Version of helper above used when the count is 64-bit
HCIMPL2(void, JIT_DelegateProfile64, Object *obj, ICorJitInfo::HandleHistogram64* methodProfile)
{
    FCALL_CONTRACT;
    FC_GC_POLL_NOT_NEEDED();

    OBJECTREF objRef = ObjectToOBJECTREF(obj);
    VALIDATEOBJECTREF(objRef);

    size_t methodSampleIndex;
    if (!CheckSample(&methodProfile->Count, &methodSampleIndex) || objRef == NULL)
    {
        return;
    }

    MethodTable* pMT = objRef->GetMethodTable();

    _ASSERTE(pMT->IsDelegate());

    // Resolve method. We handle only the common "direct" delegate as that is
    // in any case the only one we can reasonably do GDV for. For instance,
    // open delegates are filtered out here, and many cases with inner
    // "complicated" logic as well (e.g. static functions, multicast, unmanaged
    // functions).
    //
    MethodDesc* pRecordedMD = (MethodDesc*)DEFAULT_UNKNOWN_HANDLE;
    DELEGATEREF del = (DELEGATEREF)objRef;
    if ((del->GetInvocationCount() == 0) && (del->GetMethodPtrAux() == (PCODE)NULL))
    {
        MethodDesc* pMD = NonVirtualEntry2MethodDesc(del->GetMethodPtr());
        if ((pMD != nullptr) && !pMD->GetLoaderAllocator()->IsCollectible() && !pMD->IsDynamicMethod())
        {
            pRecordedMD = pMD;
        }
    }

#ifdef _DEBUG
    PgoManager::VerifyAddress(methodProfile);
    PgoManager::VerifyAddress(methodProfile + 1);
#endif

    // If table is not yet full, just add entries in.
    //
    methodProfile->HandleTable[methodSampleIndex] = (CORINFO_METHOD_HANDLE)pRecordedMD;
}
HCIMPLEND

HCIMPL3(void, JIT_VTableProfile32, Object* obj, CORINFO_METHOD_HANDLE baseMethod, ICorJitInfo::HandleHistogram32* methodProfile)
{
    FCALL_CONTRACT;
    FC_GC_POLL_NOT_NEEDED();

    OBJECTREF objRef = ObjectToOBJECTREF(obj);
    VALIDATEOBJECTREF(objRef);

    size_t methodSampleIndex;
    if (!CheckSample(&methodProfile->Count, &methodSampleIndex) || objRef == NULL)
    {
        return;
    }

    MethodDesc* pBaseMD = GetMethod(baseMethod);

    // Method better be virtual
    _ASSERTE(pBaseMD->IsVirtual());

    // We do not expect to see interface methods here as we cannot efficiently
    // use method handle information for these anyway.
    _ASSERTE(!pBaseMD->IsInterface());

    // Shouldn't be doing this for instantiated methods as they live elsewhere
    _ASSERTE(!pBaseMD->HasMethodInstantiation());

    MethodTable* pMT = objRef->GetMethodTable();

    // Resolve method
    WORD slot = pBaseMD->GetSlot();
    _ASSERTE(slot < pBaseMD->GetMethodTable()->GetNumVirtuals());

    MethodDesc* pMD = pMT->GetMethodDescForSlot_NoThrow(slot);

    MethodDesc* pRecordedMD = (MethodDesc*)DEFAULT_UNKNOWN_HANDLE;
    if (!pMD->GetLoaderAllocator()->IsCollectible() && !pMD->IsDynamicMethod())
    {
        pRecordedMD = pMD;
    }

#ifdef _DEBUG
    PgoManager::VerifyAddress(methodProfile);
    PgoManager::VerifyAddress(methodProfile + 1);
#endif

    methodProfile->HandleTable[methodSampleIndex] = (CORINFO_METHOD_HANDLE)pRecordedMD;
}
HCIMPLEND

HCIMPL3(void, JIT_VTableProfile64, Object* obj, CORINFO_METHOD_HANDLE baseMethod, ICorJitInfo::HandleHistogram64* methodProfile)
{
    FCALL_CONTRACT;
    FC_GC_POLL_NOT_NEEDED();

    OBJECTREF objRef = ObjectToOBJECTREF(obj);
    VALIDATEOBJECTREF(objRef);

    size_t methodSampleIndex;
    if (!CheckSample(&methodProfile->Count, &methodSampleIndex) || objRef == NULL)
    {
        return;
    }

    MethodDesc* pBaseMD = GetMethod(baseMethod);

    // Method better be virtual
    _ASSERTE(pBaseMD->IsVirtual());

    // We do not expect to see interface methods here as we cannot efficiently
    // use method handle information for these anyway.
    _ASSERTE(!pBaseMD->IsInterface());

    // Shouldn't be doing this for instantiated methods as they live elsewhere
    _ASSERTE(!pBaseMD->HasMethodInstantiation());

    MethodTable* pMT = objRef->GetMethodTable();

    // Resolve method
    WORD slot = pBaseMD->GetSlot();
    _ASSERTE(slot < pBaseMD->GetMethodTable()->GetNumVirtuals());

    MethodDesc* pMD = pMT->GetMethodDescForSlot_NoThrow(slot);

    MethodDesc* pRecordedMD = (MethodDesc*)DEFAULT_UNKNOWN_HANDLE;
    if (!pMD->GetLoaderAllocator()->IsCollectible() && !pMD->IsDynamicMethod())
    {
        pRecordedMD = pMD;
    }

#ifdef _DEBUG
    PgoManager::VerifyAddress(methodProfile);
    PgoManager::VerifyAddress(methodProfile + 1);
#endif

    methodProfile->HandleTable[methodSampleIndex] = (CORINFO_METHOD_HANDLE)pRecordedMD;
}
HCIMPLEND

// Helpers for scalable approximate counters
//
// Here threshold = 13 means we count accurately up to 2^13 = 8192 and
// then start counting probabilistically.
//
// See docs/design/features/ScalableApproximateCounting.md
//
HCIMPL1(void, JIT_CountProfile32, volatile LONG* pCounter)
{
    FCALL_CONTRACT;
    FC_GC_POLL_NOT_NEEDED();

    LONG count = *pCounter;
    LONG delta = 1;
    DWORD threshold = g_pConfig->TieredPGO_ScalableCountThreshold();

    if (count > 0)
    {
        DWORD logCount = 0;
        BitScanReverse(&logCount, count);

        if (logCount >= threshold)
        {
            delta = 1 << (logCount - (threshold - 1));
            const unsigned rand = HandleHistogramProfileRand();
            const bool update = (rand & (delta - 1)) == 0;
            if (!update)
            {
                return;
            }
        }
    }

    InterlockedAdd(pCounter, delta);
}
HCIMPLEND

HCIMPL1(void, JIT_CountProfile64, volatile LONG64* pCounter)
{
    FCALL_CONTRACT;
    FC_GC_POLL_NOT_NEEDED();

    LONG64 count = *pCounter;
    LONG64 delta = 1;
    DWORD threshold = g_pConfig->TieredPGO_ScalableCountThreshold();

    if (count > 0)
    {
        DWORD logCount = 0;
        BitScanReverse64(&logCount, count);

        if (logCount >= threshold)
        {
            delta = 1LL << (logCount - (threshold - 1));
            const unsigned rand = HandleHistogramProfileRand();
            const bool update = (rand & (delta - 1)) == 0;
            if (!update)
            {
                return;
            }
        }
    }

    InterlockedAdd64(pCounter, delta);
}
HCIMPLEND

//========================================================================
//
//      INTEROP HELPERS
//
//========================================================================

#ifdef HOST_64BIT

/**********************************************************************/
/* Fills out portions of an InlinedCallFrame for JIT64    */
/* The idea here is to allocate and initialize the frame to only once, */
/* regardless of how many PInvokes there are in the method            */
Thread * JIT_InitPInvokeFrame(InlinedCallFrame *pFrame)
{
    CONTRACTL
    {
        NOTHROW;
        GC_TRIGGERS;
    } CONTRACTL_END;

    Thread *pThread = GetThread();

    // The JIT messed up and is initializing a frame that is already live on the stack?!?!?!?!
    _ASSERTE(pFrame != pThread->GetFrame());

    pFrame->Init();
    pFrame->m_Next = pThread->GetFrame();

    return pThread;
}

#endif // HOST_64BIT

EXTERN_C void JIT_PInvokeBegin(InlinedCallFrame* pFrame);
EXTERN_C void JIT_PInvokeEnd(InlinedCallFrame* pFrame);

// Forward declaration
EXTERN_C void STDCALL ReversePInvokeBadTransition();

#ifndef FEATURE_EH_FUNCLETS
EXCEPTION_HANDLER_DECL(FastNExportExceptHandler);
#endif

// This is a slower version of the reverse PInvoke enter function.
NOINLINE static void JIT_ReversePInvokeEnterRare(ReversePInvokeFrame* frame, void* returnAddr, UMEntryThunk* pThunk = NULL)
{
    _ASSERTE(frame != NULL);

    Thread* thread = GetThreadNULLOk();
    if (thread == NULL)
        CREATETHREAD_IF_NULL_FAILFAST(thread, W("Failed to setup new thread during reverse P/Invoke"));

    // Verify the current thread isn't in COOP mode.
    if (thread->PreemptiveGCDisabled())
        ReversePInvokeBadTransition();

    frame->currentThread = thread;

#ifdef PROFILING_SUPPORTED
        if (CORProfilerTrackTransitions())
        {
            ProfilerUnmanagedToManagedTransitionMD(frame->pMD, COR_PRF_TRANSITION_CALL);
        }
#endif

    thread->DisablePreemptiveGC();
#ifdef DEBUGGING_SUPPORTED
    // If the debugger is attached, we use this opportunity to see if
    // we're disabling preemptive GC on the way into the runtime from
    // unmanaged code. We end up here because
    // Increment/DecrementTraceCallCount() will bump
    // g_TrapReturningThreads for us.
    if (CORDebuggerTraceCall())
        g_pDebugInterface->TraceCall(pThunk ? (const BYTE*)pThunk->GetManagedTarget() : (const BYTE*)returnAddr);
#endif // DEBUGGING_SUPPORTED
}

NOINLINE static void JIT_ReversePInvokeEnterRare2(ReversePInvokeFrame* frame, void* returnAddr, UMEntryThunk* pThunk = NULL)
{
    frame->currentThread->RareDisablePreemptiveGC();
#ifdef DEBUGGING_SUPPORTED
    // If the debugger is attached, we use this opportunity to see if
    // we're disabling preemptive GC on the way into the runtime from
    // unmanaged code. We end up here because
    // Increment/DecrementTraceCallCount() will bump
    // g_TrapReturningThreads for us.
    if (CORDebuggerTraceCall())
        g_pDebugInterface->TraceCall(pThunk ? (const BYTE*)pThunk->GetManagedTarget() : (const BYTE*)returnAddr);
#endif // DEBUGGING_SUPPORTED
}

// The following JIT_ReversePInvoke helpers are special.
// They handle setting up Reverse P/Invoke calls and transitioning back to unmanaged code.
// As a result, we may not have a thread in JIT_ReversePInvokeEnter and we will be in the wrong GC mode for the HCALL prolog.
// Additionally, we set up and tear down SEH handlers when we're on x86, so we can't use dynamic contracts anyway.
// As a result, we specially decorate this method to have the correct calling convention
// and argument ordering for an HCALL, but we don't use the HCALL macros and contracts
// since this method doesn't follow the contracts.
HCIMPL3_RAW(void, JIT_ReversePInvokeEnterTrackTransitions, ReversePInvokeFrame* frame, CORINFO_METHOD_HANDLE handle, void* secretArg)
{
    _ASSERTE(frame != NULL && handle != NULL);

    MethodDesc* pMD = GetMethod(handle);
    if (pMD->IsILStub() && secretArg != NULL)
    {
        pMD = ((UMEntryThunk*)secretArg)->GetMethod();
    }
    frame->pMD = pMD;

    Thread* thread = GetThreadNULLOk();

    // If a thread instance exists and is in the
    // correct GC mode attempt a quick transition.
    if (thread != NULL
        && !thread->PreemptiveGCDisabled())
    {
        frame->currentThread = thread;

#ifdef PROFILING_SUPPORTED
        if (CORProfilerTrackTransitions())
        {
            ProfilerUnmanagedToManagedTransitionMD(frame->pMD, COR_PRF_TRANSITION_CALL);
        }
#endif

        // Manually inline the fast path in Thread::DisablePreemptiveGC().
        thread->m_fPreemptiveGCDisabled.StoreWithoutBarrier(1);
        if (g_TrapReturningThreads != 0)
        {
            // If we're in an IL stub, we want to trace the address of the target method,
            // not the next instruction in the stub.
            JIT_ReversePInvokeEnterRare2(frame, _ReturnAddress(), GetMethod(handle)->IsILStub() ? (UMEntryThunk*)secretArg : (UMEntryThunk*)NULL);
        }
    }
    else
    {
        // If we're in an IL stub, we want to trace the address of the target method,
        // not the next instruction in the stub.
        JIT_ReversePInvokeEnterRare(frame, _ReturnAddress(), GetMethod(handle)->IsILStub() ? (UMEntryThunk*)secretArg  : (UMEntryThunk*)NULL);
    }

#ifndef FEATURE_EH_FUNCLETS
    frame->record.m_pEntryFrame = frame->currentThread->GetFrame();
    frame->record.m_ExReg.Handler = (PEXCEPTION_ROUTINE)FastNExportExceptHandler;
    INSTALL_EXCEPTION_HANDLING_RECORD(&frame->record.m_ExReg);
#endif
}
HCIMPLEND_RAW

HCIMPL1_RAW(void, JIT_ReversePInvokeEnter, ReversePInvokeFrame* frame)
{
    _ASSERTE(frame != NULL);

    Thread* thread = GetThreadNULLOk();

    // If a thread instance exists and is in the
    // correct GC mode attempt a quick transition.
    if (thread != NULL
        && !thread->PreemptiveGCDisabled())
    {
        frame->currentThread = thread;

        // Manually inline the fast path in Thread::DisablePreemptiveGC().
        thread->m_fPreemptiveGCDisabled.StoreWithoutBarrier(1);
        if (g_TrapReturningThreads != 0)
        {
            JIT_ReversePInvokeEnterRare2(frame, _ReturnAddress());
        }
    }
    else
    {
        JIT_ReversePInvokeEnterRare(frame, _ReturnAddress());
    }

#ifndef FEATURE_EH_FUNCLETS
    frame->record.m_pEntryFrame = frame->currentThread->GetFrame();
    frame->record.m_ExReg.Handler = (PEXCEPTION_ROUTINE)FastNExportExceptHandler;
    INSTALL_EXCEPTION_HANDLING_RECORD(&frame->record.m_ExReg);
#endif
}
HCIMPLEND_RAW

HCIMPL1_RAW(void, JIT_ReversePInvokeExitTrackTransitions, ReversePInvokeFrame* frame)
{
    _ASSERTE(frame != NULL);
    _ASSERTE(frame->currentThread == GetThread());

    // Manually inline the fast path in Thread::EnablePreemptiveGC().
    // This is a trade off with GC suspend performance. We are opting
    // to make this exit faster.
    frame->currentThread->m_fPreemptiveGCDisabled.StoreWithoutBarrier(0);

#ifndef FEATURE_EH_FUNCLETS
    UNINSTALL_EXCEPTION_HANDLING_RECORD(&frame->record.m_ExReg);
#endif

#ifdef PROFILING_SUPPORTED
    if (CORProfilerTrackTransitions())
    {
        ProfilerManagedToUnmanagedTransitionMD(frame->pMD, COR_PRF_TRANSITION_RETURN);
    }
#endif
}
HCIMPLEND_RAW

HCIMPL1_RAW(void, JIT_ReversePInvokeExit, ReversePInvokeFrame* frame)
{
    _ASSERTE(frame != NULL);
    _ASSERTE(frame->currentThread == GetThread());

    // Manually inline the fast path in Thread::EnablePreemptiveGC().
    // This is a trade off with GC suspend performance. We are opting
    // to make this exit faster.
    frame->currentThread->m_fPreemptiveGCDisabled.StoreWithoutBarrier(0);

#ifndef FEATURE_EH_FUNCLETS
    UNINSTALL_EXCEPTION_HANDLING_RECORD(&frame->record.m_ExReg);
#endif
}
HCIMPLEND_RAW

// These two do take args but have a custom calling convention.
EXTERN_C void JIT_ValidateIndirectCall();
EXTERN_C void JIT_DispatchIndirectCall();

//========================================================================
//
//      JIT HELPERS INITIALIZATION
//
//========================================================================

// verify consistency of jithelpers.h and corinfo.h
enum __CorInfoHelpFunc {
#define JITHELPER(code, pfnHelper, sig) __##code,
#include "jithelpers.h"
};
#define JITHELPER(code, pfnHelper, sig) C_ASSERT((int)__##code == (int)code);
#include "jithelpers.h"

#ifdef _DEBUG
#define HELPERDEF(code, lpv, sig) { (LPVOID)(lpv), #code },
#else // !_DEBUG
#define HELPERDEF(code, lpv, sig) { (LPVOID)(lpv) },
#endif // !_DEBUG

// static helpers - constant array
const VMHELPDEF hlpFuncTable[CORINFO_HELP_COUNT] =
{
#define JITHELPER(code, pfnHelper, binderId) HELPERDEF(code, pfnHelper, binderId)
#define DYNAMICJITHELPER(code, pfnHelper, binderId) HELPERDEF(code, 1 + DYNAMIC_##code, binderId)
#include "jithelpers.h"
};

// dynamic helpers - filled in at runtime - See definition of DynamicCorInfoHelpFunc.
VMHELPDEF hlpDynamicFuncTable[DYNAMIC_CORINFO_HELP_COUNT] =
{
#define JITHELPER(code, pfnHelper, binderId)
#define DYNAMICJITHELPER(code, pfnHelper, binderId) HELPERDEF(DYNAMIC_ ## code, pfnHelper, binderId)
#include "jithelpers.h"
};

// dynamic helpers to Binder ID mapping - See definition of DynamicCorInfoHelpFunc.
static const BinderMethodID hlpDynamicToBinderMap[DYNAMIC_CORINFO_HELP_COUNT] =
{
#define JITHELPER(code, pfnHelper, binderId)
#define DYNAMICJITHELPER(code, pfnHelper, binderId) (BinderMethodID)binderId,
#include "jithelpers.h"
};

// Set the JIT helper function in the helper table
// Handles the case where the function does not reside in mscorwks.dll

void _SetJitHelperFunction(DynamicCorInfoHelpFunc ftnNum, void * pFunc)
{
    CONTRACTL
    {
        NOTHROW;
        GC_NOTRIGGER;
    }
    CONTRACTL_END;

    _ASSERTE(ftnNum < DYNAMIC_CORINFO_HELP_COUNT);

    LOG((LF_JIT, LL_INFO1000000, "Setting JIT dynamic helper %3d (%s) to %p\n",
        ftnNum, hlpDynamicFuncTable[ftnNum].name, pFunc));

    hlpDynamicFuncTable[ftnNum].pfnHelper = (void*)pFunc;
}

VMHELPDEF LoadDynamicJitHelper(DynamicCorInfoHelpFunc ftnNum, MethodDesc** methodDesc)
{
    STANDARD_VM_CONTRACT;

    _ASSERTE(ftnNum < DYNAMIC_CORINFO_HELP_COUNT);

    MethodDesc* pMD = NULL;
    void* helper = VolatileLoad(&hlpDynamicFuncTable[ftnNum].pfnHelper);
    if (helper == NULL)
    {
        BinderMethodID binderId = hlpDynamicToBinderMap[ftnNum];

        LOG((LF_JIT, LL_INFO1000000, "Loading JIT dynamic helper %3d (%s) to binderID %u\n",
            ftnNum, hlpDynamicFuncTable[ftnNum].name, binderId));

        if (binderId == METHOD__NIL)
            return {};

        pMD = CoreLibBinder::GetMethod(binderId);
        PCODE pFunc = pMD->GetMultiCallableAddrOfCode();
        InterlockedCompareExchangeT<void*>(&hlpDynamicFuncTable[ftnNum].pfnHelper, (void*)pFunc, nullptr);
    }

    // If the caller wants the MethodDesc, we may need to try and load it.
    if (methodDesc != NULL)
    {
        if (pMD == NULL)
        {
            BinderMethodID binderId = hlpDynamicToBinderMap[ftnNum];
            pMD = binderId != METHOD__NIL
                ? CoreLibBinder::GetMethod(binderId)
                : NULL;
        }
        *methodDesc = pMD;
    }

    return hlpDynamicFuncTable[ftnNum];
}

/*********************************************************************/
// Initialize the part of the JIT helpers that require much of the
// EE infrastructure to be in place.
/*********************************************************************/
void InitJITHelpers2()
{
    STANDARD_VM_CONTRACT;

#if defined(TARGET_X86) || defined(TARGET_ARM)
    SetJitHelperFunction(CORINFO_HELP_INIT_PINVOKE_FRAME, (void *)GenerateInitPInvokeFrameHelper()->GetEntryPoint());
#endif // TARGET_X86 || TARGET_ARM
}<|MERGE_RESOLUTION|>--- conflicted
+++ resolved
@@ -2743,226 +2743,7 @@
     else
     if (!IsException(oref->GetMethodTable()))
     {
-<<<<<<< HEAD
-        // This can only be the result of bad IL (or some internal EE failure).
-        _ASSERTE(!"No throwable on rethrow");
-        RealCOMPlusThrow(kInvalidProgramException, (UINT)IDS_EE_RETHROW_NOT_ALLOWED);
-    }
-
-    HELPER_METHOD_FRAME_END();
-}
-HCIMPLEND
-
-HCIMPL1(void, IL_ThrowExact, Object* obj)
-{
-    FCALL_CONTRACT;
-
-    /* Make no assumptions about the current machine state */
-    ResetCurrentContext();
-
-    FC_GC_POLL_NOT_NEEDED();    // throws always open up for GC
-
-    HELPER_METHOD_FRAME_BEGIN_ATTRIB_NOPOLL(Frame::FRAME_ATTR_EXCEPTION);    // Set up a frame
-
-    OBJECTREF oref = ObjectToOBJECTREF(obj);
-
-#if defined(_DEBUG) && defined(TARGET_X86)
-    __helperframe.InsureInit(false, NULL);
-    g_ExceptionEIP = (LPVOID)__helperframe.GetReturnAddress();
-#endif // defined(_DEBUG) && defined(TARGET_X86)
-
-    GetThread()->GetExceptionState()->SetRaisingForeignException();
-
-#ifdef FEATURE_EH_FUNCLETS
-    if (g_isNewExceptionHandlingEnabled)
-    {
-        DispatchManagedException(oref);
-        UNREACHABLE();
-    }
-#endif
-
-    RaiseTheExceptionInternalOnly(oref, FALSE);
-
-    HELPER_METHOD_FRAME_END();
-}
-HCIMPLEND
-
-/*********************************************************************/
-HCIMPL0(void, JIT_RngChkFail)
-{
-    FCALL_CONTRACT;
-
-    /* Make no assumptions about the current machine state */
-    ResetCurrentContext();
-
-    FC_GC_POLL_NOT_NEEDED();    // throws always open up for GC
-
-    HELPER_METHOD_FRAME_BEGIN_ATTRIB_NOPOLL(Frame::FRAME_ATTR_EXCEPTION);    // Set up a frame
-
-    COMPlusThrow(kIndexOutOfRangeException);
-
-    HELPER_METHOD_FRAME_END();
-}
-HCIMPLEND
-
-/*********************************************************************/
-HCIMPL0(void, JIT_ThrowArgumentException)
-{
-    FCALL_CONTRACT;
-
-    /* Make no assumptions about the current machine state */
-    ResetCurrentContext();
-
-    FC_GC_POLL_NOT_NEEDED();    // throws always open up for GC
-
-    HELPER_METHOD_FRAME_BEGIN_ATTRIB_NOPOLL(Frame::FRAME_ATTR_EXCEPTION);    // Set up a frame
-
-    COMPlusThrow(kArgumentException);
-
-    HELPER_METHOD_FRAME_END();
-}
-HCIMPLEND
-
-/*********************************************************************/
-HCIMPL0(void, JIT_ThrowArgumentOutOfRangeException)
-{
-    FCALL_CONTRACT;
-
-    /* Make no assumptions about the current machine state */
-    ResetCurrentContext();
-
-    FC_GC_POLL_NOT_NEEDED();    // throws always open up for GC
-
-    HELPER_METHOD_FRAME_BEGIN_ATTRIB_NOPOLL(Frame::FRAME_ATTR_EXCEPTION);    // Set up a frame
-
-    COMPlusThrow(kArgumentOutOfRangeException);
-
-    HELPER_METHOD_FRAME_END();
-}
-HCIMPLEND
-
-/*********************************************************************/
-HCIMPL0(void, JIT_ThrowNotImplementedException)
-{
-    FCALL_CONTRACT;
-
-    /* Make no assumptions about the current machine state */
-    ResetCurrentContext();
-
-    FC_GC_POLL_NOT_NEEDED();    // throws always open up for GC
-
-    HELPER_METHOD_FRAME_BEGIN_ATTRIB_NOPOLL(Frame::FRAME_ATTR_EXCEPTION);    // Set up a frame
-
-    COMPlusThrow(kNotImplementedException);
-
-    HELPER_METHOD_FRAME_END();
-}
-HCIMPLEND
-
-/*********************************************************************/
-HCIMPL0(void, JIT_ThrowPlatformNotSupportedException)
-{
-    FCALL_CONTRACT;
-
-    /* Make no assumptions about the current machine state */
-    ResetCurrentContext();
-
-    FC_GC_POLL_NOT_NEEDED();    // throws always open up for GC
-
-    HELPER_METHOD_FRAME_BEGIN_ATTRIB_NOPOLL(Frame::FRAME_ATTR_EXCEPTION);    // Set up a frame
-
-    COMPlusThrow(kPlatformNotSupportedException);
-
-    HELPER_METHOD_FRAME_END();
-}
-HCIMPLEND
-
-/*********************************************************************/
-HCIMPL0(void, JIT_ThrowTypeNotSupportedException)
-{
-    FCALL_CONTRACT;
-
-    /* Make no assumptions about the current machine state */
-    ResetCurrentContext();
-
-    FC_GC_POLL_NOT_NEEDED();    // throws always open up for GC
-
-    HELPER_METHOD_FRAME_BEGIN_ATTRIB_NOPOLL(Frame::FRAME_ATTR_EXCEPTION);    // Set up a frame
-
-    COMPlusThrow(kNotSupportedException, W("Arg_TypeNotSupported"));
-
-    HELPER_METHOD_FRAME_END();
-}
-HCIMPLEND
-
-/*********************************************************************/
-HCIMPL3(void, JIT_ThrowAmbiguousResolutionException,
-    MethodDesc *method,
-    MethodTable *interfaceType,
-    MethodTable *targetType)
-{
-    FCALL_CONTRACT;
-
-    SString strMethodName;
-    SString strInterfaceName;
-    SString strTargetClassName;
-
-    HELPER_METHOD_FRAME_BEGIN_0();    // Set up a frame
-
-    TypeString::AppendMethod(strMethodName, method, method->GetMethodInstantiation());
-    TypeString::AppendType(strInterfaceName, TypeHandle(interfaceType));
-    TypeString::AppendType(strTargetClassName, targetType);
-
-    HELPER_METHOD_FRAME_END();    // Set up a frame
-
-    FCThrowExVoid(
-        kAmbiguousImplementationException,
-        IDS_CLASSLOAD_AMBIGUOUS_OVERRIDE,
-        strMethodName,
-        strInterfaceName,
-        strTargetClassName);
-}
-HCIMPLEND
-
-/*********************************************************************/
-HCIMPL3(void, JIT_ThrowEntryPointNotFoundException,
-    MethodDesc *method,
-    MethodTable *interfaceType,
-    MethodTable *targetType)
-{
-    FCALL_CONTRACT;
-
-    HELPER_METHOD_FRAME_BEGIN_0();    // Set up a frame
-
-    SString strMethodName;
-    SString strInterfaceName;
-    SString strTargetClassName;
-    SString assemblyName;
-
-    targetType->GetAssembly()->GetDisplayName(assemblyName);
-    TypeString::AppendMethod(strMethodName, method, method->GetMethodInstantiation());
-    TypeString::AppendType(strInterfaceName, TypeHandle(interfaceType));
-    TypeString::AppendType(strTargetClassName, targetType);
-
-    COMPlusThrow(
-        kEntryPointNotFoundException,
-        IDS_CLASSLOAD_METHOD_NOT_IMPLEMENTED,
-        strMethodName,
-        strInterfaceName,
-        strTargetClassName,
-        assemblyName);
-
-    HELPER_METHOD_FRAME_END();    // Set up a frame
-}
-HCIMPLEND
-
-/*********************************************************************/
-HCIMPL0(void, JIT_Overflow)
-{
-    FCALL_CONTRACT;
-=======
         GCPROTECT_BEGIN(oref);
->>>>>>> 87a35d6b
 
         WrapNonCompliantException(&oref);
 
@@ -3044,6 +2825,40 @@
         _ASSERTE(!"No throwable on rethrow");
         RealCOMPlusThrow(kInvalidProgramException, (UINT)IDS_EE_RETHROW_NOT_ALLOWED);
     }
+
+    HELPER_METHOD_FRAME_END();
+}
+HCIMPLEND
+
+HCIMPL1(void, IL_ThrowExact, Object* obj)
+{
+    FCALL_CONTRACT;
+
+    /* Make no assumptions about the current machine state */
+    ResetCurrentContext();
+
+    FC_GC_POLL_NOT_NEEDED();    // throws always open up for GC
+
+    HELPER_METHOD_FRAME_BEGIN_ATTRIB_NOPOLL(Frame::FRAME_ATTR_EXCEPTION);    // Set up a frame
+
+    OBJECTREF oref = ObjectToOBJECTREF(obj);
+
+#if defined(_DEBUG) && defined(TARGET_X86)
+    __helperframe.InsureInit(false, NULL);
+    g_ExceptionEIP = (LPVOID)__helperframe.GetReturnAddress();
+#endif // defined(_DEBUG) && defined(TARGET_X86)
+
+    GetThread()->GetExceptionState()->SetRaisingForeignException();
+
+#ifdef FEATURE_EH_FUNCLETS
+    if (g_isNewExceptionHandlingEnabled)
+    {
+        DispatchManagedException(oref);
+        UNREACHABLE();
+    }
+#endif
+
+    RaiseTheExceptionInternalOnly(oref, FALSE);
 
     HELPER_METHOD_FRAME_END();
 }
