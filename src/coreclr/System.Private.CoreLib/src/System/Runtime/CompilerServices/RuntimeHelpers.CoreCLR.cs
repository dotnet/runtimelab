// Licensed to the .NET Foundation under one or more agreements.
// The .NET Foundation licenses this file to you under the MIT license.

using System.Buffers.Binary;
using System.Diagnostics;
using System.Diagnostics.CodeAnalysis;
using System.Reflection;
<<<<<<< HEAD
using System.Runtime.CompilerServices;
using System.Runtime.ExceptionServices;
using System.Runtime.InteropServices;
using System.Runtime.Serialization;
using System.Runtime.Versioning;
using System.Threading;
using System.Threading.Tasks;
=======
using System.Runtime.InteropServices;
using System.Runtime.Serialization;
using System.Runtime.Versioning;
>>>>>>> 87a35d6b

namespace System.Runtime.CompilerServices
{
    internal struct ExecutionAndSyncBlockStore
    {
        // Store current ExecutionContext and SynchronizationContext as "previousXxx".
        // This allows us to restore them and undo any Context changes made in stateMachine.MoveNext
        // so that they won't "leak" out of the first await.
        public ExecutionContext? _previousExecutionCtx;
        public SynchronizationContext? _previousSyncCtx;
        public Thread _thread;

        public void Push()
        {
            _thread = Thread.CurrentThread;
            _previousExecutionCtx = _thread._executionContext;
            _previousSyncCtx = _thread._synchronizationContext;
        }

        public void Pop()
        {
            // The common case is that these have not changed, so avoid the cost of a write barrier if not needed.
            if (_previousSyncCtx != _thread._synchronizationContext)
            {
                // Restore changed SynchronizationContext back to previous
                _thread._synchronizationContext = _previousSyncCtx;
            }

            ExecutionContext? currentExecutionCtx = _thread._executionContext;
            if (_previousExecutionCtx != currentExecutionCtx)
            {
                ExecutionContext.RestoreChangedContextToThread(_thread, _previousExecutionCtx, currentExecutionCtx);
            }
        }
    }

    public static partial class RuntimeHelpers
    {
        [Intrinsic]
        public static unsafe void InitializeArray(Array array, RuntimeFieldHandle fldHandle)
        {
            if (array is null)
                ThrowHelper.ThrowArgumentNullException(ExceptionArgument.array);

            if (fldHandle.IsNullHandle())
                throw new ArgumentException(SR.Argument_InvalidHandle);

            IRuntimeFieldInfo fldInfo = fldHandle.GetRuntimeFieldInfo();

            if (!RuntimeFieldHandle.GetRVAFieldInfo(fldInfo.Value, out void* address, out uint size))
                throw new ArgumentException(SR.Argument_BadFieldForInitializeArray);

            // Note that we do not check that the field is actually in the PE file that is initializing
            // the array. Basically, the data being published can be accessed by anyone with the proper
            // permissions (C# marks these as assembly visibility, and thus are protected from outside
            // snooping)

            MethodTable* pMT = GetMethodTable(array);
            TypeHandle elementTH = pMT->GetArrayElementTypeHandle();

            if (elementTH.IsTypeDesc || !elementTH.AsMethodTable()->IsPrimitive) // Enum is included
                throw new ArgumentException(SR.Argument_BadArrayForInitializeArray);

            nuint totalSize = pMT->ComponentSize * array.NativeLength;

            // make certain you don't go off the end of the rva static
            if (totalSize > size)
                throw new ArgumentException(SR.Argument_BadFieldForInitializeArray);

            ref byte src = ref *(byte*)address; // Ref is extending the lifetime of the static field.
            GC.KeepAlive(fldInfo);

            ref byte dst = ref MemoryMarshal.GetArrayDataReference(array);

            Debug.Assert(!elementTH.AsMethodTable()->ContainsGCPointers);

            if (BitConverter.IsLittleEndian)
            {
                SpanHelpers.Memmove(ref dst, ref src, totalSize);
            }
            else
            {
                switch (pMT->ComponentSize)
                {
                    case sizeof(byte):
                        SpanHelpers.Memmove(ref dst, ref src, totalSize);
                        break;
                    case sizeof(ushort):
                        BinaryPrimitives.ReverseEndianness(
                            new ReadOnlySpan<ushort>(ref Unsafe.As<byte, ushort>(ref src), array.Length),
                            new Span<ushort>(ref Unsafe.As<byte, ushort>(ref dst), array.Length));
                        break;
                    case sizeof(uint):
                        BinaryPrimitives.ReverseEndianness(
                            new ReadOnlySpan<uint>(ref Unsafe.As<byte, uint>(ref src), array.Length),
                            new Span<uint>(ref Unsafe.As<byte, uint>(ref dst), array.Length));
                        break;
                    case sizeof(ulong):
                        BinaryPrimitives.ReverseEndianness(
                            new ReadOnlySpan<ulong>(ref Unsafe.As<byte, ulong>(ref src), array.Length),
                            new Span<ulong>(ref Unsafe.As<byte, ulong>(ref dst), array.Length));
                        break;
                    default:
                        Debug.Fail("Incorrect primitive type size!");
                        break;
                }
            }
        }

        private static unsafe ref byte GetSpanDataFrom(
            RuntimeFieldHandle fldHandle,
            RuntimeTypeHandle targetTypeHandle,
            out int count)
        {
            if (fldHandle.IsNullHandle())
                throw new ArgumentException(SR.Argument_InvalidHandle);

            IRuntimeFieldInfo fldInfo = fldHandle.GetRuntimeFieldInfo();

            if (!RuntimeFieldHandle.GetRVAFieldInfo(fldInfo.Value, out void* data, out uint totalSize))
                throw new ArgumentException(SR.Argument_BadFieldForInitializeArray);

            TypeHandle th = targetTypeHandle.GetNativeTypeHandle();
            Debug.Assert(!th.IsTypeDesc); // TypeDesc can't be used as generic parameter
            MethodTable* targetMT = th.AsMethodTable();

            if (!targetMT->IsPrimitive) // Enum is included
                throw new ArgumentException(SR.Argument_BadArrayForInitializeArray);

            uint targetTypeSize = targetMT->GetNumInstanceFieldBytes();
            Debug.Assert(uint.IsPow2(targetTypeSize));

            if (((nuint)data & (targetTypeSize - 1)) != 0)
                throw new ArgumentException(SR.Argument_BadFieldForInitializeArray);

            if (!BitConverter.IsLittleEndian)
            {
                throw new PlatformNotSupportedException();
            }

            count = (int)(totalSize / targetTypeSize);
            ref byte dataRef = ref *(byte*)data; // Ref is extending the lifetime of the static field.
            GC.KeepAlive(fldInfo);

            return ref dataRef;
        }

        // GetObjectValue is intended to allow value classes to be manipulated as 'Object'
        // but have aliasing behavior of a value class.  The intent is that you would use
        // this function just before an assignment to a variable of type 'Object'.  If the
        // value being assigned is a mutable value class, then a shallow copy is returned
        // (because value classes have copy semantics), but otherwise the object itself
        // is returned.
        //
        // Note: VB calls this method when they're about to assign to an Object
        // or pass it as a parameter.  The goal is to make sure that boxed
        // value types work identical to unboxed value types - ie, they get
        // cloned when you pass them around, and are always passed by value.
        // Of course, reference types are not cloned.
        //
        [return: NotNullIfNotNull(nameof(obj))]
        public static unsafe object? GetObjectValue(object? obj)
        {
            if (obj == null)
                return null;

            MethodTable* pMT = GetMethodTable(obj);

            if (!pMT->IsValueType || pMT->IsPrimitive)
                return obj;

            // Technically we could return boxed DateTimes and Decimals without
            // copying them here, but VB realized that this would be a breaking change
            // for their customers.  So copy them.

            return obj.MemberwiseClone();
        }

        // RunClassConstructor causes the class constructor for the given type to be triggered
        // in the current domain.  After this call returns, the class constructor is guaranteed to
        // have at least been started by some thread.  In the absence of class constructor
        // deadlock conditions, the call is further guaranteed to have completed.
        //
        // This call will generate an exception if the specified class constructor threw an
        // exception when it ran.

        [LibraryImport(QCall, EntryPoint = "ReflectionInvocation_RunClassConstructor")]
        private static partial void RunClassConstructor(QCallTypeHandle type);

        [RequiresUnreferencedCode("Trimmer can't guarantee existence of class constructor")]
        public static void RunClassConstructor(RuntimeTypeHandle type)
        {
            RuntimeType rt = type.GetRuntimeType() ??
                throw new ArgumentException(SR.InvalidOperation_HandleIsNotInitialized, nameof(type));

            RunClassConstructor(new QCallTypeHandle(ref rt));
        }

        // RunModuleConstructor causes the module constructor for the given type to be triggered
        // in the current domain.  After this call returns, the module constructor is guaranteed to
        // have at least been started by some thread.  In the absence of module constructor
        // deadlock conditions, the call is further guaranteed to have completed.
        //
        // This call will generate an exception if the specified module constructor threw an
        // exception when it ran.

        [LibraryImport(QCall, EntryPoint = "ReflectionInvocation_RunModuleConstructor")]
        private static partial void RunModuleConstructor(QCallModule module);

        public static void RunModuleConstructor(ModuleHandle module)
        {
            RuntimeModule rm = module.GetRuntimeModule() ??
                throw new ArgumentException(SR.InvalidOperation_HandleIsNotInitialized, nameof(module));

            RunModuleConstructor(new QCallModule(ref rm));
        }

        [LibraryImport(QCall, EntryPoint = "ReflectionInvocation_CompileMethod")]
        internal static partial void CompileMethod(RuntimeMethodHandleInternal method);

        [LibraryImport(QCall, EntryPoint = "ReflectionInvocation_PrepareMethod")]
        private static unsafe partial void PrepareMethod(RuntimeMethodHandleInternal method, IntPtr* pInstantiation, int cInstantiation);

        public static void PrepareMethod(RuntimeMethodHandle method) => PrepareMethod(method, null);

        public static unsafe void PrepareMethod(RuntimeMethodHandle method, RuntimeTypeHandle[]? instantiation)
        {
            IRuntimeMethodInfo methodInfo = method.GetMethodInfo() ??
                throw new ArgumentException(SR.InvalidOperation_HandleIsNotInitialized, nameof(method));

            // defensive copy of user-provided array, per CopyRuntimeTypeHandles contract
            instantiation = (RuntimeTypeHandle[]?)instantiation?.Clone();

            ReadOnlySpan<IntPtr> instantiationHandles = RuntimeTypeHandle.CopyRuntimeTypeHandles(instantiation, stackScratch: stackalloc IntPtr[8]);
            fixed (IntPtr* pInstantiation = instantiationHandles)
            {
                PrepareMethod(methodInfo.Value, pInstantiation, instantiationHandles.Length);
                GC.KeepAlive(instantiation);
                GC.KeepAlive(methodInfo);
            }
        }

        [LibraryImport(QCall, EntryPoint = "ReflectionInvocation_PrepareDelegate")]
        private static partial void PrepareDelegate(ObjectHandleOnStack d);

        public static void PrepareDelegate(Delegate d)
        {
            if (d is null)
            {
                return;
            }

            PrepareDelegate(ObjectHandleOnStack.Create(ref d));
        }

        /// <summary>
        /// If a hash code has been assigned to the object, it is returned. Otherwise zero is
        /// returned.
        /// </summary>
        [MethodImpl(MethodImplOptions.InternalCall)]
        internal static extern int TryGetHashCode(object? o);

        [LibraryImport(QCall, EntryPoint = "ObjectNative_GetHashCodeSlow")]
        private static partial int GetHashCodeSlow(ObjectHandleOnStack o);

        public static int GetHashCode(object? o)
        {
            int hashCode = TryGetHashCode(o);
            if (hashCode == 0)
            {
                return GetHashCodeWorker(o);
            }
            return hashCode;

            [MethodImpl(MethodImplOptions.NoInlining)]
            static int GetHashCodeWorker(object? o)
            {
                if (o is null)
                {
                    return 0;
                }
                return GetHashCodeSlow(ObjectHandleOnStack.Create(ref o));
            }
        }

        public static new unsafe bool Equals(object? o1, object? o2)
        {
            // Compare by ref for normal classes, by value for value types.

            if (ReferenceEquals(o1, o2))
                return true;

            if (o1 is null || o2 is null)
                return false;

            MethodTable* pMT = GetMethodTable(o1);

            // If it's not a value class, don't compare by value
            if (!pMT->IsValueType)
                return false;

            // Make sure they are the same type.
            if (pMT != GetMethodTable(o2))
                return false;

            // Compare the contents
            return ContentEquals(o1, o2);
        }

        [MethodImpl(MethodImplOptions.InternalCall)]
        private static extern unsafe bool ContentEquals(object o1, object o2);

        [Obsolete("OffsetToStringData has been deprecated. Use string.GetPinnableReference() instead.")]
        public static int OffsetToStringData
        {
            // This offset is baked in by string indexer intrinsic, so there is no harm
            // in getting it baked in here as well.
            [NonVersionable]
            get =>
                // Number of bytes from the address pointed to by a reference to
                // a String to the first 16-bit character in the String.  Skip
                // over the MethodTable pointer, & String
                // length.  Of course, the String reference points to the memory
                // after the sync block, so don't count that.
                // This property allows C#'s fixed statement to work on Strings.
                // On 64 bit platforms, this should be 12 (8+4) and on 32 bit 8 (4+4).
#if TARGET_64BIT
                12;
#else // 32
                8;
#endif // TARGET_64BIT

        }

        // This method ensures that there is sufficient stack to execute the average Framework function.
        // If there is not enough stack, then it throws System.InsufficientExecutionStackException.
        // Note: this method is not to be confused with ProbeForSufficientStack.
        public static void EnsureSufficientExecutionStack()
        {
            if (!TryEnsureSufficientExecutionStack())
            {
                throw new InsufficientExecutionStackException();
            }
        }

        // This method ensures that there is sufficient stack to execute the average Framework function.
        // If there is not enough stack, then it return false.
        // Note: this method is not to be confused with ProbeForSufficientStack.
        [MethodImpl(MethodImplOptions.InternalCall)]
        public static extern bool TryEnsureSufficientExecutionStack();

        public static object GetUninitializedObject(
            // This API doesn't call any constructors, but the type needs to be seen as constructed.
            // A type is seen as constructed if a constructor is kept.
            // This obviously won't cover a type with no constructor. Reference types with no
            // constructor are an academic problem. Valuetypes with no constructors are a problem,
            // but IL Linker currently treats them as always implicitly boxed.
            [DynamicallyAccessedMembers(DynamicallyAccessedMemberTypes.PublicConstructors | DynamicallyAccessedMemberTypes.NonPublicConstructors)]
            Type type)
        {
            if (type is not RuntimeType rt)
            {
                ArgumentNullException.ThrowIfNull(type);
                throw new SerializationException(SR.Format(SR.Serialization_InvalidType, type));
            }

            return rt.GetUninitializedObject();
        }

        [LibraryImport(QCall, EntryPoint = "ObjectNative_AllocateUninitializedClone")]
        internal static partial void AllocateUninitializedClone(ObjectHandleOnStack objHandle);

        /// <returns>true if given type is bitwise equatable (memcmp can be used for equality checking)</returns>
        /// <remarks>
        /// Only use the result of this for Equals() comparison, not for CompareTo() comparison.
        /// </remarks>
        [Intrinsic]
        internal static bool IsBitwiseEquatable<T>()
        {
            // The body of this function will be replaced by the EE with unsafe code!!!
            // See getILIntrinsicImplementationForRuntimeHelpers for how this happens.
            throw new InvalidOperationException();
        }

        [Intrinsic]
        internal static bool EnumEquals<T>(T x, T y) where T : struct, Enum
        {
            // The body of this function will be replaced by the EE with unsafe code
            // See getILIntrinsicImplementation for how this happens.
            return x.Equals(y);
        }

        [Intrinsic]
        internal static int EnumCompareTo<T>(T x, T y) where T : struct, Enum
        {
            // The body of this function will be replaced by the EE with unsafe code
            // See getILIntrinsicImplementation for how this happens.
            return x.CompareTo(y);
        }

        // The body of this function will be created by the EE for the specific type.
        // See getILIntrinsicImplementation for how this happens.
        [Intrinsic]
        internal static extern unsafe void CopyConstruct<T>(T* dest, T* src) where T : unmanaged;

        internal static ref byte GetRawData(this object obj) =>
            ref Unsafe.As<RawData>(obj).Data;

        [MethodImpl(MethodImplOptions.AggressiveInlining)]
        internal static unsafe nuint GetRawObjectDataSize(object obj)
        {
            MethodTable* pMT = GetMethodTable(obj);

            // See comment on RawArrayData for details
            nuint rawSize = pMT->BaseSize - (nuint)(2 * sizeof(IntPtr));
            if (pMT->HasComponentSize)
                rawSize += (uint)Unsafe.As<RawArrayData>(obj).Length * (nuint)pMT->ComponentSize;

            GC.KeepAlive(obj); // Keep MethodTable alive

            return rawSize;
        }

        // Returns array element size.
        // Callers are required to keep obj alive
        internal static unsafe ushort GetElementSize(this Array array)
        {
            Debug.Assert(ObjectHasComponentSize(array));
            return GetMethodTable(array)->ComponentSize;
        }

        // Returns pointer to the multi-dimensional array bounds.
        [MethodImpl(MethodImplOptions.AggressiveInlining)]
        internal static unsafe ref int GetMultiDimensionalArrayBounds(Array array)
        {
            Debug.Assert(GetMultiDimensionalArrayRank(array) > 0);
            // See comment on RawArrayData for details
            return ref Unsafe.As<byte, int>(ref Unsafe.As<RawArrayData>(array).Data);
        }

        [MethodImpl(MethodImplOptions.AggressiveInlining)]
        internal static unsafe int GetMultiDimensionalArrayRank(Array array)
        {
            int rank = GetMethodTable(array)->MultiDimensionalArrayRank;
            GC.KeepAlive(array); // Keep MethodTable alive
            return rank;
        }

        // Returns true iff the object has a component size;
        // i.e., is variable length like System.String or Array.
        // Callers are required to keep obj alive
        [MethodImpl(MethodImplOptions.AggressiveInlining)]
        internal static unsafe bool ObjectHasComponentSize(object obj)
        {
            return GetMethodTable(obj)->HasComponentSize;
        }

        /// <summary>
        /// Boxes a given value using an input <see cref="MethodTable"/> to determine its type.
        /// </summary>
        /// <param name="methodTable">The <see cref="MethodTable"/> pointer to use to create the boxed instance.</param>
        /// <param name="data">A reference to the data to box.</param>
        /// <returns>A boxed instance of the value at <paramref name="data"/>.</returns>
        /// <remarks>This method includes proper handling for nullable value types as well.</remarks>
        [MethodImpl(MethodImplOptions.InternalCall)]
        internal static extern unsafe object? Box(MethodTable* methodTable, ref byte data);

        [MethodImpl(MethodImplOptions.InternalCall)]
        internal static extern unsafe void Unbox_Nullable(ref byte destination, MethodTable* toTypeHnd, object? obj);

        // Given an object reference, returns its MethodTable*.
        //
        // WARNING: The caller has to ensure that MethodTable* does not get unloaded. The most robust way
        // to achieve this is by using GC.KeepAlive on the object that the MethodTable* was fetched from, e.g.:
        //
        // MethodTable* pMT = GetMethodTable(o);
        //
        // ... work with pMT ...
        //
        // GC.KeepAlive(o);
        //
        [Intrinsic]
        internal static unsafe MethodTable* GetMethodTable(object obj) => GetMethodTable(obj);

        [LibraryImport(QCall, EntryPoint = "MethodTable_AreTypesEquivalent")]
        [return: MarshalAs(UnmanagedType.Bool)]
        internal static unsafe partial bool AreTypesEquivalent(MethodTable* pMTa, MethodTable* pMTb);

        /// <summary>
        /// Allocate memory that is associated with the <paramref name="type"/> and
        /// will be freed if and when the <see cref="Type"/> is unloaded.
        /// </summary>
        /// <param name="type">Type associated with the allocated memory.</param>
        /// <param name="size">Amount of memory in bytes to allocate.</param>
        /// <returns>The allocated memory</returns>
        public static IntPtr AllocateTypeAssociatedMemory(Type type, int size)
        {
            if (type is not RuntimeType rt)
                throw new ArgumentException(SR.Arg_MustBeType, nameof(type));

            ArgumentOutOfRangeException.ThrowIfNegative(size);

            return AllocateTypeAssociatedMemory(new QCallTypeHandle(ref rt), (uint)size);
        }

        [LibraryImport(QCall, EntryPoint = "RuntimeTypeHandle_AllocateTypeAssociatedMemory")]
        private static partial IntPtr AllocateTypeAssociatedMemory(QCallTypeHandle type, uint size);

        [MethodImpl(MethodImplOptions.InternalCall)]
        private static extern IntPtr AllocTailCallArgBufferWorker(int size, IntPtr gcDesc);

        private static IntPtr AllocTailCallArgBuffer(int size, IntPtr gcDesc)
        {
            IntPtr buffer = AllocTailCallArgBufferWorker(size, gcDesc);
            if (buffer == IntPtr.Zero)
            {
                throw new OutOfMemoryException();
            }
            return buffer;
        }

        [MethodImpl(MethodImplOptions.InternalCall)]
        private static extern unsafe TailCallTls* GetTailCallInfo(IntPtr retAddrSlot, IntPtr* retAddr);

        [StackTraceHidden]
        private static unsafe void DispatchTailCalls(
            IntPtr callersRetAddrSlot,
            delegate*<IntPtr, ref byte, PortableTailCallFrame*, void> callTarget,
            ref byte retVal)
        {
            IntPtr callersRetAddr;
            TailCallTls* tls = GetTailCallInfo(callersRetAddrSlot, &callersRetAddr);
            PortableTailCallFrame* prevFrame = tls->Frame;
            if (callersRetAddr == prevFrame->TailCallAwareReturnAddress)
            {
                prevFrame->NextCall = callTarget;
                return;
            }

            PortableTailCallFrame newFrame;
            // GC uses NextCall to keep LoaderAllocator alive after we link it below,
            // so we must null it out before that.
            newFrame.NextCall = null;

            try
            {
                tls->Frame = &newFrame;

                do
                {
                    callTarget(tls->ArgBuffer, ref retVal, &newFrame);
                    callTarget = newFrame.NextCall;
                } while (callTarget != null);
            }
            finally
            {
                tls->Frame = prevFrame;

                // If the arg buffer is reporting inst argument, it is safe to abandon it now
                if (tls->ArgBuffer != IntPtr.Zero && *(int*)tls->ArgBuffer == 1 /* TAILCALLARGBUFFER_INSTARG_ONLY */)
                {
                    *(int*)tls->ArgBuffer = 2 /* TAILCALLARGBUFFER_ABANDONED */;
                }
            }
        }

<<<<<<< HEAD
        private static Continuation AllocContinuation(Continuation prevContinuation, nuint numGCRefs, nuint dataSize)
        {
            Continuation newContinuation = new Continuation { Data = new byte[dataSize], GCData = new object[numGCRefs] };
            prevContinuation.Next = newContinuation;
            return newContinuation;
        }

        private struct RuntimeAsyncAwaitState
        {
            public Continuation? SentinelContinuation;
            public INotifyCompletion? Notifier;
        }

        [ThreadStatic]
        private static RuntimeAsyncAwaitState t_runtimeAsyncAwaitState;

        [Intrinsic]
        private static void SuspendAsync2(Continuation continuation) => throw new UnreachableException();

        private struct AwaitableProxy : ICriticalNotifyCompletion
        {
            private readonly INotifyCompletion _notifier;

            public AwaitableProxy(INotifyCompletion notifier)
            {
                _notifier = notifier;
            }

            public bool IsCompleted => false;

            public void OnCompleted(Action action)
            {
                _notifier!.OnCompleted(action);
            }

            public AwaitableProxy GetAwaiter() { return this; }

            public void UnsafeOnCompleted(Action action)
            {
                if (_notifier is ICriticalNotifyCompletion criticalNotification)
                {
                    criticalNotification.UnsafeOnCompleted(action);
                }
                else
                {
                    _notifier!.OnCompleted(action);
                }
            }

            public void GetResult() {}
        }

        private static Continuation UnlinkHeadContinuation(out AwaitableProxy awaitableProxy)
        {
            ref RuntimeAsyncAwaitState state = ref t_runtimeAsyncAwaitState;
            awaitableProxy = new AwaitableProxy(state.Notifier!);
            state.Notifier = null;

            Continuation sentinelContinuation = state.SentinelContinuation!;
            Continuation head = sentinelContinuation.Next!;
            sentinelContinuation.Next = null;
            return head;
        }

        private static async Task<T> FinalizeTaskReturningThunk<T>(Continuation continuation)
        {
            Continuation finalContinuation = new Continuation();

            // Note that the exact location the return value is placed is tied
            // into getAsyncResumptionStub in the VM, so do not change this
            // without also changing that code (and the JIT).
            if (IsReferenceOrContainsReferences<T>())
            {
                finalContinuation.Flags = CorInfoContinuationFlags.CORINFO_CONTINUATION_RESULT_IN_GCDATA | CorInfoContinuationFlags.CORINFO_CONTINUATION_NEEDS_EXCEPTION;
                finalContinuation.GCData = new object[1];
            }
            else
            {
                finalContinuation.Flags = CorInfoContinuationFlags.CORINFO_CONTINUATION_NEEDS_EXCEPTION;
                finalContinuation.Data = new byte[Unsafe.SizeOf<T>()];
            }

            continuation.Next = finalContinuation;

            while (true)
            {
                Continuation headContinuation = UnlinkHeadContinuation(out var awaitableProxy);
                await awaitableProxy;
                Continuation? finalResult = DispatchContinuations(headContinuation);
                if (finalResult != null)
                {
                    Debug.Assert(finalResult == finalContinuation);
                    if (IsReferenceOrContainsReferences<T>())
                    {
                        return (T)finalResult.GCData![0];
                    }
                    else
                    {
                        return Unsafe.As<byte, T>(ref finalResult.Data![0]);
                    }
                }
            }
        }

        private static async Task FinalizeTaskReturningThunk(Continuation continuation)
        {
            Continuation finalContinuation = new Continuation
            {
                Flags = CorInfoContinuationFlags.CORINFO_CONTINUATION_NEEDS_EXCEPTION,
            };
            continuation.Next = finalContinuation;

            while (true)
            {
                Continuation headContinuation = UnlinkHeadContinuation(out var awaitableProxy);
                await awaitableProxy;
                Continuation? finalResult = DispatchContinuations(headContinuation);
                if (finalResult != null)
                {
                    Debug.Assert(finalResult == finalContinuation);
                    return;
                }
            }
        }

        private static async ValueTask<T> FinalizeValueTaskReturningThunk<T>(Continuation continuation)
        {
            Continuation finalContinuation = new Continuation();

            // Note that the exact location the return value is placed is tied
            // into getAsyncResumptionStub in the VM, so do not change this
            // without also changing that code (and the JIT).
            if (IsReferenceOrContainsReferences<T>())
            {
                finalContinuation.Flags = CorInfoContinuationFlags.CORINFO_CONTINUATION_RESULT_IN_GCDATA | CorInfoContinuationFlags.CORINFO_CONTINUATION_NEEDS_EXCEPTION;
                finalContinuation.GCData = new object[1];
            }
            else
            {
                finalContinuation.Flags = CorInfoContinuationFlags.CORINFO_CONTINUATION_NEEDS_EXCEPTION;
                finalContinuation.Data = new byte[Unsafe.SizeOf<T>()];
            }

            continuation.Next = finalContinuation;

            while (true)
            {
                Continuation headContinuation = UnlinkHeadContinuation(out var awaitableProxy);
                await awaitableProxy;
                Continuation? finalResult = DispatchContinuations(headContinuation);
                if (finalResult != null)
                {
                    Debug.Assert(finalResult == finalContinuation);
                    if (IsReferenceOrContainsReferences<T>())
                    {
                        return (T)finalResult.GCData![0];
                    }
                    else
                    {
                        return Unsafe.As<byte, T>(ref finalResult.Data![0]);
                    }
                }
            }
        }

        private static async ValueTask FinalizeValueTaskReturningThunk(Continuation continuation)
        {
            Continuation finalContinuation = new Continuation
            {
                Flags = CorInfoContinuationFlags.CORINFO_CONTINUATION_NEEDS_EXCEPTION,
            };
            continuation.Next = finalContinuation;

            while (true)
            {
                Continuation headContinuation = UnlinkHeadContinuation(out var awaitableProxy);
                await awaitableProxy;
                Continuation? finalResult = DispatchContinuations(headContinuation);
                if (finalResult != null)
                {
                    Debug.Assert(finalResult == finalContinuation);
                    return;
                }
            }
        }

        // Return a continuation object if that is the one which has the final
        // result of the Task, if the real output of the series of continuations was
        // an exception, it is allowed to propagate out.
        // OR
        // return NULL to indicate that this isn't yet done.
        private static unsafe Continuation? DispatchContinuations(Continuation? continuation)
        {
            Debug.Assert(continuation != null);

            while (true)
            {
                Continuation? newContinuation;
                try
                {
                    newContinuation = continuation.Resume(continuation);
                }
                catch (Exception ex)
                {
                    continuation = UnwindToPossibleHandler(continuation);
                    if (continuation.Resume == null)
                    {
                        throw;
                    }

                    continuation.GCData![(continuation.Flags & CorInfoContinuationFlags.CORINFO_CONTINUATION_RESULT_IN_GCDATA) != 0 ? 1 : 0] = ex;
                    continue;
                }

                if (newContinuation != null)
                {
                    newContinuation.Next = continuation.Next;
                    return null;
                }

                continuation = continuation.Next;
                Debug.Assert(continuation != null);

                if (continuation.Resume == null)
                {
                    return continuation; // Return the result containing Continuation
                }
            }
        }

        private static Continuation UnwindToPossibleHandler(Continuation continuation)
        {
            while (true)
            {
                Debug.Assert(continuation.Next != null);
                continuation = continuation.Next;
                if ((continuation.Flags & CorInfoContinuationFlags.CORINFO_CONTINUATION_NEEDS_EXCEPTION) != 0)
                    return continuation;
            }
=======
        /// <summary>
        /// Create a boxed object of the specified type from the data located at the target reference.
        /// </summary>
        /// <param name="target">The target data</param>
        /// <param name="type">The type of box to create.</param>
        /// <returns>A boxed object containing the specified data.</returns>
        /// <exception cref="ArgumentNullException">The specified type handle is <c>null</c>.</exception>
        /// <exception cref="ArgumentException">The specified type cannot have a boxed instance of itself created.</exception>
        /// <exception cref="NotSupportedException">The passed in type is a by-ref-like type.</exception>
        public static unsafe object? Box(ref byte target, RuntimeTypeHandle type)
        {
            if (type.IsNullHandle())
                ThrowHelper.ThrowArgumentNullException(ExceptionArgument.type);

            return type.GetRuntimeType().Box(ref target);
        }

        [LibraryImport(QCall, EntryPoint = "ReflectionInvocation_SizeOf")]
        [SuppressGCTransition]
        private static partial int SizeOf(QCallTypeHandle handle);

        /// <summary>
        /// Get the size of an object of the given type.
        /// </summary>
        /// <param name="type">The type to get the size of.</param>
        /// <returns>The size of instances of the type.</returns>
        /// <exception cref="ArgumentException">The passed-in type is not a valid type to get the size of.</exception>
        /// <remarks>
        /// This API returns the same value as <see cref="Unsafe.SizeOf{T}"/> for the type that <paramref name="type"/> represents.
        /// </remarks>
        public static unsafe int SizeOf(RuntimeTypeHandle type)
        {
            if (type.IsNullHandle())
                ThrowHelper.ThrowArgumentNullException(ExceptionArgument.type);

            int result = SizeOf(new QCallTypeHandle(ref type));

            if (result <= 0)
                throw new ArgumentException(SR.Arg_TypeNotSupported);

            return result;
>>>>>>> 87a35d6b
        }
    }

    // Helper class to assist with unsafe pinning of arbitrary objects.
    // It's used by VM code.
    [NonVersionable] // This only applies to field layout
    internal sealed class RawData
    {
        public byte Data;
    }

    // CLR arrays are laid out in memory as follows (multidimensional array bounds are optional):
    // [ sync block || pMethodTable || num components || MD array bounds || array data .. ]
    //                 ^               ^                 ^                  ^ returned reference
    //                 |               |                 \-- ref Unsafe.As<RawArrayData>(array).Data
    //                 \-- array       \-- ref Unsafe.As<RawData>(array).Data
    // The BaseSize of an array includes all the fields before the array data,
    // including the sync block and method table. The reference to RawData.Data
    // points at the number of components, skipping over these two pointer-sized fields.
    [NonVersionable] // This only applies to field layout
    internal sealed class RawArrayData
    {
        public uint Length; // Array._numComponents padded to IntPtr
#if TARGET_64BIT
        public uint Padding;
#endif
        public byte Data;
    }

    // Subset of src\vm\methodtable.h
    [StructLayout(LayoutKind.Explicit)]
    internal unsafe struct MethodTable
    {
        /// <summary>
        /// The low WORD of the first field is the component size for array and string types.
        /// </summary>
        [FieldOffset(0)]
        public ushort ComponentSize;

        /// <summary>
        /// The flags for the current method table (only for not array or string types).
        /// </summary>
        [FieldOffset(0)]
        private uint Flags;

        /// <summary>
        /// The base size of the type (used when allocating an instance on the heap).
        /// </summary>
        [FieldOffset(4)]
        public uint BaseSize;

        // See additional native members in methodtable.h, not needed here yet.
        // 0x8: m_dwFlags2 (additional flags and token in upper 24 bits)
        // 0xC: m_wNumVirtuals

        /// <summary>
        /// The number of interfaces implemented by the current type.
        /// </summary>
        [FieldOffset(0x0E)]
        public ushort InterfaceCount;

        // For DEBUG builds, there is a conditional field here (see methodtable.h again).
        // 0x10: debug_m_szClassName (display name of the class, for the debugger)

        /// <summary>
        /// A pointer to the parent method table for the current one.
        /// </summary>
        [FieldOffset(ParentMethodTableOffset)]
        public MethodTable* ParentMethodTable;

        // Additional conditional fields (see methodtable.h).
        // m_pModule

        /// <summary>
        /// A pointer to auxiliary data that is cold for method table.
        /// </summary>
        [FieldOffset(AuxiliaryDataOffset)]
        public MethodTableAuxiliaryData* AuxiliaryData;

        // union {
        //   m_pEEClass (pointer to the EE class)
        //   m_pCanonMT (pointer to the canonical method table)
        // }

        /// <summary>
        /// This element type handle is in a union with additional info or a pointer to the interface map.
        /// Which one is used is based on the specific method table being in used (so this field is not
        /// always guaranteed to actually be a pointer to a type handle for the element type of this type).
        /// </summary>
        [FieldOffset(ElementTypeOffset)]
        public void* ElementType;

        /// <summary>
        /// This interface map used to list out the set of interfaces. Only meaningful if InterfaceCount is non-zero.
        /// </summary>
        [FieldOffset(InterfaceMapOffset)]
        public MethodTable** InterfaceMap;

        // WFLAGS_LOW_ENUM
        private const uint enum_flag_GenericsMask = 0x00000030;
        private const uint enum_flag_GenericsMask_NonGeneric = 0x00000000; // no instantiation
        private const uint enum_flag_GenericsMask_GenericInst = 0x00000010; // regular instantiation, e.g. List<String>
        private const uint enum_flag_GenericsMask_SharedInst = 0x00000020; // shared instantiation, e.g. List<__Canon> or List<MyValueType<__Canon>>
        private const uint enum_flag_GenericsMask_TypicalInst = 0x00000030; // the type instantiated at its formal parameters, e.g. List<T>
        private const uint enum_flag_HasDefaultCtor = 0x00000200;
        private const uint enum_flag_IsByRefLike = 0x00001000;

        // WFLAGS_HIGH_ENUM
        private const uint enum_flag_ContainsGCPointers = 0x01000000;
        private const uint enum_flag_ContainsGenericVariables = 0x20000000;
        private const uint enum_flag_HasComponentSize = 0x80000000;
        private const uint enum_flag_HasTypeEquivalence = 0x02000000;
        private const uint enum_flag_HasFinalizer = 0x00100000;
        private const uint enum_flag_Category_Mask = 0x000F0000;
        private const uint enum_flag_Category_ValueType = 0x00040000;
        private const uint enum_flag_Category_Nullable = 0x00050000;
        private const uint enum_flag_Category_PrimitiveValueType = 0x00060000; // sub-category of ValueType, Enum or primitive value type
        private const uint enum_flag_Category_TruePrimitive = 0x00070000; // sub-category of ValueType, Primitive (ELEMENT_TYPE_I, etc.)
        private const uint enum_flag_Category_Array = 0x00080000;
        private const uint enum_flag_Category_Array_Mask = 0x000C0000;
        private const uint enum_flag_Category_ValueType_Mask = 0x000C0000;
        private const uint enum_flag_Category_Interface = 0x000C0000;
        // Types that require non-trivial interface cast have this bit set in the category
        private const uint enum_flag_NonTrivialInterfaceCast = 0x00080000 // enum_flag_Category_Array
                                                             | 0x40000000 // enum_flag_ComObject
                                                             | 0x10000000 // enum_flag_IDynamicInterfaceCastable;
                                                             | 0x00040000; // enum_flag_Category_ValueType

        private const int DebugClassNamePtr = // adjust for debug_m_szClassName
#if DEBUG
#if TARGET_64BIT
            8
#else
            4
#endif
#else
            0
#endif
            ;

        private const int ParentMethodTableOffset = 0x10 + DebugClassNamePtr;

#if TARGET_64BIT
        private const int AuxiliaryDataOffset = 0x20 + DebugClassNamePtr;
#else
        private const int AuxiliaryDataOffset = 0x18 + DebugClassNamePtr;
#endif

#if TARGET_64BIT
        private const int ElementTypeOffset = 0x30 + DebugClassNamePtr;
#else
        private const int ElementTypeOffset = 0x20 + DebugClassNamePtr;
#endif

#if TARGET_64BIT
        private const int InterfaceMapOffset = 0x38 + DebugClassNamePtr;
#else
        private const int InterfaceMapOffset = 0x24 + DebugClassNamePtr;
#endif

        public bool HasComponentSize => (Flags & enum_flag_HasComponentSize) != 0;

        public bool ContainsGCPointers => (Flags & enum_flag_ContainsGCPointers) != 0;

        public bool NonTrivialInterfaceCast => (Flags & enum_flag_NonTrivialInterfaceCast) != 0;

        public bool HasTypeEquivalence => (Flags & enum_flag_HasTypeEquivalence) != 0;

        public bool HasFinalizer => (Flags & enum_flag_HasFinalizer) != 0;

        internal static bool AreSameType(MethodTable* mt1, MethodTable* mt2) => mt1 == mt2;

        public bool HasDefaultConstructor => (Flags & (enum_flag_HasComponentSize | enum_flag_HasDefaultCtor)) == enum_flag_HasDefaultCtor;

        public bool IsMultiDimensionalArray
        {
            [MethodImpl(MethodImplOptions.AggressiveInlining)]
            get
            {
                Debug.Assert(HasComponentSize);
                // See comment on RawArrayData for details
                return BaseSize > (uint)(3 * sizeof(IntPtr));
            }
        }

        // Returns rank of multi-dimensional array rank, 0 for sz arrays
        public int MultiDimensionalArrayRank
        {
            [MethodImpl(MethodImplOptions.AggressiveInlining)]
            get
            {
                Debug.Assert(HasComponentSize);
                // See comment on RawArrayData for details
                return (int)((BaseSize - (uint)(3 * sizeof(IntPtr))) / (uint)(2 * sizeof(int)));
            }
        }

        public bool IsInterface => (Flags & enum_flag_Category_Mask) == enum_flag_Category_Interface;

        public bool IsValueType => (Flags & enum_flag_Category_ValueType_Mask) == enum_flag_Category_ValueType;

        public bool IsNullable => (Flags & enum_flag_Category_Mask) == enum_flag_Category_Nullable;

        public bool IsByRefLike => (Flags & (enum_flag_HasComponentSize | enum_flag_IsByRefLike)) == enum_flag_IsByRefLike;

        // Warning! UNLIKE the similarly named Reflection api, this method also returns "true" for Enums.
        public bool IsPrimitive => (Flags & enum_flag_Category_Mask) is enum_flag_Category_PrimitiveValueType or enum_flag_Category_TruePrimitive;

        public bool IsTruePrimitive => (Flags & enum_flag_Category_Mask) is enum_flag_Category_TruePrimitive;

        public bool IsArray => (Flags & enum_flag_Category_Array_Mask) == enum_flag_Category_Array;

        public bool HasInstantiation => (Flags & enum_flag_HasComponentSize) == 0 && (Flags & enum_flag_GenericsMask) != enum_flag_GenericsMask_NonGeneric;

        public bool IsGenericTypeDefinition => (Flags & (enum_flag_HasComponentSize | enum_flag_GenericsMask)) == enum_flag_GenericsMask_TypicalInst;

        public bool IsConstructedGenericType
        {
            get
            {
                uint genericsFlags = Flags & (enum_flag_HasComponentSize | enum_flag_GenericsMask);
                return genericsFlags == enum_flag_GenericsMask_GenericInst || genericsFlags == enum_flag_GenericsMask_SharedInst;
            }
        }

        public bool ContainsGenericVariables => (Flags & enum_flag_ContainsGenericVariables) != 0;

        /// <summary>
        /// Gets a <see cref="TypeHandle"/> for the element type of the current type.
        /// </summary>
        /// <remarks>This method should only be called when the current <see cref="MethodTable"/> instance represents an array or string type.</remarks>
        [MethodImpl(MethodImplOptions.AggressiveInlining)]
        public TypeHandle GetArrayElementTypeHandle()
        {
            Debug.Assert(HasComponentSize);

            return new(ElementType);
        }

        [MethodImpl(MethodImplOptions.InternalCall)]
        public extern uint GetNumInstanceFieldBytes();

        /// <summary>
        /// Get the <see cref="CorElementType"/> representing primitive-like type. Enums are represented by underlying type.
        /// </summary>
        /// <remarks>This method should only be called when <see cref="IsPrimitive"/> returns <see langword="true"/>.</remarks>
        [MethodImpl(MethodImplOptions.InternalCall)]
        public extern CorElementType GetPrimitiveCorElementType();
    }

    // Subset of src\vm\methodtable.h
    [StructLayout(LayoutKind.Sequential)]
    internal unsafe struct MethodTableAuxiliaryData
    {
        private uint Flags;
        private void* LoaderModule;
        private nint ExposedClassObjectRaw;

        private const uint enum_flag_HasCheckedCanCompareBitsOrUseFastGetHashCode = 0x0002;  // Whether we have checked the overridden Equals or GetHashCode
        private const uint enum_flag_CanCompareBitsOrUseFastGetHashCode = 0x0004;     // Is any field type or sub field type overridden Equals or GetHashCode

        private const uint enum_flag_HasCheckedStreamOverride   = 0x0400;
        private const uint enum_flag_StreamOverriddenRead       = 0x0800;
        private const uint enum_flag_StreamOverriddenWrite      = 0x1000;

        public bool HasCheckedCanCompareBitsOrUseFastGetHashCode => (Flags & enum_flag_HasCheckedCanCompareBitsOrUseFastGetHashCode) != 0;

        public bool CanCompareBitsOrUseFastGetHashCode
        {
            get
            {
                Debug.Assert(HasCheckedCanCompareBitsOrUseFastGetHashCode);
                return (Flags & enum_flag_CanCompareBitsOrUseFastGetHashCode) != 0;
            }
        }

        public bool HasCheckedStreamOverride => (Flags & enum_flag_HasCheckedStreamOverride) != 0;

        public bool IsStreamOverriddenRead
        {
            get
            {
                Debug.Assert(HasCheckedStreamOverride);
                return (Flags & enum_flag_StreamOverriddenRead) != 0;
            }
        }

        public bool IsStreamOverriddenWrite
        {
            get
            {
                Debug.Assert(HasCheckedStreamOverride);
                return (Flags & enum_flag_StreamOverriddenWrite) != 0;
            }
        }

        public RuntimeType? ExposedClassObject
        {
            get
            {
                return *(RuntimeType*)Unsafe.AsPointer(ref ExposedClassObjectRaw);
            }
        }
    }

    /// <summary>
    /// A type handle, which can wrap either a pointer to a <c>TypeDesc</c> or to a <see cref="MethodTable"/>.
    /// </summary>
    internal readonly unsafe partial struct TypeHandle
    {
        // Subset of src\vm\typehandle.h

        /// <summary>
        /// The address of the current type handle object.
        /// </summary>
        private readonly void* m_asTAddr;

        [MethodImpl(MethodImplOptions.AggressiveInlining)]
        public TypeHandle(void* tAddr)
        {
            m_asTAddr = tAddr;
        }

        /// <summary>
        /// Gets whether the current instance wraps a <see langword="null"/> pointer.
        /// </summary>
        public bool IsNull => m_asTAddr is null;

        /// <summary>
        /// Gets whether or not this <see cref="TypeHandle"/> wraps a <c>TypeDesc</c> pointer.
        /// Only if this returns <see langword="false"/> it is safe to call <see cref="AsMethodTable"/>.
        /// </summary>
        public bool IsTypeDesc
        {
            [MethodImpl(MethodImplOptions.AggressiveInlining)]
            get => ((nint)m_asTAddr & 2) != 0;
        }

        /// <summary>
        /// Gets the <see cref="MethodTable"/> pointer wrapped by the current instance.
        /// </summary>
        /// <remarks>This is only safe to call if <see cref="IsTypeDesc"/> returned <see langword="false"/>.</remarks>
        [MethodImpl(MethodImplOptions.AggressiveInlining)]
        public MethodTable* AsMethodTable()
        {
            Debug.Assert(!IsTypeDesc);

            return (MethodTable*)m_asTAddr;
        }

        [MethodImpl(MethodImplOptions.AggressiveInlining)]
        public static TypeHandle TypeHandleOf<T>()
        {
            return new TypeHandle((void*)RuntimeTypeHandle.ToIntPtr(typeof(T).TypeHandle));
        }

        public static bool AreSameType(TypeHandle left, TypeHandle right) => left.m_asTAddr == right.m_asTAddr;

        [MethodImpl(MethodImplOptions.AggressiveInlining)]
        public bool CanCastTo(TypeHandle destTH)
        {
            if (m_asTAddr == destTH.m_asTAddr)
                return true;

            if (!IsTypeDesc && destTH.IsTypeDesc)
                return false;

            CastResult result = CastCache.TryGet(CastHelpers.s_table!, (nuint)m_asTAddr, (nuint)destTH.m_asTAddr);

            if (result != CastResult.MaybeCast)
                return result == CastResult.CanCast;

            return CanCastTo_NoCacheLookup(m_asTAddr, destTH.m_asTAddr);
        }

        public int GetCorElementType() => GetCorElementType(m_asTAddr);

        [LibraryImport(RuntimeHelpers.QCall, EntryPoint = "TypeHandle_CanCastTo_NoCacheLookup")]
        [return: MarshalAs(UnmanagedType.Bool)]
        private static partial bool CanCastTo_NoCacheLookup(void* fromTypeHnd, void* toTypeHnd);

        [SuppressGCTransition]
        [LibraryImport(RuntimeHelpers.QCall, EntryPoint = "TypeHandle_GetCorElementType")]
        private static partial int GetCorElementType(void* typeHnd);
    }

    // Helper structs used for tail calls via helper.
    [StructLayout(LayoutKind.Sequential)]
    internal unsafe struct PortableTailCallFrame
    {
        public IntPtr TailCallAwareReturnAddress;
        public delegate*<IntPtr, ref byte, PortableTailCallFrame*, void> NextCall;
    }

    [StructLayout(LayoutKind.Sequential)]
    internal unsafe struct TailCallTls
    {
        public PortableTailCallFrame* Frame;
        public IntPtr ArgBuffer;
    }

    [Flags]
    internal enum CorInfoContinuationFlags
    {
        // Whether or not the continuation expects the result to be boxed and
        // placed in the GCData array at index 0. Not set if the callee is void.
        CORINFO_CONTINUATION_RESULT_IN_GCDATA = 1,
        // If this bit is set the continuation resumes inside a try block and thus
        // if an exception is being propagated, needs to be resumed. The exception
        // should be placed at index 0 or 1 depending on whether the continuation
        // also expects a result.
        CORINFO_CONTINUATION_NEEDS_EXCEPTION = 2,
        // If this bit is set the continuation has an OSR IL offset saved in the
        // beginning of 'Data'.
        CORINFO_CONTINUATION_OSR_IL_OFFSET_IN_DATA = 4,
    }

    internal sealed unsafe class Continuation
    {
        public Continuation? Next;
        public delegate*<Continuation, Continuation?> Resume;
        public uint State;
        public CorInfoContinuationFlags Flags;

        // Data and GCData contain the state of the continuation.
        // Note: The JIT is ultimately responsible for laying out these arrays.
        // However, other parts of the system depend on the layout to
        // know where to locate or place various pieces of data:
        //
        // 1. Resumption stubs need to know where to place the return value
        // inside the next continuation. If the return value has GC references
        // then it is boxed and placed at GCData[0]; otherwise, it is placed
        // inside Data at offset 0 if
        // CORINFO_CONTINUATION_OSR_IL_OFFSET_IN_DATA is NOT set and otherwise
        // at offset 4.
        //
        // 2. Likewise, Finalize[Value]TaskReturningThunk needs to know from
        // where to extract the return value.
        //
        // 3. The dispatcher needs to know where to place the exception inside
        // the next continuation with a handler. Continuations with handlers
        // have CORINFO_CONTINUATION_NEEDS_EXCEPTION set. The exception is
        // placed at GCData[0] if CORINFO_CONTINUATION_RESULT_IN_GCDATA is NOT
        // set, and otherwise at GCData[1].
        //
        public byte[]? Data;
        public object[]? GCData;
    }
}<|MERGE_RESOLUTION|>--- conflicted
+++ resolved
@@ -5,19 +5,9 @@
 using System.Diagnostics;
 using System.Diagnostics.CodeAnalysis;
 using System.Reflection;
-<<<<<<< HEAD
-using System.Runtime.CompilerServices;
-using System.Runtime.ExceptionServices;
 using System.Runtime.InteropServices;
 using System.Runtime.Serialization;
 using System.Runtime.Versioning;
-using System.Threading;
-using System.Threading.Tasks;
-=======
-using System.Runtime.InteropServices;
-using System.Runtime.Serialization;
-using System.Runtime.Versioning;
->>>>>>> 87a35d6b
 
 namespace System.Runtime.CompilerServices
 {
@@ -584,7 +574,6 @@
             }
         }
 
-<<<<<<< HEAD
         private static Continuation AllocContinuation(Continuation prevContinuation, nuint numGCRefs, nuint dataSize)
         {
             Continuation newContinuation = new Continuation { Data = new byte[dataSize], GCData = new object[numGCRefs] };
@@ -824,7 +813,8 @@
                 if ((continuation.Flags & CorInfoContinuationFlags.CORINFO_CONTINUATION_NEEDS_EXCEPTION) != 0)
                     return continuation;
             }
-=======
+        }
+
         /// <summary>
         /// Create a boxed object of the specified type from the data located at the target reference.
         /// </summary>
@@ -866,7 +856,6 @@
                 throw new ArgumentException(SR.Arg_TypeNotSupported);
 
             return result;
->>>>>>> 87a35d6b
         }
     }
 
