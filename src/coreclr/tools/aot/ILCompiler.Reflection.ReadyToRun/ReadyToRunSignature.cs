// Licensed to the .NET Foundation under one or more agreements.
// The .NET Foundation licenses this file to you under the MIT license.

using System;
using System.Collections.Generic;
using System.Collections.Immutable;
using System.Reflection.Metadata;
using System.Reflection.Metadata.Ecma335;
using System.Text;

using Internal.CorConstants;
using Internal.ReadyToRunConstants;

namespace ILCompiler.Reflection.ReadyToRun
{
    /// <summary>
    /// This represents all possible signatures that is
    /// </summary>
    public abstract class ReadyToRunSignature
    {
        private SignatureDecoder _decoder;
        public ReadyToRunFixupKind FixupKind {get;private set;}
        public ReadyToRunSignature(SignatureDecoder decoder, ReadyToRunFixupKind fixupKind)
        {
            _decoder = decoder;
            FixupKind = fixupKind;
        }

        public string ToString(SignatureFormattingOptions options)
        {
            StringBuilder builder = new StringBuilder();
            _decoder.Reset();
            _decoder.Context.Options = options;
            _decoder.ReadR2RSignature(builder);
            return builder.ToString();
        }
    }

    /// <summary>
    /// For now, this means the signature is not parsed yet
    /// </summary>
    public class TodoSignature : ReadyToRunSignature
    {
        public TodoSignature(SignatureDecoder decoder, ReadyToRunFixupKind fixupKind) : base(decoder, fixupKind)
        {
        }
    }

    public class MethodDefEntrySignature : ReadyToRunSignature
    {
        public uint MethodDefToken { get; set; }

        public MethodDefEntrySignature(SignatureDecoder decoder) : base(decoder, ReadyToRunFixupKind.MethodEntry_DefToken)
        {
        }
    }

    public class MethodRefEntrySignature : ReadyToRunSignature
    {
        public uint MethodRefToken { get; set; }

        public MethodRefEntrySignature(SignatureDecoder decoder) : base(decoder, ReadyToRunFixupKind.MethodEntry_RefToken)
        {
        }
    }

    /// <summary>
    /// Helper class for converting metadata tokens into their textual representation.
    /// </summary>
    public class MetadataNameFormatter : DisassemblingTypeProvider
    {
        /// <summary>
        /// Metadata reader used for the purpose of metadata-based name formatting.
        /// </summary>
        private readonly MetadataReader _metadataReader;

        public MetadataNameFormatter(MetadataReader metadataReader)
        {
            _metadataReader = metadataReader;
        }

        /// <summary>
        /// Construct the textual representation of a given metadata handle.
        /// </summary>
        /// <param name="metadataReader">Metadata reader corresponding to the handle</param>
        /// <param name="handle">Metadata handle to parse</param>
        /// <param name="namespaceQualified">Include namespace in type names</param>
        public static string FormatHandle(MetadataReader metadataReader, Handle handle, bool namespaceQualified = true, string owningTypeOverride = null, string signaturePrefix = "")
        {
            MetadataNameFormatter formatter = new MetadataNameFormatter(metadataReader);
            return formatter.EmitHandleName(handle, namespaceQualified, owningTypeOverride, signaturePrefix);
        }

        public static ReadyToRunSignature FormatSignature(IAssemblyResolver assemblyResolver, ReadyToRunReader r2rReader, int imageOffset)
        {
            SignatureFormattingOptions dummyOptions = new SignatureFormattingOptions();
            SignatureDecoder decoder = new SignatureDecoder(assemblyResolver, dummyOptions, r2rReader.GetGlobalMetadata()?.MetadataReader, r2rReader, imageOffset, forFixup: true);
            StringBuilder dummyBuilder = new StringBuilder();
            return decoder.ReadR2RSignature(dummyBuilder);
        }

        /// <summary>
        /// Emit a given token to a specified string builder.
        /// </summary>
        /// <param name="methodToken">ECMA token to provide string representation for</param>
        private string EmitHandleName(Handle handle, bool namespaceQualified, string owningTypeOverride, string signaturePrefix = "")
        {
            try
            {
                switch (handle.Kind)
                {
                    case HandleKind.MemberReference:
                        return EmitMemberReferenceName((MemberReferenceHandle)handle, owningTypeOverride, signaturePrefix);

                    case HandleKind.MethodSpecification:
                        return EmitMethodSpecificationName((MethodSpecificationHandle)handle, owningTypeOverride, signaturePrefix);

                    case HandleKind.MethodDefinition:
                        return EmitMethodDefinitionName((MethodDefinitionHandle)handle, owningTypeOverride, signaturePrefix);

                    case HandleKind.TypeReference:
                        return EmitTypeReferenceName((TypeReferenceHandle)handle, namespaceQualified, signaturePrefix);

                    case HandleKind.TypeSpecification:
                        return EmitTypeSpecificationName((TypeSpecificationHandle)handle, namespaceQualified, signaturePrefix);

                    case HandleKind.TypeDefinition:
                        return EmitTypeDefinitionName((TypeDefinitionHandle)handle, namespaceQualified, signaturePrefix);

                    case HandleKind.FieldDefinition:
                        return EmitFieldDefinitionName((FieldDefinitionHandle)handle, namespaceQualified, owningTypeOverride, signaturePrefix);

                    default:
                        throw new NotImplementedException();
                }
            }
            catch (Exception ex)
            {
                return $"$$INVALID-{handle.Kind}-{MetadataTokens.GetRowNumber((EntityHandle)handle):X6}: {ex.Message}";
            }
        }

        /// <summary>
        /// Check that the metadata handle has valid range in the appropriate table context.
        /// </summary>
        /// <param name="handle">Metadata handle to validate</param>
        private void ValidateHandle(EntityHandle handle, TableIndex tableIndex)
        {
            int rowid = MetadataTokens.GetRowNumber(handle);
            int tableRowCount = _metadataReader.GetTableRowCount(tableIndex);
            if (rowid <= 0 || rowid > tableRowCount)
            {
                throw new NotImplementedException($"Invalid handle {MetadataTokens.GetToken(handle):X8} in table {tableIndex.ToString()} ({tableRowCount} rows)");
            }
        }

        /// <summary>
        /// Emit a method specification.
        /// </summary>
        /// <param name="methodSpecHandle">Method specification handle</param>
        private string EmitMethodSpecificationName(MethodSpecificationHandle methodSpecHandle, string owningTypeOverride, string signaturePrefix)
        {
            ValidateHandle(methodSpecHandle, TableIndex.MethodSpec);
            MethodSpecification methodSpec = _metadataReader.GetMethodSpecification(methodSpecHandle);
            DisassemblingGenericContext genericContext = new DisassemblingGenericContext(Array.Empty<string>(), Array.Empty<string>());
            return EmitHandleName(methodSpec.Method, namespaceQualified: true, owningTypeOverride: owningTypeOverride, signaturePrefix: signaturePrefix)
                + methodSpec.DecodeSignature<string, DisassemblingGenericContext>(this, genericContext);
        }

        /// <summary>
        /// Emit a method reference.
        /// </summary>
        /// <param name="memberRefHandle">Member reference handle</param>
        private string EmitMemberReferenceName(MemberReferenceHandle memberRefHandle, string owningTypeOverride, string signaturePrefix)
        {
            ValidateHandle(memberRefHandle, TableIndex.MemberRef);
            MemberReference memberRef = _metadataReader.GetMemberReference(memberRefHandle);
            StringBuilder builder = new StringBuilder();
            DisassemblingGenericContext genericContext = new DisassemblingGenericContext(Array.Empty<string>(), Array.Empty<string>());
            switch (memberRef.GetKind())
            {
                case MemberReferenceKind.Field:
                    {
                        string fieldSig = memberRef.DecodeFieldSignature<string, DisassemblingGenericContext>(this, genericContext);
                        builder.Append(fieldSig);
                        builder.Append(" ");
                        builder.Append(EmitContainingTypeAndMemberName(memberRef, owningTypeOverride, signaturePrefix));
                        break;
                    }

                case MemberReferenceKind.Method:
                    {
                        MethodSignature<String> methodSig = memberRef.DecodeMethodSignature<string, DisassemblingGenericContext>(this, genericContext);
                        builder.Append(methodSig.ReturnType);
                        builder.Append(" ");
                        builder.Append(EmitContainingTypeAndMemberName(memberRef, owningTypeOverride, signaturePrefix));
                        builder.Append(EmitMethodSignature(methodSig));
                        break;
                    }

                default:
                    throw new NotImplementedException(memberRef.GetKind().ToString());
            }

            return builder.ToString();
        }

        /// <summary>
        /// Emit a method definition.
        /// </summary>
        /// <param name="methodSpecHandle">Method definition handle</param>
        private string EmitMethodDefinitionName(MethodDefinitionHandle methodDefinitionHandle, string owningTypeOverride, string signaturePrefix)
        {
            ValidateHandle(methodDefinitionHandle, TableIndex.MethodDef);
            MethodDefinition methodDef = _metadataReader.GetMethodDefinition(methodDefinitionHandle);
            DisassemblingGenericContext genericContext = new DisassemblingGenericContext(Array.Empty<string>(), Array.Empty<string>());
            MethodSignature<string> methodSig = methodDef.DecodeSignature<string, DisassemblingGenericContext>(this, genericContext);
            StringBuilder builder = new StringBuilder();
            builder.Append(methodSig.ReturnType);
            builder.Append(" ");
            if (owningTypeOverride == null)
            {
                owningTypeOverride = EmitHandleName(methodDef.GetDeclaringType(), namespaceQualified: true, owningTypeOverride: null);
            }
            builder.Append(owningTypeOverride);
            builder.Append(".");
            builder.Append(signaturePrefix);
            builder.Append(EmitString(methodDef.Name));
            builder.Append(EmitMethodSignature(methodSig));
            return builder.ToString();
        }

        /// <summary>
        /// Emit method generic arguments and parameter list.
        /// </summary>
        /// <param name="methodSignature">Method signature to format</param>
        private string EmitMethodSignature(MethodSignature<string> methodSignature)
        {
            StringBuilder builder = new StringBuilder();
            if (methodSignature.GenericParameterCount != 0)
            {
                builder.Append("<");
                bool firstTypeArg = true;
                for (int typeArgIndex = 0; typeArgIndex < methodSignature.GenericParameterCount; typeArgIndex++)
                {
                    if (firstTypeArg)
                    {
                        firstTypeArg = false;
                    }
                    else
                    {
                        builder.Append(", ");
                    }
                    builder.Append("!!");
                    builder.Append(typeArgIndex);
                }
                builder.Append(">");
            }
            builder.Append("(");
            bool firstMethodArg = true;
            foreach (string paramType in methodSignature.ParameterTypes)
            {
                if (firstMethodArg)
                {
                    firstMethodArg = false;
                }
                else
                {
                    builder.Append(", ");
                }
                builder.Append(paramType);
            }
            builder.Append(")");
            return builder.ToString();
        }

        /// <summary>
        /// Emit containing type and member name.
        /// </summary>
        /// <param name="memberRef">Member reference to format</param>
        /// <param name="owningTypeOverride">Optional override for the owning type, null = MemberReference.Parent</param>
        /// <param name="signaturePrefix">Optional member signature prefix</param>
        private string EmitContainingTypeAndMemberName(MemberReference memberRef, string owningTypeOverride, string signaturePrefix)
        {
            if (owningTypeOverride == null)
            {
                owningTypeOverride = EmitHandleName(memberRef.Parent, namespaceQualified: true, owningTypeOverride: null);
            }
            return owningTypeOverride + "." + signaturePrefix + EmitString(memberRef.Name);
        }

        /// <summary>
        /// Emit type reference.
        /// </summary>
        /// <param name="typeRefHandle">Type reference handle</param>
        /// <param name="namespaceQualified">When set to true, include namespace information</param>
        /// <param name="signaturePrefix">Optional type name signature prefix</param>
        private string EmitTypeReferenceName(TypeReferenceHandle typeRefHandle, bool namespaceQualified, string signaturePrefix)
        {
            ValidateHandle(typeRefHandle, TableIndex.TypeRef);
            TypeReference typeRef = _metadataReader.GetTypeReference(typeRefHandle);
            string typeName = EmitString(typeRef.Name);
            string output = "";
            if ((typeRef.ResolutionScope.Kind != HandleKind.AssemblyReference) && (typeRef.ResolutionScope.Kind != HandleKind.ModuleReference))
            {
                // Nested type - format enclosing type followed by the nested type
                return EmitHandleName(typeRef.ResolutionScope, namespaceQualified, owningTypeOverride: null) + "+" + typeName;
            }
            if (namespaceQualified)
            {
                output = EmitString(typeRef.Namespace);
                if (!string.IsNullOrEmpty(output))
                {
                    output += ".";
                }
            }
            return output + signaturePrefix + typeName;
        }

        /// <summary>
        /// Emit a type definition.
        /// </summary>
        /// <param name="typeDefHandle">Type definition handle</param>
        /// <param name="namespaceQualified">true = prefix type name with namespace information</param>
        /// <param name="signaturePrefix">Optional type name signature prefix</param>
        /// <returns></returns>
        private string EmitTypeDefinitionName(TypeDefinitionHandle typeDefHandle, bool namespaceQualified, string signaturePrefix)
        {
            ValidateHandle(typeDefHandle, TableIndex.TypeDef);
            TypeDefinition typeDef = _metadataReader.GetTypeDefinition(typeDefHandle);
            string typeName = signaturePrefix + EmitString(typeDef.Name);
            if (typeDef.IsNested)
            {
                // Nested type
                return EmitHandleName(typeDef.GetDeclaringType(), namespaceQualified, owningTypeOverride: null) + "+" + typeName;
            }

            string output;
            if (namespaceQualified)
            {
                output = EmitString(typeDef.Namespace);
                if (!string.IsNullOrEmpty(output))
                {
                    output += ".";
                }
            }
            else
            {
                output = "";
            }
            return output + typeName;
        }

        /// <summary>
        /// Emit an arbitrary type specification.
        /// </summary>
        /// <param name="typeSpecHandle">Type specification handle</param>
        /// <param name="namespaceQualified">When set to true, include namespace information</param>
        private string EmitTypeSpecificationName(TypeSpecificationHandle typeSpecHandle, bool namespaceQualified, string signaturePrefix)
        {
            ValidateHandle(typeSpecHandle, TableIndex.TypeSpec);
            TypeSpecification typeSpec = _metadataReader.GetTypeSpecification(typeSpecHandle);
            DisassemblingGenericContext genericContext = new DisassemblingGenericContext(Array.Empty<string>(), Array.Empty<string>());
            return typeSpec.DecodeSignature<string, DisassemblingGenericContext>(this, genericContext);
        }

        /// <summary>
        /// Emit the textual representation of a FieldDef metadata record.
        /// </summary>
        /// <param name="fieldDefHandle">Field definition handle to format</param>
        /// <param name="namespaceQualified">True = display namespace information for the owning type</param>
        /// <param name="owningTypeOverride">Owning type override when non-null</param>
        /// <param name="signaturePrefix">Optional field name signature prefix</param>
        /// <returns>Textual representation of the field declaration</returns>
        private string EmitFieldDefinitionName(FieldDefinitionHandle fieldDefHandle, bool namespaceQualified, string owningTypeOverride, string signaturePrefix)
        {
            ValidateHandle(fieldDefHandle, TableIndex.Field);
            FieldDefinition fieldDef = _metadataReader.GetFieldDefinition(fieldDefHandle);
            DisassemblingGenericContext genericContext = new DisassemblingGenericContext(Array.Empty<string>(), Array.Empty<string>());
            StringBuilder output = new StringBuilder();
            output.Append(fieldDef.DecodeSignature<string, DisassemblingGenericContext>(this, genericContext));
            output.Append(' ');
            output.Append(EmitHandleName(fieldDef.GetDeclaringType(), namespaceQualified, owningTypeOverride));
            output.Append('.');
            output.Append(signaturePrefix);
            output.Append(_metadataReader.GetString(fieldDef.Name));
            return output.ToString();
        }

        private string EmitString(StringHandle handle)
        {
            return _metadataReader.GetString(handle);
        }
    }

    public interface IR2RSignatureTypeProvider<TType, TMethod, TGenericContext> : ISignatureTypeProvider<TType, TGenericContext>
    {
        TType GetCanonType();
        TMethod GetMethodFromMethodDef(MetadataReader reader, MethodDefinitionHandle handle, TType owningTypeOverride);
        TMethod GetMethodFromMemberRef(MetadataReader reader, MemberReferenceHandle handle, TType owningTypeOverride);
        TMethod GetInstantiatedMethod(TMethod uninstantiatedMethod, ImmutableArray<TType> instantiation);
        TMethod GetConstrainedMethod(TMethod method, TType constraint);
        TMethod GetMethodWithFlags(ReadyToRunMethodSigFlags flags, TMethod method);
    }

    /// <summary>
    /// Helper class used as state machine for decoding a single signature.
    /// </summary>
    public class R2RSignatureDecoder<TType, TMethod, TGenericContext>
    {
        /// <summary>
        /// ECMA reader is used to access the embedded MSIL metadata blob in the R2R file.
        /// </summary>
        protected readonly MetadataReader _metadataReader;

        /// <summary>
        /// Outer ECMA reader is used as the default context for generic parameters.
        /// </summary>
        private readonly MetadataReader _outerReader;

        /// <summary>
        /// ECMA reader representing the reference module of the signature being decoded.
        /// </summary>
        protected readonly ReadyToRunReader _contextReader;

        /// <summary>
        /// Byte array representing the R2R PE file read from disk.
        /// </summary>
        protected readonly byte[] _image;

        /// <summary>
        /// Offset within the image file.
        /// </summary>
        private int _offset;

        /// <summary>
        /// Offset within the image file when the object is constructed.
        /// </summary>
        private readonly int _originalOffset;

        /// <summary>
        /// Query signature parser for the current offset.
        /// </summary>
        public int Offset => _offset;

        private IR2RSignatureTypeProvider<TType, TMethod, TGenericContext> _provider;

        protected void UpdateOffset(int offset)
        {
            _offset = offset;
        }

        public TGenericContext Context { get; }

        /// <summary>
        /// Construct the signature decoder by storing the image byte array and offset within the array.
        /// </summary>
        /// <param name="r2rReader">R2RReader object representing the PE file containing the ECMA metadata</param>
        /// <param name="offset">Signature offset within the PE file byte array</param>
        public R2RSignatureDecoder(IR2RSignatureTypeProvider<TType, TMethod, TGenericContext> provider, TGenericContext context, MetadataReader metadataReader, ReadyToRunReader r2rReader, int offset, bool skipOverrideMetadataReader = false)
        {
            Context = context;
            _provider = provider;
            _image = r2rReader.Image;
            _originalOffset = _offset = offset;
            _contextReader = r2rReader;
            MetadataReader moduleOverrideMetadataReader = null;
            if (!skipOverrideMetadataReader)
                moduleOverrideMetadataReader = TryGetModuleOverrideMetadataReader();
            _metadataReader = moduleOverrideMetadataReader ?? metadataReader;
            _outerReader = moduleOverrideMetadataReader ?? metadataReader;
            Reset();
        }

        /// <summary>
        /// Construct the signature decoder by storing the image byte array and offset within the array.
        /// </summary>
        /// <param name="options">Dump options and paths</param>
        /// <param name="metadataReader">Metadata reader for the R2R image</param>
        /// <param name="signature">Signature to parse</param>
        /// <param name="offset">Signature offset within the signature byte array</param>
        /// <param name="outerReader">Metadata reader representing the outer signature context</param>
        /// <param name="contextReader">Top-level signature context reader</param>
        public R2RSignatureDecoder(IR2RSignatureTypeProvider<TType, TMethod, TGenericContext> provider, TGenericContext context, MetadataReader metadataReader, byte[] signature, int offset, MetadataReader outerReader, ReadyToRunReader contextReader, bool skipOverrideMetadataReader = false)
        {
            Context = context;
            _provider = provider;
            _image = signature;
            _originalOffset = _offset = offset;
            _contextReader = contextReader;
            MetadataReader moduleOverrideMetadataReader = null;
            if (!skipOverrideMetadataReader)
                moduleOverrideMetadataReader = TryGetModuleOverrideMetadataReader();
            _metadataReader = moduleOverrideMetadataReader ?? metadataReader;
            _outerReader = moduleOverrideMetadataReader ?? outerReader;
            Reset();
        }

        private MetadataReader TryGetModuleOverrideMetadataReader()
        {
            bool moduleOverride = (ReadByte() & (byte)ReadyToRunFixupKind.ModuleOverride) != 0;
            // Check first byte for a module override being encoded
            if (moduleOverride)
            {
                int moduleIndex = (int)ReadUInt();
                IAssemblyMetadata refAsmEcmaReader = _contextReader.OpenReferenceAssembly(moduleIndex);
                return refAsmEcmaReader.MetadataReader;
            }

            return null;
        }

        /// <summary>
        /// Reset the offset back to the point where the decoder is constructed to allow re-decoding the same signature.
        /// </summary>
        internal void Reset()
        {
            this._offset = _originalOffset;
        }

        /// <summary>
        /// Read a single byte from the signature stream and advances the current offset.
        /// </summary>
        public byte ReadByte()
        {
            return _image[_offset++];
        }

        public void SkipBytes(uint bytesToSkip)
        {
            checked
            {
                _offset += (int)bytesToSkip;
            }
        }

        public void SkipBytes(int bytesToSkip)
        {
            checked
            {
                _offset += bytesToSkip;
            }
        }

        /// <summary>
        /// Read a single unsigned 32-bit in from the signature stream. Adapted from CorSigUncompressData,
        /// <a href="">https://github.com/dotnet/runtime/blob/main/src/coreclr/inc/cor.h</a>.
        /// </summary>
        /// <param name="data"></param>
        public uint ReadUInt()
        {
            // Handle smallest data inline.
            byte firstByte = ReadByte();
            if ((firstByte & 0x80) == 0x00) // 0??? ????
                return firstByte;

            uint res;
            // Medium.
            if ((firstByte & 0xC0) == 0x80)  // 10?? ????
            {
                res = ((uint)(firstByte & 0x3f) << 8);
                res |= ReadByte();
            }
            else // 110? ????
            {
                res = (uint)(firstByte & 0x1f) << 24;
                res |= (uint)ReadByte() << 16;
                res |= (uint)ReadByte() << 8;
                res |= (uint)ReadByte();
            }
            return res;
        }

        /// <summary>
        /// Read a signed integer from the signature stream. Signed integer is basically encoded
        /// as an unsigned integer after converting it to the unsigned number 2 * abs(x) + (x &gt;= 0 ? 0 : 1).
        /// Adapted from CorSigUncompressSignedInt, <a href="">https://github.com/dotnet/runtime/blob/main/src/coreclr/inc/cor.h</a>.
        /// </summary>
        public int ReadInt()
        {
            uint rawData = ReadUInt();
            int data = (int)(rawData >> 1);
            return ((rawData & 1) == 0 ? +data : -data);
        }

        /// <summary>
        /// Read an encoded token from the stream. This encoding left-shifts the token RID twice and
        /// fills in the two least-important bits with token type (typeDef, typeRef, typeSpec, baseType).
        /// </summary>
        public uint ReadToken()
        {
            uint encodedToken = ReadUInt();
            uint rid = encodedToken >> 2;
            CorTokenType type;
            switch (encodedToken & 3)
            {
                case 0:
                    type = CorTokenType.mdtTypeDef;
                    break;

                case 1:
                    type = CorTokenType.mdtTypeRef;
                    break;

                case 2:
                    type = CorTokenType.mdtTypeSpec;
                    break;

                case 3:
                    type = CorTokenType.mdtBaseType;
                    break;

                default:
                    // This should never happen
                    throw new NotImplementedException();
            }
            return (uint)type | rid;
        }

        /// <summary>
        /// Read a single element type from the signature stream. Adapted from CorSigUncompressElementType,
        /// <a href="">https://github.com/dotnet/runtime/blob/main/src/coreclr/inc/cor.h</a>.
        /// </summary>
        /// <returns></returns>
        public CorElementType ReadElementType()
        {
            return (CorElementType)(ReadByte() & 0x7F);
        }

        public CorElementType PeekElementType()
        {
            return (CorElementType)(_image[_offset] & 0x7F);
        }

        /// <summary>
        /// Decode a type from the signature stream.
        /// </summary>
        /// <param name="builder"></param>
        public TType ParseType()
        {
            CorElementType corElemType = ReadElementType();
            switch (corElemType)
            {
                case CorElementType.ELEMENT_TYPE_VOID:
                case CorElementType.ELEMENT_TYPE_BOOLEAN:
                case CorElementType.ELEMENT_TYPE_CHAR:
                case CorElementType.ELEMENT_TYPE_I1:
                case CorElementType.ELEMENT_TYPE_U1:
                case CorElementType.ELEMENT_TYPE_I2:
                case CorElementType.ELEMENT_TYPE_U2:
                case CorElementType.ELEMENT_TYPE_I4:
                case CorElementType.ELEMENT_TYPE_I8:
                case CorElementType.ELEMENT_TYPE_U4:
                case CorElementType.ELEMENT_TYPE_U8:
                case CorElementType.ELEMENT_TYPE_R4:
                case CorElementType.ELEMENT_TYPE_R8:
                case CorElementType.ELEMENT_TYPE_STRING:
                case CorElementType.ELEMENT_TYPE_OBJECT:
                case CorElementType.ELEMENT_TYPE_I:
                case CorElementType.ELEMENT_TYPE_U:
                case CorElementType.ELEMENT_TYPE_TYPEDBYREF:
                    return _provider.GetPrimitiveType((PrimitiveTypeCode)corElemType);

                case CorElementType.ELEMENT_TYPE_PTR:
                    return _provider.GetPointerType(ParseType());

                case CorElementType.ELEMENT_TYPE_BYREF:
                    return _provider.GetByReferenceType(ParseType());

                case CorElementType.ELEMENT_TYPE_VALUETYPE:
                case CorElementType.ELEMENT_TYPE_CLASS:
                    return ParseTypeDefOrRef(corElemType);

                case CorElementType.ELEMENT_TYPE_VAR:
                    {
                        uint varIndex = ReadUInt();
                        return _provider.GetGenericTypeParameter(Context, (int)varIndex);
                    }

                case CorElementType.ELEMENT_TYPE_ARRAY:
                    {
                        TType elementType = ParseType();
                        uint rank = ReadUInt();
                        if (rank == 0)
                            return _provider.GetSZArrayType(elementType);

                        uint sizeCount = ReadUInt(); // number of sizes
                        uint[] sizes = new uint[sizeCount];
                        for (uint sizeIndex = 0; sizeIndex < sizeCount; sizeIndex++)
                        {
                            sizes[sizeIndex] = ReadUInt();
                        }
                        uint lowerBoundCount = ReadUInt(); // number of lower bounds
                        int[] lowerBounds = new int[lowerBoundCount];
                        for (uint lowerBoundIndex = 0; lowerBoundIndex < lowerBoundCount; lowerBoundIndex++)
                        {
                            lowerBounds[lowerBoundIndex] = ReadInt();
                        }
                        ArrayShape arrayShape = new ArrayShape((int)rank, ((int[])(object)sizes).ToImmutableArray(), lowerBounds.ToImmutableArray());
                        return _provider.GetArrayType(elementType, arrayShape);
                    }

                case CorElementType.ELEMENT_TYPE_GENERICINST:
                    {
                        TType genericType = ParseType();
                        uint typeArgCount = ReadUInt();
                        var outerDecoder = new R2RSignatureDecoder<TType, TMethod, TGenericContext>(_provider, Context, _outerReader, _image, _offset, _outerReader, _contextReader);
                        List<TType> parsedTypes = new List<TType>();
                        for (uint paramIndex = 0; paramIndex < typeArgCount; paramIndex++)
                        {
                            parsedTypes.Add(outerDecoder.ParseType());
                        }
                        _offset = outerDecoder.Offset;
                        return _provider.GetGenericInstantiation(genericType, parsedTypes.ToImmutableArray());
                    }

                case CorElementType.ELEMENT_TYPE_FNPTR:
                    var sigHeader = new SignatureHeader(ReadByte());
                    int genericParamCount = 0;
                    if (sigHeader.IsGeneric)
                    {
                        genericParamCount = (int)ReadUInt();
                    }
                    int paramCount = (int)ReadUInt();
                    TType returnType = ParseType();
                    TType[] paramTypes = new TType[paramCount];
                    int requiredParamCount = -1;
                    for (int i = 0; i < paramCount; i++)
                    {
                        while (PeekElementType() == CorElementType.ELEMENT_TYPE_SENTINEL)
                        {
                            requiredParamCount = i;
                            ReadElementType(); // Skip over sentinel
                        }
                        paramTypes[i] = ParseType();
                    }
                    if (requiredParamCount == -1)
                        requiredParamCount = paramCount;

                    MethodSignature<TType> methodSig = new MethodSignature<TType>(sigHeader, returnType, requiredParamCount, genericParamCount, paramTypes.ToImmutableArray());
                    return _provider.GetFunctionPointerType(methodSig);

                case CorElementType.ELEMENT_TYPE_SZARRAY:
                    return _provider.GetSZArrayType(ParseType());

                case CorElementType.ELEMENT_TYPE_MVAR:
                    {
                        uint varIndex = ReadUInt();
                        return _provider.GetGenericMethodParameter(Context, (int)varIndex);
                    }

                case CorElementType.ELEMENT_TYPE_CMOD_REQD:
                    return _provider.GetModifiedType(ParseTypeDefOrRefOrSpec(corElemType), ParseType(), true);

                case CorElementType.ELEMENT_TYPE_CMOD_OPT:
                    return _provider.GetModifiedType(ParseTypeDefOrRefOrSpec(corElemType), ParseType(), false);

                case CorElementType.ELEMENT_TYPE_HANDLE:
                    throw new BadImageFormatException("handle");

                case CorElementType.ELEMENT_TYPE_SENTINEL:
                    throw new BadImageFormatException("sentinel");

                case CorElementType.ELEMENT_TYPE_PINNED:
                    return _provider.GetPinnedType(ParseType());

                case CorElementType.ELEMENT_TYPE_VAR_ZAPSIG:
                    throw new BadImageFormatException("var_zapsig");

                case CorElementType.ELEMENT_TYPE_NATIVE_VALUETYPE_ZAPSIG:
                    throw new BadImageFormatException("native_valuetype_zapsig");

                case CorElementType.ELEMENT_TYPE_CANON_ZAPSIG:
                    return _provider.GetCanonType();

                case CorElementType.ELEMENT_TYPE_MODULE_ZAPSIG:
                    {
                        int moduleIndex = (int)ReadUInt();
                        IAssemblyMetadata refAsmReader = _contextReader.OpenReferenceAssembly(moduleIndex);
                        var refAsmDecoder = new R2RSignatureDecoder<TType, TMethod, TGenericContext>(_provider, Context, refAsmReader.MetadataReader, _image, _offset, _outerReader, _contextReader);
                        var result = refAsmDecoder.ParseType();
                        _offset = refAsmDecoder.Offset;
                        return result;
                    }

                default:
                    throw new NotImplementedException();
            }
        }


        private TType ParseTypeDefOrRef(CorElementType corElemType)
        {
            uint token = ReadToken();
            var handle = MetadataTokens.Handle((int)token);
            switch (handle.Kind)
            {
                case HandleKind.TypeDefinition:
                    return _provider.GetTypeFromDefinition(_metadataReader, (TypeDefinitionHandle)handle, (byte)corElemType);
                case HandleKind.TypeReference:
                    return _provider.GetTypeFromReference(_metadataReader, (TypeReferenceHandle)handle, (byte)corElemType);
                default:
                    throw new BadImageFormatException();
            }
        }

        private TType ParseTypeDefOrRefOrSpec(CorElementType corElemType)
        {
            uint token = ReadToken();
            var handle = MetadataTokens.Handle((int)token);
            switch (handle.Kind)
            {
                case HandleKind.TypeDefinition:
                    return _provider.GetTypeFromDefinition(_metadataReader, (TypeDefinitionHandle)handle, (byte)corElemType);
                case HandleKind.TypeReference:
                    return _provider.GetTypeFromReference(_metadataReader, (TypeReferenceHandle)handle, (byte)corElemType);
                case HandleKind.TypeSpecification:
                    return _provider.GetTypeFromSpecification(_metadataReader, Context, (TypeSpecificationHandle)handle, (byte)corElemType);
                default:
                    throw new BadImageFormatException();
            }
        }

        public TMethod ParseMethod()
        {
            uint methodFlags = ReadUInt();

            if ((methodFlags & (uint)ReadyToRunMethodSigFlags.READYTORUN_METHOD_SIG_UpdateContext) != 0)
            {
                int moduleIndex = (int)ReadUInt();
                IAssemblyMetadata refAsmReader = _contextReader.OpenReferenceAssembly(moduleIndex);

                var refAsmDecoder = new R2RSignatureDecoder<TType, TMethod, TGenericContext>(_provider, Context, refAsmReader.MetadataReader, _image, _offset, _outerReader, _contextReader, skipOverrideMetadataReader: true);
                var result = refAsmDecoder.ParseMethodWithMethodFlags(methodFlags);
                _offset = refAsmDecoder.Offset;
                return result;
            }
            else
            {
                return ParseMethodWithMethodFlags(methodFlags);
            }
        }


        private TMethod ParseMethodWithMethodFlags(uint methodFlags)
        {
            TType owningTypeOverride = default(TType);
            if ((methodFlags & (uint)ReadyToRunMethodSigFlags.READYTORUN_METHOD_SIG_OwnerType) != 0)
            {
                owningTypeOverride = ParseType();
                methodFlags &= ~(uint)ReadyToRunMethodSigFlags.READYTORUN_METHOD_SIG_OwnerType;
            }

            if ((methodFlags & (uint)ReadyToRunMethodSigFlags.READYTORUN_METHOD_SIG_SlotInsteadOfToken) != 0)
            {
                throw new NotImplementedException();
            }

            TMethod result;
            if ((methodFlags & (uint)ReadyToRunMethodSigFlags.READYTORUN_METHOD_SIG_MemberRefToken) != 0)
            {
                methodFlags &= ~(uint)ReadyToRunMethodSigFlags.READYTORUN_METHOD_SIG_MemberRefToken;
                result = ParseMethodRefToken(owningTypeOverride: owningTypeOverride);
            }
            else
            {
                result = ParseMethodDefToken(owningTypeOverride: owningTypeOverride);
            }

            if ((methodFlags & (uint)ReadyToRunMethodSigFlags.READYTORUN_METHOD_SIG_MethodInstantiation) != 0)
            {
                methodFlags &= ~(uint)ReadyToRunMethodSigFlags.READYTORUN_METHOD_SIG_MethodInstantiation;
                uint typeArgCount = ReadUInt();
                TType[] instantiationArgs = new TType[typeArgCount];
                for (int typeArgIndex = 0; typeArgIndex < typeArgCount; typeArgIndex++)
                {
                    instantiationArgs[typeArgIndex] = ParseType();
                }
                result = _provider.GetInstantiatedMethod(result, instantiationArgs.ToImmutableArray());
            }

            if ((methodFlags & (uint)ReadyToRunMethodSigFlags.READYTORUN_METHOD_SIG_Constrained) != 0)
            {
                methodFlags &= ~(uint)ReadyToRunMethodSigFlags.READYTORUN_METHOD_SIG_Constrained;
                result = _provider.GetConstrainedMethod(result, ParseType());
            }

            // Any other flags should just be directly recorded
            if (methodFlags != 0)
                result = _provider.GetMethodWithFlags((ReadyToRunMethodSigFlags)methodFlags, result);

            return result;
        }

        /// <summary>
        /// Read a methodDef token from the signature and output the corresponding object to the builder.
        /// </summary>
        /// <param name="builder">Output string builder</param>
        private TMethod ParseMethodDefToken(TType owningTypeOverride)
        {
            uint rid = ReadUInt();
            return _provider.GetMethodFromMethodDef(_metadataReader, MetadataTokens.MethodDefinitionHandle((int)rid), owningTypeOverride);
        }


        /// <summary>
        /// Read a memberRef token from the signature and output the corresponding object to the builder.
        /// </summary>
        /// <param name="builder">Output string builder</param>
        /// <param name="owningTypeOverride">Explicit owning type override</param>
        private TMethod ParseMethodRefToken(TType owningTypeOverride)
        {
            uint rid = ReadUInt();
            return _provider.GetMethodFromMemberRef(_metadataReader, MetadataTokens.MemberReferenceHandle((int)rid), owningTypeOverride);
        }

    }
    public class TextSignatureDecoderContext
    {
        public TextSignatureDecoderContext(IAssemblyResolver assemblyResolver, SignatureFormattingOptions options)
        {
            AssemblyResolver = assemblyResolver;
            Options = options;
        }

        /// <summary>
        /// AssemblyResolver is used to find where the dependent assembly are
        /// </summary>
        public IAssemblyResolver AssemblyResolver { get; }

        /// <summary>
        /// SignatureFormattingOptions are used to specify details of signature formatting.
        /// </summary>
        public SignatureFormattingOptions Options { get; set;  }
    }

    /// <summary>
    /// Helper class used as state machine for decoding a single signature.
    /// </summary>
    public class SignatureDecoder : R2RSignatureDecoder<string, string, TextSignatureDecoderContext>
    {
        private class TextTypeProvider : StringTypeProviderBase<TextSignatureDecoderContext>, IR2RSignatureTypeProvider<string, string, TextSignatureDecoderContext>
        {
            private TextTypeProvider()
            {
            }

            public static readonly TextTypeProvider Singleton = new TextTypeProvider();

            public override string GetGenericMethodParameter(TextSignatureDecoderContext genericContext, int index)
            {
                return $"mvar #{index}";
            }

            public override string GetGenericTypeParameter(TextSignatureDecoderContext genericContext, int index)
            {
                return $"var #{index}";
            }

            public override string GetTypeFromSpecification(MetadataReader reader, TextSignatureDecoderContext genericContext, TypeSpecificationHandle handle, byte rawTypeKind)
            {
                return MetadataNameFormatter.FormatHandle(reader, handle);
            }

            public string GetCanonType()
            {
                return "__Canon";
            }

            public string GetMethodFromMethodDef(MetadataReader reader, MethodDefinitionHandle handle, string owningTypeOverride)
            {
                uint methodDefToken = (uint)MetadataTokens.GetToken(handle);
                return MetadataNameFormatter.FormatHandle(
                    reader,
                    MetadataTokens.Handle((int)methodDefToken),
                    namespaceQualified: true,
                    owningTypeOverride: owningTypeOverride);
            }

            public string GetMethodFromMemberRef(MetadataReader reader, MemberReferenceHandle handle, string owningTypeOverride)
            {
                uint methodRefToken = (uint)MetadataTokens.GetToken(handle);
                return MetadataNameFormatter.FormatHandle(
                    reader,
                    MetadataTokens.Handle((int)methodRefToken),
                    namespaceQualified: true,
                    owningTypeOverride: owningTypeOverride);
            }

            public string GetInstantiatedMethod(string uninstantiatedMethod, ImmutableArray<string> instantiation)
            {
                StringBuilder builder = new StringBuilder();
                builder.Append(uninstantiatedMethod);
                builder.Append("<");
                for (int typeArgIndex = 0; typeArgIndex < instantiation.Length; typeArgIndex++)
                {
                    if (typeArgIndex != 0)
                    {
                        builder.Append(", ");
                    }
                    builder.Append(instantiation[typeArgIndex]);
                }
                builder.Append(">");
                return builder.ToString();
            }

            public string GetConstrainedMethod(string method, string constraint)
            {
                return $"{method} @ {constraint}";
            }

            public string GetMethodWithFlags(ReadyToRunMethodSigFlags flags, string method)
            {
                StringBuilder builder = new StringBuilder();
                if ((flags & ReadyToRunMethodSigFlags.READYTORUN_METHOD_SIG_UnboxingStub) != 0)
                {
                    builder.Append("[UNBOX] ");
                }
                if ((flags & ReadyToRunMethodSigFlags.READYTORUN_METHOD_SIG_InstantiatingStub) != 0)
                {
                    builder.Append("[INST] ");
                }
                builder.Append(method);
                return builder.ToString();
            }
        }

        /// <summary>
        /// Construct the signature decoder by storing the image byte array and offset within the array.
        /// </summary>
        /// <param name="assemblyResolver">Assembly Resolver used to locate dependent assembly</param>
        /// <param name="options">SignatureFormattingOptions for signature formatting</param>
        /// <param name="r2rReader">R2RReader object representing the PE file containing the ECMA metadata</param>
        /// <param name="offset">Signature offset within the PE file byte array</param>
        public SignatureDecoder(IAssemblyResolver assemblyResolver, SignatureFormattingOptions options, MetadataReader metadataReader, ReadyToRunReader r2rReader, int offset, bool forFixup = false) :
            base(TextTypeProvider.Singleton, new TextSignatureDecoderContext(assemblyResolver, options), metadataReader, r2rReader, offset, skipOverrideMetadataReader: !forFixup)
        {
        }

        /// <summary>
        /// Construct the signature decoder by storing the image byte array and offset within the array.
        /// </summary>
        /// <param name="assemblyResolver">Assembly Resolver used to locate dependent assembly</param>
        /// <param name="options">SignatureFormattingOptions for signature formatting</param>
        /// <param name="metadataReader">Metadata reader for the R2R image</param>
        /// <param name="signature">Signature to parse</param>
        /// <param name="offset">Signature offset within the signature byte array</param>
        /// <param name="outerReader">Metadata reader representing the outer signature context</param>
        /// <param name="contextReader">Top-level signature context reader</param>
        private SignatureDecoder(IAssemblyResolver assemblyResolver, SignatureFormattingOptions options, MetadataReader metadataReader, byte[] signature, int offset, MetadataReader outerReader, ReadyToRunReader contextReader) :
            base(TextTypeProvider.Singleton, new TextSignatureDecoderContext(assemblyResolver, options), metadataReader, signature, offset, outerReader, contextReader)
        {
        }


        /// <summary>
        /// Decode a R2R import signature. The signature starts with the fixup type followed
        /// by custom encoding per fixup type.
        /// </summary>
        /// <returns></returns>
        internal ReadyToRunSignature ReadR2RSignature(StringBuilder builder)
        {
            int startOffset = Offset;
            ReadyToRunSignature result = ParseSignature(builder);
            EmitSignatureBinaryFrom(builder, startOffset);
            return result;
        }

        public string ReadTypeSignature()
        {
            StringBuilder builder = new StringBuilder();
            int startOffset = Offset;
            try
            {
                ParseType(builder);
                EmitSignatureBinaryFrom(builder, startOffset);
            }
            catch (Exception ex)
            {
                builder.Append(" - ");
                builder.Append(ex.Message);
            }
            return builder.ToString();
        }

        public string ReadTypeSignatureNoEmit()
        {
            StringBuilder builder = new StringBuilder();
            try
            {
                ParseType(builder);
            }
            catch (Exception ex)
            {
                builder.Append(" - ");
                builder.Append(ex.Message);
            }
            return builder.ToString();
        }

        private void EmitInlineSignatureBinaryForm(StringBuilder builder, int startOffset)
        {
            EmitInlineSignatureBinaryBytes(builder, Offset - startOffset);
        }

        private void EmitInlineSignatureBinaryBytes(StringBuilder builder, int count)
        {
            if (Context.Options.InlineSignatureBinary)
            {
                if (builder.Length > 0 && Char.IsDigit(builder[builder.Length - 1]))
                {
                    builder.Append('-');
                }

                for (int index = 0; index < count; index++)
                {
                    if (index != 0)
                    {
                        builder.Append('-');
                    }
                    builder.Append(_image[Offset - count + index].ToString("x2"));
                }
                builder.Append("-");
            }
        }

        private uint ReadUIntAndEmitInlineSignatureBinary(StringBuilder builder)
        {
            int startOffset = Offset;
            uint value = ReadUInt();
            EmitInlineSignatureBinaryForm(builder, startOffset);
            return value;
        }

        private void EmitSignatureBinaryFrom(StringBuilder builder, int startOffset)
        {
            if (Context.Options.SignatureBinary)
            {
                for (int offset = startOffset; offset < Offset; offset++)
                {
                    builder.Append(offset == startOffset ? " [" : "-");
                    builder.Append(_image[offset].ToString("x2"));
                }
                builder.Append("]");
            }
        }

        /// <summary>
        /// Parse the signature into a given output string builder.
        /// </summary>
        /// <param name="builder">Output signature builder</param>
        private ReadyToRunSignature ParseSignature(StringBuilder builder)
        {
            uint fixupType = ReadByte();
            EmitInlineSignatureBinaryBytes(builder, 1);
            bool moduleOverride = (fixupType & (byte)ReadyToRunFixupKind.ModuleOverride) != 0;
            SignatureDecoder moduleDecoder = this;

            // Check first byte for a module override being encoded. The metadata reader for the module
            // override is configured in the R2RSignatureDecoder constructor.
            if (moduleOverride)
            {
                fixupType &= ~(uint)ReadyToRunFixupKind.ModuleOverride;
                ReadUIntAndEmitInlineSignatureBinary(builder);
            }

            ReadyToRunSignature result = ParseSignature((ReadyToRunFixupKind)fixupType, builder);
            return result;
        }

        /// <summary>
        /// Parse the signature with a given fixup type after module overrides have been resolved.
        /// </summary>
        /// <param name="fixupType">Fixup type to parse</param>
        /// <param name="builder">Output signature builder</param>
        private ReadyToRunSignature ParseSignature(ReadyToRunFixupKind fixupType, StringBuilder builder)
        {
            ReadyToRunSignature result = new TodoSignature(this, fixupType);
            switch (fixupType)
            {
                case ReadyToRunFixupKind.ThisObjDictionaryLookup:
                    builder.Append("THISOBJ_DICTIONARY_LOOKUP @ ");
                    ParseType(builder);
                    builder.Append(": ");
                    // It looks like ReadyToRunSignature is potentially a composite pattern
                    ParseSignature(builder);
                    break;

                case ReadyToRunFixupKind.TypeDictionaryLookup:
                    builder.Append("TYPE_DICTIONARY_LOOKUP: ");
                    ParseSignature(builder);
                    break;

                case ReadyToRunFixupKind.MethodDictionaryLookup:
                    builder.Append("METHOD_DICTIONARY_LOOKUP: ");
                    ParseSignature(builder);
                    break;

                case ReadyToRunFixupKind.TypeHandle:
                    ParseType(builder);
                    builder.Append(" (TYPE_HANDLE)");
                    break;

                case ReadyToRunFixupKind.MethodHandle:
                    ParseMethod(builder);
                    builder.Append(" (METHOD_HANDLE)");
                    break;

                case ReadyToRunFixupKind.FieldHandle:
                    ParseField(builder);
                    builder.Append(" (FIELD_HANDLE)");
                    break;


                case ReadyToRunFixupKind.MethodEntry:
                    ParseMethod(builder);
                    builder.Append(" (METHOD_ENTRY)");
                    break;

                case ReadyToRunFixupKind.MethodEntry_DefToken:
                    uint methodDefToken = ParseMethodDefToken(builder, owningTypeOverride: null);
                    builder.Append(" (METHOD_ENTRY");
                    builder.Append(Context.Options.Naked ? ")" : "_DEF_TOKEN)");
                    result = new MethodDefEntrySignature(this) { MethodDefToken = methodDefToken };
                    break;

                case ReadyToRunFixupKind.MethodEntry_RefToken:
                    uint methodRefToken = ParseMethodRefToken(builder, owningTypeOverride: null);
                    builder.Append(" (METHOD_ENTRY");
                    builder.Append(Context.Options.Naked ? ")" : "_REF_TOKEN)");
                    result = new MethodRefEntrySignature(this) { MethodRefToken = methodRefToken };
                    break;


                case ReadyToRunFixupKind.VirtualEntry:
                    ParseMethod(builder);
                    builder.Append(" (VIRTUAL_ENTRY)");
                    break;

                case ReadyToRunFixupKind.VirtualEntry_DefToken:
                    ParseMethodDefToken(builder, owningTypeOverride: null);
                    builder.Append(" (VIRTUAL_ENTRY");
                    builder.Append(Context.Options.Naked ? ")" : "_DEF_TOKEN)");
                    break;

                case ReadyToRunFixupKind.VirtualEntry_RefToken:
                    ParseMethodRefToken(builder, owningTypeOverride: null);
                    builder.Append(" (VIRTUAL_ENTRY");
                    builder.Append(Context.Options.Naked ? ")" : "_REF_TOKEN)");
                    break;

                case ReadyToRunFixupKind.VirtualEntry_Slot:
                    {
                        uint slot = ReadUIntAndEmitInlineSignatureBinary(builder);
                        ParseType(builder);

                        builder.Append($@" #{slot} (VIRTUAL_ENTRY_SLOT)");
                    }
                    break;


                case ReadyToRunFixupKind.Helper:
                    ParseHelper(builder);
                    builder.Append(" (HELPER)");
                    break;

                case ReadyToRunFixupKind.StringHandle:
                    ParseStringHandle(builder);
                    builder.Append(" (STRING_HANDLE)");
                    break;


                case ReadyToRunFixupKind.NewObject:
                    ParseType(builder);
                    builder.Append(" (NEW_OBJECT)");
                    break;

                case ReadyToRunFixupKind.NewArray:
                    ParseType(builder);
                    builder.Append(" (NEW_ARRAY)");
                    break;


                case ReadyToRunFixupKind.IsInstanceOf:
                    ParseType(builder);
                    builder.Append(" (IS_INSTANCE_OF)");
                    break;

                case ReadyToRunFixupKind.ChkCast:
                    ParseType(builder);
                    builder.Append(" (CHK_CAST)");
                    break;


                case ReadyToRunFixupKind.FieldAddress:
                    ParseField(builder);
                    builder.Append(" (FIELD_ADDRESS)");
                    break;

                case ReadyToRunFixupKind.CctorTrigger:
                    ParseType(builder);
                    builder.Append(" (CCTOR_TRIGGER)");
                    break;


                case ReadyToRunFixupKind.StaticBaseNonGC:
                    ParseType(builder);
                    builder.Append(" (STATIC_BASE_NON_GC)");
                    break;

                case ReadyToRunFixupKind.StaticBaseGC:
                    ParseType(builder);
                    builder.Append(" (STATIC_BASE_GC)");
                    break;

                case ReadyToRunFixupKind.ThreadStaticBaseNonGC:
                    ParseType(builder);
                    builder.Append(" (THREAD_STATIC_BASE_NON_GC)");
                    break;

                case ReadyToRunFixupKind.ThreadStaticBaseGC:
                    ParseType(builder);
                    builder.Append(" (THREAD_STATIC_BASE_GC)");
                    break;


                case ReadyToRunFixupKind.FieldBaseOffset:
                    ParseType(builder);
                    builder.Append(" (FIELD_BASE_OFFSET)");
                    break;

                case ReadyToRunFixupKind.FieldOffset:
                    ParseField(builder);
                    builder.Append(" (FIELD_OFFSET)");
                    // TODO
                    break;


                case ReadyToRunFixupKind.TypeDictionary:
                    ParseType(builder);
                    builder.Append(" (TYPE_DICTIONARY)");
                    break;

                case ReadyToRunFixupKind.MethodDictionary:
                    ParseMethod(builder);
                    builder.Append(" (METHOD_DICTIONARY)");
                    break;


                case ReadyToRunFixupKind.Check_TypeLayout:
                case ReadyToRunFixupKind.Verify_TypeLayout:
                    ParseType(builder);
                    ReadyToRunTypeLayoutFlags layoutFlags = (ReadyToRunTypeLayoutFlags)ReadUInt();
                    builder.Append($" Flags {layoutFlags}");
                    int actualSize = (int)ReadUInt();
                    builder.Append($" Size {actualSize}");

                    if (layoutFlags.HasFlag(ReadyToRunTypeLayoutFlags.READYTORUN_LAYOUT_HFA))
                    {
                        builder.Append($" HFAType {ReadUInt()}");
                    }

                    if (layoutFlags.HasFlag(ReadyToRunTypeLayoutFlags.READYTORUN_LAYOUT_Alignment))
                    {
                        if (!layoutFlags.HasFlag(ReadyToRunTypeLayoutFlags.READYTORUN_LAYOUT_Alignment_Native))
                        {
                            builder.Append($" Align {ReadUInt()}");
                        }
                    }

                    if (layoutFlags.HasFlag(ReadyToRunTypeLayoutFlags.READYTORUN_LAYOUT_GCLayout))
                    {
                        if (!layoutFlags.HasFlag(ReadyToRunTypeLayoutFlags.READYTORUN_LAYOUT_GCLayout_Empty))
                        {
                            int cbGCRefMap = (actualSize / _contextReader.TargetPointerSize + 7) / 8;
                            builder.Append(" GCLayout ");
                            for (int i = 0; i < cbGCRefMap; i++)
                            {
                                builder.Append(ReadByte().ToString("X"));
                            }
                        }
                    }

                    if (fixupType == ReadyToRunFixupKind.Check_TypeLayout)
                        builder.Append(" (CHECK_TYPE_LAYOUT)");
                    else
                        builder.Append(" (VERIFY_TYPE_LAYOUT)");
                    break;

                case ReadyToRunFixupKind.Check_VirtualFunctionOverride:
                case ReadyToRunFixupKind.Verify_VirtualFunctionOverride:
                    ReadyToRunVirtualFunctionOverrideFlags flags = (ReadyToRunVirtualFunctionOverrideFlags)ReadUInt();
                    ParseMethod(builder);
                    builder.Append($" ImplType :");
                    ParseType(builder);
                    if (flags.HasFlag(ReadyToRunVirtualFunctionOverrideFlags.VirtualFunctionOverridden))
                    {
                        builder.Append($" ImplMethod :");
                        ParseMethod(builder);
                    }
                    else
                    {
                        builder.Append("Not Overridden");
                    }

                    if (fixupType == ReadyToRunFixupKind.Check_TypeLayout)
                        builder.Append(" (CHECK_VIRTUAL_FUNCTION_OVERRIDE)");
                    else
                        builder.Append(" (VERIFY_VIRTUAL_FUNCTION_OVERRIDE)");
                    break;

                case ReadyToRunFixupKind.Check_FieldOffset:
                    builder.Append($"{ReadUInt()} ");
                    ParseField(builder);
                    builder.Append(" (CHECK_FIELD_OFFSET)");
                    break;

                case ReadyToRunFixupKind.Verify_FieldOffset:
                    builder.Append($"{ReadUInt()} ");
                    builder.Append($"{ReadUInt()} ");
                    ParseField(builder);
                    builder.Append(" (VERIFY_FIELD_OFFSET)");
                    break;

                case ReadyToRunFixupKind.Check_InstructionSetSupport:
                    builder.Append("CHECK_InstructionSetSupport");
                    uint countOfInstructionSets = ReadUIntAndEmitInlineSignatureBinary(builder);
                    for (uint i = 0; i < countOfInstructionSets; i++)
                    {
                        uint instructionSetEncoded = ReadUIntAndEmitInlineSignatureBinary(builder);
                        ReadyToRunInstructionSet instructionSet = (ReadyToRunInstructionSet)(instructionSetEncoded >> 1);
                        bool supported = (instructionSetEncoded & 1) == 1;
                        builder.Append($" {instructionSet}{(supported ? "+" : "-")}");
                    }
                    break;

                case ReadyToRunFixupKind.DelegateCtor:
                    ParseMethod(builder);
                    builder.Append(" => ");
                    ParseType(builder);
                    builder.Append(" (DELEGATE_CTOR)");
                    break;

                case ReadyToRunFixupKind.DeclaringTypeHandle:
                    ParseType(builder);
                    builder.Append(" (DECLARING_TYPE_HANDLE)");
                    break;

                case ReadyToRunFixupKind.IndirectPInvokeTarget:
                    ParseMethod(builder);
                    builder.Append(" (INDIRECT_PINVOKE_TARGET)");
                    break;

                case ReadyToRunFixupKind.PInvokeTarget:
                    ParseMethod(builder);
                    builder.Append(" (PINVOKE_TARGET)");
                    break;

                case ReadyToRunFixupKind.Check_IL_Body:
                case ReadyToRunFixupKind.Verify_IL_Body:
                    uint ilBodyByteBlobSize = ReadUInt();
                    SkipBytes(ilBodyByteBlobSize);
                    uint types = ReadUInt();
                    for (uint i = 0; i < types; i++)
                        ParseType();
                    ParseMethod(builder);
                    if (fixupType == ReadyToRunFixupKind.Check_IL_Body)
                        builder.Append(" (CHECK_IL_BODY)");
                    else
                        builder.Append(" (VERIFY_IL_BODY)");
                    break;

                default:
                    throw new BadImageFormatException();
            }
            return result;
        }

        /// <summary>
        /// Decode a type from the signature stream.
        /// </summary>
        /// <param name="builder"></param>
        private void ParseType(StringBuilder builder)
        {
            builder.Append(base.ParseType());
        }

        public IAssemblyMetadata GetMetadataReaderFromModuleOverride()
        {
            if (PeekElementType() == CorElementType.ELEMENT_TYPE_MODULE_ZAPSIG)
            {
                var currentOffset = Offset;

                ReadElementType();
                int moduleIndex = (int)ReadUInt();
                IAssemblyMetadata refAsmReader = _contextReader.OpenReferenceAssembly(moduleIndex);

                UpdateOffset(currentOffset);

                return refAsmReader;
            }
            return null;
        }

        /// <summary>
        /// Parse an arbitrary method signature.
        /// </summary>
        /// <param name="builder">Output string builder to receive the textual signature representation</param>
        private void ParseMethod(StringBuilder builder)
        {
            builder.Append(ParseMethod());
        }

        /// <summary>
        /// Read a methodDef token from the signature and output the corresponding object to the builder.
        /// </summary>
        /// <param name="builder">Output string builder</param>
        private uint ParseMethodDefToken(StringBuilder builder, string owningTypeOverride)
        {
            StringBuilder signaturePrefixBuilder = new StringBuilder();
            uint methodDefToken = ReadUIntAndEmitInlineSignatureBinary(signaturePrefixBuilder) | (uint)CorTokenType.mdtMethodDef;
            builder.Append(MetadataNameFormatter.FormatHandle(
                _metadataReader,
                MetadataTokens.Handle((int)methodDefToken),
                namespaceQualified: true,
                owningTypeOverride: owningTypeOverride,
                signaturePrefix: signaturePrefixBuilder.ToString()));
            return methodDefToken;
        }

        /// <summary>
        /// Read a memberRef token from the signature and output the corresponding object to the builder.
        /// </summary>
        /// <param name="builder">Output string builder</param>
        /// <param name="owningTypeOverride">Explicit owning type override</param>
        private uint ParseMethodRefToken(StringBuilder builder, string owningTypeOverride)
        {
            StringBuilder signaturePrefixBuilder = new StringBuilder();
            uint methodRefToken = ReadUIntAndEmitInlineSignatureBinary(signaturePrefixBuilder) | (uint)CorTokenType.mdtMemberRef;
            builder.Append(MetadataNameFormatter.FormatHandle(
                _metadataReader,
                MetadataTokens.Handle((int)methodRefToken),
                namespaceQualified: false,
                owningTypeOverride: owningTypeOverride,
                signaturePrefix: signaturePrefixBuilder.ToString()));
            return methodRefToken;
        }

        /// <summary>
        /// Parse field signature and output its textual representation into the given string builder.
        /// </summary>
        /// <param name="builder">Output string builder</param>
        private void ParseField(StringBuilder builder)
        {
            uint flags = ReadUIntAndEmitInlineSignatureBinary(builder);
            string owningTypeOverride = null;
            if ((flags & (uint)ReadyToRunFieldSigFlags.READYTORUN_FIELD_SIG_OwnerType) != 0)
            {
                StringBuilder owningTypeBuilder = new StringBuilder();
                ParseType(owningTypeBuilder);
                owningTypeOverride = owningTypeBuilder.ToString();
            }
            StringBuilder signaturePrefixBuilder = new StringBuilder();
            uint fieldToken;
            if ((flags & (uint)ReadyToRunFieldSigFlags.READYTORUN_FIELD_SIG_MemberRefToken) != 0)
            {
                fieldToken = ReadUIntAndEmitInlineSignatureBinary(signaturePrefixBuilder) | (uint)CorTokenType.mdtMemberRef;
            }
            else
            {
                fieldToken = ReadUIntAndEmitInlineSignatureBinary(signaturePrefixBuilder) | (uint)CorTokenType.mdtFieldDef;
            }
            builder.Append(MetadataNameFormatter.FormatHandle(
                _metadataReader,
                MetadataTokens.Handle((int)fieldToken),
                namespaceQualified: false,
                owningTypeOverride: owningTypeOverride,
                signaturePrefix: signaturePrefixBuilder.ToString()));
        }

        /// <summary>
        /// Read R2R helper signature.
        /// </summary>
        /// <returns></returns>
        private void ParseHelper(StringBuilder builder)
        {
            uint helperType = ReadUIntAndEmitInlineSignatureBinary(builder);

            switch ((ReadyToRunHelper)helperType)
            {
                case ReadyToRunHelper.Invalid:
                    builder.Append("INVALID");
                    break;

                // Not a real helper - handle to current module passed to delay load helpers.
                case ReadyToRunHelper.Module:
                    builder.Append("MODULE");
                    break;

                case ReadyToRunHelper.GSCookie:
                    builder.Append("GC_COOKIE");
                    break;

                case ReadyToRunHelper.IndirectTrapThreads:
                    builder.Append("INDIRECT_TRAP_THREADS");
                    break;

                //
                // Delay load helpers
                //

                // All delay load helpers use custom calling convention:
                // - scratch register - address of indirection cell. 0 = address is inferred from callsite.
                // - stack - section index, module handle
                case ReadyToRunHelper.DelayLoad_MethodCall:
                    builder.Append("DELAYLOAD_METHODCALL");
                    break;

                case ReadyToRunHelper.DelayLoad_Helper:
                    builder.Append("DELAYLOAD_HELPER");
                    break;

                case ReadyToRunHelper.DelayLoad_Helper_Obj:
                    builder.Append("DELAYLOAD_HELPER_OBJ");
                    break;

                case ReadyToRunHelper.DelayLoad_Helper_ObjObj:
                    builder.Append("DELAYLOAD_HELPER_OBJ_OBJ");
                    break;

                // JIT helpers

                // Exception handling helpers
                case ReadyToRunHelper.Throw:
                    builder.Append("THROW");
                    break;

                case ReadyToRunHelper.Rethrow:
                    builder.Append("RETHROW");
                    break;

                case ReadyToRunHelper.Overflow:
                    builder.Append("OVERFLOW");
                    break;

                case ReadyToRunHelper.RngChkFail:
                    builder.Append("RNG_CHK_FAIL");
                    break;

                case ReadyToRunHelper.FailFast:
                    builder.Append("FAIL_FAST");
                    break;

                case ReadyToRunHelper.ThrowNullRef:
                    builder.Append("THROW_NULL_REF");
                    break;

                case ReadyToRunHelper.ThrowDivZero:
                    builder.Append("THROW_DIV_ZERO");
                    break;

                // Write barriers
                case ReadyToRunHelper.WriteBarrier:
                    builder.Append("WRITE_BARRIER");
                    break;

                case ReadyToRunHelper.CheckedWriteBarrier:
                    builder.Append("CHECKED_WRITE_BARRIER");
                    break;

                case ReadyToRunHelper.ByRefWriteBarrier:
                    builder.Append("BYREF_WRITE_BARRIER");
                    break;

                // Array helpers
                case ReadyToRunHelper.Stelem_Ref:
                    builder.Append("STELEM_REF");
                    break;

                case ReadyToRunHelper.Ldelema_Ref:
                    builder.Append("LDELEMA_REF");
                    break;

                case ReadyToRunHelper.MemSet:
                    builder.Append("MEM_SET");
                    break;

                case ReadyToRunHelper.MemCpy:
                    builder.Append("MEM_CPY");
                    break;

                // PInvoke helpers
                case ReadyToRunHelper.PInvokeBegin:
                    builder.Append("PINVOKE_BEGIN");
                    break;

                case ReadyToRunHelper.PInvokeEnd:
                    builder.Append("PINVOKE_END");
                    break;

                case ReadyToRunHelper.GCPoll:
                    builder.Append("GCPOLL");
                    break;

                case ReadyToRunHelper.GetCurrentManagedThreadId:
                    builder.Append("GET_CURRENT_MANAGED_THREAD_ID");
                    break;

                case ReadyToRunHelper.ReversePInvokeEnter:
                    builder.Append("REVERSE_PINVOKE_ENTER");
                    break;

                case ReadyToRunHelper.ReversePInvokeExit:
                    builder.Append("REVERSE_PINVOKE_EXIT");
                    break;

                // Get string handle lazily
                case ReadyToRunHelper.GetString:
                    builder.Append("GET_STRING");
                    break;

                // Used by /Tuning for Profile optimizations
                case ReadyToRunHelper.LogMethodEnter:
                    builder.Append("LOG_METHOD_ENTER");
                    break;

                // Reflection helpers
                case ReadyToRunHelper.GetRuntimeTypeHandle:
                    builder.Append("GET_RUNTIME_TYPE_HANDLE");
                    break;

                case ReadyToRunHelper.GetRuntimeMethodHandle:
                    builder.Append("GET_RUNTIME_METHOD_HANDLE");
                    break;

                case ReadyToRunHelper.GetRuntimeFieldHandle:
                    builder.Append("GET_RUNTIME_FIELD_HANDLE");
                    break;

                case ReadyToRunHelper.Box:
                    builder.Append("BOX");
                    break;

                case ReadyToRunHelper.Box_Nullable:
                    builder.Append("BOX_NULLABLE");
                    break;

                case ReadyToRunHelper.Unbox:
                    builder.Append("UNBOX");
                    break;

                case ReadyToRunHelper.Unbox_Nullable:
                    builder.Append("UNBOX_NULLABLE");
                    break;

                case ReadyToRunHelper.NewMultiDimArr:
                    builder.Append("NEW_MULTI_DIM_ARR");
                    break;

                case ReadyToRunHelper.MonitorEnter:
                    builder.Append("MONITOR_ENTER");
                    break;

                case ReadyToRunHelper.MonitorExit:
                    builder.Append("MONITOR_EXIT");
                    break;

                // Helpers used with generic handle lookup cases
                case ReadyToRunHelper.NewObject:
                    builder.Append("NEW_OBJECT");
                    break;

                case ReadyToRunHelper.NewArray:
                    builder.Append("NEW_ARRAY");
                    break;

                case ReadyToRunHelper.CheckCastAny:
                    builder.Append("CHECK_CAST_ANY");
                    break;

                case ReadyToRunHelper.CheckInstanceAny:
                    builder.Append("CHECK_INSTANCE_ANY");
                    break;

                case ReadyToRunHelper.IsInstanceOfException:
                    builder.Append("SIMPLE_ISINSTANCE_OF");
                    break;

                case ReadyToRunHelper.GenericGcStaticBase:
                    builder.Append("GENERIC_GC_STATIC_BASE");
                    break;

                case ReadyToRunHelper.GenericNonGcStaticBase:
                    builder.Append("GENERIC_NON_GC_STATIC_BASE");
                    break;

                case ReadyToRunHelper.GenericGcTlsBase:
                    builder.Append("GENERIC_GC_TLS_BASE");
                    break;

                case ReadyToRunHelper.GenericNonGcTlsBase:
                    builder.Append("GENERIC_NON_GC_TLS_BASE");
                    break;

                case ReadyToRunHelper.VirtualFuncPtr:
                    builder.Append("VIRTUAL_FUNC_PTR");
                    break;

                // Long mul/div/shift ops
                case ReadyToRunHelper.LMul:
                    builder.Append("LMUL");
                    break;

                case ReadyToRunHelper.LMulOfv:
                    builder.Append("LMUL_OFV");
                    break;

                case ReadyToRunHelper.ULMulOvf:
                    builder.Append("ULMUL_OVF");
                    break;

                case ReadyToRunHelper.LDiv:
                    builder.Append("LDIV");
                    break;

                case ReadyToRunHelper.LMod:
                    builder.Append("LMOD");
                    break;

                case ReadyToRunHelper.ULDiv:
                    builder.Append("ULDIV");
                    break;

                case ReadyToRunHelper.ULMod:
                    builder.Append("ULMOD");
                    break;

                case ReadyToRunHelper.LLsh:
                    builder.Append("LLSH");
                    break;

                case ReadyToRunHelper.LRsh:
                    builder.Append("LRSH");
                    break;

                case ReadyToRunHelper.LRsz:
                    builder.Append("LRSZ");
                    break;

                case ReadyToRunHelper.Lng2Dbl:
                    builder.Append("LNG2DBL");
                    break;

                case ReadyToRunHelper.ULng2Dbl:
                    builder.Append("ULNG2DBL");
                    break;

                // 32-bit division helpers
                case ReadyToRunHelper.Div:
                    builder.Append("DIV");
                    break;

                case ReadyToRunHelper.Mod:
                    builder.Append("MOD");
                    break;

                case ReadyToRunHelper.UDiv:
                    builder.Append("UDIV");
                    break;

                case ReadyToRunHelper.UMod:
                    builder.Append("UMOD");
                    break;

                // Floating point conversions
                case ReadyToRunHelper.Dbl2Int:
                    builder.Append("DBL2INT");
                    break;

                case ReadyToRunHelper.Dbl2IntOvf:
                    builder.Append("DBL2INTOVF");
                    break;

                case ReadyToRunHelper.Dbl2Lng:
                    builder.Append("DBL2LNG");
                    break;

                case ReadyToRunHelper.Dbl2LngOvf:
                    builder.Append("DBL2LNGOVF");
                    break;

                case ReadyToRunHelper.Dbl2UInt:
                    builder.Append("DBL2UINT");
                    break;

                case ReadyToRunHelper.Dbl2UIntOvf:
                    builder.Append("DBL2UINTOVF");
                    break;

                case ReadyToRunHelper.Dbl2ULng:
                    builder.Append("DBL2ULNG");
                    break;

                case ReadyToRunHelper.Dbl2ULngOvf:
                    builder.Append("DBL2ULNGOVF");
                    break;

                // Floating point ops
                case ReadyToRunHelper.DblRem:
                    builder.Append("DBL_REM");
                    break;
                case ReadyToRunHelper.FltRem:
                    builder.Append("FLT_REM");
                    break;
                case ReadyToRunHelper.DblRound:
                    builder.Append("DBL_ROUND");
                    break;
                case ReadyToRunHelper.FltRound:
                    builder.Append("FLT_ROUND");
                    break;

                // Personality routines
                case ReadyToRunHelper.PersonalityRoutine:
                    builder.Append("PERSONALITY_ROUTINE");
                    break;
                case ReadyToRunHelper.PersonalityRoutineFilterFunclet:
                    builder.Append("PERSONALITY_ROUTINE_FILTER_FUNCLET");
                    break;

                //
                // Deprecated/legacy
                //

                // JIT32 x86-specific write barriers
                case ReadyToRunHelper.WriteBarrier_EAX:
                    builder.Append("WRITE_BARRIER_EAX");
                    break;
                case ReadyToRunHelper.WriteBarrier_EBX:
                    builder.Append("WRITE_BARRIER_EBX");
                    break;
                case ReadyToRunHelper.WriteBarrier_ECX:
                    builder.Append("WRITE_BARRIER_ECX");
                    break;
                case ReadyToRunHelper.WriteBarrier_ESI:
                    builder.Append("WRITE_BARRIER_ESI");
                    break;
                case ReadyToRunHelper.WriteBarrier_EDI:
                    builder.Append("WRITE_BARRIER_EDI");
                    break;
                case ReadyToRunHelper.WriteBarrier_EBP:
                    builder.Append("WRITE_BARRIER_EBP");
                    break;
                case ReadyToRunHelper.CheckedWriteBarrier_EAX:
                    builder.Append("CHECKED_WRITE_BARRIER_EAX");
                    break;
                case ReadyToRunHelper.CheckedWriteBarrier_EBX:
                    builder.Append("CHECKED_WRITE_BARRIER_EBX");
                    break;
                case ReadyToRunHelper.CheckedWriteBarrier_ECX:
                    builder.Append("CHECKED_WRITE_BARRIER_ECX");
                    break;
                case ReadyToRunHelper.CheckedWriteBarrier_ESI:
                    builder.Append("CHECKED_WRITE_BARRIER_ESI");
                    break;
                case ReadyToRunHelper.CheckedWriteBarrier_EDI:
                    builder.Append("CHECKED_WRITE_BARRIER_EDI");
                    break;
                case ReadyToRunHelper.CheckedWriteBarrier_EBP:
                    builder.Append("CHECKED_WRITE_BARRIER_EBP");
                    break;

                // JIT32 x86-specific exception handling
                case ReadyToRunHelper.EndCatch:
                    builder.Append("END_CATCH");
                    break;

                case ReadyToRunHelper.StackProbe:
                    builder.Append("STACK_PROBE");
                    break;

<<<<<<< HEAD
                case ReadyToRunHelper.GreenThreadMoreStack:
                    builder.Append("GREEN_THREAD_MORE_STACK");
=======
                case ReadyToRunHelper.GreenThreadTransition:
                    builder.Append("COMPUTE_GREEN_THREAD_TRANSITION");
>>>>>>> 8f6561ac
                    break;

                default:
                    throw new BadImageFormatException();
            }
        }

        /// <summary>
        /// Read a string token from the signature stream and convert it to the actual string.
        /// </summary>
        private void ParseStringHandle(StringBuilder builder)
        {
            uint rid = ReadUIntAndEmitInlineSignatureBinary(builder);
            UserStringHandle stringHandle = MetadataTokens.UserStringHandle((int)rid);
            builder.AppendEscapedString(_metadataReader.GetUserString(stringHandle));
        }
    }
}<|MERGE_RESOLUTION|>--- conflicted
+++ resolved
@@ -1978,13 +1978,11 @@
                     builder.Append("STACK_PROBE");
                     break;
 
-<<<<<<< HEAD
+                case ReadyToRunHelper.GreenThreadTransition:
+                    builder.Append("COMPUTE_GREEN_THREAD_TRANSITION");
+                    break;
                 case ReadyToRunHelper.GreenThreadMoreStack:
                     builder.Append("GREEN_THREAD_MORE_STACK");
-=======
-                case ReadyToRunHelper.GreenThreadTransition:
-                    builder.Append("COMPUTE_GREEN_THREAD_TRANSITION");
->>>>>>> 8f6561ac
                     break;
 
                 default:
