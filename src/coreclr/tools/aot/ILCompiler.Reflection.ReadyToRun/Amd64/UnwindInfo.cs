--- conflicted
+++ resolved
@@ -59,11 +59,7 @@
         public UnwindCode() { }
 
         /// <summary>
-<<<<<<< HEAD
-        /// Unwind code parsing is based on <a href="https://github.com/dotnet/coreclr/blob/master/src/jit/unwindamd64.cpp">src\jit\unwindamd64.cpp</a> DumpUnwindInfo
-=======
-        /// Unwinde code parsing is based on <a href="https://github.com/dotnet/runtime/blob/main/src/coreclr/jit/unwindamd64.cpp">src\jit\unwindamd64.cpp</a> DumpUnwindInfo
->>>>>>> 7704f8b5
+        /// Unwind code parsing is based on <a href="https://github.com/dotnet/runtime/blob/main/src/coreclr/jit/unwindamd64.cpp">src\jit\unwindamd64.cpp</a> DumpUnwindInfo
         /// </summary>
         public UnwindCode(byte[] image, ref int frameOffset, ref int offset)
         {
