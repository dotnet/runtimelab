--- conflicted
+++ resolved
@@ -125,24 +125,15 @@
             try
             {
                 var sig = method.Signature;
-<<<<<<< HEAD
-                corInfo.RegisterLlvmCallbacks((IntPtr)Unsafe.AsPointer(ref corInfo), _outputFile, Module.Target, Module.DataLayout);
-                corInfo.InitialiseDebugInfo(method, GetMethodIL(method));
-                corInfo.CompileMethod(methodCodeNodeNeedingCode);
-                methodCodeNodeNeedingCode.CompilationCompleted = true;
-                // TODO: delete this external function when old module is gone
-                LLVMValueRef externFunc = Module.AddFunction(NodeFactory.NameMangler.GetMangledMethodName(method).ToString(), GetLLVMSignatureForMethod(sig, method.RequiresInstArg()));
-                externFunc.Linkage = LLVMLinkage.LLVMExternalLinkage;
-=======
                 if (sig.ReturnType.IsVoid)
                 {
                     corInfo.RegisterLlvmCallbacks((IntPtr)Unsafe.AsPointer(ref corInfo), _outputFile, Module.Target, Module.DataLayout);
+                    corInfo.InitialiseDebugInfo(method, GetMethodIL(method));
                     corInfo.CompileMethod(methodCodeNodeNeedingCode);
                     methodCodeNodeNeedingCode.CompilationCompleted = true;
                     // TODO: delete this external function when old module is gone
                     LLVMValueRef externFunc = Module.AddFunction(NodeFactory.NameMangler.GetMangledMethodName(method).ToString(), GetLLVMSignatureForMethod(sig, method.RequiresInstArg()));
                     externFunc.Linkage = LLVMLinkage.LLVMExternalLinkage;
->>>>>>> 12a9b552
 
                 ILImporter.GenerateRuntimeExportThunk(this, method, externFunc);
 
