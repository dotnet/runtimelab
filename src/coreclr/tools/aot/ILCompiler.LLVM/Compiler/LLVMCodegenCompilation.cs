--- conflicted
+++ resolved
@@ -76,11 +76,7 @@
             var nodes = _dependencyGraph.MarkedNodeList;
 
             CorInfoImpl.Shutdown(); // writes the LLVM bitcode
-<<<<<<< HEAD
-            CorInfoImpl.FreeUnmanagedResources(); // writes the LLVM bitcode
-=======
             CorInfoImpl.FreeUnmanagedResources();
->>>>>>> f6fe3149
 
             LLVMObjectWriter.EmitObject(outputFile, nodes, NodeFactory, this, dumper);
 
