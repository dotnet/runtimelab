--- conflicted
+++ resolved
@@ -9,38 +9,6 @@
 {
     public unsafe sealed partial class CorInfoImpl
     {
-        public static string GlobalSymbolSuffix = "___SYMBOL";
-
-        [UnmanagedCallersOnly]
-        public static void addCodeReloc(IntPtr thisHandle, void* handle)
-        {
-            var _this = GetThis(thisHandle);
-
-            var node = (ReadyToRunHelperNode)_this.HandleToObject((IntPtr)handle);
-            _this._codeRelocs.Add(new Relocation(RelocType.IMAGE_REL_BASED_REL32, 0, node));
-            MetadataType target = (MetadataType)node.Target;
-            switch (node.Id)
-            {
-                case ReadyToRunHelperId.GetGCStaticBase:
-                    _this._codeRelocs.Add(new Relocation(RelocType.IMAGE_REL_BASED_REL32, 0, _this._compilation.NodeFactory.TypeGCStaticsSymbol(target)));
-                    if (_this._compilation.HasLazyStaticConstructor(target))
-                    {
-                        var nonGcStaticSymbol = _this._compilation.NodeFactory.TypeNonGCStaticsSymbol(target);
-                        _this.AddOrReturnGlobalSymbol(nonGcStaticSymbol, _this._compilation.NameMangler);
-                    }
-
-                    break;
-                case ReadyToRunHelperId.GetNonGCStaticBase:
-                    _this._codeRelocs.Add(new Relocation(RelocType.IMAGE_REL_BASED_REL32, 0, _this._compilation.NodeFactory.TypeNonGCStaticsSymbol(target)));
-                    break;
-                case ReadyToRunHelperId.GetThreadStaticBase:
-                    _this._codeRelocs.Add(new Relocation(RelocType.IMAGE_REL_BASED_REL32, 0, _this._compilation.NodeFactory.TypeThreadStaticsSymbol(target)));
-                    break;
-                default:
-                    throw new NotImplementedException();
-            }
-        }
-
         [UnmanagedCallersOnly]
         public static void addCodeReloc(IntPtr thisHandle, void* handle)
         {
@@ -98,11 +66,7 @@
             node.AppendMangledName(_this._compilation.NameMangler, sb);
             if (node is FrozenStringNode)
             {
-<<<<<<< HEAD
                 sb.Append("___SYMBOL");
-=======
-                sb.Append(GlobalSymbolSuffix);
->>>>>>> 4632bfd7
             }
             return (byte*)_this.GetPin(sb.UnderlyingArray);
         }
@@ -125,7 +89,6 @@
                 );
         }
 
-
         void AddOrReturnGlobalSymbol(ISortableSymbolNode gcStaticSymbol, NameMangler nameMangler)
         {
             _compilation.AddOrReturnGlobalSymbol(gcStaticSymbol, nameMangler);
