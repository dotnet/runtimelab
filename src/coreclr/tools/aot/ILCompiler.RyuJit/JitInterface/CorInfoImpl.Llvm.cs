﻿using System;
using System.Collections.Generic;
using System.Diagnostics;
using System.Runtime.CompilerServices;
using System.Runtime.InteropServices;

using ILCompiler;
using ILCompiler.DependencyAnalysis;

using Internal.IL;
using Internal.Text;
using Internal.TypeSystem;
using Internal.TypeSystem.Ecma;

[assembly: InternalsVisibleTo("ILCompiler.LLVM")]

namespace Internal.JitInterface
{
    sealed unsafe partial class CorInfoImpl
    {
        private static readonly List<IntPtr> s_allocedMemory = new List<IntPtr>();
        private static readonly void*[] s_jitExports = new void*[(int)JitApiId.Count + 1];

        private Dictionary<IntPtr, TypeDescriptor> typeDescriptorDict = new Dictionary<IntPtr, TypeDescriptor>();

        [UnmanagedCallersOnly]
        public static void addCodeReloc(IntPtr thisHandle, void* handle)
        {
            var _this = GetThis(thisHandle);
            ISymbolNode node = (ISymbolNode)_this.HandleToObject((IntPtr)handle);

            _this._codeRelocs.Add(new Relocation(RelocType.IMAGE_REL_BASED_REL32, 0, node));
        }

        // So the char* in cpp is terminated.
        private static byte[] AppendNullByte(byte[] inputArray)
        {
            byte[] nullTerminated = new byte[inputArray.Length + 1];
            inputArray.CopyTo(nullTerminated, 0);
            nullTerminated[inputArray.Length] = 0;
            return nullTerminated;
        }

        [UnmanagedCallersOnly]
        public static byte* getMangledMethodName(IntPtr thisHandle, CORINFO_METHOD_STRUCT_* ftn)
        {
            var _this = GetThis(thisHandle);
            MethodDesc method = _this.HandleToObject(ftn);
            Utf8String mangledName = _this._compilation.NameMangler.GetMangledMethodName(method);

            return (byte*)_this.GetPin(AppendNullByte(mangledName.UnderlyingArray));
        }

        [UnmanagedCallersOnly]
        public static byte* getMangledSymbolName(IntPtr thisHandle, IntPtr symbolHandle)
        {
            var _this = GetThis(thisHandle);
            var node = (ISymbolNode)_this.HandleToObject(symbolHandle);

            Utf8StringBuilder sb = new Utf8StringBuilder();
            node.AppendMangledName(_this._compilation.NameMangler, sb);

            sb.Append("\0");
            return (byte*)_this.GetPin(sb.UnderlyingArray);
        }

        [UnmanagedCallersOnly]
        public static int getSignatureForMethodSymbol(IntPtr thisHandle, IntPtr symbolHandle, CORINFO_SIG_INFO* pSig)
        {
            var _this = GetThis(thisHandle);
            var node = (ISymbolNode)_this.HandleToObject(symbolHandle);

            if (node is IMethodNode { Offset: 0, Method: MethodDesc method })
            {
                _this.Get_CORINFO_SIG_INFO(method, pSig, scope: null);
                if (method.IsUnmanagedCallersOnly)
                {
                    pSig->callConv |= CorInfoCallConv.CORINFO_CALLCONV_UNMANAGED;
                }

                return 1;
            }

            return 0;
        }

<<<<<<< HEAD
        // IL backend does not use the mangled name.  The unmangled name is easier to read.
        [UnmanagedCallersOnly]
        public static byte* getTypeName(IntPtr thisHandle, CORINFO_CLASS_STRUCT_* structHnd)
        {
            var _this = GetThis(thisHandle);

            TypeDesc typeDesc = _this.HandleToObject(structHnd);

            Utf8StringBuilder sb = new Utf8StringBuilder();
            sb.Append(typeDesc.ToString());

            sb.Append("\0");
            return (byte*)_this.GetPin(sb.UnderlyingArray);
=======
        [UnmanagedCallersOnly]
        public static byte* getEHDispatchFunctionName(IntPtr thisHandle, CORINFO_EH_CLAUSE_FLAGS handlerType)
        {
            var _this = GetThis(thisHandle);
            string dispatchMethodName = handlerType switch
            {
                CORINFO_EH_CLAUSE_FLAGS.CORINFO_EH_CLAUSE_SAMETRY => "HandleExceptionWasmMutuallyProtectingCatches",
                CORINFO_EH_CLAUSE_FLAGS.CORINFO_EH_CLAUSE_NONE => "HandleExceptionWasmCatch",
                CORINFO_EH_CLAUSE_FLAGS.CORINFO_EH_CLAUSE_FILTER => "HandleExceptionWasmFilteredCatch",
                CORINFO_EH_CLAUSE_FLAGS.CORINFO_EH_CLAUSE_FINALLY or CORINFO_EH_CLAUSE_FLAGS.CORINFO_EH_CLAUSE_FAULT => "HandleExceptionWasmFault",
                _ => throw new NotSupportedException()
            };

            // TODO-LLVM: we are breaking the abstraction here. Compiler is not allowed to access methods from the
            // managed runtime directly and assume they are compiled into CoreLib. The dispatch routine should be
            // made into a RuntimeExport once we solve the issues around calling convention mismatch for them.
            MetadataType ehType = _this._compilation.TypeSystemContext.SystemModule.GetKnownType("System.Runtime", "EH");
            MethodDesc dispatchMethod = ehType.GetKnownMethod(dispatchMethodName, null);

            // Codegen is asking for the dispatcher; assume it'll use it.
            AddCodeRelocImpl(_this, _this._compilation.NodeFactory.MethodEntrypoint(dispatchMethod));

            return GetMangledMethodNameImpl(_this, dispatchMethod);
>>>>>>> ff8e96bf
        }

        [UnmanagedCallersOnly]
        public static uint isRuntimeImport(IntPtr thisHandle, CORINFO_METHOD_STRUCT_* ftn)
        {
            var _this = GetThis(thisHandle);

            MethodDesc method = _this.HandleToObject(ftn);

            return method.HasCustomAttribute("System.Runtime", "RuntimeImportAttribute") ? 1u : 0u; // bool is not blittable in .net5 so use uint, TODO: revert to bool for .net 6 (https://github.com/dotnet/runtime/issues/51170)
        }

        ILSequencePoint GetSequencePoint(uint offset)
        {
            var sequencePointsEnumerable = _debugInfo.GetSequencePoints();
            if (sequencePointsEnumerable == null) return default;

            ILSequencePoint curSequencePoint = default;

            foreach (var sequencePoint in sequencePointsEnumerable)
            {
                if (offset <= sequencePoint.Offset) // take the first sequence point in case we need to make a call to RhNewObject before the first matching sequence point
                {
                    curSequencePoint = sequencePoint;
                    break;
                }
                if (sequencePoint.Offset < offset)
                {
                    curSequencePoint = sequencePoint;
                }
            }
            return curSequencePoint;
        }

        [UnmanagedCallersOnly]
        public static byte* getDocumentFileName(IntPtr thisHandle)
        {
            var _this = GetThis(thisHandle);
            var curSequencePoint = _this.GetSequencePoint(0);
            string fullPath = curSequencePoint.Document;

            if (string.IsNullOrEmpty(fullPath))
            {
                return null;
            }

            return (byte*)_this.GetPin(StringToUTF8(fullPath));
        }

        [UnmanagedCallersOnly]
        public static uint getOffsetLineNumber(IntPtr thisHandle, uint ilOffset)
        {
            var _this = GetThis(thisHandle);

            return (uint)_this.GetSequencePoint(ilOffset).LineNumber;
        }

        [UnmanagedCallersOnly]
        public static CorInfoType getPrimitiveTypeForTrivialWasmStruct(IntPtr thisHandle, CORINFO_CLASS_STRUCT_* structHnd)
        {
            var _this = GetThis(thisHandle);
            TypeDesc structType = _this.HandleToObject(structHnd);
            if (_this._compilation.GetPrimitiveTypeForTrivialWasmStruct(structType) is TypeDesc primitiveType)
            {
                return _this.asCorInfoType(primitiveType);
            }

            return CorInfoType.CORINFO_TYPE_UNDEF;
        }

        [UnmanagedCallersOnly]
        public static uint padOffset(IntPtr thisHandle, CORINFO_CLASS_STRUCT_* structHnd, uint atOffset)
        {
            var _this = GetThis(thisHandle);
            TypeDesc type = _this.HandleToObject(structHnd);

            return (uint)_this._compilation.PadOffset(type, (int)atOffset);
        }

        [UnmanagedCallersOnly]
        public static byte* getAlternativeFunctionName(IntPtr thisHandle)
        {
            var _this = GetThis(thisHandle);
            IMethodNode methodNode = _this._methodCodeNode;
            RyuJitCompilation compilation = _this._compilation;

            string alternativeName = compilation.GetRuntimeExportManagedEntrypointName(methodNode.Method);
            if (alternativeName == null)
            {
                alternativeName = compilation.NodeFactory.GetSymbolAlternateName(methodNode);
            }
            if ((alternativeName == null) && methodNode.Method.IsUnmanagedCallersOnly)
            {
                // TODO-LLVM: delete once the IL backend is gone.
                alternativeName = methodNode.Method.Name;
            }

            return (alternativeName != null) ? (byte*)_this.GetPin(StringToUTF8(alternativeName)) : null;
        }

        [UnmanagedCallersOnly]
        public static IntPtr getExternalMethodAccessor(IntPtr thisHandle, CORINFO_METHOD_STRUCT_* methodHandle, TargetAbiType* sig, int sigLength)
        {
            CorInfoImpl _this = GetThis(thisHandle);
            MethodDesc method = _this.HandleToObject(methodHandle);
            ISymbolNode accessorNode = _this._compilation.GetExternalMethodAccessor(method, new ReadOnlySpan<TargetAbiType>(sig, sigLength));

            return _this.ObjectToHandle(accessorNode);
        }

        [UnmanagedCallersOnly]
        private static IntPtr getLlvmHelperFuncEntrypoint(IntPtr thisHandle, CorInfoHelpLlvmFunc helperFunc)
        {
            CorInfoImpl _this = GetThis(thisHandle);
            NodeFactory factory = _this._compilation.NodeFactory;
            ISymbolNode helperFuncNode;
            switch (helperFunc)
            {
                case CorInfoHelpLlvmFunc.CORINFO_HELP_LLVM_GET_OR_INIT_SHADOW_STACK_TOP:
                    helperFuncNode = factory.ExternSymbol("RhpGetOrInitShadowStackTop");
                    break;
                case CorInfoHelpLlvmFunc.CORINFO_HELP_LLVM_SET_SHADOW_STACK_TOP:
                    helperFuncNode = factory.ExternSymbol("RhpSetShadowStackTop");
                    break;
                default:
                    string dispatchMethodName = helperFunc switch
                    {
                        CorInfoHelpLlvmFunc.CORINFO_HELP_LLVM_EH_DISPATCHER_MUTUALLY_PROTECTING => "HandleExceptionWasmMutuallyProtectingCatches",
                        CorInfoHelpLlvmFunc.CORINFO_HELP_LLVM_EH_DISPATCHER_CATCH => "HandleExceptionWasmCatch",
                        CorInfoHelpLlvmFunc.CORINFO_HELP_LLVM_EH_DISPATCHER_FILTER => "HandleExceptionWasmFilteredCatch",
                        CorInfoHelpLlvmFunc.CORINFO_HELP_LLVM_EH_DISPATCHER_FAULT => "HandleExceptionWasmFault",
                        _ => throw new UnreachableException()
                    };
                    // TODO-LLVM: we are breaking the abstraction here. Compiler is not allowed to access methods from the
                    // managed runtime directly and assume they are compiled into CoreLib. The dispatch routine should be
                    // made into a RuntimeExport once we solve the issues around calling convention mismatch for them.
                    MetadataType ehType = _this._compilation.TypeSystemContext.SystemModule.GetKnownType("System.Runtime", "EH");
                    MethodDesc dispatchMethod = ehType.GetKnownMethod(dispatchMethodName, null);
                    helperFuncNode = factory.MethodEntrypoint(dispatchMethod);
                    break;
            }

            return _this.ObjectToHandle(helperFuncNode);
        }

        public struct TypeDescriptor
        {
            public uint FieldCount;
            public CORINFO_FIELD_STRUCT_** Fields; // array of CORINFO_FIELD_STRUCT_*
            public uint HasSignificantPadding; // Change to a uint flags if we need more bools
        }

        [UnmanagedCallersOnly]
        public static TypeDescriptor getTypeDescriptor(IntPtr thisHandle, CORINFO_CLASS_STRUCT_* inputType)
        {
            var _this = GetThis(thisHandle);

            if (_this.typeDescriptorDict.TryGetValue((IntPtr)inputType, out var typeDescriptor))
            {
                return typeDescriptor;
            }

            TypeDesc type = _this.HandleToObject(inputType);

            bool hasSignificantPadding = false;
            if (type is EcmaType ecmaType)
            {
                hasSignificantPadding = ecmaType.IsExplicitLayout || ecmaType.GetClassLayout().Size > 0;
            };

            uint fieldCount = 0;
            foreach (var field in type.GetFields())
            {
                if (!field.IsStatic)
                {
                    fieldCount++;
                }
            }

            //TODO-LLVM: change to NativeMemory.Alloc when upgraded to .net6
            IntPtr fieldArray = Marshal.AllocHGlobal((int)(sizeof(CORINFO_FIELD_STRUCT_*) * fieldCount));
            s_allocedMemory.Add(fieldArray);

            typeDescriptor = new TypeDescriptor
            {
                FieldCount = fieldCount,
                Fields = (CORINFO_FIELD_STRUCT_**)fieldArray,
                HasSignificantPadding = hasSignificantPadding ? 1u : 0
            };

            fieldCount = 0;
            foreach (var field in type.GetFields())
            {
                if (!field.IsStatic)
                {
                    typeDescriptor.Fields[fieldCount] = _this.ObjectToHandle(field);
                    fieldCount++;
                }
            }

            _this.typeDescriptorDict.Add((IntPtr)inputType, typeDescriptor);

            return typeDescriptor;
        }

        // These enums must be kept in sync with their unmanaged versions in "jit/llvm.cpp".
        //
        enum EEApiId
        {
            GetMangledMethodName,
            GetMangledSymbolName,
            GetSignatureForMethodSymbol,
<<<<<<< HEAD
            GetTypeName,
=======
            GetEHDispatchFunctionName,
>>>>>>> ff8e96bf
            AddCodeReloc,
            IsRuntimeImport,
            GetDocumentFileName,
            GetOffsetLineNumber,
            GetPrimitiveTypeForTrivialWasmStruct,
            PadOffset,
            GetTypeDescriptor,
            GetAlternativeFunctionName,
            GetExternalMethodAccessor,
            GetLlvmHelperFuncEntrypoint,
            Count
        }

        enum JitApiId
        {
            StartThreadContextBoundCompilation,
            FinishThreadContextBoundCompilation,
            Count
        };

        enum CorInfoHelpLlvmFunc
        {
            CORINFO_HELP_LLVM_UNDEF = CorInfoHelpFunc.CORINFO_HELP_COUNT,
            CORINFO_HELP_LLVM_GET_OR_INIT_SHADOW_STACK_TOP,
            CORINFO_HELP_LLVM_SET_SHADOW_STACK_TOP,
            CORINFO_HELP_LLVM_EH_DISPATCHER_CATCH,
            CORINFO_HELP_LLVM_EH_DISPATCHER_FILTER,
            CORINFO_HELP_LLVM_EH_DISPATCHER_FAULT,
            CORINFO_HELP_LLVM_EH_DISPATCHER_MUTUALLY_PROTECTING,
            CORINFO_HELP_ANY_COUNT
        }

        [DllImport(JitLibrary)]
        private extern static void registerLlvmCallbacks(void** jitImports, void** jitExports);

        public static void JitStartCompilation()
        {
            void** jitImports = stackalloc void*[(int)EEApiId.Count + 1];
            jitImports[(int)EEApiId.GetMangledMethodName] = (delegate* unmanaged<IntPtr, CORINFO_METHOD_STRUCT_*, byte*>)&getMangledMethodName;
            jitImports[(int)EEApiId.GetMangledSymbolName] = (delegate* unmanaged<IntPtr, IntPtr, byte*>)&getMangledSymbolName;
            jitImports[(int)EEApiId.GetSignatureForMethodSymbol] = (delegate* unmanaged<IntPtr, IntPtr, CORINFO_SIG_INFO*, int>)&getSignatureForMethodSymbol;
<<<<<<< HEAD
            jitImports[(int)EEApiId.GetTypeName] = (delegate* unmanaged<IntPtr, CORINFO_CLASS_STRUCT_*, byte*>)&getTypeName;
=======
            jitImports[(int)EEApiId.GetEHDispatchFunctionName] = (delegate* unmanaged<IntPtr, CORINFO_EH_CLAUSE_FLAGS, byte*>)&getEHDispatchFunctionName;
>>>>>>> ff8e96bf
            jitImports[(int)EEApiId.AddCodeReloc] = (delegate* unmanaged<IntPtr, void*, void>)&addCodeReloc;
            jitImports[(int)EEApiId.IsRuntimeImport] = (delegate* unmanaged<IntPtr, CORINFO_METHOD_STRUCT_*, uint>)&isRuntimeImport;
            jitImports[(int)EEApiId.GetDocumentFileName] = (delegate* unmanaged<IntPtr, byte*>)&getDocumentFileName;
            jitImports[(int)EEApiId.GetOffsetLineNumber] = (delegate* unmanaged<IntPtr, uint, uint>)&getOffsetLineNumber;
            jitImports[(int)EEApiId.GetPrimitiveTypeForTrivialWasmStruct] = (delegate* unmanaged<IntPtr, CORINFO_CLASS_STRUCT_*, CorInfoType>)&getPrimitiveTypeForTrivialWasmStruct;
            jitImports[(int)EEApiId.PadOffset] = (delegate* unmanaged<IntPtr, CORINFO_CLASS_STRUCT_*, uint, uint>)&padOffset;
            jitImports[(int)EEApiId.GetTypeDescriptor] = (delegate* unmanaged<IntPtr, CORINFO_CLASS_STRUCT_*, TypeDescriptor>)&getTypeDescriptor;
            jitImports[(int)EEApiId.GetAlternativeFunctionName] = (delegate* unmanaged<IntPtr, byte*>)&getAlternativeFunctionName;
            jitImports[(int)EEApiId.GetExternalMethodAccessor] = (delegate* unmanaged<IntPtr, CORINFO_METHOD_STRUCT_*, TargetAbiType*, int, IntPtr>)&getExternalMethodAccessor;
            jitImports[(int)EEApiId.GetLlvmHelperFuncEntrypoint] = (delegate* unmanaged<IntPtr, CorInfoHelpLlvmFunc, IntPtr>)&getLlvmHelperFuncEntrypoint;
            jitImports[(int)EEApiId.Count] = (void*)0x1234;

#if DEBUG
            for (int i = 0; i < (int)EEApiId.Count; i++)
            {
                Debug.Assert(jitImports[i] != null);
            }
#endif

            fixed (void** jitExports = s_jitExports)
            {
                registerLlvmCallbacks(jitImports, jitExports);
                Debug.Assert(jitExports[(int)JitApiId.Count] == (void*)0x1234);
            }
        }

        public static void JitFinishCompilation()
        {
            foreach (var ptr in s_allocedMemory)
            {
                Marshal.FreeHGlobal(ptr);
            }

            s_allocedMemory.Clear();
        }

        public static void JitStartThreadContextBoundCompilation(string outputFileName, string triple, string dataLayout)
        {
            fixed (byte* pOutputFileName = StringToUTF8(outputFileName), pTriple = StringToUTF8(triple), pDataLayout = StringToUTF8(dataLayout))
            {
                var pExport = (delegate* unmanaged<byte*, byte*, byte*, void>)s_jitExports[(int)JitApiId.StartThreadContextBoundCompilation];
                pExport(pOutputFileName, pTriple, pDataLayout);
            }
        }

        public static void JitFinishThreadContextBoundCompilation()
        {
            ((delegate* unmanaged<void>)s_jitExports[(int)JitApiId.FinishThreadContextBoundCompilation])();
        }
    }

    public enum TargetAbiType : byte
    {
        Void,
        Int32,
        Int64,
        Float,
        Double
    }
}<|MERGE_RESOLUTION|>--- conflicted
+++ resolved
@@ -82,47 +82,6 @@
             }
 
             return 0;
-        }
-
-<<<<<<< HEAD
-        // IL backend does not use the mangled name.  The unmangled name is easier to read.
-        [UnmanagedCallersOnly]
-        public static byte* getTypeName(IntPtr thisHandle, CORINFO_CLASS_STRUCT_* structHnd)
-        {
-            var _this = GetThis(thisHandle);
-
-            TypeDesc typeDesc = _this.HandleToObject(structHnd);
-
-            Utf8StringBuilder sb = new Utf8StringBuilder();
-            sb.Append(typeDesc.ToString());
-
-            sb.Append("\0");
-            return (byte*)_this.GetPin(sb.UnderlyingArray);
-=======
-        [UnmanagedCallersOnly]
-        public static byte* getEHDispatchFunctionName(IntPtr thisHandle, CORINFO_EH_CLAUSE_FLAGS handlerType)
-        {
-            var _this = GetThis(thisHandle);
-            string dispatchMethodName = handlerType switch
-            {
-                CORINFO_EH_CLAUSE_FLAGS.CORINFO_EH_CLAUSE_SAMETRY => "HandleExceptionWasmMutuallyProtectingCatches",
-                CORINFO_EH_CLAUSE_FLAGS.CORINFO_EH_CLAUSE_NONE => "HandleExceptionWasmCatch",
-                CORINFO_EH_CLAUSE_FLAGS.CORINFO_EH_CLAUSE_FILTER => "HandleExceptionWasmFilteredCatch",
-                CORINFO_EH_CLAUSE_FLAGS.CORINFO_EH_CLAUSE_FINALLY or CORINFO_EH_CLAUSE_FLAGS.CORINFO_EH_CLAUSE_FAULT => "HandleExceptionWasmFault",
-                _ => throw new NotSupportedException()
-            };
-
-            // TODO-LLVM: we are breaking the abstraction here. Compiler is not allowed to access methods from the
-            // managed runtime directly and assume they are compiled into CoreLib. The dispatch routine should be
-            // made into a RuntimeExport once we solve the issues around calling convention mismatch for them.
-            MetadataType ehType = _this._compilation.TypeSystemContext.SystemModule.GetKnownType("System.Runtime", "EH");
-            MethodDesc dispatchMethod = ehType.GetKnownMethod(dispatchMethodName, null);
-
-            // Codegen is asking for the dispatcher; assume it'll use it.
-            AddCodeRelocImpl(_this, _this._compilation.NodeFactory.MethodEntrypoint(dispatchMethod));
-
-            return GetMangledMethodNameImpl(_this, dispatchMethod);
->>>>>>> ff8e96bf
         }
 
         [UnmanagedCallersOnly]
@@ -335,11 +294,6 @@
             GetMangledMethodName,
             GetMangledSymbolName,
             GetSignatureForMethodSymbol,
-<<<<<<< HEAD
-            GetTypeName,
-=======
-            GetEHDispatchFunctionName,
->>>>>>> ff8e96bf
             AddCodeReloc,
             IsRuntimeImport,
             GetDocumentFileName,
@@ -381,11 +335,6 @@
             jitImports[(int)EEApiId.GetMangledMethodName] = (delegate* unmanaged<IntPtr, CORINFO_METHOD_STRUCT_*, byte*>)&getMangledMethodName;
             jitImports[(int)EEApiId.GetMangledSymbolName] = (delegate* unmanaged<IntPtr, IntPtr, byte*>)&getMangledSymbolName;
             jitImports[(int)EEApiId.GetSignatureForMethodSymbol] = (delegate* unmanaged<IntPtr, IntPtr, CORINFO_SIG_INFO*, int>)&getSignatureForMethodSymbol;
-<<<<<<< HEAD
-            jitImports[(int)EEApiId.GetTypeName] = (delegate* unmanaged<IntPtr, CORINFO_CLASS_STRUCT_*, byte*>)&getTypeName;
-=======
-            jitImports[(int)EEApiId.GetEHDispatchFunctionName] = (delegate* unmanaged<IntPtr, CORINFO_EH_CLAUSE_FLAGS, byte*>)&getEHDispatchFunctionName;
->>>>>>> ff8e96bf
             jitImports[(int)EEApiId.AddCodeReloc] = (delegate* unmanaged<IntPtr, void*, void>)&addCodeReloc;
             jitImports[(int)EEApiId.IsRuntimeImport] = (delegate* unmanaged<IntPtr, CORINFO_METHOD_STRUCT_*, uint>)&isRuntimeImport;
             jitImports[(int)EEApiId.GetDocumentFileName] = (delegate* unmanaged<IntPtr, byte*>)&getDocumentFileName;
