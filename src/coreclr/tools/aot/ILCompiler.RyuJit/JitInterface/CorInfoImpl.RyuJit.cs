--- conflicted
+++ resolved
@@ -36,12 +36,8 @@
         private int SizeOfReversePInvokeTransitionFrame => 2 * PointerSize;
 
         private RyuJitCompilation _compilation;
-<<<<<<< HEAD
+        private MethodDebugInformation _debugInfo;
         private IMethodCodeNode _methodCodeNode;
-=======
-        private MethodDebugInformation _debugInfo;
-        private MethodCodeNode _methodCodeNode;
->>>>>>> c4a1405d
         private DebugLocInfo[] _debugLocInfos;
         private DebugVarInfo[] _debugVarInfos;
         private Dictionary<int, SequencePoint> _sequencePoints;
