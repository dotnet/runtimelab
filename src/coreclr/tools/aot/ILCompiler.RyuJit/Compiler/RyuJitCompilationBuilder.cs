// Licensed to the .NET Foundation under one or more agreements.
// The .NET Foundation licenses this file to you under the MIT license.

using System;
using System.Collections.Generic;

using ILCompiler.DependencyAnalysis;
using ILCompiler.DependencyAnalysisFramework;

using Internal.IL;
using Internal.JitInterface;

namespace ILCompiler
{
    public class RyuJitCompilationBuilder : CompilationBuilder
    {
        // These need to provide reasonable defaults so that the user can optionally skip
        // calling the Use/Configure methods and still get something reasonable back.
        private KeyValuePair<string, string>[] _ryujitOptions = Array.Empty<KeyValuePair<string, string>>();
        private ILProvider _ilProvider = new NativeAotILProvider();
        private ProfileDataManager _profileDataManager;
        private string _jitPath;

<<<<<<< HEAD
        protected RyuJitCompilationBuilder(CompilerTypeSystemContext context, CompilationModuleGroup group, NodeMangler mangler)
=======
        protected RyuJitCompilationBuilder(CompilerTypeSystemContext context, CompilationModuleGroup group,
            NodeMangler mangler)
>>>>>>> 85977c09
            : base(context, group, new NativeAotNameMangler(mangler, false))
        {
        }

        public RyuJitCompilationBuilder(CompilerTypeSystemContext context, CompilationModuleGroup group)
            : this(context, group, context.Target.IsWindows ? new WindowsNodeMangler() : new UnixNodeMangler())
        {
        }

        public RyuJitCompilationBuilder UseProfileData(IEnumerable<string> mibcFiles)
        {
            _profileDataManager = new ProfileDataManager(mibcFiles, _context);
            return this;
        }

        public RyuJitCompilationBuilder UseJitPath(string jitPath)
        {
            _jitPath = jitPath;
            return this;
        }

        public override CompilationBuilder UseBackendOptions(IEnumerable<string> options)
        {
            var builder = default(ArrayBuilder<KeyValuePair<string, string>>);

            foreach (string param in options)
            {
                int indexOfEquals = param.IndexOf('=');

                // We're skipping bad parameters without reporting.
                // This is not a mainstream feature that would need to be friendly.
                // Besides, to really validate this, we would also need to check that the config name is known.
                if (indexOfEquals < 1)
                    continue;

                string name = param.Substring(0, indexOfEquals);
                string value = param.Substring(indexOfEquals + 1);

                builder.Add(new KeyValuePair<string, string>(name, value));
            }

            _ryujitOptions = builder.ToArray();

            return this;
        }

        protected IEnumerable<KeyValuePair<string, string>> GetBackendOptions() => _ryujitOptions;

        public override CompilationBuilder UseILProvider(ILProvider ilProvider)
        {
            _ilProvider = ilProvider;
            return this;
        }

        protected override ILProvider GetILProvider()
        {
            return _ilProvider;
        }

        public sealed override ICompilation ToCompilation()
        {
            ArrayBuilder<CorJitFlag> jitFlagBuilder = default(ArrayBuilder<CorJitFlag>);

            switch (_optimizationMode)
            {
                case OptimizationMode.None:
                    jitFlagBuilder.Add(CorJitFlag.CORJIT_FLAG_DEBUG_CODE);
                    break;

                case OptimizationMode.PreferSize:
                    jitFlagBuilder.Add(CorJitFlag.CORJIT_FLAG_SIZE_OPT);
                    break;

                case OptimizationMode.PreferSpeed:
                    jitFlagBuilder.Add(CorJitFlag.CORJIT_FLAG_SPEED_OPT);
                    break;

                default:
                    // Not setting a flag results in BLENDED_CODE.
                    break;
            }

            if (_optimizationMode != OptimizationMode.None && _profileDataManager != null)
            {
                jitFlagBuilder.Add(CorJitFlag.CORJIT_FLAG_BBOPT);
            }

            // Do not bother with debug information if the debug info provider never gives anything.
            if (!(_debugInformationProvider is NullDebugInformationProvider))
                jitFlagBuilder.Add(CorJitFlag.CORJIT_FLAG_DEBUG_INFO);

            RyuJitCompilationOptions options = 0;
            if (_methodBodyFolding)
                options |= RyuJitCompilationOptions.MethodBodyFolding;

            if ((_mitigationOptions & SecurityMitigationOptions.ControlFlowGuardAnnotations) != 0)
            {
                jitFlagBuilder.Add(CorJitFlag.CORJIT_FLAG_ENABLE_CFG);
                options |= RyuJitCompilationOptions.ControlFlowGuardAnnotations;
            }

            if (_useDwarf5)
                options |= RyuJitCompilationOptions.UseDwarf5;

            if (_resilient)
                options |= RyuJitCompilationOptions.UseResilience;

<<<<<<< HEAD
<<<<<<< HEAD
=======
            var factory = new RyuJitNodeFactory(_context, _compilationGroup, _metadataManager, _interopStubManager, _nameMangler, _vtableSliceProvider, _dictionaryLayoutProvider, _inlinedThreadStatics, GetPreinitializationManager());

>>>>>>> 83f71b53d7f08700fd059191859f7931cf5712f4
            JitConfigProvider.Initialize(_context.Target, jitFlagBuilder.ToArray(), _ryujitOptions, _jitPath);
            return CreateCompilation(options);
        }

        protected virtual RyuJitCompilation CreateCompilation(RyuJitCompilationOptions options)
        {
            var factory = new RyuJitNodeFactory(_context, _compilationGroup, _metadataManager, _interopStubManager, _nameMangler, _vtableSliceProvider, _dictionaryLayoutProvider, GetPreinitializationManager());
=======
            JitConfigProvider.Initialize(_context.Target, jitFlagBuilder.ToArray(), _ryujitOptions, _jitPath);
            return CreateCompilation(options);
        }

        protected virtual RyuJitCompilation CreateCompilation(RyuJitCompilationOptions options)
        {
            var factory = new RyuJitNodeFactory(_context, _compilationGroup, _metadataManager, _interopStubManager, _nameMangler, _vtableSliceProvider, _dictionaryLayoutProvider, _inlinedThreadStatics, GetPreinitializationManager());

>>>>>>> 85977c09
            DependencyAnalyzerBase<NodeFactory> graph = CreateDependencyGraph(factory, new ObjectNode.ObjectNodeComparer(CompilerComparer.Instance));

            return new RyuJitCompilation(graph, factory, _compilationRoots, _ilProvider, _debugInformationProvider, _logger, _devirtualizationManager, _inliningPolicy ?? _compilationGroup, _instructionSetSupport, _profileDataManager, _methodImportationErrorProvider, options, _parallelism);
        }
    }
}<|MERGE_RESOLUTION|>--- conflicted
+++ resolved
@@ -21,12 +21,8 @@
         private ProfileDataManager _profileDataManager;
         private string _jitPath;
 
-<<<<<<< HEAD
-        protected RyuJitCompilationBuilder(CompilerTypeSystemContext context, CompilationModuleGroup group, NodeMangler mangler)
-=======
         protected RyuJitCompilationBuilder(CompilerTypeSystemContext context, CompilationModuleGroup group,
             NodeMangler mangler)
->>>>>>> 85977c09
             : base(context, group, new NativeAotNameMangler(mangler, false))
         {
         }
@@ -134,20 +130,6 @@
             if (_resilient)
                 options |= RyuJitCompilationOptions.UseResilience;
 
-<<<<<<< HEAD
-<<<<<<< HEAD
-=======
-            var factory = new RyuJitNodeFactory(_context, _compilationGroup, _metadataManager, _interopStubManager, _nameMangler, _vtableSliceProvider, _dictionaryLayoutProvider, _inlinedThreadStatics, GetPreinitializationManager());
-
->>>>>>> 83f71b53d7f08700fd059191859f7931cf5712f4
-            JitConfigProvider.Initialize(_context.Target, jitFlagBuilder.ToArray(), _ryujitOptions, _jitPath);
-            return CreateCompilation(options);
-        }
-
-        protected virtual RyuJitCompilation CreateCompilation(RyuJitCompilationOptions options)
-        {
-            var factory = new RyuJitNodeFactory(_context, _compilationGroup, _metadataManager, _interopStubManager, _nameMangler, _vtableSliceProvider, _dictionaryLayoutProvider, GetPreinitializationManager());
-=======
             JitConfigProvider.Initialize(_context.Target, jitFlagBuilder.ToArray(), _ryujitOptions, _jitPath);
             return CreateCompilation(options);
         }
@@ -156,9 +138,7 @@
         {
             var factory = new RyuJitNodeFactory(_context, _compilationGroup, _metadataManager, _interopStubManager, _nameMangler, _vtableSliceProvider, _dictionaryLayoutProvider, _inlinedThreadStatics, GetPreinitializationManager());
 
->>>>>>> 85977c09
             DependencyAnalyzerBase<NodeFactory> graph = CreateDependencyGraph(factory, new ObjectNode.ObjectNodeComparer(CompilerComparer.Instance));
-
             return new RyuJitCompilation(graph, factory, _compilationRoots, _ilProvider, _debugInformationProvider, _logger, _devirtualizationManager, _inliningPolicy ?? _compilationGroup, _instructionSetSupport, _profileDataManager, _methodImportationErrorProvider, options, _parallelism);
         }
     }
