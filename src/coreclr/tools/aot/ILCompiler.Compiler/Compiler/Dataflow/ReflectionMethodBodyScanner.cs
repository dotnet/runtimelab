﻿// Licensed to the .NET Foundation under one or more agreements.
// The .NET Foundation licenses this file to you under the MIT license.
// See the LICENSE file in the project root for more information.

using System;
using System.Collections.Generic;
using System.Diagnostics;
using System.Diagnostics.CodeAnalysis;
using System.Linq;

using Internal.IL;
using Internal.TypeSystem;

using BindingFlags = System.Reflection.BindingFlags;
using NodeFactory = ILCompiler.DependencyAnalysis.NodeFactory;
using DependencyList = ILCompiler.DependencyAnalysisFramework.DependencyNodeCore<ILCompiler.DependencyAnalysis.NodeFactory>.DependencyList;
using CustomAttributeValue = System.Reflection.Metadata.CustomAttributeValue<Internal.TypeSystem.TypeDesc>;
using CustomAttributeTypedArgument = System.Reflection.Metadata.CustomAttributeTypedArgument<Internal.TypeSystem.TypeDesc>;
using CustomAttributeNamedArgumentKind = System.Reflection.Metadata.CustomAttributeNamedArgumentKind;

namespace ILCompiler.Dataflow
{
    class ReflectionMethodBodyScanner : MethodBodyScanner
    {
        private readonly FlowAnnotations _flowAnnotations;
        private readonly Logger _logger;
        private readonly NodeFactory _factory;
        private readonly DependencyList _dependencies = new DependencyList();

        public static bool RequiresReflectionMethodBodyScannerForCallSite(FlowAnnotations flowAnnotations, MethodDesc methodDefinition)
        {
            return
                GetIntrinsicIdForMethod(methodDefinition) > IntrinsicId.RequiresReflectionBodyScanner_Sentinel ||
                flowAnnotations.RequiresDataflowAnalysis(methodDefinition) ||
                methodDefinition.HasCustomAttribute("System.Diagnostics.CodeAnalysis", "RequiresUnreferencedCodeAttribute") ||
                methodDefinition.HasCustomAttribute("System.Diagnostics.CodeAnalysis", "RequiresDynamicCodeAttribute");
        }

        public static bool RequiresReflectionMethodBodyScannerForMethodBody(FlowAnnotations flowAnnotations, MethodDesc methodDefinition)
        {
            return
                GetIntrinsicIdForMethod(methodDefinition) > IntrinsicId.RequiresReflectionBodyScanner_Sentinel ||
                flowAnnotations.RequiresDataflowAnalysis(methodDefinition);
        }

        public static bool RequiresReflectionMethodBodyScannerForAccess(FlowAnnotations flowAnnotations, FieldDesc fieldDefinition)
        {
            return flowAnnotations.RequiresDataflowAnalysis(fieldDefinition);
        }

        bool ShouldEnableReflectionPatternReporting(MethodDesc method)
        {
            return !method.HasCustomAttribute("System.Diagnostics.CodeAnalysis", "RequiresUnreferencedCodeAttribute");
        }

        bool ShouldEnableAotPatternReporting(MethodDesc method)
        {
            return !method.HasCustomAttribute("System.Diagnostics.CodeAnalysis", "RequiresDynamicCodeAttribute");
        }

        private ReflectionMethodBodyScanner(NodeFactory factory, FlowAnnotations flowAnnotations, Logger logger)
        {
            _flowAnnotations = flowAnnotations;
            _logger = logger;
            _factory = factory;
        }

        public static DependencyList ScanAndProcessReturnValue(NodeFactory factory, FlowAnnotations flowAnnotations, Logger logger, MethodIL methodBody)
        {
            var scanner = new ReflectionMethodBodyScanner(factory, flowAnnotations, logger);

            Debug.Assert(methodBody.GetMethodILDefinition() == methodBody);
            if (methodBody.OwningMethod.HasInstantiation || methodBody.OwningMethod.OwningType.HasInstantiation)
            {
                // We instantiate the body over the generic parameters.
                //
                // This will transform references like "call Foo<!0>.Method(!0 arg)" into
                // "call Foo<T>.Method(T arg)". We do this to avoid getting confused about what
                // context the generic variables refer to - in the above example, we would see
                // two !0's - one refers to the generic parameter of the type that owns the method with
                // the call, but the other one (in the signature of "Method") actually refers to
                // the generic parameter of Foo.
                //
                // If we don't do this translation, retrieving the signature of the called method
                // would attempt to do bogus substitutions.
                //
                // By doing the following transformation, we ensure we don't see the generic variables
                // that need to be bound to the context of the currently analyzed method.
                methodBody = new InstantiatedMethodIL(methodBody.OwningMethod, methodBody);
            }

            scanner.Scan(methodBody);

            if (!methodBody.OwningMethod.Signature.ReturnType.IsVoid)
            {
                var method = methodBody.OwningMethod;
                var requiredMemberTypes = scanner._flowAnnotations.GetReturnParameterAnnotation(method);
                if (requiredMemberTypes != 0)
                {
                    var targetContext = new MethodOrigin(method);
                    var reflectionContext = new ReflectionPatternContext(scanner._logger, scanner.ShouldEnableReflectionPatternReporting(method), method, targetContext);
                    reflectionContext.AnalyzingPattern();
                    scanner.RequireDynamicallyAccessedMembers(ref reflectionContext, requiredMemberTypes, scanner.MethodReturnValue, targetContext);
                }
            }

            return scanner._dependencies;
        }

        public static DependencyList ProcessAttributeDataflow(NodeFactory factory, FlowAnnotations flowAnnotations, Logger logger, MethodDesc method, CustomAttributeValue arguments)
        {
            DependencyList result = null;

            // First do the dataflow for the constructor parameters if necessary.
            if (flowAnnotations.RequiresDataflowAnalysis(method))
            {
                for (int i = 0; i < method.Signature.Length; i++)
                {
                    DynamicallyAccessedMemberTypes annotation = flowAnnotations.GetParameterAnnotation(method, i + 1);
                    if (annotation != DynamicallyAccessedMemberTypes.None)
                    {
                        ValueNode valueNode = GetValueNodeForCustomAttributeArgument(arguments.FixedArguments[i].Value);
                        if (valueNode != null)
                        {
                            var targetContext = new ParameterOrigin(method, i);
                            var reflectionContext = new ReflectionPatternContext(logger, true, method, targetContext);
                            try
                            {
                                reflectionContext.AnalyzingPattern();
                                var scanner = new ReflectionMethodBodyScanner(factory, flowAnnotations, logger);
                                scanner.RequireDynamicallyAccessedMembers(ref reflectionContext, annotation, valueNode, targetContext);
                                result = scanner._dependencies;
                            }
                            finally
                            {
                                reflectionContext.Dispose();
                            }
                        }
                    }
                }
            }

            // Named arguments next
            TypeDesc attributeType = method.OwningType;
            foreach (var namedArgument in arguments.NamedArguments)
            {
                TypeSystemEntity entity = null;
                DynamicallyAccessedMemberTypes annotation = DynamicallyAccessedMemberTypes.None;
                Origin targetContext = null;
                if (namedArgument.Kind == CustomAttributeNamedArgumentKind.Field)
                {
                    FieldDesc field = attributeType.GetField(namedArgument.Name);
                    if (field != null)
                    {
                        annotation = flowAnnotations.GetFieldAnnotation(field);
                        entity = field;
                        targetContext = new FieldOrigin(field);
                    }
                }
                else
                {
                    Debug.Assert(namedArgument.Kind == CustomAttributeNamedArgumentKind.Property);
                    PropertyPseudoDesc property = ((MetadataType)attributeType).GetProperty(namedArgument.Name, null);
                    MethodDesc setter = property.SetMethod;
                    if (setter != null && setter.Signature.Length > 0 && !setter.Signature.IsStatic)
                    {
                        annotation = flowAnnotations.GetParameterAnnotation(setter, 1);
                        entity = property;
                        targetContext = new ParameterOrigin(setter, 1);
                    }
                }

                if (annotation != DynamicallyAccessedMemberTypes.None)
                {
                    ValueNode valueNode = GetValueNodeForCustomAttributeArgument(namedArgument.Value);
                    if (valueNode != null)
                    {
                        var reflectionContext = new ReflectionPatternContext(logger, true, method, targetContext);
                        try
                        {
                            reflectionContext.AnalyzingPattern();
                            var scanner = new ReflectionMethodBodyScanner(factory, flowAnnotations, logger);
                            scanner.RequireDynamicallyAccessedMembers(ref reflectionContext, annotation, valueNode, targetContext);
                            if (result == null)
                            {
                                result = scanner._dependencies;
                            }
                            else
                            {
                                result.AddRange(scanner._dependencies);
                            }
                        }
                        finally
                        {
                            reflectionContext.Dispose();
                        }
                    }
                }
            }

            return result;
        }

        static ValueNode GetValueNodeForCustomAttributeArgument(object argument)
        {
            ValueNode result = null;
            if (argument is TypeDesc td)
            {
                result = new SystemTypeValue(td);
            }
            else if (argument is string str)
            {
                result = new KnownStringValue(str);
            }
            else
            {
                Debug.Assert(argument is null);
                result = NullValue.Instance;
            }

            return result;
        }

        public static DependencyList ProcessGenericArgumentDataFlow(NodeFactory factory, FlowAnnotations flowAnnotations, Logger logger, GenericParameterDesc genericParameter, TypeDesc genericArgument, TypeSystemEntity source)
        {
            var scanner = new ReflectionMethodBodyScanner(factory, flowAnnotations, logger);

            var annotation = flowAnnotations.GetGenericParameterAnnotation(genericParameter);
            Debug.Assert(annotation != DynamicallyAccessedMemberTypes.None);

            ValueNode valueNode = new SystemTypeValue(genericArgument);

            var origin = new GenericParameterOrigin(genericParameter);
            var reflectionContext = new ReflectionPatternContext(logger, reportingEnabled: true, source, origin);
            reflectionContext.AnalyzingPattern();
            scanner.RequireDynamicallyAccessedMembers(ref reflectionContext, annotation, valueNode, origin);

            return scanner._dependencies;
        }

        protected override void WarnAboutInvalidILInMethod(MethodIL method, int ilOffset)
        {
            // Serves as a debug helper to make sure valid IL is not considered invalid.
            //
            // The .NET Native compiler used to warn if it detected invalid IL during treeshaking,
            // but the warnings were often triggered in autogenerated dead code of a major game engine
            // and resulted in support calls. No point in warning. If the code gets exercised at runtime,
            // an InvalidProgramException will likely be raised.
            Debug.Fail("Invalid IL or a bug in the scanner");
        }

        protected override ValueNode GetMethodParameterValue(MethodDesc method, int parameterIndex)
        {
            DynamicallyAccessedMemberTypes memberTypes = _flowAnnotations.GetParameterAnnotation(method, parameterIndex);
            return new MethodParameterValue(method, parameterIndex, memberTypes);
        }

        protected override ValueNode GetFieldValue(MethodIL method, FieldDesc field)
        {
            switch (field.Name)
            {
                case "EmptyTypes" when field.OwningType.IsTypeOf("System", "Type"):
                    {
                        return new ArrayValue(new ConstIntValue(0));
                    }
                case "Empty" when field.OwningType.IsTypeOf("System", "String"):
                    {
                        return new KnownStringValue(string.Empty);
                    }

                default:
                    {
                        DynamicallyAccessedMemberTypes memberTypes = _flowAnnotations.GetFieldAnnotation(field);
                        return new LoadFieldValue(field, memberTypes);
                    }
            }
        }

        protected override void HandleStoreField(MethodIL methodBody, int offset, FieldDesc field, ValueNode valueToStore)
        {
            var requiredMemberTypes = _flowAnnotations.GetFieldAnnotation(field);
            if (requiredMemberTypes != 0)
            {
                var origin = new FieldOrigin(field);
                var reflectionContext = new ReflectionPatternContext(_logger, ShouldEnableReflectionPatternReporting(methodBody.OwningMethod), methodBody, offset, origin);
                reflectionContext.AnalyzingPattern();
                RequireDynamicallyAccessedMembers(ref reflectionContext, requiredMemberTypes, valueToStore, origin);
            }
        }

        protected override void HandleStoreParameter(MethodIL method, int offset, int index, ValueNode valueToStore)
        {
            var requiredMemberTypes = _flowAnnotations.GetParameterAnnotation(method.OwningMethod, index);
            if (requiredMemberTypes != 0)
            {
                Origin parameter = DiagnosticUtilities.GetMethodParameterFromIndex(method.OwningMethod, index);
                var reflectionContext = new ReflectionPatternContext(_logger, ShouldEnableReflectionPatternReporting(method.OwningMethod), method, offset, parameter);
                reflectionContext.AnalyzingPattern();
                RequireDynamicallyAccessedMembers(ref reflectionContext, requiredMemberTypes, valueToStore, parameter);
            }
        }

        enum IntrinsicId
        {
            None = 0,
            IntrospectionExtensions_GetTypeInfo,
            Type_GetTypeFromHandle,
            Type_get_TypeHandle,
            Object_GetType,
            TypeDelegator_Ctor,
            Array_Empty,
            TypeInfo_AsType,

            // Anything above this marker will require the method to be run through
            // the reflection body scanner.
            RequiresReflectionBodyScanner_Sentinel = 1000,
            Type_MakeGenericType,
            Type_GetType,
            Type_GetConstructor,
            Type_GetMethod,
            Type_GetField,
            Type_GetProperty,
            Type_GetEvent,
            Type_GetNestedType,
            Type_get_AssemblyQualifiedName,
            Type_get_UnderlyingSystemType,
            Expression_Call,
            Expression_Field,
            Expression_Property,
            Expression_New,
            Enum_GetValues,
            Marshal_SizeOf,
            Marshal_PtrToStructure,
            Marshal_DestroyStructure,
            Marshal_GetDelegateForFunctionPointer,
            Activator_CreateInstance_Type,
            Activator_CreateInstance_AssemblyName_TypeName,
            Activator_CreateInstanceFrom,
            Activator_CreateInstanceOfT,
            AppDomain_CreateInstance,
            AppDomain_CreateInstanceAndUnwrap,
            AppDomain_CreateInstanceFrom,
            AppDomain_CreateInstanceFromAndUnwrap,
            Assembly_CreateInstance,
            RuntimeReflectionExtensions_GetRuntimeEvent,
            RuntimeReflectionExtensions_GetRuntimeField,
            RuntimeReflectionExtensions_GetRuntimeMethod,
            RuntimeReflectionExtensions_GetRuntimeProperty,
            RuntimeHelpers_RunClassConstructor,
            MethodInfo_MakeGenericMethod,
        }

        static IntrinsicId GetIntrinsicIdForMethod(MethodDesc calledMethod)
        {
            return calledMethod.Name switch
            {
                // static System.Reflection.IntrospectionExtensions.GetTypeInfo (Type type)
                "GetTypeInfo" when calledMethod.IsDeclaredOnType("System.Reflection", "IntrospectionExtensions") => IntrinsicId.IntrospectionExtensions_GetTypeInfo,

                // System.Reflection.TypeInfo.AsType ()
                "AsType" when calledMethod.IsDeclaredOnType("System.Reflection", "TypeInfo") => IntrinsicId.TypeInfo_AsType,

                // System.Type.GetTypeInfo (Type type)
                "GetTypeFromHandle" when calledMethod.IsDeclaredOnType("System", "Type") => IntrinsicId.Type_GetTypeFromHandle,

                // System.Type.GetTypeHandle (Type type)
                "get_TypeHandle" when calledMethod.IsDeclaredOnType("System", "Type") => IntrinsicId.Type_get_TypeHandle,

                // static System.Type.MakeGenericType (Type [] typeArguments)
                "MakeGenericType" when calledMethod.IsDeclaredOnType("System", "Type") => IntrinsicId.Type_MakeGenericType,

                // static System.Reflection.RuntimeReflectionExtensions.GetRuntimeEvent (this Type type, string name)
                "GetRuntimeEvent" when calledMethod.IsDeclaredOnType("System.Reflection", "RuntimeReflectionExtensions")
                    && calledMethod.HasParameterOfType(0, "System", "Type")
                    && calledMethod.HasParameterOfType(1, "System", "String")
                    => IntrinsicId.RuntimeReflectionExtensions_GetRuntimeEvent,

                // static System.Reflection.RuntimeReflectionExtensions.GetRuntimeField (this Type type, string name)
                "GetRuntimeField" when calledMethod.IsDeclaredOnType("System.Reflection", "RuntimeReflectionExtensions")
                    && calledMethod.HasParameterOfType(0, "System", "Type")
                    && calledMethod.HasParameterOfType(1, "System", "String")
                    => IntrinsicId.RuntimeReflectionExtensions_GetRuntimeField,

                // static System.Reflection.RuntimeReflectionExtensions.GetRuntimeMethod (this Type type, string name, Type[] parameters)
                "GetRuntimeMethod" when calledMethod.IsDeclaredOnType("System.Reflection", "RuntimeReflectionExtensions")
                    && calledMethod.HasParameterOfType(0, "System", "Type")
                    && calledMethod.HasParameterOfType(1, "System", "String")
                    => IntrinsicId.RuntimeReflectionExtensions_GetRuntimeMethod,

                // static System.Reflection.RuntimeReflectionExtensions.GetRuntimeProperty (this Type type, string name)
                "GetRuntimeProperty" when calledMethod.IsDeclaredOnType("System.Reflection", "RuntimeReflectionExtensions")
                    && calledMethod.HasParameterOfType(0, "System", "Type")
                    && calledMethod.HasParameterOfType(1, "System", "String")
                    => IntrinsicId.RuntimeReflectionExtensions_GetRuntimeProperty,

                // static System.Linq.Expressions.Expression.Call (Type, String, Type[], Expression[])
                "Call" when calledMethod.IsDeclaredOnType("System.Linq.Expressions", "Expression")
                    && calledMethod.HasParameterOfType(0, "System", "Type")
                    && calledMethod.Signature.Length == 4
                    => IntrinsicId.Expression_Call,

                // static System.Linq.Expressions.Expression.Field (Expression, Type, String)
                "Field" when calledMethod.IsDeclaredOnType("System.Linq.Expressions", "Expression")
                    && calledMethod.HasParameterOfType(1, "System", "Type")
                    && calledMethod.Signature.Length == 3
                    => IntrinsicId.Expression_Field,

                // static System.Linq.Expressions.Expression.Property (Expression, Type, String)
                "Property" when calledMethod.IsDeclaredOnType("System.Linq.Expressions", "Expression")
                    && calledMethod.HasParameterOfType(1, "System", "Type")
                    && calledMethod.Signature.Length == 3
                    => IntrinsicId.Expression_Property,

                // static System.Linq.Expressions.Expression.New (Type)
                "New" when calledMethod.IsDeclaredOnType("System.Linq.Expressions", "Expression")
                    && calledMethod.HasParameterOfType(0, "System", "Type")
                    && calledMethod.Signature.Length == 1
                    => IntrinsicId.Expression_New,

                // static Array System.Enum.GetValues (Type)
                "GetValues" when calledMethod.IsDeclaredOnType("System", "Enum")
                    && calledMethod.HasParameterOfType(0, "System", "Type")
                    && calledMethod.Signature.Length == 1
                    => IntrinsicId.Enum_GetValues,

                // static int System.Runtime.InteropServices.Marshal.SizeOf (Type)
                "SizeOf" when calledMethod.IsDeclaredOnType("System.Runtime.InteropServices", "Marshal")
                    && calledMethod.HasParameterOfType(0, "System", "Type")
                    && calledMethod.Signature.Length == 1
                    => IntrinsicId.Marshal_SizeOf,

                // static object System.Runtime.InteropServices.Marshal.PtrToStructure (IntPtr, Type)
                "PtrToStructure" when calledMethod.IsDeclaredOnType("System.Runtime.InteropServices", "Marshal")
                    && calledMethod.HasParameterOfType(1, "System", "Type")
                    && calledMethod.Signature.Length == 2
                    => IntrinsicId.Marshal_PtrToStructure,

                // static void System.Runtime.InteropServices.Marshal.DestroyStructure (IntPtr, Type)
                "DestroyStructure" when calledMethod.IsDeclaredOnType("System.Runtime.InteropServices", "Marshal")
                    && calledMethod.HasParameterOfType(1, "System", "Type")
                    && calledMethod.Signature.Length == 2
                    => IntrinsicId.Marshal_DestroyStructure,

                // static Delegate System.Runtime.InteropServices.Marshal.GetDelegateForFunctionPointer (IntPtr, Type)
                "GetDelegateForFunctionPointer" when calledMethod.IsDeclaredOnType("System.Runtime.InteropServices", "Marshal")
                    && calledMethod.HasParameterOfType(1, "System", "Type")
                    && calledMethod.Signature.Length == 2
                    => IntrinsicId.Marshal_GetDelegateForFunctionPointer,

                // static System.Type.GetType (string)
                // static System.Type.GetType (string, Boolean)
                // static System.Type.GetType (string, Boolean, Boolean)
                // static System.Type.GetType (string, Func<AssemblyName, Assembly>, Func<Assembly, String, Boolean, Type>)
                // static System.Type.GetType (string, Func<AssemblyName, Assembly>, Func<Assembly, String, Boolean, Type>, Boolean)
                // static System.Type.GetType (string, Func<AssemblyName, Assembly>, Func<Assembly, String, Boolean, Type>, Boolean, Boolean)
                "GetType" when calledMethod.IsDeclaredOnType("System", "Type")
                    && calledMethod.HasParameterOfType(0, "System", "String")
                    => IntrinsicId.Type_GetType,

                // System.Type.GetConstructor (Type[])
                // System.Type.GetConstructor (BindingFlags, Binder, Type[], ParameterModifier [])
                // System.Type.GetConstructor (BindingFlags, Binder, CallingConventions, Type[], ParameterModifier [])
                "GetConstructor" when calledMethod.IsDeclaredOnType("System", "Type")
                    && !calledMethod.Signature.IsStatic
                    => IntrinsicId.Type_GetConstructor,

                // System.Type.GetMethod (string)
                // System.Type.GetMethod (string, BindingFlags)
                // System.Type.GetMethod (string, Type[])
                // System.Type.GetMethod (string, Type[], ParameterModifier[])
                // System.Type.GetMethod (string, BindingFlags, Binder, Type[], ParameterModifier[]) 6
                // System.Type.GetMethod (string, BindingFlags, Binder, CallingConventions, Type[], ParameterModifier[]) 7
                // System.Type.GetMethod (string, int, Type[])
                // System.Type.GetMethod (string, int, Type[], ParameterModifier[]?)
                // System.Type.GetMethod (string, int, BindingFlags, Binder?, Type[], ParameterModifier[]?)
                // System.Type.GetMethod (string, int, BindingFlags, Binder?, CallingConventions, Type[], ParameterModifier[]?)
                "GetMethod" when calledMethod.IsDeclaredOnType("System", "Type")
                    && calledMethod.HasParameterOfType(0, "System", "String")
                    && !calledMethod.Signature.IsStatic
                    => IntrinsicId.Type_GetMethod,

                // System.Type.GetField (string)
                // System.Type.GetField (string, BindingFlags)
                "GetField" when calledMethod.IsDeclaredOnType("System", "Type")
                    && calledMethod.HasParameterOfType(0, "System", "String")
                    && !calledMethod.Signature.IsStatic
                    => IntrinsicId.Type_GetField,

                // System.Type.GetEvent (string)
                // System.Type.GetEvent (string, BindingFlags)
                "GetEvent" when calledMethod.IsDeclaredOnType("System", "Type")
                    && calledMethod.HasParameterOfType(0, "System", "String")
                    && !calledMethod.Signature.IsStatic
                    => IntrinsicId.Type_GetEvent,

                // System.Type.GetNestedType (string)
                // System.Type.GetNestedType (string, BindingFlags)
                "GetNestedType" when calledMethod.IsDeclaredOnType("System", "Type")
                    && calledMethod.HasParameterOfType(0, "System", "String")
                    && !calledMethod.Signature.IsStatic
                    => IntrinsicId.Type_GetNestedType,

                // System.Type.AssemblyQualifiedName
                "get_AssemblyQualifiedName" when calledMethod.IsDeclaredOnType("System", "Type")
                    && calledMethod.Signature.Length == 0
                    && !calledMethod.Signature.IsStatic
                    => IntrinsicId.Type_get_AssemblyQualifiedName,

                // System.Type.UnderlyingSystemType
                "get_UnderlyingSystemType" when calledMethod.IsDeclaredOnType("System", "Type")
                    && calledMethod.Signature.Length == 0
                    && !calledMethod.Signature.IsStatic
                    => IntrinsicId.Type_get_UnderlyingSystemType,

                // System.Type.GetProperty (string)
                // System.Type.GetProperty (string, BindingFlags)
                // System.Type.GetProperty (string, Type)
                // System.Type.GetProperty (string, Type[])
                // System.Type.GetProperty (string, Type, Type[])
                // System.Type.GetProperty (string, Type, Type[], ParameterModifier[])
                // System.Type.GetProperty (string, BindingFlags, Binder, Type, Type[], ParameterModifier[])
                "GetProperty" when calledMethod.IsDeclaredOnType("System", "Type")
                    && calledMethod.HasParameterOfType(0, "System", "String")
                    && !calledMethod.Signature.IsStatic
                    => IntrinsicId.Type_GetProperty,

                // static System.Object.GetType ()
                "GetType" when calledMethod.IsDeclaredOnType("System", "Object")
                    => IntrinsicId.Object_GetType,

                ".ctor" when calledMethod.IsDeclaredOnType("System.Reflection", "TypeDelegator")
                    && calledMethod.HasParameterOfType(0, "System", "Type")
                    => IntrinsicId.TypeDelegator_Ctor,

                "Empty" when calledMethod.IsDeclaredOnType("System", "Array")
                    => IntrinsicId.Array_Empty,

                // static System.Activator.CreateInstance (System.Type type)
                // static System.Activator.CreateInstance (System.Type type, bool nonPublic)
                // static System.Activator.CreateInstance (System.Type type, params object?[]? args)
                // static System.Activator.CreateInstance (System.Type type, object?[]? args, object?[]? activationAttributes)
                // static System.Activator.CreateInstance (System.Type type, System.Reflection.BindingFlags bindingAttr, System.Reflection.Binder? binder, object?[]? args, System.Globalization.CultureInfo? culture)
                // static System.Activator.CreateInstance (System.Type type, System.Reflection.BindingFlags bindingAttr, System.Reflection.Binder? binder, object?[]? args, System.Globalization.CultureInfo? culture, object?[]? activationAttributes) { throw null; }
                "CreateInstance" when calledMethod.IsDeclaredOnType("System", "Activator")
                    && !calledMethod.HasInstantiation
                    && calledMethod.HasParameterOfType(0, "System", "Type")
                    => IntrinsicId.Activator_CreateInstance_Type,

                // static System.Activator.CreateInstance (string assemblyName, string typeName)
                // static System.Activator.CreateInstance (string assemblyName, string typeName, bool ignoreCase, System.Reflection.BindingFlags bindingAttr, System.Reflection.Binder? binder, object?[]? args, System.Globalization.CultureInfo? culture, object?[]? activationAttributes)
                // static System.Activator.CreateInstance (string assemblyName, string typeName, object?[]? activationAttributes)
                "CreateInstance" when calledMethod.IsDeclaredOnType("System", "Activator")
                    && !calledMethod.HasInstantiation
                    && calledMethod.HasParameterOfType(0, "System", "String")
                    && calledMethod.HasParameterOfType(1, "System", "String")
                    => IntrinsicId.Activator_CreateInstance_AssemblyName_TypeName,

                // static System.Activator.CreateInstanceFrom (string assemblyFile, string typeName)
                // static System.Activator.CreateInstanceFrom (string assemblyFile, string typeName, bool ignoreCase, System.Reflection.BindingFlags bindingAttr, System.Reflection.Binder? binder, object? []? args, System.Globalization.CultureInfo? culture, object? []? activationAttributes)
                // static System.Activator.CreateInstanceFrom (string assemblyFile, string typeName, object? []? activationAttributes)
                "CreateInstanceFrom" when calledMethod.IsDeclaredOnType("System", "Activator")
                    && !calledMethod.HasInstantiation
                    && calledMethod.HasParameterOfType(0, "System", "String")
                    && calledMethod.HasParameterOfType(1, "System", "String")
                    => IntrinsicId.Activator_CreateInstanceFrom,

                // static T System.Activator.CreateInstance<T> ()
                "CreateInstance" when calledMethod.IsDeclaredOnType("System", "Activator")
                    && calledMethod.HasInstantiation
                    && calledMethod.Instantiation.Length == 1
                    && calledMethod.Signature.Length == 0
                    => IntrinsicId.Activator_CreateInstanceOfT,

                // System.AppDomain.CreateInstance (string assemblyName, string typeName)
                // System.AppDomain.CreateInstance (string assemblyName, string typeName, bool ignoreCase, System.Reflection.BindingFlags bindingAttr, System.Reflection.Binder? binder, object? []? args, System.Globalization.CultureInfo? culture, object? []? activationAttributes)
                // System.AppDomain.CreateInstance (string assemblyName, string typeName, object? []? activationAttributes)
                "CreateInstance" when calledMethod.IsDeclaredOnType("System", "AppDomain")
                    && calledMethod.HasParameterOfType(0, "System", "String")
                    && calledMethod.HasParameterOfType(1, "System", "String")
                    => IntrinsicId.AppDomain_CreateInstance,

                // System.AppDomain.CreateInstanceAndUnwrap (string assemblyName, string typeName)
                // System.AppDomain.CreateInstanceAndUnwrap (string assemblyName, string typeName, bool ignoreCase, System.Reflection.BindingFlags bindingAttr, System.Reflection.Binder? binder, object? []? args, System.Globalization.CultureInfo? culture, object? []? activationAttributes)
                // System.AppDomain.CreateInstanceAndUnwrap (string assemblyName, string typeName, object? []? activationAttributes)
                "CreateInstanceAndUnwrap" when calledMethod.IsDeclaredOnType("System", "AppDomain")
                    && calledMethod.HasParameterOfType(0, "System", "String")
                    && calledMethod.HasParameterOfType(1, "System", "String")
                    => IntrinsicId.AppDomain_CreateInstanceAndUnwrap,

                // System.AppDomain.CreateInstanceFrom (string assemblyFile, string typeName)
                // System.AppDomain.CreateInstanceFrom (string assemblyFile, string typeName, bool ignoreCase, System.Reflection.BindingFlags bindingAttr, System.Reflection.Binder? binder, object? []? args, System.Globalization.CultureInfo? culture, object? []? activationAttributes)
                // System.AppDomain.CreateInstanceFrom (string assemblyFile, string typeName, object? []? activationAttributes)
                "CreateInstanceFrom" when calledMethod.IsDeclaredOnType("System", "AppDomain")
                    && calledMethod.HasParameterOfType(0, "System", "String")
                    && calledMethod.HasParameterOfType(1, "System", "String")
                    => IntrinsicId.AppDomain_CreateInstanceFrom,

                // System.AppDomain.CreateInstanceFromAndUnwrap (string assemblyFile, string typeName)
                // System.AppDomain.CreateInstanceFromAndUnwrap (string assemblyFile, string typeName, bool ignoreCase, System.Reflection.BindingFlags bindingAttr, System.Reflection.Binder? binder, object? []? args, System.Globalization.CultureInfo? culture, object? []? activationAttributes)
                // System.AppDomain.CreateInstanceFromAndUnwrap (string assemblyFile, string typeName, object? []? activationAttributes)
                "CreateInstanceFromAndUnwrap" when calledMethod.IsDeclaredOnType("System", "AppDomain")
                    && calledMethod.HasParameterOfType(0, "System", "String")
                    && calledMethod.HasParameterOfType(1, "System", "String")
                    => IntrinsicId.AppDomain_CreateInstanceFromAndUnwrap,

                // System.Reflection.Assembly.CreateInstance (string typeName)
                // System.Reflection.Assembly.CreateInstance (string typeName, bool ignoreCase)
                // System.Reflection.Assembly.CreateInstance (string typeName, bool ignoreCase, BindingFlags bindingAttr, Binder? binder, object []? args, CultureInfo? culture, object []? activationAttributes)
                "CreateInstance" when calledMethod.IsDeclaredOnType("System.Reflection", "Assembly")
                    && calledMethod.HasParameterOfType(0, "System", "String")
                    => IntrinsicId.Assembly_CreateInstance,

                // System.Runtime.CompilerServices.RuntimeHelpers.RunClassConstructor (RuntimeTypeHandle type)
                "RunClassConstructor" when calledMethod.IsDeclaredOnType("System.Runtime.CompilerServices", "RuntimeHelpers")
                    && calledMethod.HasParameterOfType(0, "System", "RuntimeTypeHandle")
                    => IntrinsicId.RuntimeHelpers_RunClassConstructor,

                // System.Reflection.MethodInfo.MakeGenericMethod (Type[] typeArguments)
                "MakeGenericMethod" when calledMethod.IsDeclaredOnType("System.Reflection", "MethodInfo")
                    && !calledMethod.Signature.IsStatic
                    && calledMethod.Signature.Length == 1
                    => IntrinsicId.MethodInfo_MakeGenericMethod,

                _ => IntrinsicId.None,
            };
        }

        public override bool HandleCall(MethodIL callingMethodBody, MethodDesc calledMethod, ILOpcode operation, int offset, ValueNodeList methodParams, out ValueNode methodReturnValue)
        {
            methodReturnValue = null;

            var callingMethodDefinition = callingMethodBody.OwningMethod;
            bool shouldEnableReflectionWarnings = ShouldEnableReflectionPatternReporting(callingMethodDefinition);
            bool shouldEnableAotWarnings = ShouldEnableAotPatternReporting(callingMethodDefinition);
            var reflectionContext = new ReflectionPatternContext(_logger, shouldEnableReflectionWarnings, callingMethodBody, offset, new MethodOrigin(calledMethod));

            DynamicallyAccessedMemberTypes returnValueDynamicallyAccessedMemberTypes = 0;

            try
            {

                bool requiresDataFlowAnalysis = _flowAnnotations.RequiresDataflowAnalysis(calledMethod);
                returnValueDynamicallyAccessedMemberTypes = requiresDataFlowAnalysis ?
                    _flowAnnotations.GetReturnParameterAnnotation(calledMethod) : 0;

                var intrinsicId = GetIntrinsicIdForMethod(calledMethod);
                switch (intrinsicId)
                {
                    case IntrinsicId.IntrospectionExtensions_GetTypeInfo:
                        {
                            // typeof(Foo).GetTypeInfo()... will be commonly present in code targeting
                            // the dead-end reflection refactoring. The call doesn't do anything and we
                            // don't want to lose the annotation.
                            methodReturnValue = methodParams[0];
                        }
                        break;

                    case IntrinsicId.TypeInfo_AsType:
                        {
                            // someType.AsType()... will be commonly present in code targeting
                            // the dead-end reflection refactoring. The call doesn't do anything and we
                            // don't want to lose the annotation.
                            methodReturnValue = methodParams[0];
                        }
                        break;

                    case IntrinsicId.TypeDelegator_Ctor:
                        {
                            // This is an identity function for analysis purposes
                            if (operation == ILOpcode.newobj)
                                methodReturnValue = methodParams[1];
                        }
                        break;

                    case IntrinsicId.Array_Empty:
                        {
                            methodReturnValue = new ArrayValue(new ConstIntValue(0));
                        }
                        break;

                    case IntrinsicId.Type_GetTypeFromHandle:
                        {
                            // Infrastructure piece to support "typeof(Foo)"
                            if (methodParams[0] is RuntimeTypeHandleValue typeHandle)
                                methodReturnValue = new SystemTypeValue(typeHandle.TypeRepresented);
                            else if (methodParams[0] is RuntimeTypeHandleForGenericParameterValue typeHandleForGenericParameter)
                            {
                                methodReturnValue = new SystemTypeForGenericParameterValue(
                                    typeHandleForGenericParameter.GenericParameter,
                                    _flowAnnotations.GetGenericParameterAnnotation(typeHandleForGenericParameter.GenericParameter));
                            }
                        }
                        break;

                    case IntrinsicId.Type_get_TypeHandle:
                        {
                            foreach (var value in methodParams[0].UniqueValues())
                            {
                                if (value is SystemTypeValue typeValue)
                                    methodReturnValue = MergePointValue.MergeValues(methodReturnValue, new RuntimeTypeHandleValue(typeValue.TypeRepresented));
                                else if (value == NullValue.Instance)
                                    methodReturnValue = MergePointValue.MergeValues(methodReturnValue, value);
                                else
                                    methodReturnValue = MergePointValue.MergeValues(methodReturnValue, UnknownValue.Instance);
                            }
                        }
                        break;

                    case IntrinsicId.Type_MakeGenericType:
                        {
                            reflectionContext.AnalyzingPattern();
                            foreach (var value in methodParams[0].UniqueValues())
                            {
                                if (value is SystemTypeValue typeValue)
                                {
                                    foreach (GenericParameterDesc genericParameter in typeValue.TypeRepresented.GetTypeDefinition().Instantiation)
                                    {
                                        if (_flowAnnotations.GetGenericParameterAnnotation(genericParameter) != DynamicallyAccessedMemberTypes.None)
                                        {
                                            // There is a generic parameter which has some requirements on the input types.
                                            // For now we don't support tracking actual array elements, so we can't validate that the requirements are fulfilled.
                                            reflectionContext.RecordUnrecognizedPattern(
                                                2055,
                                                $"Call to '{calledMethod.GetDisplayName()}' can not be statically analyzed. " +
                                                $"It's not possible to guarantee the availability of requirements of the generic type.");
                                        }
                                    }

                                    // We haven't found any generic parameters with annotations, so there's nothing to validate.
                                    reflectionContext.RecordHandledPattern();
                                }
                                else if (value == NullValue.Instance)
                                    reflectionContext.RecordHandledPattern();
                                else
                                {
                                    // We have no way to "include more" to fix this if we don't know, so we have to warn
                                    reflectionContext.RecordUnrecognizedPattern(
                                        2055,
                                        $"Call to '{calledMethod.GetDisplayName()}' can not be statically analyzed. " +
                                        $"It's not possible to guarantee the availability of requirements of the generic type.");
                                }
                            }

                            if (shouldEnableAotWarnings)
                                LogDynamicCodeWarning(_logger, callingMethodBody, offset, calledMethod);

                            // We don't want to lose track of the type
                            // in case this is e.g. Activator.CreateInstance(typeof(Foo<>).MakeGenericType(...));
                            methodReturnValue = methodParams[0];
                        }
                        break;

                    //
                    // System.Reflection.RuntimeReflectionExtensions
                    //
                    // static GetRuntimeEvent (this Type type, string name)
                    // static GetRuntimeField (this Type type, string name)
                    // static GetRuntimeMethod (this Type type, string name, Type[] parameters)
                    // static GetRuntimeProperty (this Type type, string name)
                    //
                    case var getRuntimeMember when getRuntimeMember == IntrinsicId.RuntimeReflectionExtensions_GetRuntimeEvent
                        || getRuntimeMember == IntrinsicId.RuntimeReflectionExtensions_GetRuntimeField
                        || getRuntimeMember == IntrinsicId.RuntimeReflectionExtensions_GetRuntimeMethod
                        || getRuntimeMember == IntrinsicId.RuntimeReflectionExtensions_GetRuntimeProperty:
                        {

                            reflectionContext.AnalyzingPattern();
                            BindingFlags bindingFlags = BindingFlags.Instance | BindingFlags.Static | BindingFlags.Public;
                            DynamicallyAccessedMemberTypes requiredMemberTypes = getRuntimeMember switch
                            {
                                IntrinsicId.RuntimeReflectionExtensions_GetRuntimeEvent => DynamicallyAccessedMemberTypes.PublicEvents,
                                IntrinsicId.RuntimeReflectionExtensions_GetRuntimeField => DynamicallyAccessedMemberTypes.PublicFields,
                                IntrinsicId.RuntimeReflectionExtensions_GetRuntimeMethod => DynamicallyAccessedMemberTypes.PublicMethods,
                                IntrinsicId.RuntimeReflectionExtensions_GetRuntimeProperty => DynamicallyAccessedMemberTypes.PublicProperties,
                                _ => throw new Exception($"Reflection call '{calledMethod.GetDisplayName()}' inside '{callingMethodDefinition.GetDisplayName()}' is of unexpected member type."),
                            };

                            foreach (var value in methodParams[0].UniqueValues())
                            {
                                if (value is SystemTypeValue systemTypeValue)
                                {
                                    foreach (var stringParam in methodParams[1].UniqueValues())
                                    {
                                        if (stringParam is KnownStringValue stringValue)
                                        {
                                            switch (getRuntimeMember)
                                            {
                                                case IntrinsicId.RuntimeReflectionExtensions_GetRuntimeEvent:
                                                    MarkEventsOnTypeHierarchy(ref reflectionContext, systemTypeValue.TypeRepresented, e => e.Name == stringValue.Contents, bindingFlags);
                                                    reflectionContext.RecordHandledPattern();
                                                    break;
                                                case IntrinsicId.RuntimeReflectionExtensions_GetRuntimeField:
                                                    MarkFieldsOnTypeHierarchy(ref reflectionContext, systemTypeValue.TypeRepresented, f => f.Name == stringValue.Contents, bindingFlags);
                                                    reflectionContext.RecordHandledPattern();
                                                    break;
                                                case IntrinsicId.RuntimeReflectionExtensions_GetRuntimeMethod:
                                                    MarkMethodsOnTypeHierarchy(ref reflectionContext, systemTypeValue.TypeRepresented, m => m.Name == stringValue.Contents, bindingFlags);
                                                    reflectionContext.RecordHandledPattern();
                                                    break;
                                                case IntrinsicId.RuntimeReflectionExtensions_GetRuntimeProperty:
                                                    MarkPropertiesOnTypeHierarchy(ref reflectionContext, systemTypeValue.TypeRepresented, p => p.Name == stringValue.Contents, bindingFlags);
                                                    reflectionContext.RecordHandledPattern();
                                                    break;
                                                default:
                                                    throw new Exception($"Error processing reflection call '{calledMethod.GetDisplayName()}' inside {callingMethodDefinition.GetDisplayName()}. Unexpected member kind.");
                                            }
                                        }
                                        else
                                        {
                                            RequireDynamicallyAccessedMembers(ref reflectionContext, requiredMemberTypes, value, new ParameterOrigin(calledMethod, 0));
                                        }
                                    }
                                }
                                else
                                {
                                    RequireDynamicallyAccessedMembers(ref reflectionContext, requiredMemberTypes, value, new ParameterOrigin(calledMethod, 0));
                                }
                            }
                        }
                        break;
                    //
                    // System.Linq.Expressions.Expression
                    // 
                    // static Call (Type, String, Type[], Expression[])
                    //
                    case IntrinsicId.Expression_Call:
                        {
                            reflectionContext.AnalyzingPattern();
                            BindingFlags bindingFlags = BindingFlags.Static | BindingFlags.Public | BindingFlags.NonPublic | BindingFlags.FlattenHierarchy;

                            foreach (var value in methodParams[0].UniqueValues())
                            {
                                if (value is SystemTypeValue systemTypeValue)
                                {
                                    foreach (var stringParam in methodParams[1].UniqueValues())
                                    {
                                        // TODO: Change this as needed after deciding whether or not we are to keep
                                        // all methods on a type that was accessed via reflection.
                                        if (stringParam is KnownStringValue stringValue)
                                        {
                                            MarkMethodsOnTypeHierarchy(ref reflectionContext, systemTypeValue.TypeRepresented, m => m.Name == stringValue.Contents, bindingFlags);
                                            reflectionContext.RecordHandledPattern();
                                        }
                                        else
                                        {
                                            RequireDynamicallyAccessedMembers(
                                                ref reflectionContext,
                                                GetDynamicallyAccessedMemberTypesFromBindingFlagsForMethods(bindingFlags),
                                                value,
                                                new ParameterOrigin(calledMethod, 0));
                                        }
                                    }
                                }
                                else
                                {
                                    RequireDynamicallyAccessedMembers(
                                        ref reflectionContext,
                                        GetDynamicallyAccessedMemberTypesFromBindingFlagsForMethods(bindingFlags),
                                        value,
                                        new ParameterOrigin(calledMethod, 0));
                                }
                            }
                        }
                        break;

                    //
                    // System.Linq.Expressions.Expression
                    // 
                    // static Field (Expression, Type, String)
                    // static Property (Expression, Type, String)
                    //
                    case var fieldOrPropertyInstrinsic when fieldOrPropertyInstrinsic == IntrinsicId.Expression_Field || fieldOrPropertyInstrinsic == IntrinsicId.Expression_Property:
                        {
                            reflectionContext.AnalyzingPattern();
                            DynamicallyAccessedMemberTypes memberTypes = fieldOrPropertyInstrinsic == IntrinsicId.Expression_Property
                                ? DynamicallyAccessedMemberTypes.PublicProperties | DynamicallyAccessedMemberTypes.NonPublicProperties
                                : DynamicallyAccessedMemberTypes.PublicFields | DynamicallyAccessedMemberTypes.NonPublicFields;

                            foreach (var value in methodParams[1].UniqueValues())
                            {
                                if (value is SystemTypeValue systemTypeValue)
                                {
                                    foreach (var stringParam in methodParams[2].UniqueValues())
                                    {
                                        if (stringParam is KnownStringValue stringValue)
                                        {
                                            BindingFlags bindingFlags = methodParams[0].Kind == ValueNodeKind.Null ? BindingFlags.Static : BindingFlags.Default;
                                            // TODO: Change this as needed after deciding if we are to keep all fields/properties on a type
                                            // that is accessed via reflection. For now, let's only keep the field/property that is retrieved.
                                            if (fieldOrPropertyInstrinsic == IntrinsicId.Expression_Property)
                                            {
                                                MarkPropertiesOnTypeHierarchy(ref reflectionContext, systemTypeValue.TypeRepresented, filter: p => p.Name == stringValue.Contents, bindingFlags);
                                            }
                                            else
                                            {
                                                MarkFieldsOnTypeHierarchy(ref reflectionContext, systemTypeValue.TypeRepresented, filter: f => f.Name == stringValue.Contents, bindingFlags);
                                            }

                                            reflectionContext.RecordHandledPattern();
                                        }
                                        else
                                        {
                                            RequireDynamicallyAccessedMembers(ref reflectionContext, memberTypes, value, new ParameterOrigin(calledMethod, 2));
                                        }
                                    }
                                }
                                else
                                {
                                    RequireDynamicallyAccessedMembers(ref reflectionContext, memberTypes, value, new ParameterOrigin(calledMethod, 1));
                                }
                            }
                        }
                        break;

                    //
                    // System.Linq.Expressions.Expression
                    // 
                    // static New (Type)
                    //
                    case IntrinsicId.Expression_New:
                        {
                            reflectionContext.AnalyzingPattern();

                            foreach (var value in methodParams[0].UniqueValues())
                            {
                                if (value is SystemTypeValue systemTypeValue)
                                {
                                    MarkConstructorsOnType(ref reflectionContext, systemTypeValue.TypeRepresented, null, BindingFlags.Instance | BindingFlags.Public | BindingFlags.NonPublic);
                                    reflectionContext.RecordHandledPattern();
                                }
                                else
                                {
                                    RequireDynamicallyAccessedMembers(ref reflectionContext, DynamicallyAccessedMemberTypes.PublicParameterlessConstructor, value, new ParameterOrigin(calledMethod, 0));
                                }
                            }
                        }
                        break;

                    //
                    // System.Enum
                    //
                    // static GetValues (Type)
                    //
                    case IntrinsicId.Enum_GetValues:
                        {
                            // Enum.GetValues returns System.Array, but it's the array of the enum type under the hood
                            // and people depend on this undocumented detail (could have returned enum of the underlying
                            // type instead).
                            //
                            // At least until we have shared enum code, this needs extra handling to get it right.
                            foreach (var value in methodParams[0].UniqueValues())
                            {
                                if (value is SystemTypeValue systemTypeValue
                                    && !systemTypeValue.TypeRepresented.IsGenericDefinition
                                    && !systemTypeValue.TypeRepresented.ContainsSignatureVariables(treatGenericParameterLikeSignatureVariable: true))
                                {
                                    if (systemTypeValue.TypeRepresented.IsEnum)
                                    {
                                        _dependencies.Add(_factory.ConstructedTypeSymbol(systemTypeValue.TypeRepresented.MakeArrayType()), "Enum.GetValues");
                                    }
                                }
                                else if (shouldEnableAotWarnings)
                                {
                                    LogDynamicCodeWarning(_logger, callingMethodBody, offset, calledMethod);
                                }
                            }
                        }
                        break;

                    //
                    // System.Runtime.InteropServices.Marshal
                    //
                    // static SizeOf (Type)
                    // static PtrToStructure (IntPtr, Type)
                    // static DestroyStructure (IntPtr, Type)
                    //
                    case IntrinsicId.Marshal_SizeOf:
                    case IntrinsicId.Marshal_PtrToStructure:
                    case IntrinsicId.Marshal_DestroyStructure:
                        {
                            int paramIndex = intrinsicId == IntrinsicId.Marshal_SizeOf ? 0 : 1;

                            // We need the data to do struct marshalling.
                            foreach (var value in methodParams[paramIndex].UniqueValues())
                            {
                                if (value is SystemTypeValue systemTypeValue
                                    && !systemTypeValue.TypeRepresented.IsGenericDefinition
                                    && !systemTypeValue.TypeRepresented.ContainsSignatureVariables(treatGenericParameterLikeSignatureVariable: true))
                                {
                                    if (systemTypeValue.TypeRepresented.IsDefType)
                                    {
                                        _dependencies.Add(_factory.StructMarshallingData((DefType)systemTypeValue.TypeRepresented), "Marshal API");
                                    }
                                }
                                else if (shouldEnableAotWarnings)
                                {
                                    LogDynamicCodeWarning(_logger, callingMethodBody, offset, calledMethod);
                                }
                            }
                        }
                        break;

                    //
                    // System.Runtime.InteropServices.Marshal
                    //
                    // static GetDelegateForFunctionPointer (IntPtr, Type)
                    //
                    case IntrinsicId.Marshal_GetDelegateForFunctionPointer:
                        {
                            // We need the data to do delegate marshalling.
                            foreach (var value in methodParams[1].UniqueValues())
                            {
                                if (value is SystemTypeValue systemTypeValue
                                    && !systemTypeValue.TypeRepresented.IsGenericDefinition
                                    && !systemTypeValue.TypeRepresented.ContainsSignatureVariables(treatGenericParameterLikeSignatureVariable: true))
                                {
                                    if (systemTypeValue.TypeRepresented.IsDefType)
                                    {
                                        _dependencies.Add(_factory.DelegateMarshallingData((DefType)systemTypeValue.TypeRepresented), "Marshal API");
                                    }
                                }
                                else if (shouldEnableAotWarnings)
                                {
                                    LogDynamicCodeWarning(_logger, callingMethodBody, offset, calledMethod);
                                }
                            }
                        }
                        break;

                    //
                    // System.Object
                    // 
                    // GetType()
                    //
                    case IntrinsicId.Object_GetType:
                        {
                            // We could do better here if we start tracking the static types of values within the method body.
                            // Right now, this can only analyze a couple cases for which we have static information for.
                            TypeDesc staticType = null;
                            if (methodParams[0] is MethodParameterValue methodParam)
                            {
                                if (!callingMethodDefinition.Signature.IsStatic)
                                {
                                    if (methodParam.ParameterIndex == 0)
                                    {
                                        staticType = callingMethodDefinition.OwningType;
                                    }
                                    else
                                    {
                                        staticType = callingMethodDefinition.Signature[methodParam.ParameterIndex - 1];
                                    }
                                }
                                else
                                {
                                    staticType = callingMethodDefinition.Signature[methodParam.ParameterIndex];
                                }
                            }
                            else if (methodParams[0] is LoadFieldValue loadedField)
                            {
                                staticType = loadedField.Field.FieldType;
                            }

                            if (staticType != null)
                            {
                                // We can only analyze the Object.GetType call with the precise type if the type is sealed.
                                // The type could be a descendant of the type in question, making us miss reflection.
                                bool canUse = staticType is MetadataType mdType && mdType.IsSealed;

                                if (!canUse)
                                {
                                    // We can allow Object.GetType to be modeled as System.Delegate because we keep all methods
                                    // on delegates anyway so reflection on something this approximation would miss is actually safe.
                                    canUse = staticType.IsTypeOf("System", "Delegate");
                                }

                                if (canUse)
                                {
                                    methodReturnValue = new SystemTypeValue(staticType);
                                }
                            }
                        }
                        break;

                    //
                    // System.Type
                    //
                    // GetType (string)
                    // GetType (string, Boolean)
                    // GetType (string, Boolean, Boolean)
                    // GetType (string, Func<AssemblyName, Assembly>, Func<Assembly, String, Boolean, Type>)
                    // GetType (string, Func<AssemblyName, Assembly>, Func<Assembly, String, Boolean, Type>, Boolean)
                    // GetType (string, Func<AssemblyName, Assembly>, Func<Assembly, String, Boolean, Type>, Boolean, Boolean)
                    //
                    case IntrinsicId.Type_GetType:
                        {
                            reflectionContext.AnalyzingPattern();

                            var parameters = calledMethod.Signature;
                            if ((parameters.Length == 3 && parameters[2].IsWellKnownType(WellKnownType.Boolean) && methodParams[2].AsConstInt() != 0) ||
                                (parameters.Length == 5 && methodParams[4].AsConstInt() != 0))
                            {
                                reflectionContext.RecordUnrecognizedPattern(2096, $"Call to '{calledMethod.GetDisplayName()}' can perform case insensitive lookup of the type, currently ILLink can not guarantee presence of all the matching types");
                                break;
                            }
                            foreach (var typeNameValue in methodParams[0].UniqueValues())
                            {
                                if (typeNameValue is KnownStringValue knownStringValue)
                                {
                                    bool found = ILCompiler.DependencyAnalysis.ReflectionMethodBodyScanner.ResolveType(knownStringValue.Contents, ((MetadataType)callingMethodDefinition.OwningType).Module,
                                        callingMethodDefinition.Context,
                                        out TypeDesc foundType, out ModuleDesc referenceModule);
                                    if (!found)
                                    {
                                        // Intentionally ignore - it's not wrong for code to call Type.GetType on non-existing name, the code might expect null/exception back.
                                        reflectionContext.RecordHandledPattern();
                                    }
                                    else
                                    {
                                        // Also add module metadata in case this reference was through a type forward
                                        if (_factory.MetadataManager.CanGenerateMetadata(referenceModule.GetGlobalModuleType()))
                                            _dependencies.Add(_factory.ModuleMetadata(referenceModule), reflectionContext.MemberWithRequirements.ToString());

                                        reflectionContext.RecordRecognizedPattern(() => _dependencies.Add(_factory.MaximallyConstructableType(foundType), "Type.GetType reference"));
                                        methodReturnValue = MergePointValue.MergeValues(methodReturnValue, new SystemTypeValue(foundType));
                                    }
                                }
                                else if (typeNameValue == NullValue.Instance)
                                {
                                    reflectionContext.RecordHandledPattern();
                                }
                                else if (typeNameValue is LeafValueWithDynamicallyAccessedMemberNode valueWithDynamicallyAccessedMember && valueWithDynamicallyAccessedMember.DynamicallyAccessedMemberTypes != 0)
                                {
                                    // Propagate the annotation from the type name to the return value. Annotation on a string value will be fullfilled whenever a value is assigned to the string with annotation.
                                    // So while we don't know which type it is, we can guarantee that it will fulfill the annotation.
                                    reflectionContext.RecordHandledPattern();
                                    methodReturnValue = MergePointValue.MergeValues(methodReturnValue, new MethodReturnValue(calledMethod, valueWithDynamicallyAccessedMember.DynamicallyAccessedMemberTypes));
                                }
                                else
                                {
                                    reflectionContext.RecordUnrecognizedPattern(2057, $"Unrecognized value passed to the parameter 'typeName' of method '{calledMethod.GetDisplayName()}'. It's not possible to guarantee the availability of the target type.");
                                }
                            }

                        }
                        break;

                    //
                    // GetConstructor (Type[])
                    // GetConstructor (BindingFlags, Binder, Type[], ParameterModifier [])
                    // GetConstructor (BindingFlags, Binder, CallingConventions, Type[], ParameterModifier [])
                    //
                    case IntrinsicId.Type_GetConstructor:
                        {
                            reflectionContext.AnalyzingPattern();

                            var parameters = calledMethod.Signature;
                            BindingFlags? bindingFlags;
                            if (parameters.Length > 1 && calledMethod.Signature[0].IsTypeOf("System.Reflection", "BindingFlags"))
                                bindingFlags = GetBindingFlagsFromValue(methodParams[1]);
                            else
                                // Assume a default value for BindingFlags for methods that don't use BindingFlags as a parameter
                                bindingFlags = BindingFlags.Public | BindingFlags.Instance;

                            int? ctorParameterCount = parameters.Length switch
                            {
                                1 => (methodParams[1] as ArrayValue)?.Size.AsConstInt(),
                                4 => (methodParams[3] as ArrayValue)?.Size.AsConstInt(),
                                5 => (methodParams[4] as ArrayValue)?.Size.AsConstInt(),
                                _ => null,
                            };

                            // Go over all types we've seen
                            foreach (var value in methodParams[0].UniqueValues())
                            {
                                if (value is SystemTypeValue systemTypeValue)
                                {
                                    if (BindingFlagsAreUnsupported(bindingFlags))
                                        RequireDynamicallyAccessedMembers(ref reflectionContext, DynamicallyAccessedMemberTypes.PublicConstructors | DynamicallyAccessedMemberTypes.NonPublicConstructors, value, new MethodOrigin(calledMethod));
                                    else
                                        MarkConstructorsOnType(ref reflectionContext, systemTypeValue.TypeRepresented, null, bindingFlags);
                                    reflectionContext.RecordHandledPattern();
                                }
                                else
                                {
                                    // Otherwise fall back to the bitfield requirements
                                    var requiredMemberTypes = HasBindingFlag(bindingFlags, BindingFlags.Public) ? DynamicallyAccessedMemberTypes.PublicConstructors : DynamicallyAccessedMemberTypes.None;
                                    requiredMemberTypes |= HasBindingFlag(bindingFlags, BindingFlags.NonPublic) ? DynamicallyAccessedMemberTypes.NonPublicConstructors : DynamicallyAccessedMemberTypes.None;
                                    // We can scope down the public constructors requirement if we know the number of parameters is 0
                                    if (requiredMemberTypes == DynamicallyAccessedMemberTypes.PublicConstructors && ctorParameterCount == 0)
                                        requiredMemberTypes = DynamicallyAccessedMemberTypes.PublicParameterlessConstructor;
                                    RequireDynamicallyAccessedMembers(ref reflectionContext, requiredMemberTypes, value, new MethodOrigin(calledMethod));
                                }
                            }
                        }
                        break;

                    //
                    // GetMethod (string)
                    // GetMethod (string, BindingFlags)
                    // GetMethod (string, Type[])
                    // GetMethod (string, Type[], ParameterModifier[])
                    // GetMethod (string, BindingFlags, Binder, Type[], ParameterModifier[])
                    // GetMethod (string, BindingFlags, Binder, CallingConventions, Type[], ParameterModifier[])
                    // GetMethod (string, int, Type[])
                    // GetMethod (string, int, Type[], ParameterModifier[]?)
                    // GetMethod (string, int, BindingFlags, Binder?, Type[], ParameterModifier[]?)
                    // GetMethod (string, int, BindingFlags, Binder?, CallingConventions, Type[], ParameterModifier[]?)
                    //
                    case IntrinsicId.Type_GetMethod:
                        {
                            reflectionContext.AnalyzingPattern();

                            BindingFlags? bindingFlags;
                            if (calledMethod.Signature.Length > 1 && calledMethod.Signature[1].IsTypeOf("System.Reflection", "BindingFlags"))
                                bindingFlags = GetBindingFlagsFromValue(methodParams[2]);
                            else if (calledMethod.Signature.Length > 2 && calledMethod.Signature[2].IsTypeOf("System.Reflection", "BindingFlags"))
                                bindingFlags = GetBindingFlagsFromValue(methodParams[3]);
                            else
                                // Assume a default value for BindingFlags for methods that don't use BindingFlags as a parameter
                                bindingFlags = BindingFlags.Instance | BindingFlags.Static | BindingFlags.Public;

                            var requiredMemberTypes = GetDynamicallyAccessedMemberTypesFromBindingFlagsForMethods(bindingFlags);
                            foreach (var value in methodParams[0].UniqueValues())
                            {
                                if (value is SystemTypeValue systemTypeValue)
                                {
                                    foreach (var stringParam in methodParams[1].UniqueValues())
                                    {
                                        if (stringParam is KnownStringValue stringValue)
                                        {
                                            if (BindingFlagsAreUnsupported(bindingFlags))
                                                RequireDynamicallyAccessedMembers(ref reflectionContext, DynamicallyAccessedMemberTypes.PublicMethods | DynamicallyAccessedMemberTypes.NonPublicMethods, value, new MethodOrigin(calledMethod));
                                            else
                                                MarkMethodsOnTypeHierarchy(ref reflectionContext, systemTypeValue.TypeRepresented, m => m.Name == stringValue.Contents, bindingFlags);
                                            reflectionContext.RecordHandledPattern();
                                        }
                                        else
                                        {
                                            // Otherwise fall back to the bitfield requirements
                                            RequireDynamicallyAccessedMembers(ref reflectionContext, requiredMemberTypes, value, new MethodOrigin(calledMethod));
                                        }
                                    }
                                }
                                else
                                {
                                    // Otherwise fall back to the bitfield requirements
                                    RequireDynamicallyAccessedMembers(ref reflectionContext, requiredMemberTypes, value, new MethodOrigin(calledMethod));
                                }
                            }
                        }
                        break;

                    //
                    // GetNestedType (string)
                    // GetNestedType (string, BindingFlags)
                    //
                    case IntrinsicId.Type_GetNestedType:
                        {
                            reflectionContext.AnalyzingPattern();

                            BindingFlags? bindingFlags;
                            if (calledMethod.Signature.Length > 1 && calledMethod.Signature[1].IsTypeOf("System.Reflection", "BindingFlags"))
                                bindingFlags = GetBindingFlagsFromValue(methodParams[2]);
                            else
                                // Assume a default value for BindingFlags for methods that don't use BindingFlags as a parameter
                                bindingFlags = BindingFlags.Instance | BindingFlags.Static | BindingFlags.Public;

                            var requiredMemberTypes = GetDynamicallyAccessedMemberTypesFromBindingFlagsForNestedTypes(bindingFlags);
                            bool everyParentTypeHasAll = true;
                            foreach (var value in methodParams[0].UniqueValues())
                            {
                                if (value is SystemTypeValue systemTypeValue)
                                {
                                    foreach (var stringParam in methodParams[1].UniqueValues())
                                    {
                                        if (stringParam is KnownStringValue stringValue)
                                        {
                                            if (BindingFlagsAreUnsupported(bindingFlags))
                                                // We have chosen not to populate the methodReturnValue for now
                                                RequireDynamicallyAccessedMembers(ref reflectionContext, DynamicallyAccessedMemberTypes.PublicNestedTypes | DynamicallyAccessedMemberTypes.NonPublicNestedTypes, value, new MethodOrigin(calledMethod));
                                            else
                                            {
                                                MetadataType[] matchingNestedTypes = MarkNestedTypesOnType(ref reflectionContext, systemTypeValue.TypeRepresented, m => m.Name == stringValue.Contents, bindingFlags);

                                                if (matchingNestedTypes != null)
                                                {
                                                    for (int i = 0; i < matchingNestedTypes.Length; i++)
                                                        methodReturnValue = MergePointValue.MergeValues(methodReturnValue, new SystemTypeValue(matchingNestedTypes[i]));
                                                }
                                            }
                                            reflectionContext.RecordHandledPattern();
                                        }
                                        else
                                        {
                                            // Otherwise fall back to the bitfield requirements
                                            RequireDynamicallyAccessedMembers(ref reflectionContext, requiredMemberTypes, value, new MethodOrigin(calledMethod));
                                        }
                                    }
                                }
                                else
                                {
                                    // Otherwise fall back to the bitfield requirements
                                    RequireDynamicallyAccessedMembers(ref reflectionContext, requiredMemberTypes, value, new MethodOrigin(calledMethod));
                                }

                                if (value is LeafValueWithDynamicallyAccessedMemberNode leafValueWithDynamicallyAccessedMember)
                                {
                                    if (leafValueWithDynamicallyAccessedMember.DynamicallyAccessedMemberTypes != DynamicallyAccessedMemberTypes.All)
                                        everyParentTypeHasAll = false;
                                }
                                else if (!(value is NullValue || value is SystemTypeValue))
                                {
                                    // Known Type values are always OK - either they're fully resolved above and thus the return value
                                    // is set to the known resolved type, or if they're not resolved, they won't exist at runtime
                                    // and will cause exceptions - and thus don't introduce new requirements on marking.
                                    // nulls are intentionally ignored as they will lead to exceptions at runtime
                                    // and thus don't introduce new requirements on marking.
                                    everyParentTypeHasAll = false;
                                }
                            }

                            // If the parent type (all the possible values) has DynamicallyAccessedMemberTypes.All it means its nested types are also fully marked
                            // (see MarkStep.MarkEntireType - it will recursively mark entire type on nested types). In that case we can annotate 
                            // the returned type (the nested type) with DynamicallyAccessedMemberTypes.All as well.
                            // Note it's OK to blindly overwrite any potential annotation on the return value from the method definition
                            // since DynamicallyAccessedMemberTypes.All is a superset of any other annotation.
                            if (everyParentTypeHasAll && methodReturnValue == null)
                                methodReturnValue = new MethodReturnValue(calledMethod, DynamicallyAccessedMemberTypes.All);
                        }
                        break;

                    //
                    // AssemblyQualifiedName
                    //
                    case IntrinsicId.Type_get_AssemblyQualifiedName:
                        {

                            ValueNode transformedResult = null;
                            foreach (var value in methodParams[0].UniqueValues())
                            {
                                if (value is LeafValueWithDynamicallyAccessedMemberNode dynamicallyAccessedThing)
                                {
                                    var annotatedString = new AnnotatedStringValue(dynamicallyAccessedThing.SourceContext, dynamicallyAccessedThing.DynamicallyAccessedMemberTypes);
                                    transformedResult = MergePointValue.MergeValues(transformedResult, annotatedString);
                                }
                                else
                                {
                                    transformedResult = null;
                                    break;
                                }
                            }

                            if (transformedResult != null)
                            {
                                methodReturnValue = transformedResult;
                            }
                        }
                        break;

                    //
                    // UnderlyingSystemType
                    //
                    case IntrinsicId.Type_get_UnderlyingSystemType:
                        {
                            // This is identity for the purposes of the analysis.
                            methodReturnValue = methodParams[0];
                        }
                        break;

                    //
                    // GetField (string)
                    // GetField (string, BindingFlags)
                    // GetEvent (string)
                    // GetEvent (string, BindingFlags)
                    // GetProperty (string)
                    // GetProperty (string, BindingFlags)
                    // GetProperty (string, Type)
                    // GetProperty (string, Type[])
                    // GetProperty (string, Type, Type[])
                    // GetProperty (string, Type, Type[], ParameterModifier[])
                    // GetProperty (string, BindingFlags, Binder, Type, Type[], ParameterModifier[])
                    //
                    case var fieldPropertyOrEvent when (fieldPropertyOrEvent == IntrinsicId.Type_GetField || fieldPropertyOrEvent == IntrinsicId.Type_GetProperty || fieldPropertyOrEvent == IntrinsicId.Type_GetEvent)
                        && calledMethod.IsDeclaredOnType("System", "Type")
                        && !calledMethod.Signature.IsStatic
                        && calledMethod.Signature[0].IsString:
                        {

                            reflectionContext.AnalyzingPattern();
                            BindingFlags? bindingFlags;
                            if (calledMethod.Signature.Length > 1 && calledMethod.Signature[1].IsTypeOf("System.Reflection", "BindingFlags"))
                                bindingFlags = GetBindingFlagsFromValue(methodParams[2]);
                            else
                                // Assume a default value for BindingFlags for methods that don't use BindingFlags as a parameter
                                bindingFlags = BindingFlags.Instance | BindingFlags.Static | BindingFlags.Public;

                            DynamicallyAccessedMemberTypes memberTypes = fieldPropertyOrEvent switch
                            {
                                IntrinsicId.Type_GetEvent => GetDynamicallyAccessedMemberTypesFromBindingFlagsForEvents(bindingFlags),
                                IntrinsicId.Type_GetField => GetDynamicallyAccessedMemberTypesFromBindingFlagsForFields(bindingFlags),
                                IntrinsicId.Type_GetProperty => GetDynamicallyAccessedMemberTypesFromBindingFlagsForProperties(bindingFlags),
                                _ => throw new ArgumentException($"Reflection call '{calledMethod.GetDisplayName()}' inside '{callingMethodDefinition.GetDisplayName()}' is of unexpected member type."),
                            };

                            foreach (var value in methodParams[0].UniqueValues())
                            {
                                if (value is SystemTypeValue systemTypeValue)
                                {
                                    foreach (var stringParam in methodParams[1].UniqueValues())
                                    {
                                        if (stringParam is KnownStringValue stringValue)
                                        {
                                            switch (fieldPropertyOrEvent)
                                            {
                                                case IntrinsicId.Type_GetEvent:
                                                    if (BindingFlagsAreUnsupported(bindingFlags))
                                                        RequireDynamicallyAccessedMembers(ref reflectionContext, DynamicallyAccessedMemberTypes.PublicEvents | DynamicallyAccessedMemberTypes.NonPublicEvents, value, new MethodOrigin(calledMethod));
                                                    else
                                                        MarkEventsOnTypeHierarchy(ref reflectionContext, systemTypeValue.TypeRepresented, filter: e => e.Name == stringValue.Contents, bindingFlags);
                                                    break;
                                                case IntrinsicId.Type_GetField:
                                                    if (BindingFlagsAreUnsupported(bindingFlags))
                                                        RequireDynamicallyAccessedMembers(ref reflectionContext, DynamicallyAccessedMemberTypes.PublicFields | DynamicallyAccessedMemberTypes.NonPublicFields, value, new MethodOrigin(calledMethod));
                                                    else
                                                        MarkFieldsOnTypeHierarchy(ref reflectionContext, systemTypeValue.TypeRepresented, filter: f => f.Name == stringValue.Contents, bindingFlags);
                                                    break;
                                                case IntrinsicId.Type_GetProperty:
                                                    if (BindingFlagsAreUnsupported(bindingFlags))
                                                        RequireDynamicallyAccessedMembers(ref reflectionContext, DynamicallyAccessedMemberTypes.PublicProperties | DynamicallyAccessedMemberTypes.NonPublicProperties, value, new MethodOrigin(calledMethod));
                                                    else
                                                        MarkPropertiesOnTypeHierarchy(ref reflectionContext, systemTypeValue.TypeRepresented, filter: p => p.Name == stringValue.Contents, bindingFlags);
                                                    break;
                                                default:
                                                    Debug.Fail("Unreachable.");
                                                    break;
                                            }
                                            reflectionContext.RecordHandledPattern();
                                        }
                                        else
                                        {
                                            RequireDynamicallyAccessedMembers(ref reflectionContext, memberTypes, value, new MethodOrigin(calledMethod));
                                        }
                                    }
                                }
                                else
                                {
                                    RequireDynamicallyAccessedMembers(ref reflectionContext, memberTypes, value, new MethodOrigin(calledMethod));
                                }
                            }
                        }
                        break;

                    //
                    // System.Activator
                    // 
                    // static CreateInstance (System.Type type)
                    // static CreateInstance (System.Type type, bool nonPublic)
                    // static CreateInstance (System.Type type, params object?[]? args)
                    // static CreateInstance (System.Type type, object?[]? args, object?[]? activationAttributes)
                    // static CreateInstance (System.Type type, System.Reflection.BindingFlags bindingAttr, System.Reflection.Binder? binder, object?[]? args, System.Globalization.CultureInfo? culture)
                    // static CreateInstance (System.Type type, System.Reflection.BindingFlags bindingAttr, System.Reflection.Binder? binder, object?[]? args, System.Globalization.CultureInfo? culture, object?[]? activationAttributes) { throw null; }
                    //
                    case IntrinsicId.Activator_CreateInstance_Type:
                        {
                            var parameters = calledMethod.Signature;

                            reflectionContext.AnalyzingPattern();

                            int? ctorParameterCount = null;
                            BindingFlags bindingFlags = BindingFlags.Instance;
                            if (parameters.Length > 1)
                            {
                                if (parameters[1].IsWellKnownType(WellKnownType.Boolean))
                                {
                                    // The overload that takes a "nonPublic" bool
                                    bool nonPublic = true;
                                    if (methodParams[1] is ConstIntValue constInt)
                                    {
                                        nonPublic = constInt.Value != 0;
                                    }

                                    if (nonPublic)
                                        bindingFlags |= BindingFlags.NonPublic | BindingFlags.Public;
                                    else
                                        bindingFlags |= BindingFlags.Public;
                                    ctorParameterCount = 0;
                                }
                                else
                                {
                                    // Overload that has the parameters as the second or fourth argument
                                    int argsParam = parameters.Length == 2 || parameters.Length == 3 ? 1 : 3;

                                    if (methodParams.Count > argsParam &&
                                        methodParams[argsParam] is ArrayValue arrayValue &&
                                        arrayValue.Size.AsConstInt() != null)
                                    {
                                        ctorParameterCount = arrayValue.Size.AsConstInt();
                                    }

                                    if (parameters.Length > 3)
                                    {
                                        if (methodParams[1].AsConstInt() != null)
                                            bindingFlags |= (BindingFlags)methodParams[1].AsConstInt();
                                        else
                                            bindingFlags |= BindingFlags.NonPublic | BindingFlags.Public;
                                    }
                                    else
                                    {
                                        bindingFlags |= BindingFlags.Public;
                                    }
                                }
                            }
                            else
                            {
                                // The overload with a single System.Type argument
                                ctorParameterCount = 0;
                                bindingFlags |= BindingFlags.Public;
                            }

                            // Go over all types we've seen
                            foreach (var value in methodParams[0].UniqueValues())
                            {
                                if (value is SystemTypeValue systemTypeValue)
                                {
                                    // Special case known type values as we can do better by applying exact binding flags and parameter count.
                                    MarkConstructorsOnType(ref reflectionContext, systemTypeValue.TypeRepresented,
                                        ctorParameterCount == null ? (Func<MethodDesc, bool>)null : m => m.Signature.Length == ctorParameterCount, bindingFlags);
                                    reflectionContext.RecordHandledPattern();
                                }
                                else
                                {
                                    // Otherwise fall back to the bitfield requirements
                                    var requiredMemberTypes = ctorParameterCount == 0
                                        ? DynamicallyAccessedMemberTypes.PublicParameterlessConstructor
                                        : GetDynamicallyAccessedMemberTypesFromBindingFlagsForConstructors(bindingFlags);
                                    RequireDynamicallyAccessedMembers(ref reflectionContext, requiredMemberTypes, value, new ParameterOrigin(calledMethod, 0));
                                }
                            }
                        }
                        break;

#if false
                    // TODO: niche APIs that we probably shouldn't even have added
                    //
                    // System.Activator
                    // 
                    // static CreateInstance (string assemblyName, string typeName)
                    // static CreateInstance (string assemblyName, string typeName, bool ignoreCase, System.Reflection.BindingFlags bindingAttr, System.Reflection.Binder? binder, object?[]? args, System.Globalization.CultureInfo? culture, object?[]? activationAttributes)
                    // static CreateInstance (string assemblyName, string typeName, object?[]? activationAttributes)
                    //
                    case IntrinsicId.Activator_CreateInstance_AssemblyName_TypeName:
                        ProcessCreateInstanceByName(ref reflectionContext, calledMethod, methodParams);
                        break;

                    //
                    // System.Activator
                    // 
                    // static CreateInstanceFrom (string assemblyFile, string typeName)
                    // static CreateInstanceFrom (string assemblyFile, string typeName, bool ignoreCase, System.Reflection.BindingFlags bindingAttr, System.Reflection.Binder? binder, object? []? args, System.Globalization.CultureInfo? culture, object? []? activationAttributes)
                    // static CreateInstanceFrom (string assemblyFile, string typeName, object? []? activationAttributes)
                    //
                    case IntrinsicId.Activator_CreateInstanceFrom:
                        ProcessCreateInstanceByName(ref reflectionContext, calledMethod, methodParams);
                        break;
#endif

#if false
                    // We probably don't need this because there's other places within the compiler that ensure this works.
                    //
                    // System.Activator
                    // 
                    // static T CreateInstance<T> ()
                    //
                    // Note: If the when condition returns false it would be an overload which we don't recognize, so just fall through to the default case
                    case IntrinsicId.Activator_CreateInstanceOfT when
                        calledMethod.Instantiation.Length == 1:
                        {
                            reflectionContext.AnalyzingPattern();

                            if (genericCalledMethod.GenericArguments[0] is GenericParameter genericParameter &&
                                genericParameter.HasDefaultConstructorConstraint)
                            {
                                // This is safe, the linker would have marked the default .ctor already
                                reflectionContext.RecordHandledPattern();
                                break;
                            }

                            RequireDynamicallyAccessedMembers(
                                ref reflectionContext,
                                DynamicallyAccessedMemberTypes.PublicParameterlessConstructor,
                                GetTypeValueNodeFromGenericArgument(genericCalledMethod.GenericArguments[0]),
                                calledMethodDefinition.GenericParameters[0]);
                        }
                        break;
#endif

#if false
                    // TODO: niche APIs that we probably shouldn't even have added
                    //
                    // System.AppDomain
                    //
                    // CreateInstance (string assemblyName, string typeName)
                    // CreateInstance (string assemblyName, string typeName, bool ignoreCase, System.Reflection.BindingFlags bindingAttr, System.Reflection.Binder? binder, object? []? args, System.Globalization.CultureInfo? culture, object? []? activationAttributes)
                    // CreateInstance (string assemblyName, string typeName, object? []? activationAttributes)
                    //
                    // CreateInstanceAndUnwrap (string assemblyName, string typeName)
                    // CreateInstanceAndUnwrap (string assemblyName, string typeName, bool ignoreCase, System.Reflection.BindingFlags bindingAttr, System.Reflection.Binder? binder, object? []? args, System.Globalization.CultureInfo? culture, object? []? activationAttributes)
                    // CreateInstanceAndUnwrap (string assemblyName, string typeName, object? []? activationAttributes)
                    //
                    // CreateInstanceFrom (string assemblyFile, string typeName)
                    // CreateInstanceFrom (string assemblyFile, string typeName, bool ignoreCase, System.Reflection.BindingFlags bindingAttr, System.Reflection.Binder? binder, object? []? args, System.Globalization.CultureInfo? culture, object? []? activationAttributes)
                    // CreateInstanceFrom (string assemblyFile, string typeName, object? []? activationAttributes)
                    //
                    // CreateInstanceFromAndUnwrap (string assemblyFile, string typeName)
                    // CreateInstanceFromAndUnwrap (string assemblyFile, string typeName, bool ignoreCase, System.Reflection.BindingFlags bindingAttr, System.Reflection.Binder? binder, object? []? args, System.Globalization.CultureInfo? culture, object? []? activationAttributes)
                    // CreateInstanceFromAndUnwrap (string assemblyFile, string typeName, object? []? activationAttributes)
                    //
                    case var appDomainCreateInstance when appDomainCreateInstance == IntrinsicId.AppDomain_CreateInstance
                        || appDomainCreateInstance == IntrinsicId.AppDomain_CreateInstanceAndUnwrap
                        || appDomainCreateInstance == IntrinsicId.AppDomain_CreateInstanceFrom
                        || appDomainCreateInstance == IntrinsicId.AppDomain_CreateInstanceFromAndUnwrap:
                        ProcessCreateInstanceByName(ref reflectionContext, calledMethod, methodParams);
                        break;
#endif

                    //
                    // System.Reflection.Assembly
                    //
                    // CreateInstance (string typeName)
                    // CreateInstance (string typeName, bool ignoreCase)
                    // CreateInstance (string typeName, bool ignoreCase, BindingFlags bindingAttr, Binder? binder, object []? args, CultureInfo? culture, object []? activationAttributes)
                    //
                    case IntrinsicId.Assembly_CreateInstance:
                        //
                        // TODO: This could be supported for "this" only calls
                        //
                        reflectionContext.AnalyzingPattern();
                        reflectionContext.RecordUnrecognizedPattern(2058, $"Parameters passed to method '{calledMethod.GetDisplayName()}' cannot be analyzed. Consider using methods 'System.Type.GetType' and `System.Activator.CreateInstance` instead.");
                        break;

                    //
                    // System.Runtime.CompilerServices.RuntimeHelpers
                    //
                    // RunClassConstructor (RuntimeTypeHandle type)
                    //
                    case IntrinsicId.RuntimeHelpers_RunClassConstructor:
                        {
                            reflectionContext.AnalyzingPattern();
                            foreach (var typeHandleValue in methodParams[0].UniqueValues())
                            {
                                if (typeHandleValue is RuntimeTypeHandleValue runtimeTypeHandleValue)
                                {
                                    TypeDesc typeRepresented = runtimeTypeHandleValue.TypeRepresented;
                                    if (!typeRepresented.IsGenericDefinition && !typeRepresented.ContainsSignatureVariables(treatGenericParameterLikeSignatureVariable: true) && typeRepresented.HasStaticConstructor)
                                    {
                                        _dependencies.Add(_factory.CanonicalEntrypoint(typeRepresented.GetStaticConstructor()), "RunClassConstructor reference");
                                    }

                                    reflectionContext.RecordHandledPattern();
                                }
                                else if (typeHandleValue == NullValue.Instance)
                                    reflectionContext.RecordHandledPattern();
                                else
                                {
                                    reflectionContext.RecordUnrecognizedPattern(2059, $"Unrecognized value passed to the parameter 'type' of method '{calledMethod.GetDisplayName()}'. It's not possible to guarantee the availability of the target static constructor.");
                                }
                            }
                        }
                        break;

                    //
                    // System.Reflection.MethodInfo
                    //
                    // MakeGenericMethod (Type[] typeArguments)
                    //
                    case IntrinsicId.MethodInfo_MakeGenericMethod:
                        {
                            reflectionContext.AnalyzingPattern();

                            // We don't track MethodInfo values, so we can't determine if the MakeGenericMethod is problematic or not.
                            // Since some of the generic parameters may have annotations, all calls are potentially dangerous.
                            reflectionContext.RecordUnrecognizedPattern(2060, $"Call to `{calledMethod.GetDisplayName()}` can not be statically analyzed. It's not possible to guarantee the availability of requirements of the generic method.");

                            if (shouldEnableAotWarnings)
                                LogDynamicCodeWarning(_logger, callingMethodBody, offset, calledMethod);
                        }
                        break;

                    default:
                        if (requiresDataFlowAnalysis)
                        {
                            reflectionContext.AnalyzingPattern();
                            for (int parameterIndex = 0; parameterIndex < methodParams.Count; parameterIndex++)
                            {
                                var requiredMemberTypes = _flowAnnotations.GetParameterAnnotation(calledMethod, parameterIndex);
                                if (requiredMemberTypes != 0)
                                {
                                    Origin targetContext = DiagnosticUtilities.GetMethodParameterFromIndex(calledMethod, parameterIndex);
                                    RequireDynamicallyAccessedMembers(ref reflectionContext, requiredMemberTypes, methodParams[parameterIndex], targetContext);
                                }
                            }

                            reflectionContext.RecordHandledPattern();
                        }

                        if (shouldEnableReflectionWarnings &&
                            calledMethod.HasCustomAttribute("System.Diagnostics.CodeAnalysis", "RequiresUnreferencedCodeAttribute"))
                        {
                            string attributeMessage = DiagnosticUtilities.GetRequiresUnreferencedCodeAttributeMessage(calledMethod);

                            if (attributeMessage.Length > 0 && !attributeMessage.EndsWith('.'))
                                attributeMessage += '.';

                            string message =
<<<<<<< HEAD
                                $"Using method '{calledMethod.GetDisplayName()}' which has 'RequiresUnreferencedCodeAttribute' can break functionality when trimming application code. {DiagnosticUtilities.GetRequiresUnreferencedCodeAttributeMessage(calledMethod)}.";
=======
                                $"Calling '{calledMethod.GetDisplayName()}' which has `RequiresUnreferencedCodeAttribute` can break functionality when trimming application code. {attributeMessage}";
>>>>>>> a669db22

                            //if (requiresUnreferencedCode.Url != null)
                            //{
                            //    message += " " + requiresUnreferencedCode.Url;
                            //}

                            _logger.LogWarning(message, 2026, callingMethodBody, offset, MessageSubCategory.TrimAnalysis);
                        }

                        

                        if (shouldEnableAotWarnings &&                            
                            calledMethod.HasCustomAttribute("System.Diagnostics.CodeAnalysis", "RequiresDynamicCodeAttribute"))
                        {
                            LogDynamicCodeWarning(_logger, callingMethodBody, offset, calledMethod);
                        }

                        static void LogDynamicCodeWarning(Logger logger, MethodIL callingMethodBody, int offset, MethodDesc calledMethod)
                        {
                            string attributeMessage = DiagnosticUtilities.GetRequiresDynamicCodeAttributeMessage(calledMethod);

                            if (attributeMessage.Length > 0 && !attributeMessage.EndsWith('.'))
                                attributeMessage += '.';

                            string message = $"{String.Format(Resources.Strings.IL9700, calledMethod.GetDisplayName())} {attributeMessage}";

                            //if (requiresUnreferencedCode.Url != null)
                            //{
                            //    message += " " + requiresUnreferencedCode.Url;
                            //}

                            logger.LogWarning(message, 9700, callingMethodBody, offset, MessageSubCategory.AotAnalysis);
                        }

                        // To get good reporting of errors we need to track the origin of the value for all method calls
                        // but except Newobj as those are special.
                        if (!calledMethod.Signature.ReturnType.IsVoid)
                        {
                            methodReturnValue = new MethodReturnValue(calledMethod, returnValueDynamicallyAccessedMemberTypes);

                            return true;
                        }

                        return false;
                }
            }
            finally
            {
                reflectionContext.Dispose();
            }

            // If we get here, we handled this as an intrinsic.  As a convenience, if the code above
            // didn't set the return value (and the method has a return value), we will set it to be an
            // unknown value with the return type of the method.
            if (methodReturnValue == null)
            {
                if (!calledMethod.Signature.ReturnType.IsVoid)
                {
                    methodReturnValue = new MethodReturnValue(calledMethod, returnValueDynamicallyAccessedMemberTypes);
                }
            }

            // Validate that the return value has the correct annotations as per the method return value annotations
            if (returnValueDynamicallyAccessedMemberTypes != 0 && methodReturnValue != null)
            {
                if (methodReturnValue is LeafValueWithDynamicallyAccessedMemberNode methodReturnValueWithMemberTypes)
                {
                    if (!methodReturnValueWithMemberTypes.DynamicallyAccessedMemberTypes.HasFlag(returnValueDynamicallyAccessedMemberTypes))
                        throw new InvalidOperationException($"Internal linker error: processing of call from {callingMethodDefinition.GetDisplayName()} to {calledMethod.GetDisplayName()} returned value which is not correctly annotated with the expected dynamic member access kinds.");
                }
                else if (methodReturnValue is SystemTypeValue)
                {
                    // SystemTypeValue can fullfill any requirement, so it's always valid
                    // The requirements will be applied at the point where it's consumed (passed as a method parameter, set as field value, returned from the method)
                }
                else
                {
                    throw new InvalidOperationException($"Internal linker error: processing of call from {callingMethodDefinition.GetDisplayName()} to {calledMethod.GetDisplayName()} returned value which is not correctly annotated with the expected dynamic member access kinds.");
                }
            }

            return true;
        }

#if false
        void ProcessCreateInstanceByName(ref ReflectionPatternContext reflectionContext, MethodDesc calledMethod, ValueNodeList methodParams)
        {
            reflectionContext.AnalyzingPattern();

            BindingFlags bindingFlags = BindingFlags.Instance | BindingFlags.NonPublic | BindingFlags.Public;
            bool parameterlessConstructor = true;
            if (calledMethod.Signature.Length == 8 && calledMethod.Signature[2].IsWellKnownType(WellKnownType.Boolean) &&
                methodParams[3].AsConstInt() != null)
            {
                parameterlessConstructor = false;
                bindingFlags = BindingFlags.Instance | (BindingFlags)methodParams[3].AsConstInt();
            }
            else if (calledMethod.Signature.Length == 8 && calledMethod.Signature[2].IsWellKnownType(WellKnownType.Boolean) &&
                methodParams[3].AsConstInt() == null)
            {
                parameterlessConstructor = false;
                bindingFlags = BindingFlags.Instance | BindingFlags.Public | BindingFlags.NonPublic;
            }

            int methodParamsOffset = !calledMethod.Signature.IsStatic ? 1 : 0;

            foreach (var assemblyNameValue in methodParams[methodParamsOffset].UniqueValues())
            {
                if (assemblyNameValue is KnownStringValue assemblyNameStringValue)
                {
                    foreach (var typeNameValue in methodParams[methodParamsOffset + 1].UniqueValues())
                    {
                        if (typeNameValue is KnownStringValue typeNameStringValue)
                        {
                            var resolvedAssembly = _context.GetLoadedAssembly(assemblyNameStringValue.Contents);
                            if (resolvedAssembly == null)
                            {
                                reflectionContext.RecordUnrecognizedPattern(2061, $"The assembly name '{assemblyNameStringValue.Contents}' passed to method '{calledMethod.GetDisplayName()}' references assembly which is not available.");
                                continue;
                            }

                            var resolvedType = _context.TypeNameResolver.ResolveTypeName(resolvedAssembly, typeNameStringValue.Contents)?.Resolve();
                            if (resolvedType == null)
                            {
                                // It's not wrong to have a reference to non-existing type - the code may well expect to get an exception in this case
                                // Note that we did find the assembly, so it's not a linker config problem, it's either intentional, or wrong versions of assemblies
                                // but linker can't know that.
                                reflectionContext.RecordHandledPattern();
                                continue;
                            }

                            MarkConstructorsOnType(ref reflectionContext, resolvedType, parameterlessConstructor ? m => m.Parameters.Count == 0 : (Func<MethodDesc, bool>)null, bindingFlags);
                        }
                        else
                        {
                            reflectionContext.RecordUnrecognizedPattern(2032, $"Unrecognized value passed to the parameter '{calledMethod.Parameters[1].Name}' of method '{calledMethod.GetDisplayName()}'. It's not possible to guarantee the availability of the target type.");
                        }
                    }
                }
                else
                {
                    reflectionContext.RecordUnrecognizedPattern(2032, $"Unrecognized value passed to the parameter '{calledMethod.Parameters[0].Name}' of method '{calledMethod.GetDisplayName()}'. It's not possible to guarantee the availability of the target type.");
                }
            }
        }
#endif

        void RequireDynamicallyAccessedMembers(ref ReflectionPatternContext reflectionContext, DynamicallyAccessedMemberTypes requiredMemberTypes, ValueNode value, Origin targetContext)
        {
            foreach (var uniqueValue in value.UniqueValues())
            {
                if (requiredMemberTypes == DynamicallyAccessedMemberTypes.PublicParameterlessConstructor
                    && uniqueValue is SystemTypeForGenericParameterValue genericParam
                    && genericParam.GenericParameter.HasDefaultConstructorConstraint)
                {
                    // We allow a new() constraint on a generic parameter to satisfy DynamicallyAccessedMemberTypes.PublicParameterlessConstructor
                    reflectionContext.RecordHandledPattern();
                }
                else if (uniqueValue is LeafValueWithDynamicallyAccessedMemberNode valueWithDynamicallyAccessedMember)
                {
                    if (!valueWithDynamicallyAccessedMember.DynamicallyAccessedMemberTypes.HasFlag(requiredMemberTypes))
                    {
                        string missingMemberTypes = $"'{nameof(DynamicallyAccessedMemberTypes.All)}'";
                        if (requiredMemberTypes != DynamicallyAccessedMemberTypes.All)
                        {
                            var missingMemberTypesList = Enum.GetValues(typeof(DynamicallyAccessedMemberTypes))
                                .Cast<DynamicallyAccessedMemberTypes>()
                                .Where(damt => (requiredMemberTypes & ~valueWithDynamicallyAccessedMember.DynamicallyAccessedMemberTypes & damt) == damt && damt != DynamicallyAccessedMemberTypes.None)
                                .Select(damt => damt.ToString()).ToList();

                            if (missingMemberTypesList.Contains(nameof(DynamicallyAccessedMemberTypes.PublicConstructors)) &&
                                missingMemberTypesList.SingleOrDefault(x => x == nameof(DynamicallyAccessedMemberTypes.PublicParameterlessConstructor)) is var ppc &&
                                ppc != null)
                                missingMemberTypesList.Remove(ppc);

                            missingMemberTypes = string.Join(", ", missingMemberTypesList.Select(mmt => $"'DynamicallyAccessedMemberTypes.{mmt}'"));
                        }
                        switch ((valueWithDynamicallyAccessedMember.SourceContext, targetContext))
                        {
                            case (ParameterOrigin sourceParameter, ParameterOrigin targetParameter):
                                reflectionContext.RecordUnrecognizedPattern(2067, string.Format(Resources.Strings.IL2067,
                                    DiagnosticUtilities.GetParameterNameForErrorMessage(targetParameter),
                                    DiagnosticUtilities.GetMethodSignatureDisplayName(targetParameter.Method),
                                    DiagnosticUtilities.GetParameterNameForErrorMessage(sourceParameter),
                                    DiagnosticUtilities.GetMethodSignatureDisplayName(sourceParameter.Method),
                                    missingMemberTypes));
                                break;
                            case (ParameterOrigin sourceParameter, MethodReturnOrigin targetMethodReturnType):
                                reflectionContext.RecordUnrecognizedPattern(2068, string.Format(Resources.Strings.IL2068,
                                    DiagnosticUtilities.GetMethodSignatureDisplayName(targetMethodReturnType.Method),
                                    DiagnosticUtilities.GetParameterNameForErrorMessage(sourceParameter),
                                    DiagnosticUtilities.GetMethodSignatureDisplayName(sourceParameter.Method),
                                    missingMemberTypes));
                                break;
                            case (ParameterOrigin sourceParameter, FieldOrigin targetField):
                                reflectionContext.RecordUnrecognizedPattern(2069, string.Format(Resources.Strings.IL2069,
                                    targetField.GetDisplayName(),
                                    DiagnosticUtilities.GetParameterNameForErrorMessage(sourceParameter),
                                    DiagnosticUtilities.GetMethodSignatureDisplayName(sourceParameter.Method),
                                    missingMemberTypes));
                                break;
                            case (ParameterOrigin sourceParameter, MethodOrigin targetMethod):
                                reflectionContext.RecordUnrecognizedPattern(2070, string.Format(Resources.Strings.IL2070,
                                    targetMethod.GetDisplayName(),
                                    DiagnosticUtilities.GetParameterNameForErrorMessage(sourceParameter),
                                    DiagnosticUtilities.GetMethodSignatureDisplayName(sourceParameter.Method),
                                    missingMemberTypes));
                                break;
                            case (ParameterOrigin sourceParameter, GenericParameterOrigin targetGenericParameter):
                                // Currently this is never generated, once ILLink supports full analysis of MakeGenericType/MakeGenericMethod this will be used
                                reflectionContext.RecordUnrecognizedPattern(2071, string.Format(Resources.Strings.IL2071,
                                    targetGenericParameter.Name,
                                    DiagnosticUtilities.GetGenericParameterDeclaringMemberDisplayName(targetGenericParameter),
                                    DiagnosticUtilities.GetParameterNameForErrorMessage(sourceParameter),
                                    DiagnosticUtilities.GetMethodSignatureDisplayName(sourceParameter.Method),
                                    missingMemberTypes));
                                break;

                            case (MethodReturnOrigin sourceMethodReturnType, ParameterOrigin targetParameter):
                                reflectionContext.RecordUnrecognizedPattern(2072, string.Format(Resources.Strings.IL2072,
                                    DiagnosticUtilities.GetParameterNameForErrorMessage(targetParameter),
                                    DiagnosticUtilities.GetMethodSignatureDisplayName(targetParameter.Method),
                                    DiagnosticUtilities.GetMethodSignatureDisplayName(sourceMethodReturnType.Method),
                                    missingMemberTypes));
                                break;
                            case (MethodReturnOrigin sourceMethodReturnType, MethodReturnOrigin targetMethodReturnType):
                                reflectionContext.RecordUnrecognizedPattern(2073, string.Format(Resources.Strings.IL2073,
                                    DiagnosticUtilities.GetMethodSignatureDisplayName(targetMethodReturnType.Method),
                                    DiagnosticUtilities.GetMethodSignatureDisplayName(sourceMethodReturnType.Method),
                                    missingMemberTypes));
                                break;
                            case (MethodReturnOrigin sourceMethodReturnType, FieldOrigin targetField):
                                reflectionContext.RecordUnrecognizedPattern(2074, string.Format(Resources.Strings.IL2074,
                                    targetField.GetDisplayName(),
                                    DiagnosticUtilities.GetMethodSignatureDisplayName(sourceMethodReturnType.Method),
                                    missingMemberTypes));
                                break;
                            case (MethodReturnOrigin sourceMethodReturnType, MethodOrigin targetMethod):
                                reflectionContext.RecordUnrecognizedPattern(2075, string.Format(Resources.Strings.IL2075,
                                    targetMethod.GetDisplayName(),
                                    DiagnosticUtilities.GetMethodSignatureDisplayName(sourceMethodReturnType.Method),
                                    missingMemberTypes));
                                break;
                            case (MethodReturnOrigin sourceMethodReturnType, GenericParameterOrigin targetGenericParameter):
                                // Currently this is never generated, once ILLink supports full analysis of MakeGenericType/MakeGenericMethod this will be used
                                reflectionContext.RecordUnrecognizedPattern(2076, string.Format(Resources.Strings.IL2076,
                                    targetGenericParameter.Name,
                                    DiagnosticUtilities.GetGenericParameterDeclaringMemberDisplayName(targetGenericParameter),
                                    DiagnosticUtilities.GetMethodSignatureDisplayName(sourceMethodReturnType.Method),
                                    missingMemberTypes));
                                break;

                            case (FieldOrigin sourceField, ParameterOrigin targetParameter):
                                reflectionContext.RecordUnrecognizedPattern(2077, string.Format(Resources.Strings.IL2077,
                                    DiagnosticUtilities.GetParameterNameForErrorMessage(targetParameter),
                                    DiagnosticUtilities.GetMethodSignatureDisplayName(targetParameter.Method),
                                    sourceField.GetDisplayName(),
                                    missingMemberTypes));
                                break;
                            case (FieldOrigin sourceField, MethodReturnOrigin targetMethodReturnType):
                                reflectionContext.RecordUnrecognizedPattern(2078, string.Format(Resources.Strings.IL2078,
                                    DiagnosticUtilities.GetMethodSignatureDisplayName(targetMethodReturnType.Method),
                                    sourceField.GetDisplayName(),
                                    missingMemberTypes));
                                break;
                            case (FieldOrigin sourceField, FieldOrigin targetField):
                                reflectionContext.RecordUnrecognizedPattern(2079, string.Format(Resources.Strings.IL2079,
                                    targetField.GetDisplayName(),
                                    sourceField.GetDisplayName(),
                                    missingMemberTypes));
                                break;
                            case (FieldOrigin sourceField, MethodOrigin targetMethod):
                                reflectionContext.RecordUnrecognizedPattern(2080, string.Format(Resources.Strings.IL2080,
                                    targetMethod.GetDisplayName(),
                                    sourceField.GetDisplayName(),
                                    missingMemberTypes));
                                break;
                            case (FieldOrigin sourceField, GenericParameterOrigin targetGenericParameter):
                                // Currently this is never generated, once ILLink supports full analysis of MakeGenericType/MakeGenericMethod this will be used
                                reflectionContext.RecordUnrecognizedPattern(2081, string.Format(Resources.Strings.IL2081,
                                    targetGenericParameter.Name,
                                    DiagnosticUtilities.GetGenericParameterDeclaringMemberDisplayName(targetGenericParameter),
                                    sourceField.GetDisplayName(),
                                    missingMemberTypes));
                                break;

                            case (MethodOrigin sourceMethod, ParameterOrigin targetParameter):
                                reflectionContext.RecordUnrecognizedPattern(2082, string.Format(Resources.Strings.IL2082,
                                    DiagnosticUtilities.GetParameterNameForErrorMessage(targetParameter),
                                    DiagnosticUtilities.GetMethodSignatureDisplayName(targetParameter.Method),
                                    sourceMethod.GetDisplayName(),
                                    missingMemberTypes));
                                break;
                            case (MethodOrigin sourceMethod, MethodReturnOrigin targetMethodReturnType):
                                reflectionContext.RecordUnrecognizedPattern(2083, string.Format(Resources.Strings.IL2083,
                                    DiagnosticUtilities.GetMethodSignatureDisplayName(targetMethodReturnType.Method),
                                    sourceMethod.GetDisplayName(),
                                    missingMemberTypes));
                                break;
                            case (MethodOrigin sourceMethod, FieldOrigin targetField):
                                reflectionContext.RecordUnrecognizedPattern(2084, string.Format(Resources.Strings.IL2084,
                                    targetField.GetDisplayName(),
                                    sourceMethod.GetDisplayName(),
                                    missingMemberTypes));
                                break;
                            case (MethodOrigin sourceMethod, MethodOrigin targetMethod):
                                reflectionContext.RecordUnrecognizedPattern(2085, string.Format(Resources.Strings.IL2085,
                                    targetMethod.GetDisplayName(),
                                    sourceMethod.GetDisplayName(),
                                    missingMemberTypes));
                                break;
                            case (MethodOrigin sourceMethod, GenericParameterOrigin targetGenericParameter):
                                // Currently this is never generated, once ILLink supports full analysis of MakeGenericType/MakeGenericMethod this will be used
                                reflectionContext.RecordUnrecognizedPattern(2086, string.Format(Resources.Strings.IL2086,
                                    targetGenericParameter.Name,
                                    DiagnosticUtilities.GetGenericParameterDeclaringMemberDisplayName(targetGenericParameter),
                                    sourceMethod.GetDisplayName(),
                                    missingMemberTypes));
                                break;

                            case (GenericParameterOrigin sourceGenericParameter, ParameterOrigin targetParameter):
                                reflectionContext.RecordUnrecognizedPattern(2087, string.Format(Resources.Strings.IL2087,
                                    DiagnosticUtilities.GetParameterNameForErrorMessage(targetParameter),
                                    DiagnosticUtilities.GetMethodSignatureDisplayName(targetParameter.Method),
                                    sourceGenericParameter.Name,
                                    DiagnosticUtilities.GetGenericParameterDeclaringMemberDisplayName(sourceGenericParameter),
                                    missingMemberTypes));
                                break;
                            case (GenericParameterOrigin sourceGenericParameter, MethodReturnOrigin targetMethodReturnType):
                                reflectionContext.RecordUnrecognizedPattern(2088, string.Format(Resources.Strings.IL2088,
                                    DiagnosticUtilities.GetMethodSignatureDisplayName(targetMethodReturnType.Method),
                                    sourceGenericParameter.Name,
                                    DiagnosticUtilities.GetGenericParameterDeclaringMemberDisplayName(sourceGenericParameter),
                                    missingMemberTypes));
                                break;
                            case (GenericParameterOrigin sourceGenericParameter, FieldOrigin targetField):
                                reflectionContext.RecordUnrecognizedPattern(2089, string.Format(Resources.Strings.IL2089,
                                    targetField.GetDisplayName(),
                                    sourceGenericParameter.Name,
                                    DiagnosticUtilities.GetGenericParameterDeclaringMemberDisplayName(sourceGenericParameter),
                                    missingMemberTypes));
                                break;
                            case (GenericParameterOrigin sourceGenericParameter, MethodOrigin targetMethod):
                                // Currently this is never generated, it might be possible one day if we try to validate annotations on results of reflection
                                // For example code like this should ideally one day generate the warning
                                // void TestMethod<T>()
                                // {
                                //    // This passes the T as the "this" parameter to Type.GetMethods()
                                //    typeof(Type).GetMethod("GetMethods").Invoke(typeof(T), new object[] {});
                                // }
                                reflectionContext.RecordUnrecognizedPattern(2090, string.Format(Resources.Strings.IL2090,
                                    targetMethod.GetDisplayName(),
                                    sourceGenericParameter.Name,
                                    DiagnosticUtilities.GetGenericParameterDeclaringMemberDisplayName(sourceGenericParameter),
                                    missingMemberTypes));
                                break;
                            case (GenericParameterOrigin sourceGenericParameter, GenericParameterOrigin targetGenericParameter):
                                reflectionContext.RecordUnrecognizedPattern(2091, string.Format(Resources.Strings.IL2091,
                                    targetGenericParameter.Name,
                                    DiagnosticUtilities.GetGenericParameterDeclaringMemberDisplayName(targetGenericParameter),
                                    sourceGenericParameter.Name,
                                    DiagnosticUtilities.GetGenericParameterDeclaringMemberDisplayName(sourceGenericParameter),
                                    missingMemberTypes));
                                break;

                            default:
                                throw new NotImplementedException($"unsupported source context {valueWithDynamicallyAccessedMember.SourceContext} or target context {targetContext}");
                        };
                    }
                    else
                    {
                        reflectionContext.RecordHandledPattern();
                    }
                }
                else if (uniqueValue is SystemTypeValue systemTypeValue)
                {
                    MarkTypeForDynamicallyAccessedMembers(ref reflectionContext, systemTypeValue.TypeRepresented, requiredMemberTypes);
                }
                else if (uniqueValue is KnownStringValue knownStringValue)
                {
                    ModuleDesc callingModule = ((reflectionContext.Source as MethodDesc)?.OwningType as MetadataType)?.Module;

                    if (!ILCompiler.DependencyAnalysis.ReflectionMethodBodyScanner.ResolveType(knownStringValue.Contents, callingModule, reflectionContext.Source.Context, out TypeDesc foundType, out ModuleDesc referenceModule))
                    {
                        // Intentionally ignore - it's not wrong for code to call Type.GetType on non-existing name, the code might expect null/exception back.
                        reflectionContext.RecordHandledPattern();
                    }
                    else
                    {
                        // Also add module metadata in case this reference was through a type forward
                        if (_factory.MetadataManager.CanGenerateMetadata(referenceModule.GetGlobalModuleType()))
                            _dependencies.Add(_factory.ModuleMetadata(referenceModule), reflectionContext.MemberWithRequirements.ToString());

                        MarkType(ref reflectionContext, foundType);
                        MarkTypeForDynamicallyAccessedMembers(ref reflectionContext, foundType, requiredMemberTypes);
                    }
                }
                else if (uniqueValue == NullValue.Instance)
                {
                    // Ignore - probably unreachable path as it would fail at runtime anyway.
                }
                else
                {
                    switch (targetContext)
                    {
                        case ParameterOrigin parameterDefinition:
                            reflectionContext.RecordUnrecognizedPattern(
                                2062,
                                $"Value passed to parameter '{DiagnosticUtilities.GetParameterNameForErrorMessage(parameterDefinition)}' of method '{DiagnosticUtilities.GetMethodSignatureDisplayName(parameterDefinition.Method)}' can not be statically determined and may not meet 'DynamicallyAccessedMembersAttribute' requirements.");
                            break;
                        case MethodReturnOrigin methodReturnType:
                            reflectionContext.RecordUnrecognizedPattern(
                                2063,
                                $"Value returned from method '{DiagnosticUtilities.GetMethodSignatureDisplayName(methodReturnType.Method)}' can not be statically determined and may not meet 'DynamicallyAccessedMembersAttribute' requirements.");
                            break;
                        case FieldOrigin fieldDefinition:
                            reflectionContext.RecordUnrecognizedPattern(
                                2064,
                                $"Value assigned to {fieldDefinition.GetDisplayName()} can not be statically determined and may not meet 'DynamicallyAccessedMembersAttribute' requirements.");
                            break;
                        case MethodOrigin methodDefinition:
                            reflectionContext.RecordUnrecognizedPattern(
                                2065,
                                $"Value passed to implicit 'this' parameter of method '{methodDefinition.GetDisplayName()}' can not be statically determined and may not meet 'DynamicallyAccessedMembersAttribute' requirements.");
                            break;
                        case GenericParameterOrigin genericParameter:
                            // Unknown value to generic parameter - this is possible if the generic argumnet fails to resolve
                            reflectionContext.RecordUnrecognizedPattern(
                                2066,
                                $"Type passed to generic parameter '{genericParameter.Name}' of '{DiagnosticUtilities.GetGenericParameterDeclaringMemberDisplayName(genericParameter)}' can not be statically determined and may not meet 'DynamicallyAccessedMembersAttribute' requirements.");
                            break;
                        default: throw new NotImplementedException($"unsupported target context {targetContext.GetType()}");
                    };
                }
            }

            reflectionContext.RecordHandledPattern();
        }

        static BindingFlags? GetBindingFlagsFromValue(ValueNode parameter) => (BindingFlags?)parameter.AsConstInt();
        static bool BindingFlagsAreUnsupported(BindingFlags? bindingFlags) => bindingFlags == null || (bindingFlags & BindingFlags.IgnoreCase) == BindingFlags.IgnoreCase || (int)bindingFlags > 255;
        static bool HasBindingFlag(BindingFlags? bindingFlags, BindingFlags? search) => bindingFlags != null && (bindingFlags & search) == search;

        void MarkTypeForDynamicallyAccessedMembers(ref ReflectionPatternContext reflectionContext, TypeDesc typeDefinition, DynamicallyAccessedMemberTypes requiredMemberTypes)
        {
            foreach (var member in typeDefinition.GetDynamicallyAccessedMembers(requiredMemberTypes))
            {
                switch (member)
                {
                    case MethodDesc method:
                        MarkMethod(ref reflectionContext, method);
                        break;
                    case FieldDesc field:
                        MarkField(ref reflectionContext, field);
                        break;
                    case MetadataType nestedType:
                        MarkNestedType(ref reflectionContext, nestedType);
                        break;
                    case PropertyPseudoDesc property:
                        MarkProperty(ref reflectionContext, property);
                        break;
                    case EventPseudoDesc @event:
                        MarkEvent(ref reflectionContext, @event);
                        break;
                    default:
                        Debug.Fail(member.GetType().ToString());
                        break;
                }
            }
        }

        void MarkType(ref ReflectionPatternContext reflectionContext, TypeDesc type)
        {
            _dependencies.Add(_factory.MaximallyConstructableType(type), reflectionContext.MemberWithRequirements.ToString());
            reflectionContext.RecordHandledPattern();
        }

        void MarkMethod(ref ReflectionPatternContext reflectionContext, MethodDesc method)
        {
            // Code below assumes we need to specialize generic methods
            Debug.Assert(method.IsMethodDefinition);

            // If there's any genericness involved, try to create a fitting instantiation that would be usable at runtime.
            // This is not a complete solution to the problem.
            // If we ever decide that MakeGenericType/MakeGenericMethod should simply be considered unsafe, this code can be deleted
            // and instantiations that are not fully closed can be ignored.
            if (method.OwningType.IsGenericDefinition || method.OwningType.ContainsSignatureVariables(treatGenericParameterLikeSignatureVariable: true))
            {
                TypeDesc owningType = method.OwningType.GetTypeDefinition();
                Instantiation inst = ILCompiler.TypeExtensions.GetInstantiationThatMeetsConstraints(owningType.Instantiation, allowCanon: false);
                if (inst.IsNull)
                {
                    if (_logger.IsVerbose)
                        _logger.Writer.WriteLine($"Would mark {method} but can't get a good owning type");
                    return;
                }

                method = method.Context.GetMethodForInstantiatedType(
                    method.GetTypicalMethodDefinition(),
                    ((MetadataType)owningType).MakeInstantiatedType(inst));
            }

            if (method.HasInstantiation)
            {
                Instantiation inst = ILCompiler.TypeExtensions.GetInstantiationThatMeetsConstraints(method.Instantiation, allowCanon: false);
                if (inst.IsNull)
                {
                    if (_logger.IsVerbose)
                        _logger.Writer.WriteLine($"Would mark {method} but can't get a good instantiation");
                    return;
                }

                method = method.MakeInstantiatedMethod(inst);
            }

            string reason = reflectionContext.MemberWithRequirements.ToString();

            // For the method to be actually usable with reflection, we need to add the constructed type.
            _dependencies.Add(_factory.MaximallyConstructableType(method.OwningType), reason);

            if (!MetadataManager.IsMethodSupportedInReflectionInvoke(method))
            {
                if (_logger.IsVerbose)
                    _logger.Writer.WriteLine($"Would mark {method} but it's not usable for reflection invoke");
                // TODO: do we need to drop a MethodMetadata node into the dependencies here?
            }
            else
            {
                if (method.IsVirtual)
                {
                    if (method.HasInstantiation)
                    {
                        _dependencies.Add(_factory.GVMDependencies(method), reason);
                    }
                    else
                    {
                        // Virtual method use is tracked on the slot defining method only.
                        MethodDesc slotDefiningMethod = MetadataVirtualMethodAlgorithm.FindSlotDefiningMethodForVirtualMethod(method);
                        if (!_factory.VTable(slotDefiningMethod.OwningType).HasFixedSlots)
                            _dependencies.Add(_factory.VirtualMethodUse(slotDefiningMethod), reason);
                    }

                    if (method.IsAbstract)
                    {
                        _dependencies.Add(_factory.ReflectableMethod(method), reason);
                    }
                }

                if (!method.IsAbstract)
                {
                    _dependencies.Add(_factory.CanonicalEntrypoint(method), reason);
                    if (method.HasInstantiation
                        && method != method.GetCanonMethodTarget(CanonicalFormKind.Specific))
                        _dependencies.Add(_factory.MethodGenericDictionary(method), reason);
                }
            }

            reflectionContext.RecordHandledPattern();
        }

        void MarkNestedType(ref ReflectionPatternContext reflectionContext, MetadataType nestedType)
        {
            reflectionContext.RecordRecognizedPattern(() => { if (_logger.IsVerbose) _logger.Writer.WriteLine($"Marking {nestedType.GetDisplayName()}"); });
        }

        void MarkField(ref ReflectionPatternContext reflectionContext, FieldDesc field)
        {
            reflectionContext.RecordRecognizedPattern(() => { if (_logger.IsVerbose) _logger.Writer.WriteLine($"Marking {field.GetDisplayName()}"); });
        }

        void MarkProperty(ref ReflectionPatternContext reflectionContext, PropertyPseudoDesc property)
        {
            if (property.GetMethod != null)
                MarkMethod(ref reflectionContext, property.GetMethod);
            if (property.SetMethod != null)
                MarkMethod(ref reflectionContext, property.SetMethod);

            reflectionContext.RecordHandledPattern();
        }

        void MarkEvent(ref ReflectionPatternContext reflectionContext, EventPseudoDesc @event)
        {
            if (@event.AddMethod != null)
                MarkMethod(ref reflectionContext, @event.AddMethod);
            if (@event.RemoveMethod != null)
                MarkMethod(ref reflectionContext, @event.RemoveMethod);

            reflectionContext.RecordHandledPattern();
        }

        void MarkConstructorsOnType(ref ReflectionPatternContext reflectionContext, TypeDesc type, Func<MethodDesc, bool> filter, BindingFlags? bindingFlags = null)
        {
            foreach (var ctor in type.GetConstructorsOnType(filter, bindingFlags))
                MarkMethod(ref reflectionContext, ctor);
        }

        void MarkMethodsOnTypeHierarchy(ref ReflectionPatternContext reflectionContext, TypeDesc type, Func<MethodDesc, bool> filter, BindingFlags? bindingFlags = null)
        {
            foreach (var method in type.GetMethodsOnTypeHierarchy(filter, bindingFlags))
                MarkMethod(ref reflectionContext, method);
        }

        void MarkFieldsOnTypeHierarchy(ref ReflectionPatternContext reflectionContext, TypeDesc type, Func<FieldDesc, bool> filter, BindingFlags? bindingFlags = BindingFlags.Default)
        {
            foreach (var field in type.GetFieldsOnTypeHierarchy(filter, bindingFlags))
                MarkField(ref reflectionContext, field);
        }

        MetadataType[] MarkNestedTypesOnType(ref ReflectionPatternContext reflectionContext, TypeDesc type, Func<MetadataType, bool> filter, BindingFlags? bindingFlags = BindingFlags.Default)
        {
            var result = new ArrayBuilder<MetadataType>();

            foreach (var nestedType in type.GetNestedTypesOnType(filter, bindingFlags))
            {
                result.Add(nestedType);
                MarkNestedType(ref reflectionContext, nestedType);
            }

            return result.ToArray();
        }

        void MarkPropertiesOnTypeHierarchy(ref ReflectionPatternContext reflectionContext, TypeDesc type, Func<PropertyPseudoDesc, bool> filter, BindingFlags? bindingFlags = BindingFlags.Default)
        {
            foreach (var property in type.GetPropertiesOnTypeHierarchy(filter, bindingFlags))
                MarkProperty(ref reflectionContext, property);
        }

        void MarkEventsOnTypeHierarchy(ref ReflectionPatternContext reflectionContext, TypeDesc type, Func<EventPseudoDesc, bool> filter, BindingFlags? bindingFlags = BindingFlags.Default)
        {
            foreach (var @event in type.GetEventsOnTypeHierarchy(filter, bindingFlags))
                MarkEvent(ref reflectionContext, @event);
        }

        static DynamicallyAccessedMemberTypes GetDynamicallyAccessedMemberTypesFromBindingFlagsForNestedTypes(BindingFlags? bindingFlags) =>
            (HasBindingFlag(bindingFlags, BindingFlags.Public) ? DynamicallyAccessedMemberTypes.PublicNestedTypes : DynamicallyAccessedMemberTypes.None) |
            (HasBindingFlag(bindingFlags, BindingFlags.NonPublic) ? DynamicallyAccessedMemberTypes.NonPublicNestedTypes : DynamicallyAccessedMemberTypes.None);
        static DynamicallyAccessedMemberTypes GetDynamicallyAccessedMemberTypesFromBindingFlagsForConstructors(BindingFlags? bindingFlags) =>
            (HasBindingFlag(bindingFlags, BindingFlags.Public) ? DynamicallyAccessedMemberTypes.PublicConstructors : DynamicallyAccessedMemberTypes.None) |
            (HasBindingFlag(bindingFlags, BindingFlags.NonPublic) ? DynamicallyAccessedMemberTypes.NonPublicConstructors : DynamicallyAccessedMemberTypes.None);
        static DynamicallyAccessedMemberTypes GetDynamicallyAccessedMemberTypesFromBindingFlagsForMethods(BindingFlags? bindingFlags) =>
            (HasBindingFlag(bindingFlags, BindingFlags.Public) ? DynamicallyAccessedMemberTypes.PublicMethods : DynamicallyAccessedMemberTypes.None) |
            (HasBindingFlag(bindingFlags, BindingFlags.NonPublic) ? DynamicallyAccessedMemberTypes.NonPublicMethods : DynamicallyAccessedMemberTypes.None);
        static DynamicallyAccessedMemberTypes GetDynamicallyAccessedMemberTypesFromBindingFlagsForFields(BindingFlags? bindingFlags) =>
            (HasBindingFlag(bindingFlags, BindingFlags.Public) ? DynamicallyAccessedMemberTypes.PublicFields : DynamicallyAccessedMemberTypes.None) |
            (HasBindingFlag(bindingFlags, BindingFlags.NonPublic) ? DynamicallyAccessedMemberTypes.NonPublicFields : DynamicallyAccessedMemberTypes.None);
        static DynamicallyAccessedMemberTypes GetDynamicallyAccessedMemberTypesFromBindingFlagsForProperties(BindingFlags? bindingFlags) =>
            (HasBindingFlag(bindingFlags, BindingFlags.Public) ? DynamicallyAccessedMemberTypes.PublicProperties : DynamicallyAccessedMemberTypes.None) |
            (HasBindingFlag(bindingFlags, BindingFlags.NonPublic) ? DynamicallyAccessedMemberTypes.NonPublicProperties : DynamicallyAccessedMemberTypes.None);
        static DynamicallyAccessedMemberTypes GetDynamicallyAccessedMemberTypesFromBindingFlagsForEvents(BindingFlags? bindingFlags) =>
            (HasBindingFlag(bindingFlags, BindingFlags.Public) ? DynamicallyAccessedMemberTypes.PublicEvents : DynamicallyAccessedMemberTypes.None) |
            (HasBindingFlag(bindingFlags, BindingFlags.NonPublic) ? DynamicallyAccessedMemberTypes.NonPublicEvents : DynamicallyAccessedMemberTypes.None);

        private static class Resources
        {
            public static class Strings
            {
                public const string IL2067 = "'{0}' argument does not satisfy {4} in call to '{1}'. The parameter '{2}' of method '{3}' does not have matching annotations. The source value must declare at least the same requirements as those declared on the target location it is assigned to.";
                public const string IL2068 = "'{0}' method return value does not satisfy {3} requirements. The parameter '{1}' of method '{2}' does not have matching annotations. The source value must declare at least the same requirements as those declared on the target location it is assigned to.";
                public const string IL2069 = "value stored in field '{0}' does not satisfy {3} requirements. The parameter '{1}' of method '{2}' does not have matching annotations. The source value must declare at least the same requirements as those declared on the target location it is assigned to.";
                public const string IL2070 = "'this' argument does not satisfy {3} in call to '{0}'. The parameter '{1}' of method '{2}' does not have matching annotations. The source value must declare at least the same requirements as those declared on the target location it is assigned to.";
                public const string IL2071 = "'{0}' generic argument does not satisfy {4} in '{1}'. The parameter '{2}' of method '{3}' does not have matching annotations. The source value must declare at least the same requirements as those declared on the target location it is assigned to.";
                public const string IL2072 = "'{0}' argument does not satisfy {3} in call to '{1}'. The return value of method '{2}' does not have matching annotations. The source value must declare at least the same requirements as those declared on the target location it is assigned to.";
                public const string IL2073 = "'{0}' method return value does not satisfy {2} requirements. The return value of method '{1}' does not have matching annotations. The source value must declare at least the same requirements as those declared on the target location it is assigned to.";
                public const string IL2074 = "value stored in field '{0}' does not satisfy {2} requirements. The return value of method '{1}' does not have matching annotations. The source value must declare at least the same requirements as those declared on the target location it is assigned to.";
                public const string IL2075 = "'this' argument does not satisfy {2} in call to '{0}'. The return value of method '{1}' does not have matching annotations. The source value must declare at least the same requirements as those declared on the target location it is assigned to.";
                public const string IL2076 = "'{0}' generic argument does not satisfy {3} in '{1}'. The return value of method '{2}' does not have matching annotations. The source value must declare at least the same requirements as those declared on the target location it is assigned to.";
                public const string IL2077 = "'{0}' argument does not satisfy {3} in call to '{1}'. The field '{2}' does not have matching annotations. The source value must declare at least the same requirements as those declared on the target location it is assigned to.";
                public const string IL2078 = "'{0}' method return value does not satisfy {2} requirements. The field '{1}' does not have matching annotations. The source value must declare at least the same requirements as those declared on the target location it is assigned to.";
                public const string IL2079 = "value stored in field '{0}' does not satisfy {2} requirements. The field '{1}' does not have matching annotations. The source value must declare at least the same requirements as those declared on the target location it is assigned to.";
                public const string IL2080 = "'this' argument does not satisfy {2} in call to '{0}'. The field '{1}' does not have matching annotations. The source value must declare at least the same requirements as those declared on the target location it is assigned to.";
                public const string IL2081 = "'{0}' generic argument does not satisfy {3} in '{1}'. The field '{2}' does not have matching annotations. The source value must declare at least the same requirements as those declared on the target location it is assigned to.";
                public const string IL2082 = "'{0}' argument does not satisfy {3} in call to '{1}'. The implicit 'this' argument of method '{2}' does not have matching annotations. The source value must declare at least the same requirements as those declared on the target location it is assigned to.";
                public const string IL2083 = "'{0}' method return value does not satisfy {2} requirements. The implicit 'this' argument of method '{1}' does not have matching annotations. The source value must declare at least the same requirements as those declared on the target location it is assigned to.";
                public const string IL2084 = "value stored in field '{0}' does not satisfy {2} requirements. The implicit 'this' argument of method '{1}' does not have matching annotations. The source value must declare at least the same requirements as those declared on the target location it is assigned to.";
                public const string IL2085 = "'this' argument does not satisfy {2} in call to '{0}'. The implicit 'this' argument of method '{1}' does not have matching annotations. The source value must declare at least the same requirements as those declared on the target location it is assigned to.";
                public const string IL2086 = "'{0}' generic argument does not satisfy {3} in '{1}'. The implicit 'this' argument of method '{2}' does not have matching annotations. The source value must declare at least the same requirements as those declared on the target location it is assigned to.";
                public const string IL2087 = "'{0}' argument does not satisfy {4} in call to '{1}'. The generic parameter '{2}' of '{3}' does not have matching annotations. The source value must declare at least the same requirements as those declared on the target location it is assigned to.";
                public const string IL2088 = "'{0}' method return value does not satisfy {3} requirements. The generic parameter '{1}' of '{2}' does not have matching annotations. The source value must declare at least the same requirements as those declared on the target location it is assigned to.";
                public const string IL2089 = "value stored in field '{0}' does not satisfy {3} requirements. The generic parameter '{1}' of '{2}' does not have matching annotations. The source value must declare at least the same requirements as those declared on the target location it is assigned to.";
                public const string IL2090 = "'this' argument does not satisfy {3} in call to '{0}'. The generic parameter '{1}' of '{2}' does not have matching annotations. The source value must declare at least the same requirements as those declared on the target location it is assigned to.";
                public const string IL2091 = "'{0}' generic argument does not satisfy {4} in '{1}'. The generic parameter '{2}' of '{3}' does not have matching annotations. The source value must declare at least the same requirements as those declared on the target location it is assigned to.";

                // Error codes > 6000 are reserved for custom steps and illink doesn't claim ownership of them

                // TODO: these are all unique to NativeAOT - mono/linker repo is not aware this error code is used.
                public const string IL9700 = "Calling '{0}' which has `RequiresDynamicCodeAttribute` can break functionality when compiled fully ahead of time.";
            }
        }
    }
}<|MERGE_RESOLUTION|>--- conflicted
+++ resolved
@@ -1712,11 +1712,7 @@
                                 attributeMessage += '.';
 
                             string message =
-<<<<<<< HEAD
-                                $"Using method '{calledMethod.GetDisplayName()}' which has 'RequiresUnreferencedCodeAttribute' can break functionality when trimming application code. {DiagnosticUtilities.GetRequiresUnreferencedCodeAttributeMessage(calledMethod)}.";
-=======
-                                $"Calling '{calledMethod.GetDisplayName()}' which has `RequiresUnreferencedCodeAttribute` can break functionality when trimming application code. {attributeMessage}";
->>>>>>> a669db22
+                                $"Using method '{calledMethod.GetDisplayName()}' which has 'RequiresUnreferencedCodeAttribute' can break functionality when trimming application code. {attributeMessage}";
 
                             //if (requiresUnreferencedCode.Url != null)
                             //{
