﻿// Licensed to the .NET Foundation under one or more agreements.
// The .NET Foundation licenses this file to you under the MIT license.

using System;

using Internal.TypeSystem;
using Internal.IL;
using Internal.IL.Stubs;

using Debug = System.Diagnostics.Debug;

// Default interface method implementation thunks
//
// The problem with default interface methods and shared generic code is that for:
//
// interface IFoo<T>
// {
//     Type GetTheType() => typeof(T);
// }
//
// The actual generated code when instantiated over a shareable instance (like object) is
// just IFoo<__Canon>.GetTheType, for any shareable argument (there's no unique code
// generated for IFoo<Object>/IFoo<string>/... - we just have IFoo<__Canon>).
//
// For the canonical code to know what the actual T is, we need to provide the instantiation
// context somehow. We can't easily get it from `this` like we do for reference types
// since the type might implement multiple instantiations of IFoo (`class Abc : IFoo<object>, IFoo<string> { }`)
// and we wouldn't know which one we are executing for within the method body.
//
// So we end up passing the context same as for shared valuetype code (that also cannot
// determine context from just `this`) - by adding an extra instantiation
// argument. The actual code for IFoo<__Canon>.GetTheType looks something like this:
//
// Type IFoo__Canon__GetTheType(IFoo<__Canon> instance, MethodTable* context)
// {
//     return Type.GetTypeFromHandle(GetTypeHandleOfTInIFooCanon(context));
// }
//
// Now we have a problem because this method expects an extra `context` argument
// that will not be provided at the callsite, since the callsite doesn't know
// where it will dispatch to (could be a non-default-interface-method).
//
// We solve this with an instantiating thunk. The instantiating thunk is the thing
// we place in the vtable of the implementing type. The thunk looks like this:
//
// Type Abc_IFoo__Canon__GetTheType_Thunk(IFoo<__Canon> instance)
// {
//     return IFoo__Canon__GetTheType(instance, GetOrdinalInterface(instance.m_pEEType, 0));
// }
//
// Notice the thunk now has the expected signature, and some code to compute the context.
//
// The GetOrdinalInterface method retrieves the specified interface MethodTable off the MethodTable's interface list.
// The thunks are per-type (since the position in the interface list is different).
//
// We hardcode the position in the interface list instead of just hardcoding the interface type
// itself so that we don't require runtime code generation when a new type is loaded
// (e.g. "class Abc<T> : IFoo<T> { }" and we MakeGenericType's a new Abc at runtime) -
// the instantiating thunk in this shape can be shared.
namespace ILCompiler
{
    // Contains functionality related to instantiating thunks for default interface methods
    public partial class CompilerTypeSystemContext
    {
        private const int UseContextFromRuntime = -1;

        /// <summary>
        /// For a shared (canonical) default interface method, gets a method that can be used to call the
        /// method on a specific implementing class.
        /// </summary>
        public MethodDesc GetDefaultInterfaceMethodImplementationThunk(MethodDesc targetMethod, TypeDesc implementingClass, DefType interfaceOnDefinition)
        {
            Debug.Assert(targetMethod.IsSharedByGenericInstantiations);
            Debug.Assert(!targetMethod.Signature.IsStatic);
            Debug.Assert(!targetMethod.HasInstantiation);
            Debug.Assert(interfaceOnDefinition.GetTypeDefinition() == targetMethod.OwningType.GetTypeDefinition());
            Debug.Assert(targetMethod.OwningType.IsInterface);

            int interfaceIndex;
            if (implementingClass.IsInterface)
            {
                Debug.Assert(((MetadataType)implementingClass).IsDynamicInterfaceCastableImplementation());
                interfaceIndex = UseContextFromRuntime;
            }
            else
            {
                interfaceIndex = Array.IndexOf(implementingClass.GetTypeDefinition().RuntimeInterfaces, interfaceOnDefinition);
                Debug.Assert(interfaceIndex >= 0);
            }

            // Get a method that will inject the appropriate instantiation context to the
            // target default interface method.
            var methodKey = new DefaultInterfaceMethodImplementationInstantiationThunkHashtableKey(targetMethod, interfaceIndex);
            MethodDesc thunk = _dimThunkHashtable.GetOrCreateValue(methodKey);

            return thunk;
        }

        /// <summary>
        /// Returns true of <paramref name="method"/> is a standin method for instantiating thunk target.
        /// </summary>
        public bool IsDefaultInterfaceMethodImplementationThunkTargetMethod(MethodDesc method)
        {
            return method.GetTypicalMethodDefinition().GetType() == typeof(DefaultInterfaceMethodImplementationWithHiddenParameter);
        }

        /// <summary>
        /// Returns the real target method of an instantiating thunk.
        /// </summary>
        public MethodDesc GetRealDefaultInterfaceMethodImplementationThunkTargetMethod(MethodDesc method)
        {
            MethodDesc typicalMethod = method.GetTypicalMethodDefinition();
            return ((DefaultInterfaceMethodImplementationWithHiddenParameter)typicalMethod).MethodRepresented;
        }

        private struct DefaultInterfaceMethodImplementationInstantiationThunkHashtableKey
        {
            public readonly MethodDesc TargetMethod;
            public readonly int InterfaceIndex;

            public DefaultInterfaceMethodImplementationInstantiationThunkHashtableKey(MethodDesc targetMethod, int interfaceIndex)
            {
                TargetMethod = targetMethod;
                InterfaceIndex = interfaceIndex;
            }
        }

        private sealed class DefaultInterfaceMethodImplementationInstantiationThunkHashtable : LockFreeReaderHashtable<DefaultInterfaceMethodImplementationInstantiationThunkHashtableKey, DefaultInterfaceMethodImplementationInstantiationThunk>
        {
            protected override int GetKeyHashCode(DefaultInterfaceMethodImplementationInstantiationThunkHashtableKey key)
            {
                return key.TargetMethod.GetHashCode() ^ key.InterfaceIndex;
            }
            protected override int GetValueHashCode(DefaultInterfaceMethodImplementationInstantiationThunk value)
            {
                return value.TargetMethod.GetHashCode() ^ value.InterfaceIndex;
            }
            protected override bool CompareKeyToValue(DefaultInterfaceMethodImplementationInstantiationThunkHashtableKey key, DefaultInterfaceMethodImplementationInstantiationThunk value)
            {
                return ReferenceEquals(key.TargetMethod, value.TargetMethod) &&
                    key.InterfaceIndex == value.InterfaceIndex;
            }
            protected override bool CompareValueToValue(DefaultInterfaceMethodImplementationInstantiationThunk value1, DefaultInterfaceMethodImplementationInstantiationThunk value2)
            {
                return ReferenceEquals(value1.TargetMethod, value2.TargetMethod) &&
                    value1.InterfaceIndex == value2.InterfaceIndex;
            }
            protected override DefaultInterfaceMethodImplementationInstantiationThunk CreateValueFromKey(DefaultInterfaceMethodImplementationInstantiationThunkHashtableKey key)
            {
                TypeDesc owningTypeOfThunks = ((CompilerTypeSystemContext)key.TargetMethod.Context).GeneratedAssembly.GetGlobalModuleType();
                return new DefaultInterfaceMethodImplementationInstantiationThunk(owningTypeOfThunks, key.TargetMethod, key.InterfaceIndex);
            }
        }
        private DefaultInterfaceMethodImplementationInstantiationThunkHashtable _dimThunkHashtable = new DefaultInterfaceMethodImplementationInstantiationThunkHashtable();

        /// <summary>
        /// Represents a thunk to call shared instance method on generic interfaces.
        /// </summary>
        private sealed partial class DefaultInterfaceMethodImplementationInstantiationThunk : ILStubMethod, IPrefixMangledMethod
        {
            private readonly MethodDesc _targetMethod;
            private readonly DefaultInterfaceMethodImplementationWithHiddenParameter _nakedTargetMethod;
            private readonly TypeDesc _owningType;
            private readonly int _interfaceIndex;

            public DefaultInterfaceMethodImplementationInstantiationThunk(TypeDesc owningType, MethodDesc targetMethod, int interfaceIndex)
            {
                Debug.Assert(targetMethod.OwningType.IsInterface);
                Debug.Assert(!targetMethod.Signature.IsStatic);

                _owningType = owningType;
                _targetMethod = targetMethod;
                _nakedTargetMethod = new DefaultInterfaceMethodImplementationWithHiddenParameter(targetMethod, owningType);
                _interfaceIndex = interfaceIndex;
            }

            public override TypeSystemContext Context => _targetMethod.Context;

            public override TypeDesc OwningType => _owningType;

            public int InterfaceIndex => _interfaceIndex;

            public override MethodSignature Signature => _targetMethod.Signature;

            public MethodDesc TargetMethod => _targetMethod;

            public override string Name
            {
                get
                {
                    return _targetMethod.Name;
                }
            }

            public override string DiagnosticName
            {
                get
                {
                    return _targetMethod.DiagnosticName;
                }
            }

            public MethodDesc BaseMethod => _targetMethod;

            public string Prefix => $"__InstantiatingStub_{_interfaceIndex}_";

            public override MethodIL EmitIL()
            {
                // Generate the instantiating stub. This loosely corresponds to following C#:
                // return Interface.Method(this, GetOrdinalInterface(this.m_pEEType, Index), [rest of parameters])

                ILEmitter emit = new ILEmitter();
                ILCodeStream codeStream = emit.NewCodeStream();

                FieldDesc eeTypeField = Context.GetWellKnownType(WellKnownType.Object).GetKnownField("m_pEEType");
                MethodDesc getOrdinalInterfaceMethod = Context.GetHelperEntryPoint("SharedCodeHelpers", "GetOrdinalInterface");
                MethodDesc getCurrentContext = Context.GetHelperEntryPoint("SharedCodeHelpers", "GetCurrentSharedThunkContext");

                bool isX86 = Context.Target.Architecture == TargetArchitecture.X86;

                // Load "this"
                codeStream.EmitLdArg(0);

                if (isX86)
                {
                    for (int i = 0; i < _targetMethod.Signature.Length; i++)
                    {
                        codeStream.EmitLdArg(i + 1);
                    }
                }

                // Load the instantiating argument.
                if (_interfaceIndex == UseContextFromRuntime)
                {
                    codeStream.Emit(ILOpcode.call, emit.NewToken(getCurrentContext));
                }
                else
                {
                    codeStream.EmitLdArg(0);
                    codeStream.Emit(ILOpcode.ldfld, emit.NewToken(eeTypeField));
                    codeStream.EmitLdc(_interfaceIndex);
                    codeStream.Emit(ILOpcode.call, emit.NewToken(getOrdinalInterfaceMethod));
                }

                if (!isX86)
                {
                    // Load rest of the arguments
                    for (int i = 0; i < _targetMethod.Signature.Length; i++)
                    {
                        codeStream.EmitLdArg(i + 1);
                    }
                }

                // Call an instance method on the target interface that has a fake instantiation parameter
                // in it's signature. This will be swapped by the actual instance method after codegen is done.
                codeStream.Emit(ILOpcode.call, emit.NewToken(_nakedTargetMethod));
                codeStream.Emit(ILOpcode.ret);

                return emit.Link(this);
            }
        }

        /// <summary>
        /// Represents an instance method on a generic interface with an explicit instantiation parameter in the
        /// signature. This is so that we can refer to the parameter from IL. References to this method will
        /// be replaced by the actual instance method after codegen is done.
        /// </summary>
        internal sealed partial class DefaultInterfaceMethodImplementationWithHiddenParameter : MethodDesc
        {
            private readonly MethodDesc _methodRepresented;
            private readonly TypeDesc _owningType;
            private MethodSignature _signature;

            public DefaultInterfaceMethodImplementationWithHiddenParameter(MethodDesc methodRepresented, TypeDesc owningType)
            {
                Debug.Assert(methodRepresented.OwningType.IsInterface);
                Debug.Assert(!methodRepresented.Signature.IsStatic);

                _methodRepresented = methodRepresented;
                _owningType = owningType;
            }

            public MethodDesc MethodRepresented => _methodRepresented;

            // We really don't want this method to be inlined.
            public override bool IsNoInlining => true;

            public override bool IsInternalCall => true;

            public override bool IsIntrinsic => true;

            public override TypeSystemContext Context => _methodRepresented.Context;
            public override TypeDesc OwningType => _owningType;

            public override string Name => _methodRepresented.Name;
            public override string DiagnosticName => _methodRepresented.DiagnosticName;

            public override MethodSignature Signature
            {
                get
                {
                    if (_signature == null)
                    {
                        TypeDesc[] parameters = new TypeDesc[_methodRepresented.Signature.Length + 1];

                        // Shared instance methods on generic interfaces have a hidden parameter with the generic context.
                        // We add it to the signature so that we can refer to it from IL.
<<<<<<< HEAD
                        parameters[0] = Context.GetWellKnownType(WellKnownType.Void).MakePointerType();
                        for (int i = 0; i < _methodRepresented.Signature.Length; i++)
                            parameters[i + 1] = _methodRepresented.Signature[i];
=======
                        if (Context.Target.Architecture == TargetArchitecture.X86)
                        {
                            for (int i = 0; i < _methodRepresented.Signature.Length; i++)
                                parameters[i] = _methodRepresented.Signature[i];
                            parameters[_methodRepresented.Signature.Length] = Context.GetWellKnownType(WellKnownType.Void).MakePointerType();
                        }
                        else
                        {
                            parameters[0] = Context.GetWellKnownType(WellKnownType.IntPtr);
                            for (int i = 0; i < _methodRepresented.Signature.Length; i++)
                                parameters[i + 1] = _methodRepresented.Signature[i];
                        }
>>>>>>> e126f8ff

                        _signature = new MethodSignature(_methodRepresented.Signature.Flags,
                            _methodRepresented.Signature.GenericParameterCount,
                            _methodRepresented.Signature.ReturnType,
                            parameters);
                    }

                    return _signature;
                }
            }

            public override bool HasCustomAttribute(string attributeNamespace, string attributeName) => false;
        }
    }
}<|MERGE_RESOLUTION|>--- conflicted
+++ resolved
@@ -305,11 +305,6 @@
 
                         // Shared instance methods on generic interfaces have a hidden parameter with the generic context.
                         // We add it to the signature so that we can refer to it from IL.
-<<<<<<< HEAD
-                        parameters[0] = Context.GetWellKnownType(WellKnownType.Void).MakePointerType();
-                        for (int i = 0; i < _methodRepresented.Signature.Length; i++)
-                            parameters[i + 1] = _methodRepresented.Signature[i];
-=======
                         if (Context.Target.Architecture == TargetArchitecture.X86)
                         {
                             for (int i = 0; i < _methodRepresented.Signature.Length; i++)
@@ -318,11 +313,10 @@
                         }
                         else
                         {
-                            parameters[0] = Context.GetWellKnownType(WellKnownType.IntPtr);
+                            parameters[0] = Context.GetWellKnownType(WellKnownType.IntPtr).MakePointerType();
                             for (int i = 0; i < _methodRepresented.Signature.Length; i++)
                                 parameters[i + 1] = _methodRepresented.Signature[i];
                         }
->>>>>>> e126f8ff
 
                         _signature = new MethodSignature(_methodRepresented.Signature.Flags,
                             _methodRepresented.Signature.GenericParameterCount,
