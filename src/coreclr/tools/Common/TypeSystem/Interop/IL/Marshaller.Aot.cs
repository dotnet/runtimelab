--- conflicted
+++ resolved
@@ -79,13 +79,10 @@
                     return new AsAnyMarshaller(isAnsi: false);
                 case MarshallerKind.ComInterface:
                     return new ComInterfaceMarshaller();
-<<<<<<< HEAD
                 case MarshallerKind.Decimal:
                     return new DecimalMarshaller();
-=======
                 case MarshallerKind.OleDateTime:
                     return new OleDateTimeMarshaller();
->>>>>>> b5f7612e
                 default:
                     // ensures we don't throw during create marshaller. We will throw NSE
                     // during EmitIL which will be handled and an Exception method body
@@ -1017,56 +1014,40 @@
         }
     }
 
-<<<<<<< HEAD
     class DecimalMarshaller : Marshaller
     {
-        protected override void AllocManagedToNative(ILCodeStream codeStream)
-        {
-            LoadNativeAddr(codeStream);
-            codeStream.Emit(ILOpcode.initobj, _ilCodeStreams.Emitter.NewToken(NativeType));
-        }
-
         protected override void TransformManagedToNative(ILCodeStream codeStream)
         {
             LoadManagedAddr(codeStream);
             codeStream.Emit(ILOpcode.call, _ilCodeStreams.Emitter.NewToken(
                 Context.GetHelperEntryPoint("InteropHelpers", "ManagedToNativeDecimal")));
-=======
-    class OleDateTimeMarshaller : Marshaller
-    {
-        protected override void TransformManagedToNative(ILCodeStream codeStream)
-        {
-            ILEmitter emitter = _ilCodeStreams.Emitter;
-            LoadManagedValue(codeStream);
-
-            var helper = Context.GetHelperEntryPoint("InteropHelpers", "DateTimeToOleDateTime");
-            codeStream.Emit(ILOpcode.call, emitter.NewToken(helper));
-
->>>>>>> b5f7612e
-            StoreNativeValue(codeStream);
-        }
-
-        protected override void TransformNativeToManaged(ILCodeStream codeStream)
-        {
-<<<<<<< HEAD
+            StoreNativeValue(codeStream);
+        }
+
+        protected override void TransformNativeToManaged(ILCodeStream codeStream)
+        {
             LoadNativeAddr(codeStream);
             codeStream.Emit(ILOpcode.call, _ilCodeStreams.Emitter.NewToken(
                 Context.GetHelperEntryPoint("InteropHelpers", "NativeToManagedDecimal")));
             StoreManagedValue(codeStream);
         }
-
-        protected override void EmitCleanupManaged(ILCodeStream codeStream)
-        {
-            // Only do cleanup if it is IN
-            if (!In)
-            {
-                return;
-            }
-
-            LoadNativeAddr(codeStream);
-            codeStream.Emit(ILOpcode.call, _ilCodeStreams.Emitter.NewToken(
-                InteropStateManager.GetStructMarshallingCleanupThunk(ManagedType)));
-=======
+    }
+
+    class OleDateTimeMarshaller : Marshaller
+    {
+        protected override void TransformManagedToNative(ILCodeStream codeStream)
+        {
+            ILEmitter emitter = _ilCodeStreams.Emitter;
+            LoadManagedValue(codeStream);
+
+            var helper = Context.GetHelperEntryPoint("InteropHelpers", "DateTimeToOleDateTime");
+            codeStream.Emit(ILOpcode.call, emitter.NewToken(helper));
+
+            StoreNativeValue(codeStream);
+        }
+
+        protected override void TransformNativeToManaged(ILCodeStream codeStream)
+        {
             ILEmitter emitter = _ilCodeStreams.Emitter;
             LoadNativeValue(codeStream);
 
@@ -1074,7 +1055,6 @@
             codeStream.Emit(ILOpcode.call, emitter.NewToken(helper));
 
             StoreManagedValue(codeStream);
->>>>>>> b5f7612e
         }
     }
 }