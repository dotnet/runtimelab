// Licensed to the .NET Foundation under one or more agreements.
// The .NET Foundation licenses this file to you under the MIT license.

using System;
using System.Collections.Generic;
using System.Diagnostics;
using System.IO;
using System.Text;
using System.Runtime.CompilerServices;
using System.Runtime.ExceptionServices;
using System.Runtime.InteropServices;

#if SUPPORT_JIT
using Internal.Runtime.CompilerServices;
#endif

using Internal.IL;
using Internal.TypeSystem;
using Internal.TypeSystem.Ecma;
using Internal.TypeSystem.Interop;
using Internal.CorConstants;

using ILCompiler;
using ILCompiler.DependencyAnalysis;
using Internal.IL.Stubs;

#if READYTORUN
using System.Reflection.Metadata.Ecma335;
using ILCompiler.DependencyAnalysis.ReadyToRun;
#endif

namespace Internal.JitInterface
{
    internal unsafe sealed partial class CorInfoImpl
    {
        //
        // Global initialization and state
        //
        private enum ImageFileMachine
        {
            I386 = 0x014c,
            IA64 = 0x0200,
            AMD64 = 0x8664,
            ARM = 0x01c4,
            ARM64 = 0xaa64,
        }
        private enum CFI_OPCODE
        {
            CFI_ADJUST_CFA_OFFSET,    // Offset is adjusted relative to the current one.
            CFI_DEF_CFA_REGISTER,     // New register is used to compute CFA
            CFI_REL_OFFSET,           // Register is saved at offset from the current CFA
            CFI_DEF_CFA               // Take address from register and add offset to it.
        };

        internal const string JitLibrary = "clrjitilc";

#if SUPPORT_JIT
        private const string JitSupportLibrary = "*";
#else
        internal const string JitSupportLibrary = "jitinterface";
#endif

        private IntPtr _jit;

        private IntPtr _unmanagedCallbacks; // array of pointers to JIT-EE interface callbacks

        private ExceptionDispatchInfo _lastException;

        [DllImport(JitLibrary, CallingConvention = CallingConvention.StdCall)] // stdcall in CoreCLR!
        private extern static IntPtr jitStartup(IntPtr host);

        [DllImport(JitLibrary, CallingConvention = CallingConvention.StdCall)]
        private extern static IntPtr getJit();

        [DllImport(JitSupportLibrary)]
        private extern static IntPtr GetJitHost(IntPtr configProvider);

        //
        // Per-method initialization and state
        //
        private static CorInfoImpl GetThis(IntPtr thisHandle)
        {
            CorInfoImpl _this = Unsafe.Read<CorInfoImpl>((void*)thisHandle);
            Debug.Assert(_this is CorInfoImpl);
            return _this;
        }

        [DllImport(JitSupportLibrary)]
        private extern static CorJitResult JitCompileMethod(out IntPtr exception,
            IntPtr jit, IntPtr thisHandle, IntPtr callbacks,
            ref CORINFO_METHOD_INFO info, uint flags, out IntPtr nativeEntry, out uint codeSize);

        [DllImport(JitSupportLibrary)]
        private extern static uint GetMaxIntrinsicSIMDVectorLength(IntPtr jit, CORJIT_FLAGS* flags);

        [DllImport(JitSupportLibrary)]
        private extern static IntPtr AllocException([MarshalAs(UnmanagedType.LPWStr)]string message, int messageLength);

        private IntPtr AllocException(Exception ex)
        {
            _lastException = ExceptionDispatchInfo.Capture(ex);

            string exString = ex.ToString();
            IntPtr nativeException = AllocException(exString, exString.Length);
            if (_nativeExceptions == null)
            {
                _nativeExceptions = new List<IntPtr>();
            }
            _nativeExceptions.Add(nativeException);
            return nativeException;
        }

        [DllImport(JitSupportLibrary)]
        private extern static void FreeException(IntPtr obj);

        [DllImport(JitSupportLibrary)]
        private extern static char* GetExceptionMessage(IntPtr obj);

        public static void Startup()
        {
            jitStartup(GetJitHost(JitConfigProvider.Instance.UnmanagedInstance));
        }

        public CorInfoImpl()
        {
            _jit = getJit();
            if (_jit == IntPtr.Zero)
            {
                throw new IOException("Failed to initialize JIT");
            }

            _unmanagedCallbacks = GetUnmanagedCallbacks();
        }

        public TextWriter Log
        {
            get
            {
                return _compilation.Logger.Writer;
            }
        }

        private CORINFO_MODULE_STRUCT_* _methodScope; // Needed to resolve CORINFO_EH_CLAUSE tokens

        private void CompileMethodInternal(IMethodNode methodCodeNodeNeedingCode, MethodIL methodIL)
        {
            // methodIL must not be null
            if (methodIL == null)
            {
                ThrowHelper.ThrowInvalidProgramException(ExceptionStringID.InvalidProgramSpecific, MethodBeingCompiled);
            }

            CORINFO_METHOD_INFO methodInfo;
            Get_CORINFO_METHOD_INFO(MethodBeingCompiled, methodIL, &methodInfo);

            _methodScope = methodInfo.scope;

#if !READYTORUN
            SetDebugInformation(methodCodeNodeNeedingCode, methodIL);
#endif

            CorInfoImpl _this = this;

            IntPtr exception;
            IntPtr nativeEntry;
            uint codeSize;
            var result = JitCompileMethod(out exception,
                    _jit, (IntPtr)Unsafe.AsPointer(ref _this), _unmanagedCallbacks,
                    ref methodInfo, (uint)CorJitFlag.CORJIT_FLAG_CALL_GETJITFLAGS, out nativeEntry, out codeSize);
            if (exception != IntPtr.Zero)
            {
                if (_lastException != null)
                {
                    // If we captured a managed exception, rethrow that.
                    // TODO: might not actually be the real reason. It could be e.g. a JIT failure/bad IL that followed
                    // an inlining attempt with a type system problem in it...
#if SUPPORT_JIT
                    _lastException.Throw();
#else
                    if (_lastException.SourceException is TypeSystemException)
                    {
                        // Type system exceptions can be turned into code that throws the exception at runtime.
                        _lastException.Throw();
                    }
#if READYTORUN
                    else if (_lastException.SourceException is RequiresRuntimeJitException)
                    {
                        // Runtime JIT requirement is not a cause for failure, we just mustn't JIT a particular method
                        _lastException.Throw();
                    }
#endif
                    else
                    {
                        // This is just a bug somewhere.
                        throw new CodeGenerationFailedException(_methodCodeNode.Method, _lastException.SourceException);
                    }
#endif
                }

                // This is a failure we don't know much about.
                char* szMessage = GetExceptionMessage(exception);
                string message = szMessage != null ? new string(szMessage) : "JIT Exception";
                throw new Exception(message);
            }
            if (result == CorJitResult.CORJIT_BADCODE)
            {
                ThrowHelper.ThrowInvalidProgramException();
            }
            if (result == CorJitResult.CORJIT_IMPLLIMITATION)
            {
#if READYTORUN
                throw new RequiresRuntimeJitException("JIT implementation limitation");
#else
                ThrowHelper.ThrowInvalidProgramException();
#endif
            }
            if (result != CorJitResult.CORJIT_OK)
            {
#if SUPPORT_JIT
                // FailFast?
                throw new Exception("JIT failed");
#else
                throw new CodeGenerationFailedException(_methodCodeNode.Method);
#endif
            }

            PublishCode();
            PublishROData();
        }

        private void PublishCode()
        {
            var relocs = _codeRelocs.ToArray();
            Array.Sort(relocs, (x, y) => (x.Offset - y.Offset));

            int alignment = JitConfigProvider.Instance.HasFlag(CorJitFlag.CORJIT_FLAG_SIZE_OPT) ?
                _compilation.NodeFactory.Target.MinimumFunctionAlignment :
                _compilation.NodeFactory.Target.OptimumFunctionAlignment;

            alignment = Math.Max(alignment, _codeAlignment);

            var objectData = new ObjectNode.ObjectData(_code,
                                                       relocs,
                                                       alignment,
                                                       new ISymbolDefinitionNode[] { _methodCodeNode });
            ObjectNode.ObjectData ehInfo = _ehClauses != null ? EncodeEHInfo() : null;
            DebugEHClauseInfo[] debugEHClauseInfos = null;
            if (_ehClauses != null)
            {
                debugEHClauseInfos = new DebugEHClauseInfo[_ehClauses.Length];
                for (int i = 0; i < _ehClauses.Length; i++)
                {
                    var clause = _ehClauses[i];
                    debugEHClauseInfos[i] = new DebugEHClauseInfo(clause.TryOffset, clause.TryLength,
                                                        clause.HandlerOffset, clause.HandlerLength);
                }
            }

            _methodCodeNode.SetCode(objectData
#if !SUPPORT_JIT && !READYTORUN
                , isFoldable: (_compilation._compilationOptions & RyuJitCompilationOptions.MethodBodyFolding) != 0
#endif
                );

            _methodCodeNode.InitializeFrameInfos(_frameInfos);
            _methodCodeNode.InitializeDebugEHClauseInfos(debugEHClauseInfos);
            _methodCodeNode.InitializeGCInfo(_gcInfo);
            _methodCodeNode.InitializeEHInfo(ehInfo);

            _methodCodeNode.InitializeDebugLocInfos(_debugLocInfos);
            _methodCodeNode.InitializeDebugVarInfos(_debugVarInfos);
#if READYTORUN
            _methodCodeNode.InitializeInliningInfo(_inlinedMethods.ToArray());

            // Detect cases where the instruction set support used is a superset of the baseline instruction set specification
            var baselineSupport = _compilation.InstructionSetSupport;
            bool needPerMethodInstructionSetFixup = false;
            foreach (var instructionSet in _actualInstructionSetSupported)
            {
                if (!baselineSupport.IsInstructionSetSupported(instructionSet) &&
                    !baselineSupport.NonSpecifiableFlags.HasInstructionSet(instructionSet))
                {
                    needPerMethodInstructionSetFixup = true;
                }
            }
            foreach (var instructionSet in _actualInstructionSetUnsupported)
            {
                if (!baselineSupport.IsInstructionSetExplicitlyUnsupported(instructionSet))
                {
                    needPerMethodInstructionSetFixup = true;
                }
            }

            if (needPerMethodInstructionSetFixup)
            {
                TargetArchitecture architecture = _compilation.TypeSystemContext.Target.Architecture;
                _actualInstructionSetSupported.ExpandInstructionSetByImplication(architecture);
                _actualInstructionSetUnsupported.ExpandInstructionSetByReverseImplication(architecture);
                _actualInstructionSetUnsupported.Set64BitInstructionSetVariants(architecture);

                InstructionSetSupport actualSupport = new InstructionSetSupport(_actualInstructionSetSupported, _actualInstructionSetUnsupported, architecture);
                var node = _compilation.SymbolNodeFactory.PerMethodInstructionSetSupportFixup(actualSupport);
                _methodCodeNode.Fixups.Add(node);
            }
#else
            _methodCodeNode.InitializeNonRelocationDependencies(_additionalDependencies);
#endif

            PublishProfileData();
        }

        private void PublishROData()
        {
            if (_roDataBlob == null)
            {
                return;
            }

            var relocs = _roDataRelocs.ToArray();
            Array.Sort(relocs, (x, y) => (x.Offset - y.Offset));
            var objectData = new ObjectNode.ObjectData(_roData,
                                                       relocs,
                                                       _roDataAlignment,
                                                       new ISymbolDefinitionNode[] { _roDataBlob });

            _roDataBlob.InitializeData(objectData);
        }

        partial void PublishProfileData();

        private MethodDesc MethodBeingCompiled
        {
            get
            {
                return _methodCodeNode.Method;
            }
        }

        private int PointerSize
        {
            get
            {
                return _compilation.TypeSystemContext.Target.PointerSize;
            }
        }

        private Dictionary<Object, GCHandle> _pins = new Dictionary<object, GCHandle>();

        private IntPtr GetPin(Object obj)
        {
            GCHandle handle;
            if (!_pins.TryGetValue(obj, out handle))
            {
                handle = GCHandle.Alloc(obj, GCHandleType.Pinned);
                _pins.Add(obj, handle);
            }
            return handle.AddrOfPinnedObject();
        }

        private List<IntPtr> _nativeExceptions;

        private void CompileMethodCleanup()
        {
            foreach (var pin in _pins)
                pin.Value.Free();
            _pins.Clear();

            if (_nativeExceptions != null)
            {
                foreach (IntPtr ex in _nativeExceptions)
                    FreeException(ex);
                _nativeExceptions = null;
            }

            _methodCodeNode = null;

            _code = null;
            _coldCode = null;

            _roData = null;
            _roDataBlob = null;

            _codeRelocs = new ArrayBuilder<Relocation>();
            _roDataRelocs = new ArrayBuilder<Relocation>();

            _numFrameInfos = 0;
            _usedFrameInfos = 0;
            _frameInfos = null;

            _gcInfo = null;
            _ehClauses = null;

#if !READYTORUN
            _sequencePoints = null;
            _variableToTypeDesc = null;

            _parameterIndexToNameMap = null;
            _localSlotToInfoMap = null;

            _additionalDependencies = null;
#endif
            _debugLocInfos = null;
            _debugVarInfos = null;
            _lastException = null;

#if READYTORUN
            _profileDataNode = null;
            _inlinedMethods = new ArrayBuilder<MethodDesc>();
            _actualInstructionSetSupported = default(InstructionSetFlags);
            _actualInstructionSetUnsupported = default(InstructionSetFlags);
#endif
        }

        private Dictionary<Object, IntPtr> _objectToHandle = new Dictionary<Object, IntPtr>();
        private List<Object> _handleToObject = new List<Object>();

        private const int handleMultipler = 8;
        private const int handleBase = 0x420000;

#if DEBUG
        private static readonly IntPtr s_handleHighBitSet = (sizeof(IntPtr) == 4) ? new IntPtr(0x40000000) : new IntPtr(0x4000000000000000);
#endif

        private IntPtr ObjectToHandle(Object obj)
        {
            // SuperPMI relies on the handle returned from this function being stable for the lifetime of the crossgen2 process
            // If handle deletion is implemented, please update SuperPMI
            IntPtr handle;
            if (!_objectToHandle.TryGetValue(obj, out handle))
            {
                handle = (IntPtr)(handleMultipler * _handleToObject.Count + handleBase);
#if DEBUG
                handle = new IntPtr((long)s_handleHighBitSet | (long)handle);
#endif
                _handleToObject.Add(obj);
                _objectToHandle.Add(obj, handle);
            }
            return handle;
        }

        private Object HandleToObject(IntPtr handle)
        {
#if DEBUG
            handle = new IntPtr(~(long)s_handleHighBitSet & (long) handle);
#endif
            int index = ((int)handle - handleBase) / handleMultipler;
            return _handleToObject[index];
        }

        private MethodDesc HandleToObject(CORINFO_METHOD_STRUCT_* method) { return (MethodDesc)HandleToObject((IntPtr)method); }
        private CORINFO_METHOD_STRUCT_* ObjectToHandle(MethodDesc method) { return (CORINFO_METHOD_STRUCT_*)ObjectToHandle((Object)method); }

        private TypeDesc HandleToObject(CORINFO_CLASS_STRUCT_* type) { return (TypeDesc)HandleToObject((IntPtr)type); }
        private CORINFO_CLASS_STRUCT_* ObjectToHandle(TypeDesc type) { return (CORINFO_CLASS_STRUCT_*)ObjectToHandle((Object)type); }

        private FieldDesc HandleToObject(CORINFO_FIELD_STRUCT_* field) { return (FieldDesc)HandleToObject((IntPtr)field); }
        private CORINFO_FIELD_STRUCT_* ObjectToHandle(FieldDesc field) { return (CORINFO_FIELD_STRUCT_*)ObjectToHandle((Object)field); }

        private bool Get_CORINFO_METHOD_INFO(MethodDesc method, MethodIL methodIL, CORINFO_METHOD_INFO* methodInfo)
        {
            if (methodIL == null)
            {
                *methodInfo = default(CORINFO_METHOD_INFO);
                return false;
            }

            methodInfo->ftn = ObjectToHandle(method);
            methodInfo->scope = (CORINFO_MODULE_STRUCT_*)ObjectToHandle(methodIL);
            var ilCode = methodIL.GetILBytes();
            methodInfo->ILCode = (byte*)GetPin(ilCode);
            methodInfo->ILCodeSize = (uint)ilCode.Length;
            methodInfo->maxStack = (uint)methodIL.MaxStack;
            methodInfo->EHcount = (uint)methodIL.GetExceptionRegions().Length;
            methodInfo->options = methodIL.IsInitLocals ? CorInfoOptions.CORINFO_OPT_INIT_LOCALS : (CorInfoOptions)0;

            if (method.AcquiresInstMethodTableFromThis())
            {
                methodInfo->options |= CorInfoOptions.CORINFO_GENERICS_CTXT_FROM_THIS;
            }
            else if (method.RequiresInstMethodDescArg())
            {
                methodInfo->options |= CorInfoOptions.CORINFO_GENERICS_CTXT_FROM_METHODDESC;
            }
            else if (method.RequiresInstMethodTableArg())
            {
                methodInfo->options |= CorInfoOptions.CORINFO_GENERICS_CTXT_FROM_METHODTABLE;
            }
            methodInfo->regionKind = CorInfoRegionKind.CORINFO_REGION_NONE;
            Get_CORINFO_SIG_INFO(method, &methodInfo->args);
            Get_CORINFO_SIG_INFO(methodIL.GetLocals(), &methodInfo->locals);

            return true;
        }

        private void Get_CORINFO_SIG_INFO(MethodDesc method, CORINFO_SIG_INFO* sig, bool suppressHiddenArgument = false)
        {
            Get_CORINFO_SIG_INFO(method.Signature, sig);

            if (method.IsPInvoke && method.IsSuppressGCTransition())
            {
                sig->flags |= CorInfoSigInfoFlags.CORINFO_SIGFLAG_SUPPRESS_GC_TRANSITION;
            }

            // Does the method have a hidden parameter?
            bool hasHiddenParameter = !suppressHiddenArgument && method.RequiresInstArg();

            if (method.IsIntrinsic)
            {
                // Some intrinsics will beg to differ about the hasHiddenParameter decision
#if !READYTORUN
                if (_compilation.TypeSystemContext.IsSpecialUnboxingThunkTargetMethod(method))
                    hasHiddenParameter = false;
#endif

                if (method.IsArrayAddressMethod())
                    hasHiddenParameter = true;

                // We only populate sigInst for intrinsic methods because most of the time,
                // JIT doesn't care what the instantiation is and this is expensive.
                Instantiation owningTypeInst = method.OwningType.Instantiation;
                sig->sigInst.classInstCount = (uint)owningTypeInst.Length;
                if (owningTypeInst.Length > 0)
                {
                    var classInst = new IntPtr[owningTypeInst.Length];
                    for (int i = 0; i < owningTypeInst.Length; i++)
                        classInst[i] = (IntPtr)ObjectToHandle(owningTypeInst[i]);
                    sig->sigInst.classInst = (CORINFO_CLASS_STRUCT_**)GetPin(classInst);
                }
            }

            if (hasHiddenParameter)
            {
                sig->callConv |= CorInfoCallConv.CORINFO_CALLCONV_PARAMTYPE;
            }
        }

        private bool TryGetUnmanagedCallingConventionFromModOpt(MethodSignature signature, out CorInfoCallConv callConv)
        {
            callConv = CorInfoCallConv.CORINFO_CALLCONV_UNMANAGED;
            if (!signature.HasEmbeddedSignatureData || signature.GetEmbeddedSignatureData() == null)
                return false;

            bool found = false;
            foreach (EmbeddedSignatureData data in signature.GetEmbeddedSignatureData())
            {
                if (data.kind != EmbeddedSignatureDataKind.OptionalCustomModifier)
                    continue;

                // We only care about the modifiers for the return type. These will be at the start of
                // the signature, so will be first in the array of embedded signature data.
                if (data.index != MethodSignature.IndexOfCustomModifiersOnReturnType)
                    break;

                if (!(data.type is DefType defType))
                    continue;

                if (defType.Namespace != "System.Runtime.CompilerServices")
                    continue;

                // Look for a recognized calling convention in metadata.
                CorInfoCallConv? callConvLocal = defType.Name switch
                {
                    "CallConvCdecl"     => CorInfoCallConv.CORINFO_CALLCONV_C,
                    "CallConvStdcall"   => CorInfoCallConv.CORINFO_CALLCONV_STDCALL,
                    "CallConvFastcall"  => CorInfoCallConv.CORINFO_CALLCONV_FASTCALL,
                    "CallConvThiscall"  => CorInfoCallConv.CORINFO_CALLCONV_THISCALL,
                    _ => null
                };

                if (callConvLocal.HasValue)
                {
                    // Error if there are multiple recognized calling conventions
                    if (found)
                        ThrowHelper.ThrowInvalidProgramException(ExceptionStringID.InvalidProgramMultipleCallConv, MethodBeingCompiled);
 
                    callConv = callConvLocal.Value;
                    found = true;
                }
            }

            return found;
        }

        private void Get_CORINFO_SIG_INFO(MethodSignature signature, CORINFO_SIG_INFO* sig)
        {
            sig->callConv = (CorInfoCallConv)(signature.Flags & MethodSignatureFlags.UnmanagedCallingConventionMask);

            // Varargs are not supported in .NET Core
            if (sig->callConv == CorInfoCallConv.CORINFO_CALLCONV_VARARG)
                ThrowHelper.ThrowBadImageFormatException();

            if (!signature.IsStatic) sig->callConv |= CorInfoCallConv.CORINFO_CALLCONV_HASTHIS;

            // Unmanaged calling convention indicates modopt should be read
            if (sig->callConv == CorInfoCallConv.CORINFO_CALLCONV_UNMANAGED)
            {
                if (TryGetUnmanagedCallingConventionFromModOpt(signature, out CorInfoCallConv callConvMaybe))
                {
                    sig->callConv = callConvMaybe;
                }
                else
                {
                    sig->callConv = (CorInfoCallConv)PlatformDefaultUnmanagedCallingConvention();
                }
            }

            TypeDesc returnType = signature.ReturnType;

            CorInfoType corInfoRetType = asCorInfoType(signature.ReturnType, &sig->retTypeClass);
            sig->_retType = (byte)corInfoRetType;
            sig->retTypeSigClass = ObjectToHandle(signature.ReturnType);

            sig->flags = 0;    // used by IL stubs code

            sig->numArgs = (ushort)signature.Length;

            sig->args = (CORINFO_ARG_LIST_STRUCT_*)0; // CORINFO_ARG_LIST_STRUCT_ is argument index

            sig->sigInst.classInst = null; // Not used by the JIT
            sig->sigInst.classInstCount = 0; // Not used by the JIT
            sig->sigInst.methInst = null; // Not used by the JIT
            sig->sigInst.methInstCount = (uint)signature.GenericParameterCount;

            sig->pSig = (byte*)ObjectToHandle(signature);
            sig->cbSig = 0; // Not used by the JIT
            sig->scope = null; // Not used by the JIT
            sig->token = 0; // Not used by the JIT
        }

        private void Get_CORINFO_SIG_INFO(LocalVariableDefinition[] locals, CORINFO_SIG_INFO* sig)
        {
            sig->callConv = CorInfoCallConv.CORINFO_CALLCONV_DEFAULT;
            sig->_retType = (byte)CorInfoType.CORINFO_TYPE_VOID;
            sig->retTypeClass = null;
            sig->retTypeSigClass = null;
            sig->flags = CorInfoSigInfoFlags.CORINFO_SIGFLAG_IS_LOCAL_SIG;

            sig->numArgs = (ushort)locals.Length;

            sig->sigInst.classInst = null;
            sig->sigInst.classInstCount = 0;
            sig->sigInst.methInst = null;
            sig->sigInst.methInstCount = 0;

            sig->args = (CORINFO_ARG_LIST_STRUCT_*)0; // CORINFO_ARG_LIST_STRUCT_ is argument index

            sig->pSig = (byte*)ObjectToHandle(locals);
            sig->cbSig = 0; // Not used by the JIT
            sig->scope = null; // Not used by the JIT
            sig->token = 0; // Not used by the JIT
        }

        private CorInfoType asCorInfoType(TypeDesc type)
        {
            return asCorInfoType(type, out _);
        }

        private CorInfoType asCorInfoType(TypeDesc type, out TypeDesc typeIfNotPrimitive)
        {
            if (type.IsEnum)
            {
                type = type.UnderlyingType;
            }

            if (type.IsPrimitive)
            {
                typeIfNotPrimitive = null;
                Debug.Assert((CorInfoType)TypeFlags.Void == CorInfoType.CORINFO_TYPE_VOID);
                Debug.Assert((CorInfoType)TypeFlags.Double == CorInfoType.CORINFO_TYPE_DOUBLE);

                return (CorInfoType)type.Category;
            }

            if (type.IsPointer || type.IsFunctionPointer)
            {
                typeIfNotPrimitive = null;
                return CorInfoType.CORINFO_TYPE_PTR;
            }
            
            typeIfNotPrimitive = type;

            if (type.IsByRef)
            {
                return CorInfoType.CORINFO_TYPE_BYREF;
            }

            if (type.IsValueType)
            {
                if (_compilation.TypeSystemContext.Target.Architecture == TargetArchitecture.X86)
                {
                    LayoutInt elementSize = type.GetElementSize();

#if READYTORUN
                    if (elementSize.IsIndeterminate)
                    {
                        throw new RequiresRuntimeJitException(type);
                    }
#endif
                }
                return CorInfoType.CORINFO_TYPE_VALUECLASS;
            }

            return CorInfoType.CORINFO_TYPE_CLASS;
        }

        private CorInfoType asCorInfoType(TypeDesc type, CORINFO_CLASS_STRUCT_** structType)
        {
            var corInfoType = asCorInfoType(type, out TypeDesc typeIfNotPrimitive);
            *structType = (typeIfNotPrimitive != null) ? ObjectToHandle(typeIfNotPrimitive) : null;
            return corInfoType;
        }

        private CORINFO_CONTEXT_STRUCT* contextFromMethod(MethodDesc method)
        {
            return (CORINFO_CONTEXT_STRUCT*)(((ulong)ObjectToHandle(method)) | (ulong)CorInfoContextFlags.CORINFO_CONTEXTFLAGS_METHOD);
        }

        private CORINFO_CONTEXT_STRUCT* contextFromType(TypeDesc type)
        {
            return (CORINFO_CONTEXT_STRUCT*)(((ulong)ObjectToHandle(type)) | (ulong)CorInfoContextFlags.CORINFO_CONTEXTFLAGS_CLASS);
        }

        private static CORINFO_CONTEXT_STRUCT* contextFromMethodBeingCompiled()
        {
            return (CORINFO_CONTEXT_STRUCT*)1;
        }

        private MethodDesc methodFromContext(CORINFO_CONTEXT_STRUCT* contextStruct)
        {
            if (contextStruct == contextFromMethodBeingCompiled())
            {
                return MethodBeingCompiled;
            }

            if (((ulong)contextStruct & (ulong)CorInfoContextFlags.CORINFO_CONTEXTFLAGS_MASK) == (ulong)CorInfoContextFlags.CORINFO_CONTEXTFLAGS_CLASS)
            {
                return null;
            }
            else
            {
                return HandleToObject((CORINFO_METHOD_STRUCT_*)((ulong)contextStruct & ~(ulong)CorInfoContextFlags.CORINFO_CONTEXTFLAGS_MASK));
            }
        }

        private TypeDesc typeFromContext(CORINFO_CONTEXT_STRUCT* contextStruct)
        {
            if (contextStruct == contextFromMethodBeingCompiled())
            {
                return MethodBeingCompiled.OwningType;
            }

            if (((ulong)contextStruct & (ulong)CorInfoContextFlags.CORINFO_CONTEXTFLAGS_MASK) == (ulong)CorInfoContextFlags.CORINFO_CONTEXTFLAGS_CLASS)
            {
                return HandleToObject((CORINFO_CLASS_STRUCT_*)((ulong)contextStruct & ~(ulong)CorInfoContextFlags.CORINFO_CONTEXTFLAGS_MASK));
            }
            else
            {
                return HandleToObject((CORINFO_METHOD_STRUCT_*)((ulong)contextStruct & ~(ulong)CorInfoContextFlags.CORINFO_CONTEXTFLAGS_MASK)).OwningType;
            }
        }

        private TypeSystemEntity entityFromContext(CORINFO_CONTEXT_STRUCT* contextStruct)
        {
            if (contextStruct == contextFromMethodBeingCompiled())
            {
                return MethodBeingCompiled.HasInstantiation ? (TypeSystemEntity)MethodBeingCompiled: (TypeSystemEntity)MethodBeingCompiled.OwningType;
            }

            return (TypeSystemEntity)HandleToObject((IntPtr)((ulong)contextStruct & ~(ulong)CorInfoContextFlags.CORINFO_CONTEXTFLAGS_MASK));
        }

        private uint getMethodAttribsInternal(MethodDesc method)
        {
            CorInfoFlag result = 0;

            // CORINFO_FLG_PROTECTED - verification only

            if (method.Signature.IsStatic)
                result |= CorInfoFlag.CORINFO_FLG_STATIC;

            if (method.IsSynchronized)
                result |= CorInfoFlag.CORINFO_FLG_SYNCH;
            if (method.IsIntrinsic)
                result |= CorInfoFlag.CORINFO_FLG_INTRINSIC | CorInfoFlag.CORINFO_FLG_JIT_INTRINSIC;
            if (method.IsVirtual)
                result |= CorInfoFlag.CORINFO_FLG_VIRTUAL;
            if (method.IsAbstract)
                result |= CorInfoFlag.CORINFO_FLG_ABSTRACT;
            if (method.IsConstructor || method.IsStaticConstructor)
                result |= CorInfoFlag.CORINFO_FLG_CONSTRUCTOR;

            //
            // See if we need to embed a .cctor call at the head of the
            // method body.
            //

            // method or class might have the final bit
            if (_compilation.IsEffectivelySealed(method))
                result |= CorInfoFlag.CORINFO_FLG_FINAL;

            if (method.IsSharedByGenericInstantiations)
                result |= CorInfoFlag.CORINFO_FLG_SHAREDINST;

            if (method.IsPInvoke)
                result |= CorInfoFlag.CORINFO_FLG_PINVOKE;

#if READYTORUN
            if (method.RequireSecObject)
            {
                result |= CorInfoFlag.CORINFO_FLG_DONT_INLINE_CALLER;
            }
#endif

            if (method.IsAggressiveOptimization)
            {
                result |= CorInfoFlag.CORINFO_FLG_AGGRESSIVE_OPT;
            }

            // TODO: Cache inlining hits
            // Check for an inlining directive.

            if (method.IsNoInlining)
            {
                /* Function marked as not inlineable */
                result |= CorInfoFlag.CORINFO_FLG_DONT_INLINE;
            }
            else if (method.IsAggressiveInlining)
            {
                result |= CorInfoFlag.CORINFO_FLG_FORCEINLINE;
            }

            if (method.OwningType.IsDelegate && method.Name == "Invoke")
            {
                // This is now used to emit efficient invoke code for any delegate invoke,
                // including multicast.
                result |= CorInfoFlag.CORINFO_FLG_DELEGATE_INVOKE;

                // RyuJIT special cases this method; it would assert if it's not final
                // and we might not have set the bit in the code above.
                result |= CorInfoFlag.CORINFO_FLG_FINAL;
            }

#if READYTORUN
            // Check for SIMD intrinsics
            if (method.Context.Target.MaximumSimdVectorLength == SimdVectorLength.None)
            {
                DefType owningDefType = method.OwningType as DefType;
                if (owningDefType != null && VectorOfTFieldLayoutAlgorithm.IsVectorOfTType(owningDefType))
                {
                    throw new RequiresRuntimeJitException("This function is using SIMD intrinsics, their size is machine specific");
                }
            }
#endif

            // Check for hardware intrinsics
            if (HardwareIntrinsicHelpers.IsHardwareIntrinsic(method))
            {
                result |= CorInfoFlag.CORINFO_FLG_JIT_INTRINSIC;
            }

            return (uint)result;
        }

        private void setMethodAttribs(CORINFO_METHOD_STRUCT_* ftn, CorInfoMethodRuntimeFlags attribs)
        {
            // TODO: Inlining
        }

        private void getMethodSig(CORINFO_METHOD_STRUCT_* ftn, CORINFO_SIG_INFO* sig, CORINFO_CLASS_STRUCT_* memberParent)
        {
            MethodDesc method = HandleToObject(ftn);

            // There might be a more concrete parent type specified - this can happen when inlining.
            if (memberParent != null)
            {
                TypeDesc type = HandleToObject(memberParent);

                // Typically, the owning type of the method is a canonical type and the member parent
                // supplied by RyuJIT is a concrete instantiation.
                if (type != method.OwningType)
                {
                    Debug.Assert(type.HasSameTypeDefinition(method.OwningType));
                    Instantiation methodInst = method.Instantiation;
                    method = _compilation.TypeSystemContext.GetMethodForInstantiatedType(method.GetTypicalMethodDefinition(), (InstantiatedType)type);
                    if (methodInst.Length > 0)
                    {
                        method = method.MakeInstantiatedMethod(methodInst);
                    }
                }
            }

            Get_CORINFO_SIG_INFO(method, sig);
        }

        private bool getMethodInfo(CORINFO_METHOD_STRUCT_* ftn, CORINFO_METHOD_INFO* info)
        {
            MethodDesc method = HandleToObject(ftn);
            MethodIL methodIL = _compilation.GetMethodIL(method);
            return Get_CORINFO_METHOD_INFO(method, methodIL, info);
        }

        private CorInfoInline canInline(CORINFO_METHOD_STRUCT_* callerHnd, CORINFO_METHOD_STRUCT_* calleeHnd, ref uint pRestrictions)
        {
            MethodDesc callerMethod = HandleToObject(callerHnd);
            MethodDesc calleeMethod = HandleToObject(calleeHnd);

            if (_compilation.CanInline(callerMethod, calleeMethod))
            {
                // No restrictions on inlining
                return CorInfoInline.INLINE_PASS;
            }
            else
            {
                // Call may not be inlined
                return CorInfoInline.INLINE_NEVER;
            }
        }

        private void reportTailCallDecision(CORINFO_METHOD_STRUCT_* callerHnd, CORINFO_METHOD_STRUCT_* calleeHnd, bool fIsTailPrefix, CorInfoTailCall tailCallResult, byte* reason)
        {
        }

        private void getEHinfo(CORINFO_METHOD_STRUCT_* ftn, uint EHnumber, ref CORINFO_EH_CLAUSE clause)
        {
            var methodIL = _compilation.GetMethodIL(HandleToObject(ftn));

            var ehRegion = methodIL.GetExceptionRegions()[EHnumber];

            clause.Flags = (CORINFO_EH_CLAUSE_FLAGS)ehRegion.Kind;
            clause.TryOffset = (uint)ehRegion.TryOffset;
            clause.TryLength = (uint)ehRegion.TryLength;
            clause.HandlerOffset = (uint)ehRegion.HandlerOffset;
            clause.HandlerLength = (uint)ehRegion.HandlerLength;
            clause.ClassTokenOrOffset = (uint)((ehRegion.Kind == ILExceptionRegionKind.Filter) ? ehRegion.FilterOffset : ehRegion.ClassToken);
        }

        private CORINFO_CLASS_STRUCT_* getMethodClass(CORINFO_METHOD_STRUCT_* method)
        {
            var m = HandleToObject(method);
            return ObjectToHandle(m.OwningType);
        }

        private CORINFO_MODULE_STRUCT_* getMethodModule(CORINFO_METHOD_STRUCT_* method)
        {
            MethodDesc m = HandleToObject(method);
            if (m is UnboxingMethodDesc unboxingMethodDesc)
            {
                m = unboxingMethodDesc.Target;
            }

            MethodIL methodIL = _compilation.GetMethodIL(m);
            if (methodIL == null)
            {
                return null;
            }
            return (CORINFO_MODULE_STRUCT_*)ObjectToHandle(methodIL);
        }

        private bool resolveVirtualMethod(CORINFO_DEVIRTUALIZATION_INFO* info)
        {
            // Initialize OUT fields
            info->devirtualizedMethod = null;
            info->requiresInstMethodTableArg = false;
            info->exactContext = null;

            TypeDesc objType = HandleToObject(info->objClass);

            // __Canon cannot be devirtualized
            if (objType.IsCanonicalDefinitionType(CanonicalFormKind.Any))
            {
                return false;
            }

            MethodDesc decl = HandleToObject(info->virtualMethod);
            Debug.Assert(!decl.HasInstantiation);

            if (info->context != null)
            {
                TypeDesc ownerTypeDesc = typeFromContext(info->context);
                if (decl.OwningType != ownerTypeDesc)
                {
                    Debug.Assert(ownerTypeDesc is InstantiatedType);
                    decl = _compilation.TypeSystemContext.GetMethodForInstantiatedType(decl.GetTypicalMethodDefinition(), (InstantiatedType)ownerTypeDesc);
                }
            }

            MethodDesc impl = _compilation.ResolveVirtualMethod(decl, objType);

            if (impl == null)
            {
                return false;
            }

            MethodDesc exactImpl = impl;

            // Implementations of the special Array generic interface methods are not in the regular type hiearchy.
            // FindMethodOnTypeWithMatchingTypicalMethod below would fail to find them.
            if (!objType.IsArray)
            {
                if (impl.OwningType.IsValueType)
                {
                    impl = getUnboxingThunk(impl);
                }

<<<<<<< HEAD
                exactImpl = TypeSystemHelpers.FindMethodOnTypeWithMatchingTypicalMethod(objType, exactImpl);
            }

=======
>>>>>>> ed0f1c1b
            info->devirtualizedMethod = ObjectToHandle(impl);
            info->requiresInstMethodTableArg = false;
            info->exactContext = contextFromType(impl.OwningType);

            return true;
        }

        private CORINFO_METHOD_STRUCT_* getUnboxedEntry(CORINFO_METHOD_STRUCT_* ftn, ref bool requiresInstMethodTableArg)
        {
            MethodDesc result = null;
            requiresInstMethodTableArg = false;

            MethodDesc method = HandleToObject(ftn);
            if (method.IsUnboxingThunk())
            {
                result = method.GetUnboxedMethod();
                requiresInstMethodTableArg = method.RequiresInstMethodTableArg();
            }

            return result != null ? ObjectToHandle(result) : null;
        }

        private CORINFO_CLASS_STRUCT_* getDefaultEqualityComparerClass(CORINFO_CLASS_STRUCT_* elemType)
        {
            TypeDesc comparand = HandleToObject(elemType);
            TypeDesc comparer = IL.Stubs.ComparerIntrinsics.GetEqualityComparerForType(comparand);
            return comparer != null ? ObjectToHandle(comparer) : null;
        }

        private bool isIntrinsicType(CORINFO_CLASS_STRUCT_* classHnd)
        {
            TypeDesc type = HandleToObject(classHnd);
            return type.IsIntrinsic;
        }

        private MethodSignatureFlags PlatformDefaultUnmanagedCallingConvention()
        {
            return _compilation.TypeSystemContext.Target.IsWindows ?
                MethodSignatureFlags.UnmanagedCallingConventionStdCall : MethodSignatureFlags.UnmanagedCallingConventionCdecl;
        }

        private CorInfoUnmanagedCallConv getUnmanagedCallConv(CORINFO_METHOD_STRUCT_* method)
        {
            MethodSignatureFlags unmanagedCallConv = HandleToObject(method).GetPInvokeMethodMetadata().Flags.UnmanagedCallingConvention;

            if (unmanagedCallConv == MethodSignatureFlags.None)
                unmanagedCallConv = PlatformDefaultUnmanagedCallingConvention();

            // Verify that it is safe to convert MethodSignatureFlags.UnmanagedCallingConvention to CorInfoUnmanagedCallConv via a simple cast
            Debug.Assert((int)CorInfoUnmanagedCallConv.CORINFO_UNMANAGED_CALLCONV_C == (int)MethodSignatureFlags.UnmanagedCallingConventionCdecl);
            Debug.Assert((int)CorInfoUnmanagedCallConv.CORINFO_UNMANAGED_CALLCONV_STDCALL == (int)MethodSignatureFlags.UnmanagedCallingConventionStdCall);
            Debug.Assert((int)CorInfoUnmanagedCallConv.CORINFO_UNMANAGED_CALLCONV_THISCALL == (int)MethodSignatureFlags.UnmanagedCallingConventionThisCall);

            return (CorInfoUnmanagedCallConv)unmanagedCallConv;
        }

        private bool satisfiesMethodConstraints(CORINFO_CLASS_STRUCT_* parent, CORINFO_METHOD_STRUCT_* method)
        { throw new NotImplementedException("satisfiesMethodConstraints"); }
        private bool isCompatibleDelegate(CORINFO_CLASS_STRUCT_* objCls, CORINFO_CLASS_STRUCT_* methodParentCls, CORINFO_METHOD_STRUCT_* method, CORINFO_CLASS_STRUCT_* delegateCls, ref bool pfIsOpenDelegate)
        { throw new NotImplementedException("isCompatibleDelegate"); }
        private void setPatchpointInfo(PatchpointInfo* patchpointInfo)
        { throw new NotImplementedException("setPatchpointInfo"); }
        private PatchpointInfo* getOSRInfo(ref uint ilOffset)
        { throw new NotImplementedException("getOSRInfo"); }

        private void methodMustBeLoadedBeforeCodeIsRun(CORINFO_METHOD_STRUCT_* method)
        {
        }

        private CORINFO_METHOD_STRUCT_* mapMethodDeclToMethodImpl(CORINFO_METHOD_STRUCT_* method)
        { throw new NotImplementedException("mapMethodDeclToMethodImpl"); }

        private static object ResolveTokenWithSubstitution(MethodIL methodIL, mdToken token, Instantiation typeInst, Instantiation methodInst)
        {
            // Grab the generic definition of the method IL, resolve the token within the definition,
            // and instantiate it with the given context.
            object result = methodIL.GetMethodILDefinition().GetObject((int)token);

            if (result is MethodDesc methodResult)
            {
                result = methodResult.InstantiateSignature(typeInst, methodInst);
            }
            else if (result is FieldDesc fieldResult)
            {
                result = fieldResult.InstantiateSignature(typeInst, methodInst);
            }
            else
            {
                result = ((TypeDesc)result).InstantiateSignature(typeInst, methodInst);
            }

            return result;
        }

        private static object ResolveTokenInScope(MethodIL methodIL, object typeOrMethodContext, mdToken token)
        {
            MethodDesc owningMethod = methodIL.OwningMethod;

            // If token context differs from the scope, it means we're inlining.
            // If we're inlining a shared method body, we might be able to un-share
            // the referenced token and avoid runtime lookups.
            // Resolve the token in the inlining context.

            object result;
            if (owningMethod != typeOrMethodContext &&
                owningMethod.IsCanonicalMethod(CanonicalFormKind.Any))
            {
                Instantiation typeInst = default;
                Instantiation methodInst = default;

                if (typeOrMethodContext is TypeDesc typeContext)
                {
                    Debug.Assert(typeContext.HasSameTypeDefinition(owningMethod.OwningType));
                    typeInst = typeContext.Instantiation;
                }
                else
                {
                    var methodContext = (MethodDesc)typeOrMethodContext;
                    // Allow cases where the method's do not have instantiations themselves, if
                    // 1. The method defining the context is generic, but the target method is not
                    // 2. Both methods are not generic
                    // 3. The methods are the same generic
                    // AND
                    // The methods are on the same type
                    Debug.Assert((methodContext.HasInstantiation && !owningMethod.HasInstantiation) ||
                        (!methodContext.HasInstantiation && !owningMethod.HasInstantiation) ||
                        methodContext.GetTypicalMethodDefinition() == owningMethod.GetTypicalMethodDefinition() ||
                        (owningMethod.Name == "CreateDefaultInstance" && methodContext.Name == "CreateInstance"));
                    Debug.Assert(methodContext.OwningType.HasSameTypeDefinition(owningMethod.OwningType));
                    typeInst = methodContext.OwningType.Instantiation;
                    methodInst = methodContext.Instantiation;
                }

                result = ResolveTokenWithSubstitution(methodIL, token, typeInst, methodInst);
            }
            else
            {
                // Not inlining - just resolve the token within the methodIL
                result = methodIL.GetObject((int)token);
            }

            return result;
        }

        private object GetRuntimeDeterminedObjectForToken(ref CORINFO_RESOLVED_TOKEN pResolvedToken)
        {
            // Since RyuJIT operates on canonical types (as opposed to runtime determined ones), but the
            // dependency analysis operates on runtime determined ones, we convert the resolved token
            // to the runtime determined form (e.g. Foo<__Canon> becomes Foo<T__Canon>).

            var methodIL = (MethodIL)HandleToObject((IntPtr)pResolvedToken.tokenScope);

            var typeOrMethodContext = (pResolvedToken.tokenContext == contextFromMethodBeingCompiled()) ?
                MethodBeingCompiled : HandleToObject((IntPtr)pResolvedToken.tokenContext);

            object result = ResolveTokenInScope(methodIL, typeOrMethodContext, pResolvedToken.token);

            if (result is MethodDesc method)
            {
                if (method.IsSharedByGenericInstantiations)
                {
                    MethodDesc sharedMethod = methodIL.OwningMethod.GetSharedRuntimeFormMethodTarget();
                    result = ResolveTokenWithSubstitution(methodIL, pResolvedToken.token, sharedMethod.OwningType.Instantiation, sharedMethod.Instantiation);
                    Debug.Assert(((MethodDesc)result).IsRuntimeDeterminedExactMethod);
                }
            }
            else if (result is FieldDesc field)
            {
                if (field.OwningType.IsCanonicalSubtype(CanonicalFormKind.Any))
                {
                    MethodDesc sharedMethod = methodIL.OwningMethod.GetSharedRuntimeFormMethodTarget();
                    result = ResolveTokenWithSubstitution(methodIL, pResolvedToken.token, sharedMethod.OwningType.Instantiation, sharedMethod.Instantiation);
                    Debug.Assert(((FieldDesc)result).OwningType.IsRuntimeDeterminedSubtype);
                }
            }
            else
            {
                TypeDesc type = (TypeDesc)result;
                if (type.IsCanonicalSubtype(CanonicalFormKind.Any))
                {
                    MethodDesc sharedMethod = methodIL.OwningMethod.GetSharedRuntimeFormMethodTarget();
                    result = ResolveTokenWithSubstitution(methodIL, pResolvedToken.token, sharedMethod.OwningType.Instantiation, sharedMethod.Instantiation);
                    Debug.Assert(((TypeDesc)result).IsRuntimeDeterminedSubtype ||
                        /* If the resolved type is not runtime determined there's a chance we went down this path
                           because there was a literal typeof(__Canon) in the compiled IL - check for that
                           by resolving the token in the definition. */
                        ((TypeDesc)methodIL.GetMethodILDefinition().GetObject((int)pResolvedToken.token)).IsCanonicalDefinitionType(CanonicalFormKind.Any));
                }

                if (pResolvedToken.tokenType == CorInfoTokenKind.CORINFO_TOKENKIND_Newarr)
                    result = ((TypeDesc)result).MakeArrayType();
            }

            return result;
        }

        private void resolveToken(ref CORINFO_RESOLVED_TOKEN pResolvedToken)
        {
            var methodIL = (MethodIL)HandleToObject((IntPtr)pResolvedToken.tokenScope);

            var typeOrMethodContext = (pResolvedToken.tokenContext == contextFromMethodBeingCompiled()) ?
                MethodBeingCompiled : HandleToObject((IntPtr)pResolvedToken.tokenContext);

            object result = ResolveTokenInScope(methodIL, typeOrMethodContext, pResolvedToken.token);

            pResolvedToken.hClass = null;
            pResolvedToken.hMethod = null;
            pResolvedToken.hField = null;

#if READYTORUN
            TypeDesc owningType = methodIL.OwningMethod.GetTypicalMethodDefinition().OwningType;
            bool recordToken = _compilation.CompilationModuleGroup.VersionsWithType(owningType) && owningType is EcmaType;
#endif

            if (result is MethodDesc)
            {
                MethodDesc method = result as MethodDesc;
                pResolvedToken.hMethod = ObjectToHandle(method);

                TypeDesc owningClass = method.OwningType;
                pResolvedToken.hClass = ObjectToHandle(owningClass);

#if !SUPPORT_JIT
                _compilation.TypeSystemContext.EnsureLoadableType(owningClass);
#endif

#if READYTORUN
                if (recordToken)
                {
                    _compilation.NodeFactory.Resolver.AddModuleTokenForMethod(method, HandleToModuleToken(ref pResolvedToken));
                }
#else
                _compilation.NodeFactory.MetadataManager.GetDependenciesDueToAccess(ref _additionalDependencies, _compilation.NodeFactory, methodIL, method);
#endif
            }
            else
            if (result is FieldDesc)
            {
                FieldDesc field = result as FieldDesc;

                // References to literal fields from IL body should never resolve.
                // The CLR would throw a MissingFieldException while jitting and so should we.
                if (field.IsLiteral)
                    ThrowHelper.ThrowMissingFieldException(field.OwningType, field.Name);

                pResolvedToken.hField = ObjectToHandle(field);

                TypeDesc owningClass = field.OwningType;
                pResolvedToken.hClass = ObjectToHandle(owningClass);

#if !SUPPORT_JIT
                _compilation.TypeSystemContext.EnsureLoadableType(owningClass);
#endif

#if READYTORUN
                if (recordToken)
                {
                    _compilation.NodeFactory.Resolver.AddModuleTokenForField(field, HandleToModuleToken(ref pResolvedToken));
                }
#else
                _compilation.NodeFactory.MetadataManager.GetDependenciesDueToAccess(ref _additionalDependencies, _compilation.NodeFactory, methodIL, field);
#endif
            }
            else
            {
                TypeDesc type = (TypeDesc)result;

#if READYTORUN
                if (recordToken)
                {
                    _compilation.NodeFactory.Resolver.AddModuleTokenForType(type, HandleToModuleToken(ref pResolvedToken));
                }
#endif

                if (pResolvedToken.tokenType == CorInfoTokenKind.CORINFO_TOKENKIND_Newarr)
                {
                    if (type.IsVoid)
                        ThrowHelper.ThrowInvalidProgramException(ExceptionStringID.InvalidProgramSpecific, methodIL.OwningMethod);

                    type = type.MakeArrayType();
                }
                pResolvedToken.hClass = ObjectToHandle(type);

#if !SUPPORT_JIT
                _compilation.TypeSystemContext.EnsureLoadableType(type);
#endif
            }

            pResolvedToken.pTypeSpec = null;
            pResolvedToken.cbTypeSpec = 0;
            pResolvedToken.pMethodSpec = null;
            pResolvedToken.cbMethodSpec = 0;
        }

        private bool tryResolveToken(ref CORINFO_RESOLVED_TOKEN pResolvedToken)
        {
            resolveToken(ref pResolvedToken);
            return true;
        }

        private void findSig(CORINFO_MODULE_STRUCT_* module, uint sigTOK, CORINFO_CONTEXT_STRUCT* context, CORINFO_SIG_INFO* sig)
        {
            var methodIL = (MethodIL)HandleToObject((IntPtr)module);
            var methodSig = (MethodSignature)methodIL.GetObject((int)sigTOK);

            Get_CORINFO_SIG_INFO(methodSig, sig);

            // CORINFO_CALLCONV_UNMANAGED is handled by Get_CORINFO_SIG_INFO
            Debug.Assert(sig->callConv != CorInfoCallConv.CORINFO_CALLCONV_UNMANAGED);

            // TODO: Replace this with a public mechanism to mark calli with SuppressGCTransition once it becomes available.
            if (methodIL is PInvokeILStubMethodIL stubIL)
            {
                var method = stubIL.OwningMethod;
                if (method.IsPInvoke && method.IsSuppressGCTransition())
                {
                    sig->flags |= CorInfoSigInfoFlags.CORINFO_SIGFLAG_SUPPRESS_GC_TRANSITION;
                }
            }

#if !READYTORUN
            // Check whether we need to report this as a fat pointer call
            if (_compilation.IsFatPointerCandidate(methodIL.OwningMethod, methodSig))
            {
                sig->flags |= CorInfoSigInfoFlags.CORINFO_SIGFLAG_FAT_CALL;
            }
#else
            VerifyMethodSignatureIsStable(methodSig);
#endif
        }

        private void findCallSiteSig(CORINFO_MODULE_STRUCT_* module, uint methTOK, CORINFO_CONTEXT_STRUCT* context, CORINFO_SIG_INFO* sig)
        {
            var methodIL = (MethodIL)HandleToObject((IntPtr)module);
            Get_CORINFO_SIG_INFO(((MethodDesc)methodIL.GetObject((int)methTOK)), sig);
        }

        private CORINFO_CLASS_STRUCT_* getTokenTypeAsHandle(ref CORINFO_RESOLVED_TOKEN pResolvedToken)
        {
            WellKnownType result = WellKnownType.RuntimeTypeHandle;

            if (pResolvedToken.hMethod != null)
            {
                result = WellKnownType.RuntimeMethodHandle;
            }
            else
            if (pResolvedToken.hField != null)
            {
                result = WellKnownType.RuntimeFieldHandle;
            }

            return ObjectToHandle(_compilation.TypeSystemContext.GetWellKnownType(result));
        }

        private CorInfoCanSkipVerificationResult canSkipVerification(CORINFO_MODULE_STRUCT_* module)
        {
            return CorInfoCanSkipVerificationResult.CORINFO_VERIFICATION_CAN_SKIP;
        }

        private bool isValidToken(CORINFO_MODULE_STRUCT_* module, uint metaTOK)
        { throw new NotImplementedException("isValidToken"); }
        private bool isValidStringRef(CORINFO_MODULE_STRUCT_* module, uint metaTOK)
        { throw new NotImplementedException("isValidStringRef"); }

        private char* getStringLiteral(CORINFO_MODULE_STRUCT_* module, uint metaTOK, ref int length)
        {
            MethodIL methodIL = (MethodIL)HandleToObject((IntPtr)module);
            string s = (string)methodIL.GetObject((int)metaTOK);
            length = (int)s.Length;
            return (char*)GetPin(s);
        }

        private CorInfoType asCorInfoType(CORINFO_CLASS_STRUCT_* cls)
        {
            var type = HandleToObject(cls);
            return asCorInfoType(type);
        }

        private byte* getClassName(CORINFO_CLASS_STRUCT_* cls)
        {
            var type = HandleToObject(cls);
            StringBuilder nameBuilder = new StringBuilder();
            TypeString.Instance.AppendName(nameBuilder, type);
            return (byte*)GetPin(StringToUTF8(nameBuilder.ToString()));
        }

        private byte* getClassNameFromMetadata(CORINFO_CLASS_STRUCT_* cls, byte** namespaceName)
        {
            var type = HandleToObject(cls) as MetadataType;
            if (type != null)
            {
                if (namespaceName != null)
                    *namespaceName = (byte*)GetPin(StringToUTF8(type.Namespace));
                return (byte*)GetPin(StringToUTF8(type.Name));
            }

            if (namespaceName != null)
                *namespaceName = null;
            return null;
        }

        private CORINFO_CLASS_STRUCT_* getTypeInstantiationArgument(CORINFO_CLASS_STRUCT_* cls, uint index)
        {
            TypeDesc type = HandleToObject(cls);
            Instantiation inst = type.Instantiation;

            return index < (uint)inst.Length ? ObjectToHandle(inst[(int)index]) : null;
        }


        private int appendClassName(char** ppBuf, ref int pnBufLen, CORINFO_CLASS_STRUCT_* cls, bool fNamespace, bool fFullInst, bool fAssembly)
        {
            // We support enough of this to make SIMD work, but not much else.

            Debug.Assert(fNamespace && !fFullInst && !fAssembly);

            var type = HandleToObject(cls);
            string name = TypeString.Instance.FormatName(type);

            int length = name.Length;
            if (pnBufLen > 0)
            {
                char* buffer = *ppBuf;
                for (int i = 0; i < Math.Min(name.Length, pnBufLen); i++)
                    buffer[i] = name[i];
                if (name.Length < pnBufLen)
                    buffer[name.Length] = (char)0;
                else
                    buffer[pnBufLen - 1] = (char)0;
                pnBufLen -= length;
                *ppBuf = buffer + length;
            }

            return length;
        }

        private bool isValueClass(CORINFO_CLASS_STRUCT_* cls)
        {
            TypeDesc type = HandleToObject(cls);
            return type.IsValueType || type.IsPointer || type.IsFunctionPointer;
        }

        private CorInfoInlineTypeCheck canInlineTypeCheck(CORINFO_CLASS_STRUCT_* cls, CorInfoInlineTypeCheckSource source)
        {
            // TODO: when we support multiple modules at runtime, this will need to do more work
            // NOTE: cls can be null
            return CorInfoInlineTypeCheck.CORINFO_INLINE_TYPECHECK_PASS;
        }

        private uint getClassAttribs(CORINFO_CLASS_STRUCT_* cls)
        {
            TypeDesc type = HandleToObject(cls);
            return getClassAttribsInternal(type);
        }

        private uint getClassAttribsInternal(TypeDesc type)
        {
            // TODO: Support for verification (CORINFO_FLG_GENERIC_TYPE_VARIABLE)

            CorInfoFlag result = (CorInfoFlag)0;

            // CoreCLR uses UIntPtr in place of pointers here
            if (type.IsPointer || type.IsFunctionPointer)
                type = _compilation.TypeSystemContext.GetWellKnownType(WellKnownType.UIntPtr);

            var metadataType = type as MetadataType;

            // The array flag is used to identify the faked-up methods on
            // array types, i.e. .ctor, Get, Set and Address
            if (type.IsArray)
                result |= CorInfoFlag.CORINFO_FLG_ARRAY;

            if (type.IsInterface)
                result |= CorInfoFlag.CORINFO_FLG_INTERFACE;

            if (type.IsArray || type.IsString)
                result |= CorInfoFlag.CORINFO_FLG_VAROBJSIZE;

            if (type.IsValueType)
            {
                result |= CorInfoFlag.CORINFO_FLG_VALUECLASS;

                if (metadataType.IsByRefLike)
                    result |= CorInfoFlag.CORINFO_FLG_CONTAINS_STACK_PTR;

                // The CLR has more complicated rules around CUSTOMLAYOUT, but this will do.
                if (metadataType.IsExplicitLayout || (metadataType.IsSequentialLayout && metadataType.GetClassLayout().Size != 0) || metadataType.IsWellKnownType(WellKnownType.TypedReference))
                    result |= CorInfoFlag.CORINFO_FLG_CUSTOMLAYOUT;

                // TODO
                // if (type.IsUnsafeValueType)
                //    result |= CorInfoFlag.CORINFO_FLG_UNSAFE_VALUECLASS;
            }

            if (type.IsCanonicalSubtype(CanonicalFormKind.Any))
                result |= CorInfoFlag.CORINFO_FLG_SHAREDINST;

            if (type.HasVariance)
                result |= CorInfoFlag.CORINFO_FLG_VARIANCE;

            if (type.IsDelegate)
                result |= CorInfoFlag.CORINFO_FLG_DELEGATE;

            if (_compilation.IsEffectivelySealed(type))
                result |= CorInfoFlag.CORINFO_FLG_FINAL;

            if (type.IsIntrinsic)
                result |= CorInfoFlag.CORINFO_FLG_INTRINSIC_TYPE;

            if (metadataType != null)
            {
                if (metadataType.ContainsGCPointers)
                    result |= CorInfoFlag.CORINFO_FLG_CONTAINS_GC_PTR;

                if (metadataType.IsBeforeFieldInit)
                    result |= CorInfoFlag.CORINFO_FLG_BEFOREFIELDINIT;

                // Assume overlapping fields for explicit layout.
                if (metadataType.IsExplicitLayout)
                    result |= CorInfoFlag.CORINFO_FLG_OVERLAPPING_FIELDS;

                if (metadataType.IsAbstract)
                    result |= CorInfoFlag.CORINFO_FLG_ABSTRACT;
            }

#if READYTORUN
            if (!_compilation.CompilationModuleGroup.VersionsWithType(type))
            {
                // Prevent the JIT from drilling into types outside of the current versioning bubble
                result |= CorInfoFlag.CORINFO_FLG_DONT_PROMOTE;
                result &= ~CorInfoFlag.CORINFO_FLG_BEFOREFIELDINIT;
            }
#endif

            return (uint)result;
        }

        private bool isStructRequiringStackAllocRetBuf(CORINFO_CLASS_STRUCT_* cls)
        {
            // Disable this optimization. It has limited value (only kicks in on x86, and only for less common structs),
            // causes bugs and introduces odd ABI differences not compatible with ReadyToRun.
            return false;
        }

        private CORINFO_MODULE_STRUCT_* getClassModule(CORINFO_CLASS_STRUCT_* cls)
        { throw new NotImplementedException("getClassModule"); }
        private CORINFO_ASSEMBLY_STRUCT_* getModuleAssembly(CORINFO_MODULE_STRUCT_* mod)
        { throw new NotImplementedException("getModuleAssembly"); }
        private byte* getAssemblyName(CORINFO_ASSEMBLY_STRUCT_* assem)
        { throw new NotImplementedException("getAssemblyName"); }

        private void* LongLifetimeMalloc(UIntPtr sz)
        {
            return (void*)Marshal.AllocCoTaskMem((int)sz);
        }

        private void LongLifetimeFree(void* obj)
        {
            Marshal.FreeCoTaskMem((IntPtr)obj);
        }

        private UIntPtr getClassModuleIdForStatics(CORINFO_CLASS_STRUCT_* cls, CORINFO_MODULE_STRUCT_** pModule, void** ppIndirection)
        { throw new NotImplementedException("getClassModuleIdForStatics"); }

        private uint getClassSize(CORINFO_CLASS_STRUCT_* cls)
        {
            TypeDesc type = HandleToObject(cls);
            LayoutInt classSize = type.GetElementSize();
#if READYTORUN
            if (classSize.IsIndeterminate)
            {
                throw new RequiresRuntimeJitException(type);
            }

            if (NeedsTypeLayoutCheck(type))
            {
                ISymbolNode node = _compilation.SymbolNodeFactory.CheckTypeLayout(type);
                _methodCodeNode.Fixups.Add(node);
            }
#endif
            return (uint)classSize.AsInt;
        }

        private uint getHeapClassSize(CORINFO_CLASS_STRUCT_* cls)
        {
            TypeDesc type = HandleToObject(cls);

            Debug.Assert(!type.IsValueType);
            Debug.Assert(type.IsDefType);
            Debug.Assert(!type.IsString);
#if READYTORUN
            Debug.Assert(_compilation.IsInheritanceChainLayoutFixedInCurrentVersionBubble(type));
#endif

            return (uint)((DefType)type).InstanceByteCount.AsInt;
        }

        private bool canAllocateOnStack(CORINFO_CLASS_STRUCT_* cls)
        {
            TypeDesc type = HandleToObject(cls);

            Debug.Assert(!type.IsValueType);
            Debug.Assert(type.IsDefType);

            bool result = !type.HasFinalizer;

#if READYTORUN
            if (!_compilation.IsInheritanceChainLayoutFixedInCurrentVersionBubble(type))
                result = false;
#endif

            return result;
        }

        /// <summary>
        /// Managed implementation of CEEInfo::getClassAlignmentRequirementStatic
        /// </summary>
        public static int GetClassAlignmentRequirementStatic(DefType type)
        {
            int alignment = type.Context.Target.PointerSize;

            if (type is MetadataType metadataType && metadataType.HasLayout())
            {
                if (metadataType.IsSequentialLayout || MarshalUtils.IsBlittableType(metadataType))
                {
                    alignment = metadataType.InstanceFieldAlignment.AsInt;
                }
            }

            if (type.Context.Target.Architecture == TargetArchitecture.ARM &&
                alignment < 8 && type.RequiresAlign8())
            {
                // If the structure contains 64-bit primitive fields and the platform requires 8-byte alignment for
                // such fields then make sure we return at least 8-byte alignment. Note that it's technically possible
                // to create unmanaged APIs that take unaligned structures containing such fields and this
                // unconditional alignment bump would cause us to get the calling convention wrong on platforms such
                // as ARM. If we see such cases in the future we'd need to add another control (such as an alignment
                // property for the StructLayout attribute or a marshaling directive attribute for p/invoke arguments)
                // that allows more precise control. For now we'll go with the likely scenario.
                alignment = 8;
            }

            return alignment;
        }

        private Dictionary<DefType, bool> _doubleAlignHeuristicCache = new Dictionary<DefType, bool>();

        //*******************************************************************************
        //
        // Heuristic to determine if we should have instances of this class 8 byte aligned
        //
        static bool ShouldAlign8(int dwR8Fields, int dwTotalFields)
        {
            return dwR8Fields*2>dwTotalFields && dwR8Fields>=2;
        }

        static bool ShouldAlign8(DefType type)
        {
            int instanceFields = 0;
            int doubleFields = 0;
            var doubleType = type.Context.GetWellKnownType(WellKnownType.Double);
            foreach (var field in type.GetFields())
            {
                if (field.IsStatic)
                    continue;
                
                instanceFields++;

                if (field.FieldType == doubleType)
                    doubleFields++;
            }

            return ShouldAlign8(doubleFields, instanceFields);
        }

        private uint getClassAlignmentRequirement(CORINFO_CLASS_STRUCT_* cls, bool fDoubleAlignHint)
        {
            DefType type = (DefType)HandleToObject(cls);


            var target = type.Context.Target;
            if (fDoubleAlignHint)
            {
                if (target.Architecture == TargetArchitecture.X86)
                {
                    if ((type.IsValueType) && (type.InstanceFieldAlignment.AsInt > 4))
                    {
                        // On X86, double aligning the stack is expensive. if fDoubleAlignHint is true
                        // only align the local variable if it has a large enough fraction of double fields
                        // in comparison to the total field count.
                        if (!_doubleAlignHeuristicCache.TryGetValue(type, out bool doDoubleAlign))
                        {
                            doDoubleAlign = ShouldAlign8(type);
                            _doubleAlignHeuristicCache.Add(type, doDoubleAlign);
                        }

                        // Return the size of the double align hint. Ignore the actual alignment info account
                        // so that structs with 64-bit integer fields do not trigger double aligned frames on x86.
                        if (doDoubleAlign)
                            return 8;
                    }

                    return (uint)target.PointerSize;
                }
            }

            return (uint)GetClassAlignmentRequirementStatic(type);
        }

        private int MarkGcField(byte* gcPtrs, CorInfoGCType gcType)
        {
            // Ensure that if we have multiple fields with the same offset,
            // that we don't double count the data in the gc layout.
            if (*gcPtrs == (byte)CorInfoGCType.TYPE_GC_NONE)
            {
                *gcPtrs = (byte)gcType;
                return 1;
            }
            else
            {
                Debug.Assert(*gcPtrs == (byte)gcType);
                return 0;
            }
        }

        private int GatherClassGCLayout(TypeDesc type, byte* gcPtrs)
        {
            int result = 0;

            if (type.IsByReferenceOfT)
            {
                return MarkGcField(gcPtrs, CorInfoGCType.TYPE_GC_BYREF);
            }

            foreach (var field in type.GetFields())
            {
                if (field.IsStatic)
                    continue;

                CorInfoGCType gcType = CorInfoGCType.TYPE_GC_NONE;

                var fieldType = field.FieldType;
                if (fieldType.IsValueType)
                {
                    var fieldDefType = (DefType)fieldType;
                    if (!fieldDefType.ContainsGCPointers && !fieldDefType.IsByRefLike)
                        continue;

                    gcType = CorInfoGCType.TYPE_GC_OTHER;
                }
                else if (fieldType.IsGCPointer)
                {
                    gcType = CorInfoGCType.TYPE_GC_REF;
                }
                else if (fieldType.IsByRef)
                {
                    gcType = CorInfoGCType.TYPE_GC_BYREF;
                }
                else
                {
                    continue;
                }

                Debug.Assert(field.Offset.AsInt % PointerSize == 0);
                byte* fieldGcPtrs = gcPtrs + field.Offset.AsInt / PointerSize;

                if (gcType == CorInfoGCType.TYPE_GC_OTHER)
                {
                    result += GatherClassGCLayout(fieldType, fieldGcPtrs);
                }
                else
                {
                    result += MarkGcField(fieldGcPtrs, gcType);
                }
            }
            return result;
        }

        private uint getClassGClayout(CORINFO_CLASS_STRUCT_* cls, byte* gcPtrs)
        {
            uint result = 0;

            DefType type = (DefType)HandleToObject(cls);

            int pointerSize = PointerSize;

            int ptrsCount = AlignmentHelper.AlignUp(type.InstanceFieldSize.AsInt, pointerSize) / pointerSize;

            // Assume no GC pointers at first
            for (int i = 0; i < ptrsCount; i++)
                gcPtrs[i] = (byte)CorInfoGCType.TYPE_GC_NONE;

            if (type.ContainsGCPointers || type.IsByRefLike)
            {
                result = (uint)GatherClassGCLayout(type, gcPtrs);
            }
            return result;
        }

        private uint getClassNumInstanceFields(CORINFO_CLASS_STRUCT_* cls)
        {
            TypeDesc type = HandleToObject(cls);

            uint result = 0;
            foreach (var field in type.GetFields())
            {
                if (!field.IsStatic)
                    result++;
            }

            return result;
        }

        private CORINFO_FIELD_STRUCT_* getFieldInClass(CORINFO_CLASS_STRUCT_* clsHnd, int num)
        {
            TypeDesc classWithFields = HandleToObject(clsHnd);

            int iCurrentFoundField = -1;
            foreach (var field in classWithFields.GetFields())
            {
                if (field.IsStatic)
                    continue;

                ++iCurrentFoundField;
                if (iCurrentFoundField == num)
                {
                    return ObjectToHandle(field);
                }
            }

            // We could not find the field that was searched for.
            throw new InvalidOperationException();
        }

        private bool checkMethodModifier(CORINFO_METHOD_STRUCT_* hMethod, byte* modifier, bool fOptional)
        { throw new NotImplementedException("checkMethodModifier"); }

        private CorInfoHelpFunc getSharedCCtorHelper(CORINFO_CLASS_STRUCT_* clsHnd)
        { throw new NotImplementedException("getSharedCCtorHelper"); }

        private CORINFO_CLASS_STRUCT_* getTypeForBox(CORINFO_CLASS_STRUCT_* cls)
        {
            var type = HandleToObject(cls);

            var typeForBox = type.IsNullable ? type.Instantiation[0] : type;

            return ObjectToHandle(typeForBox);
        }

        private CorInfoHelpFunc getBoxHelper(CORINFO_CLASS_STRUCT_* cls)
        {
            var type = HandleToObject(cls);

            // we shouldn't allow boxing of types that contains stack pointers
            // csc and vbc already disallow it.
            if (type.IsByRefLike)
                ThrowHelper.ThrowInvalidProgramException(ExceptionStringID.InvalidProgramSpecific, MethodBeingCompiled);

            return type.IsNullable ? CorInfoHelpFunc.CORINFO_HELP_BOX_NULLABLE : CorInfoHelpFunc.CORINFO_HELP_BOX;
        }

        private CorInfoHelpFunc getUnBoxHelper(CORINFO_CLASS_STRUCT_* cls)
        {
            var type = HandleToObject(cls);

            return type.IsNullable ? CorInfoHelpFunc.CORINFO_HELP_UNBOX_NULLABLE : CorInfoHelpFunc.CORINFO_HELP_UNBOX;
        }

        private byte* getHelperName(CorInfoHelpFunc helpFunc)
        {
            return (byte*)GetPin(StringToUTF8(helpFunc.ToString()));
        }

        private CorInfoInitClassResult initClass(CORINFO_FIELD_STRUCT_* field, CORINFO_METHOD_STRUCT_* method, CORINFO_CONTEXT_STRUCT* context)
        {
            FieldDesc fd = field == null ? null : HandleToObject(field);
            Debug.Assert(fd == null || fd.IsStatic);

            MethodDesc md = method == null ? MethodBeingCompiled : HandleToObject(method);
            TypeDesc type = fd != null ? fd.OwningType : typeFromContext(context);

            if (
#if READYTORUN
                IsClassPreInited(type)
#else
                _isFallbackBodyCompilation ||
                !_compilation.HasLazyStaticConstructor(type)
#endif
                )
            {
                return CorInfoInitClassResult.CORINFO_INITCLASS_NOT_REQUIRED;
            }

            MetadataType typeToInit = (MetadataType)type;

            if (fd == null)
            {
                if (typeToInit.IsBeforeFieldInit)
                {
                    // We can wait for field accesses to run .cctor
                    return CorInfoInitClassResult.CORINFO_INITCLASS_NOT_REQUIRED;
                }

                // Run .cctor on statics & constructors
                if (md.Signature.IsStatic)
                {
                    // Except don't class construct on .cctor - it would be circular
                    if (md.IsStaticConstructor)
                    {
                        return CorInfoInitClassResult.CORINFO_INITCLASS_NOT_REQUIRED;
                    }
                }
                else if (!md.IsConstructor && !typeToInit.IsValueType && !typeToInit.IsInterface)
                {
                    // According to the spec, we should be able to do this optimization for both reference and valuetypes.
                    // To maintain backward compatibility, we are doing it for reference types only.
                    // We don't do this for interfaces though, as those don't have instance constructors.
                    // For instance methods of types with precise-initialization
                    // semantics, we can assume that the .ctor triggerred the
                    // type initialization.
                    // This does not hold for NULL "this" object. However, the spec does
                    // not require that case to work.
                    return CorInfoInitClassResult.CORINFO_INITCLASS_NOT_REQUIRED;
                }
            }

            if (typeToInit.IsCanonicalSubtype(CanonicalFormKind.Any))
            {
                if (fd == null && method != null && context == contextFromMethodBeingCompiled())
                {
                    // If we're inling a call to a method in our own type, then we should already
                    // have triggered the .cctor when caller was itself called.
                    return CorInfoInitClassResult.CORINFO_INITCLASS_NOT_REQUIRED;
                }

                // Shared generic code has to use helper. Moreover, tell JIT not to inline since
                // inlining of generic dictionary lookups is not supported.
                return CorInfoInitClassResult.CORINFO_INITCLASS_USE_HELPER | CorInfoInitClassResult.CORINFO_INITCLASS_DONT_INLINE;
            }

            //
            // Try to prove that the initialization is not necessary because of nesting
            //

            if (fd == null)
            {
                // Handled above
                Debug.Assert(!typeToInit.IsBeforeFieldInit);

                if (method != null && typeToInit == MethodBeingCompiled.OwningType)
                {
                    // If we're inling a call to a method in our own type, then we should already
                    // have triggered the .cctor when caller was itself called.
                    return CorInfoInitClassResult.CORINFO_INITCLASS_NOT_REQUIRED;
                }
            }
            else
            {
                // This optimization may cause static fields in reference types to be accessed without cctor being triggered
                // for NULL "this" object. It does not conform with what the spec says. However, we have been historically
                // doing it for perf reasons.
                if (!typeToInit.IsValueType && !typeToInit.IsInterface && !typeToInit.IsBeforeFieldInit)
                {
                    if (typeToInit == typeFromContext(context) || typeToInit == MethodBeingCompiled.OwningType)
                    {
                        // The class will be initialized by the time we access the field.
                        return CorInfoInitClassResult.CORINFO_INITCLASS_NOT_REQUIRED;
                    }
                }

                // If we are currently compiling the class constructor for this static field access then we can skip the initClass
                if (MethodBeingCompiled.OwningType == typeToInit && MethodBeingCompiled.IsStaticConstructor)
                {
                    // The class will be initialized by the time we access the field.
                    return CorInfoInitClassResult.CORINFO_INITCLASS_NOT_REQUIRED;
                }
            }

            return CorInfoInitClassResult.CORINFO_INITCLASS_USE_HELPER;
        }

        private CORINFO_CLASS_STRUCT_* getBuiltinClass(CorInfoClassId classId)
        {
            switch (classId)
            {
                case CorInfoClassId.CLASSID_SYSTEM_OBJECT:
                    return ObjectToHandle(_compilation.TypeSystemContext.GetWellKnownType(WellKnownType.Object));

                case CorInfoClassId.CLASSID_TYPED_BYREF:
                    return ObjectToHandle(_compilation.TypeSystemContext.GetWellKnownType(WellKnownType.TypedReference));

                case CorInfoClassId.CLASSID_TYPE_HANDLE:
                    return ObjectToHandle(_compilation.TypeSystemContext.GetWellKnownType(WellKnownType.RuntimeTypeHandle));

                case CorInfoClassId.CLASSID_FIELD_HANDLE:
                    return ObjectToHandle(_compilation.TypeSystemContext.GetWellKnownType(WellKnownType.RuntimeFieldHandle));

                case CorInfoClassId.CLASSID_METHOD_HANDLE:
                    return ObjectToHandle(_compilation.TypeSystemContext.GetWellKnownType(WellKnownType.RuntimeMethodHandle));

                case CorInfoClassId.CLASSID_ARGUMENT_HANDLE:
                    ThrowHelper.ThrowTypeLoadException("System", "RuntimeArgumentHandle", _compilation.TypeSystemContext.SystemModule);
                    return null;

                case CorInfoClassId.CLASSID_STRING:
                    return ObjectToHandle(_compilation.TypeSystemContext.GetWellKnownType(WellKnownType.String));

                case CorInfoClassId.CLASSID_RUNTIME_TYPE:
                    TypeDesc typeOfRuntimeType = _compilation.GetTypeOfRuntimeType();
                    return typeOfRuntimeType != null ? ObjectToHandle(typeOfRuntimeType) : null;

                default:
                    throw new NotImplementedException();
            }
        }

        private CorInfoType getTypeForPrimitiveValueClass(CORINFO_CLASS_STRUCT_* cls)
        {
            var type = HandleToObject(cls);

            if (!type.IsPrimitive && !type.IsEnum)
                return CorInfoType.CORINFO_TYPE_UNDEF;

            return asCorInfoType(type);
        }

        private CorInfoType getTypeForPrimitiveNumericClass(CORINFO_CLASS_STRUCT_* cls)
        {
            var type = HandleToObject(cls);

            if (type.IsPrimitiveNumeric)
                return asCorInfoType(type);

            return CorInfoType.CORINFO_TYPE_UNDEF;
        }

        private bool canCast(CORINFO_CLASS_STRUCT_* child, CORINFO_CLASS_STRUCT_* parent)
        { throw new NotImplementedException("canCast"); }
        private bool areTypesEquivalent(CORINFO_CLASS_STRUCT_* cls1, CORINFO_CLASS_STRUCT_* cls2)
        { throw new NotImplementedException("areTypesEquivalent"); }

        private TypeCompareState compareTypesForCast(CORINFO_CLASS_STRUCT_* fromClass, CORINFO_CLASS_STRUCT_* toClass)
        {
            TypeDesc fromType = HandleToObject(fromClass);
            TypeDesc toType = HandleToObject(toClass);

            TypeCompareState result = TypeCompareState.May;

            if (fromType.IsIDynamicInterfaceCastable)
            {
                result = TypeCompareState.May;
            }
            else if (toType.IsNullable)
            {
                // If casting to Nullable<T>, don't try to optimize
                result = TypeCompareState.May;
            }
            else if (!fromType.IsCanonicalSubtype(CanonicalFormKind.Any) && !toType.IsCanonicalSubtype(CanonicalFormKind.Any))
            {
                // If the types are not shared, we can check directly.
                if (fromType.CanCastTo(toType))
                    result = TypeCompareState.Must;
                else
                    result = TypeCompareState.MustNot;
            }
            else if (fromType.IsCanonicalSubtype(CanonicalFormKind.Any) && !toType.IsCanonicalSubtype(CanonicalFormKind.Any))
            {
                // Casting from a shared type to an unshared type.
                // Only handle casts to interface types for now
                if (toType.IsInterface)
                {
                    // Do a preliminary check.
                    bool canCast = fromType.CanCastTo(toType);

                    // Pass back positive results unfiltered. The unknown type
                    // parameters in fromClass did not come into play.
                    if (canCast)
                    {
                        result = TypeCompareState.Must;
                    }
                    // We have __Canon parameter(s) in fromClass, somewhere.
                    //
                    // In CanCastTo, these __Canon(s) won't match the interface or
                    // instantiated types on the interface, so CanCastTo may
                    // return false negatives.
                    //
                    // Only report MustNot if the fromClass is not __Canon
                    // and the interface is not instantiated; then there is
                    // no way for the fromClass __Canon(s) to confuse things.
                    //
                    //    __Canon       -> IBar             May
                    //    IFoo<__Canon> -> IFoo<string>     May
                    //    IFoo<__Canon> -> IBar             MustNot
                    //
                    else if (fromType.IsCanonicalDefinitionType(CanonicalFormKind.Any))
                    {
                        result = TypeCompareState.May;
                    }
                    else if (toType.HasInstantiation)
                    {
                        result = TypeCompareState.May;
                    }
                    else
                    {
                        result = TypeCompareState.MustNot;
                    }
                }
            }

#if READYTORUN
            // In R2R it is a breaking change for a previously positive
            // cast to become negative, but not for a previously negative
            // cast to become positive. So in R2R a negative result is
            // always reported back as May.
            if (result == TypeCompareState.MustNot)
            {
                result = TypeCompareState.May;
            }
#endif

            return result;
        }

        private TypeCompareState compareTypesForEquality(CORINFO_CLASS_STRUCT_* cls1, CORINFO_CLASS_STRUCT_* cls2)
        {
            TypeCompareState result = TypeCompareState.May;

            TypeDesc type1 = HandleToObject(cls1);
            TypeDesc type2 = HandleToObject(cls2);

            // If neither type is a canonical subtype, type handle comparison suffices
            if (!type1.IsCanonicalSubtype(CanonicalFormKind.Any) && !type2.IsCanonicalSubtype(CanonicalFormKind.Any))
            {
                result = (type1 == type2 ? TypeCompareState.Must : TypeCompareState.MustNot);
            }
            // If either or both types are canonical subtypes, we can sometimes prove inequality.
            else
            {
                // If either is a value type then the types cannot
                // be equal unless the type defs are the same.
                if (type1.IsValueType || type2.IsValueType)
                {
                    if (!type1.IsCanonicalDefinitionType(CanonicalFormKind.Universal) && !type2.IsCanonicalDefinitionType(CanonicalFormKind.Universal))
                    {
                        if (!type1.HasSameTypeDefinition(type2))
                        {
                            result = TypeCompareState.MustNot;
                        }
                    }
                }
                // If we have two ref types that are not __Canon, then the
                // types cannot be equal unless the type defs are the same.
                else
                {
                    if (!type1.IsCanonicalDefinitionType(CanonicalFormKind.Any) && !type2.IsCanonicalDefinitionType(CanonicalFormKind.Any))
                    {
                        if (!type1.HasSameTypeDefinition(type2))
                        {
                            result = TypeCompareState.MustNot;
                        }
                    }
                }
            }

            return result;
        }

        private CORINFO_CLASS_STRUCT_* mergeClasses(CORINFO_CLASS_STRUCT_* cls1, CORINFO_CLASS_STRUCT_* cls2)
        {
            TypeDesc type1 = HandleToObject(cls1);
            TypeDesc type2 = HandleToObject(cls2);

            TypeDesc merged = TypeExtensions.MergeTypesToCommonParent(type1, type2);

#if DEBUG
            // Make sure the merge is reflexive in the cases we "support".
            TypeDesc reflexive = TypeExtensions.MergeTypesToCommonParent(type2, type1);

            // If both sides are classes than either they have a common non-interface parent (in which case it is
            // reflexive)
            // OR they share a common interface, and it can be order dependent (if they share multiple interfaces
            // in common)
            if (!type1.IsInterface && !type2.IsInterface)
            {
                if (merged.IsInterface)
                {
                    Debug.Assert(reflexive.IsInterface);
                }
                else
                {
                    Debug.Assert(merged == reflexive);
                }
            }
            // Both results must either be interfaces or classes.  They cannot be mixed.
            Debug.Assert(merged.IsInterface == reflexive.IsInterface);

            // If the result of the merge was a class, then the result of the reflexive merge was the same class.
            if (!merged.IsInterface)
            {
                Debug.Assert(merged == reflexive);
            }

            // If both sides are arrays, then the result is either an array or g_pArrayClass.  The above is
            // actually true about the element type for references types, but I think that that is a little
            // excessive for sanity.
            if (type1.IsArray && type2.IsArray)
            {
                TypeDesc arrayClass = _compilation.TypeSystemContext.GetWellKnownType(WellKnownType.Array);
                Debug.Assert((merged.IsArray && reflexive.IsArray)
                         || ((merged == arrayClass) && (reflexive == arrayClass)));
            }

            // The results must always be assignable
            Debug.Assert(type1.CanCastTo(merged) && type2.CanCastTo(merged) && type1.CanCastTo(reflexive)
                     && type2.CanCastTo(reflexive));
#endif

            return ObjectToHandle(merged);
        }

        private bool isMoreSpecificType(CORINFO_CLASS_STRUCT_* cls1, CORINFO_CLASS_STRUCT_* cls2)
        {
            TypeDesc type1 = HandleToObject(cls1);
            TypeDesc type2 = HandleToObject(cls2);

            // If we have a mixture of shared and unshared types,
            // consider the unshared type as more specific.
            bool isType1CanonSubtype = type1.IsCanonicalSubtype(CanonicalFormKind.Any);
            bool isType2CanonSubtype = type2.IsCanonicalSubtype(CanonicalFormKind.Any);
            if (isType1CanonSubtype != isType2CanonSubtype)
            {
                // Only one of type1 and type2 is shared.
                // type2 is more specific if type1 is the shared type.
                return isType1CanonSubtype;
            }

            // Otherwise both types are either shared or not shared.
            // Look for a common parent type.
            TypeDesc merged = TypeExtensions.MergeTypesToCommonParent(type1, type2);

            // If the common parent is type1, then type2 is more specific.
            return merged == type1;
        }

        private CORINFO_CLASS_STRUCT_* getParentType(CORINFO_CLASS_STRUCT_* cls)
        { throw new NotImplementedException("getParentType"); }

        private CorInfoType getChildType(CORINFO_CLASS_STRUCT_* clsHnd, CORINFO_CLASS_STRUCT_** clsRet)
        {
            CorInfoType result = CorInfoType.CORINFO_TYPE_UNDEF;

            var td = HandleToObject(clsHnd);
            if (td.IsArray || td.IsByRef || td.IsPointer)
            {
                TypeDesc returnType = ((ParameterizedType)td).ParameterType;
                result = asCorInfoType(returnType, clsRet);
            }
            else
                clsRet = null;

            return result;
        }

        private bool satisfiesClassConstraints(CORINFO_CLASS_STRUCT_* cls)
        { throw new NotImplementedException("satisfiesClassConstraints"); }

        private bool isSDArray(CORINFO_CLASS_STRUCT_* cls)
        {
            var td = HandleToObject(cls);
            return td.IsSzArray;
        }

        private uint getArrayRank(CORINFO_CLASS_STRUCT_* cls)
        {
            var td = HandleToObject(cls) as ArrayType;
            Debug.Assert(td != null);
            return (uint)td.Rank;
        }

        private void* getArrayInitializationData(CORINFO_FIELD_STRUCT_* field, uint size)
        {
            var fd = HandleToObject(field);

            // Check for invalid arguments passed to InitializeArray intrinsic
            if (!fd.HasRva ||
                size > fd.FieldType.GetElementSize().AsInt)
            {
                return null;
            }

            return (void*)ObjectToHandle(_compilation.GetFieldRvaData(fd));
        }

        private CorInfoIsAccessAllowedResult canAccessClass(ref CORINFO_RESOLVED_TOKEN pResolvedToken, CORINFO_METHOD_STRUCT_* callerHandle, ref CORINFO_HELPER_DESC pAccessHelper)
        {
            // TODO: Access check
            return CorInfoIsAccessAllowedResult.CORINFO_ACCESS_ALLOWED;
        }

        private byte* getFieldName(CORINFO_FIELD_STRUCT_* ftn, byte** moduleName)
        {
            var field = HandleToObject(ftn);
            if (moduleName != null)
            {
                MetadataType typeDef = field.OwningType.GetTypeDefinition() as MetadataType;
                if (typeDef != null)
                    *moduleName = (byte*)GetPin(StringToUTF8(typeDef.GetFullName()));
                else
                    *moduleName = (byte*)GetPin(StringToUTF8("unknown"));
            }

            return (byte*)GetPin(StringToUTF8(field.Name));
        }

        private CORINFO_CLASS_STRUCT_* getFieldClass(CORINFO_FIELD_STRUCT_* field)
        {
            var fieldDesc = HandleToObject(field);
            return ObjectToHandle(fieldDesc.OwningType);
        }

        private CorInfoType getFieldType(CORINFO_FIELD_STRUCT_* field, CORINFO_CLASS_STRUCT_** structType, CORINFO_CLASS_STRUCT_* memberParent)
        {
            FieldDesc fieldDesc = HandleToObject(field);
            TypeDesc fieldType = fieldDesc.FieldType;

            CorInfoType type;
            if (structType != null)
            {
                type = asCorInfoType(fieldType, structType);
            }
            else
            {
                type = asCorInfoType(fieldType);
            }

            Debug.Assert(!fieldDesc.OwningType.IsByReferenceOfT ||
                fieldDesc.OwningType.GetKnownField("_value").FieldType.Category == TypeFlags.IntPtr);
            if (type == CorInfoType.CORINFO_TYPE_NATIVEINT && fieldDesc.OwningType.IsByReferenceOfT)
            {
                Debug.Assert(structType == null || *structType == null);
                Debug.Assert(fieldDesc.Offset.AsInt == 0);
                type = CorInfoType.CORINFO_TYPE_BYREF;
            }

            return type;
        }

        private uint getFieldOffset(CORINFO_FIELD_STRUCT_* field)
        {
            var fieldDesc = HandleToObject(field);

            Debug.Assert(fieldDesc.Offset != FieldAndOffset.InvalidOffset);

            return (uint)fieldDesc.Offset.AsInt;
        }

        private CORINFO_FIELD_ACCESSOR getFieldIntrinsic(FieldDesc field)
        {
            Debug.Assert(field.IsIntrinsic);

            var owningType = field.OwningType;
            if ((owningType.IsWellKnownType(WellKnownType.IntPtr) ||
                    owningType.IsWellKnownType(WellKnownType.UIntPtr)) &&
                        field.Name == "Zero")
            {
                return CORINFO_FIELD_ACCESSOR.CORINFO_FIELD_INTRINSIC_ZERO;
            }
            else if (owningType.IsString && field.Name == "Empty")
            {
                return CORINFO_FIELD_ACCESSOR.CORINFO_FIELD_INTRINSIC_EMPTY_STRING;
            }
            else if (owningType.Name == "BitConverter" && owningType.Namespace == "System" &&
                field.Name == "IsLittleEndian")
            {
                return CORINFO_FIELD_ACCESSOR.CORINFO_FIELD_INTRINSIC_ISLITTLEENDIAN;
            }

            return (CORINFO_FIELD_ACCESSOR)(-1);
        }

        private bool isFieldStatic(CORINFO_FIELD_STRUCT_* fldHnd)
        {
            return HandleToObject(fldHnd).IsStatic;
        }

        private void getBoundaries(CORINFO_METHOD_STRUCT_* ftn, ref uint cILOffsets, ref uint* pILOffsets, BoundaryTypes* implicitBoundaries)
        {
            // TODO: Debugging
            cILOffsets = 0;
            pILOffsets = null;
            *implicitBoundaries = BoundaryTypes.DEFAULT_BOUNDARIES;
        }

        private void getVars(CORINFO_METHOD_STRUCT_* ftn, ref uint cVars, ILVarInfo** vars, ref bool extendOthers)
        {
            // TODO: Debugging

            cVars = 0;
            *vars = null;

            // Just tell the JIT to extend everything.
            extendOthers = true;
        }

        private void* allocateArray(UIntPtr cBytes)
        {
            return (void*)Marshal.AllocHGlobal((IntPtr)(void*)cBytes);
        }

        private void freeArray(void* array)
        {
            Marshal.FreeHGlobal((IntPtr)array);
        }

        private CORINFO_ARG_LIST_STRUCT_* getArgNext(CORINFO_ARG_LIST_STRUCT_* args)
        {
            return (CORINFO_ARG_LIST_STRUCT_*)((int)args + 1);
        }

        private CorInfoTypeWithMod getArgType(CORINFO_SIG_INFO* sig, CORINFO_ARG_LIST_STRUCT_* args, CORINFO_CLASS_STRUCT_** vcTypeRet)
        {
            int index = (int)args;
            Object sigObj = HandleToObject((IntPtr)sig->pSig);

            MethodSignature methodSig = sigObj as MethodSignature;

            if (methodSig != null)
            {
                TypeDesc type = methodSig[index];

                CorInfoType corInfoType = asCorInfoType(type, vcTypeRet);
                return (CorInfoTypeWithMod)corInfoType;
            }
            else
            {
                LocalVariableDefinition[] locals = (LocalVariableDefinition[])sigObj;
                TypeDesc type = locals[index].Type;

                CorInfoType corInfoType = asCorInfoType(type, vcTypeRet);

                return (CorInfoTypeWithMod)corInfoType | (locals[index].IsPinned ? CorInfoTypeWithMod.CORINFO_TYPE_MOD_PINNED : 0);
            }
        }

        private CORINFO_CLASS_STRUCT_* getArgClass(CORINFO_SIG_INFO* sig, CORINFO_ARG_LIST_STRUCT_* args)
        {
            int index = (int)args;
            Object sigObj = HandleToObject((IntPtr)sig->pSig);

            MethodSignature methodSig = sigObj as MethodSignature;
            if (methodSig != null)
            {
                TypeDesc type = methodSig[index];
                return ObjectToHandle(type);
            }
            else
            {
                LocalVariableDefinition[] locals = (LocalVariableDefinition[])sigObj;
                TypeDesc type = locals[index].Type;
                return ObjectToHandle(type);
            }
        }

        private CorInfoHFAElemType getHFAType(CORINFO_CLASS_STRUCT_* hClass)
        {
            var type = (DefType)HandleToObject(hClass);

            // See MethodTable::GetHFAType and Compiler::GetHfaType.
            return (type.ValueTypeShapeCharacteristics & ValueTypeShapeCharacteristics.AggregateMask) switch
            {
                ValueTypeShapeCharacteristics.Float32Aggregate => CorInfoHFAElemType.CORINFO_HFA_ELEM_FLOAT,
                ValueTypeShapeCharacteristics.Float64Aggregate => CorInfoHFAElemType.CORINFO_HFA_ELEM_DOUBLE,
                ValueTypeShapeCharacteristics.Vector64Aggregate => CorInfoHFAElemType.CORINFO_HFA_ELEM_VECTOR64,
                ValueTypeShapeCharacteristics.Vector128Aggregate => CorInfoHFAElemType.CORINFO_HFA_ELEM_VECTOR128,
                _ => CorInfoHFAElemType.CORINFO_HFA_ELEM_NONE
            };
        }

        private HRESULT GetErrorHRESULT(_EXCEPTION_POINTERS* pExceptionPointers)
        { throw new NotImplementedException("GetErrorHRESULT"); }
        private uint GetErrorMessage(char* buffer, uint bufferLength)
        { throw new NotImplementedException("GetErrorMessage"); }

        private int FilterException(_EXCEPTION_POINTERS* pExceptionPointers)
        {
            // This method is completely handled by the C++ wrapper to the JIT-EE interface,
            // and should never reach the managed implementation.
            Debug.Fail("CorInfoImpl.FilterException should not be called");
            throw new NotSupportedException("FilterException");
        }

        private void HandleException(_EXCEPTION_POINTERS* pExceptionPointers)
        {
            // This method is completely handled by the C++ wrapper to the JIT-EE interface,
            // and should never reach the managed implementation.
            Debug.Fail("CorInfoImpl.HandleException should not be called");
            throw new NotSupportedException("HandleException");
        }

        private bool runWithErrorTrap(void* function, void* parameter)
        {
            // This method is completely handled by the C++ wrapper to the JIT-EE interface,
            // and should never reach the managed implementation.
            Debug.Fail("CorInfoImpl.runWithErrorTrap should not be called");
            throw new NotSupportedException("runWithErrorTrap");
        }

        private void ThrowExceptionForJitResult(HRESULT result)
        { throw new NotImplementedException("ThrowExceptionForJitResult"); }
        private void ThrowExceptionForHelper(ref CORINFO_HELPER_DESC throwHelper)
        { throw new NotImplementedException("ThrowExceptionForHelper"); }

        private void getEEInfo(ref CORINFO_EE_INFO pEEInfoOut)
        {
            pEEInfoOut = new CORINFO_EE_INFO();

#if DEBUG
            // In debug, write some bogus data to the struct to ensure we have filled everything
            // properly.
            fixed (CORINFO_EE_INFO* tmp = &pEEInfoOut)
                MemoryHelper.FillMemory((byte*)tmp, 0xcc, Marshal.SizeOf<CORINFO_EE_INFO>());
#endif

            int pointerSize = this.PointerSize;

            pEEInfoOut.inlinedCallFrameInfo.size = (uint)SizeOfPInvokeTransitionFrame;

            pEEInfoOut.offsetOfDelegateInstance = (uint)pointerSize;            // Delegate::m_firstParameter
            pEEInfoOut.offsetOfDelegateFirstTarget = OffsetOfDelegateFirstTarget;

            pEEInfoOut.sizeOfReversePInvokeFrame = (uint)SizeOfReversePInvokeTransitionFrame;

            pEEInfoOut.osPageSize = new UIntPtr(0x1000);

            pEEInfoOut.maxUncheckedOffsetForNullObject = (_compilation.NodeFactory.Target.IsWindows) ?
                new UIntPtr(32 * 1024 - 1) : new UIntPtr((uint)pEEInfoOut.osPageSize / 2 - 1);

            pEEInfoOut.targetAbi = TargetABI;
            pEEInfoOut.osType = _compilation.NodeFactory.Target.IsWindows ? CORINFO_OS.CORINFO_WINNT : CORINFO_OS.CORINFO_UNIX;
        }

        private char* getJitTimeLogFilename()
        {
            return null;
        }

        private mdToken getMethodDefFromMethod(CORINFO_METHOD_STRUCT_* hMethod)
        {
            MethodDesc method = HandleToObject(hMethod);
#if READYTORUN
            if (method is UnboxingMethodDesc unboxingMethodDesc)
            {
                method = unboxingMethodDesc.Target;
            }
#endif
            MethodDesc methodDefinition = method.GetTypicalMethodDefinition();

            // Need to cast down to EcmaMethod. Do not use this as a precedent that casting to Ecma*
            // within the JitInterface is fine. We might want to consider moving this to Compilation.
            TypeSystem.Ecma.EcmaMethod ecmaMethodDefinition = methodDefinition as TypeSystem.Ecma.EcmaMethod;
            if (ecmaMethodDefinition != null)
            {
                return (mdToken)System.Reflection.Metadata.Ecma335.MetadataTokens.GetToken(ecmaMethodDefinition.Handle);
            }

            return 0;
        }

        private static byte[] StringToUTF8(string s)
        {
            int byteCount = Encoding.UTF8.GetByteCount(s);
            byte[] bytes = new byte[byteCount + 1];
            Encoding.UTF8.GetBytes(s, 0, s.Length, bytes, 0);
            return bytes;
        }

        private byte* getMethodName(CORINFO_METHOD_STRUCT_* ftn, byte** moduleName)
        {
            MethodDesc method = HandleToObject(ftn);

            if (moduleName != null)
            {
                MetadataType typeDef = method.OwningType.GetTypeDefinition() as MetadataType;
                if (typeDef != null)
                    *moduleName = (byte*)GetPin(StringToUTF8(typeDef.GetFullName()));
                else
                    *moduleName = (byte*)GetPin(StringToUTF8("unknown"));
            }

            return (byte*)GetPin(StringToUTF8(method.Name));
        }

        private String getMethodNameFromMetadataImpl(MethodDesc method, out string className, out string namespaceName, out string enclosingClassName)
        {
            string result = null;
            className = null;
            namespaceName = null;
            enclosingClassName = null;

            result = method.Name;

            MetadataType owningType = method.OwningType as MetadataType;
            if (owningType != null)
            {
                className = owningType.Name;
                namespaceName = owningType.Namespace;

                // Query enclosingClassName when the method is in a nested class
                // and get the namespace of enclosing classes (nested class's namespace is empty)
                var containingType = owningType.ContainingType;
                if (containingType != null)
                {
                    enclosingClassName = containingType.Name;
                    namespaceName = containingType.Namespace;
                }
            }

            return result;
        }

        private byte* getMethodNameFromMetadata(CORINFO_METHOD_STRUCT_* ftn, byte** className, byte** namespaceName, byte** enclosingClassName)
        {
            MethodDesc method = HandleToObject(ftn);

            string result;
            string classResult;
            string namespaceResult;
            string enclosingResult;

            result = getMethodNameFromMetadataImpl(method, out classResult, out namespaceResult, out enclosingResult);

            if (className != null)
                *className = classResult != null ? (byte*)GetPin(StringToUTF8(classResult)) : null;
            if (namespaceName != null)
                *namespaceName = namespaceResult != null ? (byte*)GetPin(StringToUTF8(namespaceResult)) : null;
            if (enclosingClassName != null)
                *enclosingClassName = enclosingResult != null ? (byte*)GetPin(StringToUTF8(enclosingResult)) : null;

            return result != null ? (byte*)GetPin(StringToUTF8(result)) : null;
        }

        private uint getMethodHash(CORINFO_METHOD_STRUCT_* ftn)
        {
            return (uint)HandleToObject(ftn).GetHashCode();
        }

        private UIntPtr findNameOfToken(CORINFO_MODULE_STRUCT_* moduleHandle, mdToken token, byte* szFQName, UIntPtr FQNameCapacity)
        { throw new NotImplementedException("findNameOfToken"); }

        private bool getSystemVAmd64PassStructInRegisterDescriptor(CORINFO_CLASS_STRUCT_* structHnd, SYSTEMV_AMD64_CORINFO_STRUCT_REG_PASSING_DESCRIPTOR* structPassInRegDescPtr)
        {
            TypeDesc typeDesc = HandleToObject(structHnd);

            SystemVStructClassificator.GetSystemVAmd64PassStructInRegisterDescriptor(typeDesc, out *structPassInRegDescPtr);
            return true;
        }

        private uint getThreadTLSIndex(ref void* ppIndirection)
        { throw new NotImplementedException("getThreadTLSIndex"); }
        private void* getInlinedCallFrameVptr(ref void* ppIndirection)
        { throw new NotImplementedException("getInlinedCallFrameVptr"); }

        private Dictionary<CorInfoHelpFunc, ISymbolNode> _helperCache = new Dictionary<CorInfoHelpFunc, ISymbolNode>();
        private void* getHelperFtn(CorInfoHelpFunc ftnNum, ref void* ppIndirection)
        {
            ISymbolNode entryPoint;
            if (!_helperCache.TryGetValue(ftnNum, out entryPoint))
            {
                entryPoint = GetHelperFtnUncached(ftnNum);
                _helperCache.Add(ftnNum, entryPoint);
            }
            if (entryPoint.RepresentsIndirectionCell)
            {
                ppIndirection = (void*)ObjectToHandle(entryPoint);
                return null;
            }
            else
            {
                ppIndirection = null;
                return (void*)ObjectToHandle(entryPoint);
            }
        }

        private void getFunctionFixedEntryPoint(CORINFO_METHOD_STRUCT_* ftn, ref CORINFO_CONST_LOOKUP pResult)
        { throw new NotImplementedException("getFunctionFixedEntryPoint"); }

        private CorInfoHelpFunc getLazyStringLiteralHelper(CORINFO_MODULE_STRUCT_* handle)
        {
            // TODO: Lazy string literal helper
            return CorInfoHelpFunc.CORINFO_HELP_UNDEF;
        }

        private CORINFO_MODULE_STRUCT_* embedModuleHandle(CORINFO_MODULE_STRUCT_* handle, ref void* ppIndirection)
        { throw new NotImplementedException("embedModuleHandle"); }
        private CORINFO_CLASS_STRUCT_* embedClassHandle(CORINFO_CLASS_STRUCT_* handle, ref void* ppIndirection)
        { throw new NotImplementedException("embedClassHandle"); }

        private CORINFO_FIELD_STRUCT_* embedFieldHandle(CORINFO_FIELD_STRUCT_* handle, ref void* ppIndirection)
        { throw new NotImplementedException("embedFieldHandle"); }

        private CORINFO_RUNTIME_LOOKUP_KIND GetGenericRuntimeLookupKind(MethodDesc method)
        {
            if (method.RequiresInstMethodDescArg())
                return CORINFO_RUNTIME_LOOKUP_KIND.CORINFO_LOOKUP_METHODPARAM;
            else if (method.RequiresInstMethodTableArg())
                return CORINFO_RUNTIME_LOOKUP_KIND.CORINFO_LOOKUP_CLASSPARAM;
            else
            {
                Debug.Assert(method.AcquiresInstMethodTableFromThis());
                return CORINFO_RUNTIME_LOOKUP_KIND.CORINFO_LOOKUP_THISOBJ;
            }
        }

        private void getLocationOfThisType(CORINFO_METHOD_STRUCT_* context, ref CORINFO_LOOKUP_KIND result)
        {
            MethodDesc method = HandleToObject(context);

            if (method.IsSharedByGenericInstantiations)
            {
                result.needsRuntimeLookup = true;
                result.runtimeLookupKind = GetGenericRuntimeLookupKind(method);
            }
            else
            {
                result.needsRuntimeLookup = false;
                result.runtimeLookupKind = CORINFO_RUNTIME_LOOKUP_KIND.CORINFO_LOOKUP_THISOBJ;
            }
        }

        private void* GetCookieForPInvokeCalliSig(CORINFO_SIG_INFO* szMetaSig, ref void* ppIndirection)
        { throw new NotImplementedException("GetCookieForPInvokeCalliSig"); }
        private CORINFO_JUST_MY_CODE_HANDLE_* getJustMyCodeHandle(CORINFO_METHOD_STRUCT_* method, ref CORINFO_JUST_MY_CODE_HANDLE_* ppIndirection)
        {
            ppIndirection = null;
            return null;
        }
        private void GetProfilingHandle(ref bool pbHookFunction, ref void* pProfilerHandle, ref bool pbIndirectedHandles)
        { throw new NotImplementedException("GetProfilingHandle"); }

        /// <summary>
        /// Create a CORINFO_CONST_LOOKUP to a symbol and put the address into the addr field
        /// </summary>
        private CORINFO_CONST_LOOKUP CreateConstLookupToSymbol(ISymbolNode symbol)
        {
            CORINFO_CONST_LOOKUP constLookup = new CORINFO_CONST_LOOKUP();
            constLookup.addr = (void*)ObjectToHandle(symbol);
            constLookup.accessType = symbol.RepresentsIndirectionCell ? InfoAccessType.IAT_PVALUE : InfoAccessType.IAT_VALUE;
            return constLookup;
        }

        private bool canAccessFamily(CORINFO_METHOD_STRUCT_* hCaller, CORINFO_CLASS_STRUCT_* hInstanceType)
        { throw new NotImplementedException("canAccessFamily"); }
        private bool isRIDClassDomainID(CORINFO_CLASS_STRUCT_* cls)
        { throw new NotImplementedException("isRIDClassDomainID"); }
        private uint getClassDomainID(CORINFO_CLASS_STRUCT_* cls, ref void* ppIndirection)
        { throw new NotImplementedException("getClassDomainID"); }

        private void* getFieldAddress(CORINFO_FIELD_STRUCT_* field, void** ppIndirection)
        {
            FieldDesc fieldDesc = HandleToObject(field);
            Debug.Assert(fieldDesc.HasRva);
            ISymbolNode node = _compilation.GetFieldRvaData(fieldDesc);
            void *handle = (void *)ObjectToHandle(node);
            if (node.RepresentsIndirectionCell)
            {
                *ppIndirection = handle;
                return null;
            }
            else
            {
                if (ppIndirection != null)
                    *ppIndirection = null;
                return handle;
            }
        }

        private CORINFO_CLASS_STRUCT_* getStaticFieldCurrentClass(CORINFO_FIELD_STRUCT_* field, byte* pIsSpeculative)
        {
            if (pIsSpeculative != null)
                *pIsSpeculative = 1;

            return null;
        }

        private IntPtr getVarArgsHandle(CORINFO_SIG_INFO* pSig, ref void* ppIndirection)
        { throw new NotImplementedException("getVarArgsHandle"); }
        private bool canGetVarArgsHandle(CORINFO_SIG_INFO* pSig)
        { throw new NotImplementedException("canGetVarArgsHandle"); }

        private InfoAccessType emptyStringLiteral(ref void* ppValue)
        {
            return constructStringLiteral(_methodScope, (mdToken)CorTokenType.mdtString, ref ppValue);
        }

        private uint getFieldThreadLocalStoreID(CORINFO_FIELD_STRUCT_* field, ref void* ppIndirection)
        { throw new NotImplementedException("getFieldThreadLocalStoreID"); }
        private void setOverride(IntPtr pOverride, CORINFO_METHOD_STRUCT_* currentMethod)
        { throw new NotImplementedException("setOverride"); }
        private void addActiveDependency(CORINFO_MODULE_STRUCT_* moduleFrom, CORINFO_MODULE_STRUCT_* moduleTo)
        { throw new NotImplementedException("addActiveDependency"); }
        private CORINFO_METHOD_STRUCT_* GetDelegateCtor(CORINFO_METHOD_STRUCT_* methHnd, CORINFO_CLASS_STRUCT_* clsHnd, CORINFO_METHOD_STRUCT_* targetMethodHnd, ref DelegateCtorArgs pCtorData)
        { throw new NotImplementedException("GetDelegateCtor"); }
        private void MethodCompileComplete(CORINFO_METHOD_STRUCT_* methHnd)
        { throw new NotImplementedException("MethodCompileComplete"); }

        private bool getTailCallHelpers(ref CORINFO_RESOLVED_TOKEN callToken, CORINFO_SIG_INFO* sig, CORINFO_GET_TAILCALL_HELPERS_FLAGS flags, ref CORINFO_TAILCALL_HELPERS pResult)
        {
            // Slow tailcalls are not supported yet
            // https://github.com/dotnet/runtime/issues/35423
#if READYTORUN
            throw new NotImplementedException(nameof(getTailCallHelpers));
#else
            return false;
#endif
        }

        private byte[] _code;
        private byte[] _coldCode;
        private int _codeAlignment;

        private byte[] _roData;

        private MethodReadOnlyDataNode _roDataBlob;
        private int _roDataAlignment;

        private int _numFrameInfos;
        private int _usedFrameInfos;
        private FrameInfo[] _frameInfos;

        private byte[] _gcInfo;
        private CORINFO_EH_CLAUSE[] _ehClauses;

        private void allocMem(uint hotCodeSize, uint coldCodeSize, uint roDataSize, uint xcptnsCount, CorJitAllocMemFlag flag, ref void* hotCodeBlock, ref void* coldCodeBlock, ref void* roDataBlock)
        {
            hotCodeBlock = (void*)GetPin(_code = new byte[hotCodeSize]);

            if (coldCodeSize != 0)
                coldCodeBlock = (void*)GetPin(_coldCode = new byte[coldCodeSize]);

            _codeAlignment = -1;
            if ((flag & CorJitAllocMemFlag.CORJIT_ALLOCMEM_FLG_32BYTE_ALIGN) != 0)
            {
                _codeAlignment = 32;
            }
            else if ((flag & CorJitAllocMemFlag.CORJIT_ALLOCMEM_FLG_16BYTE_ALIGN) != 0)
            {
                _codeAlignment = 16;
            }

            if (roDataSize != 0)
            {
                _roDataAlignment = 8;

                if ((flag & CorJitAllocMemFlag.CORJIT_ALLOCMEM_FLG_RODATA_32BYTE_ALIGN) != 0)
                {
                    _roDataAlignment = 32;
                }
                else if ((flag & CorJitAllocMemFlag.CORJIT_ALLOCMEM_FLG_RODATA_16BYTE_ALIGN) != 0)
                {
                    _roDataAlignment = 16;
                }
                else if (roDataSize < 8)
                {
                    _roDataAlignment = PointerSize;
                }

                _roData = new byte[roDataSize];

                _roDataBlob = new MethodReadOnlyDataNode(MethodBeingCompiled);

                roDataBlock = (void*)GetPin(_roData);
            }

            if (_numFrameInfos > 0)
            {
                _frameInfos = new FrameInfo[_numFrameInfos];
            }
        }

        private void reserveUnwindInfo(bool isFunclet, bool isColdCode, uint unwindSize)
        {
            _numFrameInfos++;
        }

        private void allocUnwindInfo(byte* pHotCode, byte* pColdCode, uint startOffset, uint endOffset, uint unwindSize, byte* pUnwindBlock, CorJitFuncKind funcKind)
        {
            Debug.Assert(FrameInfoFlags.Filter == (FrameInfoFlags)CorJitFuncKind.CORJIT_FUNC_FILTER);
            Debug.Assert(FrameInfoFlags.Handler == (FrameInfoFlags)CorJitFuncKind.CORJIT_FUNC_HANDLER);

            FrameInfoFlags flags = (FrameInfoFlags)funcKind;

            if (funcKind == CorJitFuncKind.CORJIT_FUNC_ROOT)
            {
                if (this.MethodBeingCompiled.IsUnmanagedCallersOnly)
                    flags |= FrameInfoFlags.ReversePInvoke;
            }

            byte[] blobData = new byte[unwindSize];

            for (uint i = 0; i < unwindSize; i++)
            {
                blobData[i] = pUnwindBlock[i];
            }

            var target = _compilation.TypeSystemContext.Target;

            if (target.Architecture == TargetArchitecture.ARM64 && target.OperatingSystem == TargetOS.Linux)
            {
                blobData = CompressARM64CFI(blobData);
            }

            _frameInfos[_usedFrameInfos++] = new FrameInfo(flags, (int)startOffset, (int)endOffset, blobData);
        }

        // Get the CFI data in the same shape as clang/LLVM generated one. This improves the compatibility with libunwind and other unwind solutions
        // - Combine in one single block for the whole prolog instead of one CFI block per assembler instruction
        // - Store CFA definition first
        // - Store all used registers in ascending order
        private byte[] CompressARM64CFI(byte[] blobData)
        {
            if (blobData == null || blobData.Length == 0)
            {
                return blobData;
            }

            Debug.Assert(blobData.Length % 8 == 0);

            short spReg = -1;

            int codeOffset = 0;
            short cfaRegister = spReg;
            int cfaOffset = 0;
            int spOffset = 0;

            int[] registerOffset = new int[96]; 

            for (int i = 0; i < registerOffset.Length; i++)
            {
                registerOffset[i] = int.MinValue;
            }

            int offset = 0;
            while (offset < blobData.Length)
            {
                codeOffset = Math.Max(codeOffset, blobData[offset++]);
                CFI_OPCODE opcode = (CFI_OPCODE)blobData[offset++];
                short dwarfReg = BitConverter.ToInt16(blobData, offset);
                offset += sizeof(short);
                int cfiOffset = BitConverter.ToInt32(blobData, offset);
                offset += sizeof(int);

                switch (opcode)
                {
                    case CFI_OPCODE.CFI_DEF_CFA_REGISTER:
                        cfaRegister = dwarfReg;

                        if (spOffset != 0)
                        {
                            for (int i = 0; i < registerOffset.Length; i++)
                            {
                                if (registerOffset[i] != int.MinValue)
                                {
                                    registerOffset[i] -= spOffset;
                                }
                            }

                            cfaOffset += spOffset;
                            spOffset = 0;
                        }

                        break;

                    case CFI_OPCODE.CFI_REL_OFFSET:
                        Debug.Assert(cfaRegister == spReg);
                        registerOffset[dwarfReg] = cfiOffset;
                        break;

                    case CFI_OPCODE.CFI_ADJUST_CFA_OFFSET:
                        if (cfaRegister != spReg)
                        {
                            cfaOffset += cfiOffset;
                        }
                        else
                        {
                            spOffset += cfiOffset;

                            for (int i = 0; i < registerOffset.Length; i++)
                            {
                                if (registerOffset[i] != int.MinValue)
                                {
                                    registerOffset[i] += cfiOffset;
                                }
                            }
                        }
                        break;
                }
            }

            using (MemoryStream cfiStream = new MemoryStream())
            {
                int storeOffset = 0;

                using (BinaryWriter cfiWriter = new BinaryWriter(cfiStream))
                {
                    if (cfaRegister != -1)
                    {
                        cfiWriter.Write((byte)codeOffset);
                        cfiWriter.Write(cfaOffset != 0 ? (byte)CFI_OPCODE.CFI_DEF_CFA : (byte)CFI_OPCODE.CFI_DEF_CFA_REGISTER);
                        cfiWriter.Write(cfaRegister);
                        cfiWriter.Write(cfaOffset);
                        storeOffset = cfaOffset;
                    }
                    else
                    {
                        if (cfaOffset != 0)
                        {
                            cfiWriter.Write((byte)codeOffset);
                            cfiWriter.Write((byte)CFI_OPCODE.CFI_ADJUST_CFA_OFFSET);
                            cfiWriter.Write((short)-1);
                            cfiWriter.Write(cfaOffset);
                        }

                        if (spOffset != 0)
                        {
                            cfiWriter.Write((byte)codeOffset);
                            cfiWriter.Write((byte)CFI_OPCODE.CFI_DEF_CFA);
                            cfiWriter.Write((short)31); 
                            cfiWriter.Write(spOffset);
                        }
                    }

                    for (int i = registerOffset.Length - 1; i >= 0; i--)
                    {
                        if (registerOffset[i] != int.MinValue)
                        {
                            cfiWriter.Write((byte)codeOffset);
                            cfiWriter.Write((byte)CFI_OPCODE.CFI_REL_OFFSET);
                            cfiWriter.Write((short)i);
                            cfiWriter.Write(registerOffset[i] + storeOffset);
                        }
                    }
                }

                return cfiStream.ToArray();
            }
        }

        private void* allocGCInfo(UIntPtr size)
        {
            _gcInfo = new byte[(int)size];
            return (void*)GetPin(_gcInfo);
        }

        private bool logMsg(uint level, byte* fmt, IntPtr args)
        {
            // Console.WriteLine(Marshal.PtrToStringAnsi((IntPtr)fmt));
            return false;
        }

        private int doAssert(byte* szFile, int iLine, byte* szExpr)
        {
            Log.WriteLine(Marshal.PtrToStringAnsi((IntPtr)szFile) + ":" + iLine);
            Log.WriteLine(Marshal.PtrToStringAnsi((IntPtr)szExpr));

            return 1;
        }

        private void reportFatalError(CorJitResult result)
        {
            // We could add some logging here, but for now it's unnecessary.
            // CompileMethod is going to fail with this CorJitResult anyway.
        }

        private void recordCallSite(uint instrOffset, CORINFO_SIG_INFO* callSig, CORINFO_METHOD_STRUCT_* methodHandle)
        {
        }

        private ArrayBuilder<Relocation> _codeRelocs;
        private ArrayBuilder<Relocation> _roDataRelocs;


        /// <summary>
        /// Various type of block.
        /// </summary>
        public enum BlockType : sbyte
        {
            /// <summary>Not a generated block.</summary>
            Unknown = -1,
            /// <summary>Represent code.</summary>
            Code = 0,
            /// <summary>Represent cold code (i.e. code not called frequently).</summary>
            ColdCode = 1,
            /// <summary>Read-only data.</summary>
            ROData = 2,
            /// <summary>Instrumented Block Count Data</summary>
            BBCounts = 3
        }

        private BlockType findKnownBlock(void* location, out int offset)
        {
            fixed (byte* pCode = _code)
            {
                if (pCode <= (byte*)location && (byte*)location < pCode + _code.Length)
                {
                    offset = (int)((byte*)location - pCode);
                    return BlockType.Code;
                }
            }

            if (_coldCode != null)
            {
                fixed (byte* pColdCode = _coldCode)
                {
                    if (pColdCode <= (byte*)location && (byte*)location < pColdCode + _coldCode.Length)
                    {
                        offset = (int)((byte*)location - pColdCode);
                        return BlockType.ColdCode;
                    }
                }
            }

            if (_roData != null)
            {
                fixed (byte* pROData = _roData)
                {
                    if (pROData <= (byte*)location && (byte*)location < pROData + _roData.Length)
                    {
                        offset = (int)((byte*)location - pROData);
                        return BlockType.ROData;
                    }
                }
            }

            {
                BlockType retBlockType = BlockType.Unknown;
                offset = 0;
                findKnownBBCountBlock(ref retBlockType, location, ref offset);
                if (retBlockType == BlockType.BBCounts)
                    return retBlockType;
            }

            offset = 0;
            return BlockType.Unknown;
        }

        partial void findKnownBBCountBlock(ref BlockType blockType, void* location, ref int offset);

        private ref ArrayBuilder<Relocation> findRelocBlock(BlockType blockType, out int length)
        {
            switch (blockType)
            {
                case BlockType.Code:
                    length = _code.Length;
                    return ref _codeRelocs;
                case BlockType.ROData:
                    length = _roData.Length;
                    return ref _roDataRelocs;
                default:
                    throw new NotImplementedException("Arbitrary relocs"); 
            }
        }

        // Translates relocation type constants used by JIT (defined in winnt.h) to RelocType enumeration
        private static RelocType GetRelocType(TargetArchitecture targetArchitecture, ushort fRelocType)
        {
            if (targetArchitecture != TargetArchitecture.ARM64)
                return (RelocType)fRelocType;

            const ushort IMAGE_REL_ARM64_BRANCH26 = 3;
            const ushort IMAGE_REL_ARM64_PAGEBASE_REL21 = 4;
            const ushort IMAGE_REL_ARM64_PAGEOFFSET_12A = 6;

            switch (fRelocType)
            {
                case IMAGE_REL_ARM64_BRANCH26:
                    return RelocType.IMAGE_REL_BASED_ARM64_BRANCH26;
                case IMAGE_REL_ARM64_PAGEBASE_REL21:
                    return RelocType.IMAGE_REL_BASED_ARM64_PAGEBASE_REL21;
                case IMAGE_REL_ARM64_PAGEOFFSET_12A:
                    return RelocType.IMAGE_REL_BASED_ARM64_PAGEOFFSET_12A;
                default:
                    Debug.Fail("Invalid RelocType: " + fRelocType);
                    return 0;
            };
        }

        private void recordRelocation(void* location, void* target, ushort fRelocType, ushort slotNum, int addlDelta)
        {
            // slotNum is not used
            Debug.Assert(slotNum == 0);

            int relocOffset;
            BlockType locationBlock = findKnownBlock(location, out relocOffset);
            Debug.Assert(locationBlock != BlockType.Unknown, "BlockType.Unknown not expected");

            int length;
            ref ArrayBuilder<Relocation> sourceBlock = ref findRelocBlock(locationBlock, out length);

            int relocDelta;
            BlockType targetBlock = findKnownBlock(target, out relocDelta);

            ISymbolNode relocTarget;
            switch (targetBlock)
            {
                case BlockType.Code:
                    relocTarget = _methodCodeNode;
                    break;

                case BlockType.ColdCode:
                    // TODO: Arbitrary relocs
                    throw new NotImplementedException("ColdCode relocs");

                case BlockType.ROData:
                    relocTarget = _roDataBlob;
                    break;

#if READYTORUN
                case BlockType.BBCounts:
                    relocTarget = _profileDataNode;
                    break;
#endif

                default:
                    // Reloc points to something outside of the generated blocks
                    var targetObject = HandleToObject((IntPtr)target);

#if READYTORUN
                    if (targetObject is RequiresRuntimeJitIfUsedSymbol requiresRuntimeSymbol)
                    {
                        throw new RequiresRuntimeJitException(requiresRuntimeSymbol.Message);
                    }
#endif

                    relocTarget = (ISymbolNode)targetObject;
                    break;
            }

            relocDelta += addlDelta;

            TargetArchitecture targetArchitecture = _compilation.TypeSystemContext.Target.Architecture;
            RelocType relocType = GetRelocType(targetArchitecture, fRelocType);
            // relocDelta is stored as the value
            Relocation.WriteValue(relocType, location, relocDelta);

            if (sourceBlock.Count == 0)
                sourceBlock.EnsureCapacity(length / 32 + 1);
            sourceBlock.Add(new Relocation(relocType, relocOffset, relocTarget));
        }

        private ushort getRelocTypeHint(void* target)
        {
            switch (_compilation.TypeSystemContext.Target.Architecture)
            {
                case TargetArchitecture.X64:
                    return (ushort)ILCompiler.DependencyAnalysis.RelocType.IMAGE_REL_BASED_REL32;

                case TargetArchitecture.ARM:
                    return (ushort)ILCompiler.DependencyAnalysis.RelocType.IMAGE_REL_BASED_THUMB_BRANCH24;

                default:
                    return UInt16.MaxValue;
            }
        }

        private uint getExpectedTargetArchitecture()
        {
            TargetArchitecture arch = _compilation.TypeSystemContext.Target.Architecture;

            switch (arch)
            {
                case TargetArchitecture.X86:
                    return (uint)ImageFileMachine.I386;
                case TargetArchitecture.X64:
                    return (uint)ImageFileMachine.AMD64;
                case TargetArchitecture.ARM:
                    return (uint)ImageFileMachine.ARM;
                case TargetArchitecture.ARM64:
                    return (uint)ImageFileMachine.ARM64;
                default:
                    throw new NotImplementedException("Expected target architecture is not supported");
            }
        }

        private bool isMethodDefinedInCoreLib()
        {
            TypeDesc owningType = MethodBeingCompiled.OwningType;
            MetadataType owningMetadataType = owningType as MetadataType;
            if (owningMetadataType == null)
            {
                return false;
            }
            return owningMetadataType.Module == _compilation.TypeSystemContext.SystemModule;
        }

        private uint getJitFlags(ref CORJIT_FLAGS flags, uint sizeInBytes)
        {
            // Read the user-defined configuration options.
            foreach (var flag in JitConfigProvider.Instance.Flags)
                flags.Set(flag);

            flags.InstructionSetFlags.Add(_compilation.InstructionSetSupport.OptimisticFlags);

            // Set the rest of the flags that don't make sense to expose publically.
            flags.Set(CorJitFlag.CORJIT_FLAG_SKIP_VERIFICATION);
            flags.Set(CorJitFlag.CORJIT_FLAG_READYTORUN);
            flags.Set(CorJitFlag.CORJIT_FLAG_RELOC);
            flags.Set(CorJitFlag.CORJIT_FLAG_PREJIT);
            flags.Set(CorJitFlag.CORJIT_FLAG_USE_PINVOKE_HELPERS);

            TargetArchitecture targetArchitecture = _compilation.TypeSystemContext.Target.Architecture;

            switch (targetArchitecture)
            {
                case TargetArchitecture.X64:
                case TargetArchitecture.X86:
                    Debug.Assert(InstructionSet.X86_SSE2 == InstructionSet.X64_SSE2);
                    if (_compilation.InstructionSetSupport.IsInstructionSetSupported(InstructionSet.X86_SSE2))
                    {
                        flags.Set(CorJitFlag.CORJIT_FLAG_FEATURE_SIMD);
                    }
                    break;

                case TargetArchitecture.ARM64:
                    if (_compilation.InstructionSetSupport.IsInstructionSetSupported(InstructionSet.ARM64_AdvSimd))
                    {
                        flags.Set(CorJitFlag.CORJIT_FLAG_FEATURE_SIMD);
                    }
                    break;
            }

            if (targetArchitecture == TargetArchitecture.ARM && !_compilation.TypeSystemContext.Target.IsWindows)
                flags.Set(CorJitFlag.CORJIT_FLAG_RELATIVE_CODE_RELOCS);

            if (this.MethodBeingCompiled.IsUnmanagedCallersOnly)
            {
#if READYTORUN
                if (targetArchitecture == TargetArchitecture.X86)
                {
                    throw new RequiresRuntimeJitException("ReadyToRun: Methods with UnmanagedCallersOnlyAttribute not implemented");
                }
#endif

                // Validate UnmanagedCallersOnlyAttribute usage
                if (!this.MethodBeingCompiled.Signature.IsStatic) // Must be a static method
                {
                    ThrowHelper.ThrowInvalidProgramException(ExceptionStringID.InvalidProgramNonStaticMethod, this.MethodBeingCompiled);
                }

                if (this.MethodBeingCompiled.HasInstantiation || this.MethodBeingCompiled.OwningType.HasInstantiation) // No generics involved
                {
                    ThrowHelper.ThrowInvalidProgramException(ExceptionStringID.InvalidProgramGenericMethod, this.MethodBeingCompiled);
                }

#if READYTORUN
                // TODO: enable this check in full AOT
                if (Marshaller.IsMarshallingRequired(this.MethodBeingCompiled.Signature, Array.Empty<ParameterMetadata>())) // Only blittable arguments
                {
                    ThrowHelper.ThrowInvalidProgramException(ExceptionStringID.InvalidProgramNonBlittableTypes, this.MethodBeingCompiled);
                }
#endif

                flags.Set(CorJitFlag.CORJIT_FLAG_REVERSE_PINVOKE);
            }

            if (this.MethodBeingCompiled.IsPInvoke)
            {
                flags.Set(CorJitFlag.CORJIT_FLAG_IL_STUB);
            }

            if (this.MethodBeingCompiled.IsNoOptimization)
                flags.Set(CorJitFlag.CORJIT_FLAG_MIN_OPT);

            return (uint)sizeof(CORJIT_FLAGS);
        }


#if READYTORUN
        InstructionSetFlags _actualInstructionSetSupported;
        InstructionSetFlags _actualInstructionSetUnsupported;

        private bool notifyInstructionSetUsage(InstructionSet instructionSet, bool supportEnabled)
        {
            if (supportEnabled)
            {
                _actualInstructionSetSupported.AddInstructionSet(instructionSet);
            }
            else
            {
                // By policy we code review all changes into corelib, such that failing to use an instruction
                // set is not a reason to not support usage of it.
                if (!isMethodDefinedInCoreLib())
                {
                    _actualInstructionSetUnsupported.AddInstructionSet(instructionSet);
                }
            }
            return supportEnabled;
        }
#else
        private bool notifyInstructionSetUsage(InstructionSet instructionSet, bool supportEnabled)
        {
            return supportEnabled ? _compilation.InstructionSetSupport.IsInstructionSetSupported(instructionSet) : false;
        }
#endif
    }
}<|MERGE_RESOLUTION|>--- conflicted
+++ resolved
@@ -991,23 +991,11 @@
                 return false;
             }
 
-            MethodDesc exactImpl = impl;
-
-            // Implementations of the special Array generic interface methods are not in the regular type hiearchy.
-            // FindMethodOnTypeWithMatchingTypicalMethod below would fail to find them.
-            if (!objType.IsArray)
-            {
-                if (impl.OwningType.IsValueType)
-                {
-                    impl = getUnboxingThunk(impl);
-                }
-
-<<<<<<< HEAD
-                exactImpl = TypeSystemHelpers.FindMethodOnTypeWithMatchingTypicalMethod(objType, exactImpl);
-            }
-
-=======
->>>>>>> ed0f1c1b
+            if (impl.OwningType.IsValueType)
+            {
+                impl = getUnboxingThunk(impl);
+            }
+
             info->devirtualizedMethod = ObjectToHandle(impl);
             info->requiresInstMethodTableArg = false;
             info->exactContext = contextFromType(impl.OwningType);
