// Licensed to the .NET Foundation under one or more agreements.
// The .NET Foundation licenses this file to you under the MIT license.

using System;
using System.Collections.Generic;
using System.Collections.Immutable;
using System.Diagnostics;
using System.IO;
using System.Text;
using System.Reflection.Metadata;
using System.Runtime.CompilerServices;
using System.Runtime.ExceptionServices;
using System.Runtime.InteropServices;

#if SUPPORT_JIT
using Internal.Runtime.CompilerServices;
#endif

using Internal.IL;
using Internal.TypeSystem;
using Internal.TypeSystem.Ecma;
using Internal.TypeSystem.Interop;
using Internal.CorConstants;
using Internal.Pgo;

using ILCompiler;
using ILCompiler.DependencyAnalysis;
using Internal.IL.Stubs;

#if READYTORUN
using System.Reflection.Metadata.Ecma335;
using ILCompiler.DependencyAnalysis.ReadyToRun;
#endif

namespace Internal.JitInterface
{
    public unsafe sealed partial class CorInfoImpl
    {
        //
        // Global initialization and state
        //
        private enum ImageFileMachine
        {
            I386 = 0x014c,
            IA64 = 0x0200,
            AMD64 = 0x8664,
            ARM = 0x01c4,
            ARM64 = 0xaa64,
            WASM32 = 0xffff, // matches llvm.h - TODO better to just #if out this check in compiler.cpp?
            WASM64 = 0xfffe,
        }
        private enum CFI_OPCODE
        {
            CFI_ADJUST_CFA_OFFSET,    // Offset is adjusted relative to the current one.
            CFI_DEF_CFA_REGISTER,     // New register is used to compute CFA
            CFI_REL_OFFSET,           // Register is saved at offset from the current CFA
            CFI_DEF_CFA               // Take address from register and add offset to it.
        };

        internal const string JitLibrary = "clrjitilc";

#if SUPPORT_JIT
        private const string JitSupportLibrary = "*";
#else
        internal const string JitSupportLibrary = "jitinterface";
#endif

        private IntPtr _jit;

        private IntPtr _unmanagedCallbacks; // array of pointers to JIT-EE interface callbacks

        private ExceptionDispatchInfo _lastException;

        private struct PgoInstrumentationResults
        {
            public PgoInstrumentationSchema* pSchema;
            public uint countSchemaItems;
            public byte* pInstrumentationData;
            public HRESULT hr;
        }
        Dictionary<MethodDesc, PgoInstrumentationResults> _pgoResults = new Dictionary<MethodDesc, PgoInstrumentationResults>();

        [DllImport(JitLibrary)]
        private extern static IntPtr jitStartup(IntPtr host);

        [DllImport(JitLibrary)]
        private extern static void jitShutdown([MarshalAs(UnmanagedType.I1)] bool processIsTerminating);

        [DllImport(JitLibrary)]
        private extern static IntPtr getJit();

        [DllImport(JitLibrary)]
        private extern static IntPtr getLikelyClass(PgoInstrumentationSchema* schema, uint countSchemaItems, byte*pInstrumentationData, int ilOffset, out uint pLikelihood, out uint pNumberOfClasses);

        [DllImport(JitSupportLibrary)]
        private extern static IntPtr GetJitHost(IntPtr configProvider);

        //
        // Per-method initialization and state
        //
        private static CorInfoImpl GetThis(IntPtr thisHandle)
        {
            CorInfoImpl _this = Unsafe.Read<CorInfoImpl>((void*)thisHandle);
            Debug.Assert(_this is CorInfoImpl);
            return _this;
        }

        [DllImport(JitSupportLibrary)]
        internal extern static CorJitResult JitCompileMethod(out IntPtr exception,
            IntPtr jit, IntPtr thisHandle, IntPtr callbacks,
            ref CORINFO_METHOD_INFO info, uint flags, out IntPtr nativeEntry, out uint codeSize);

        [DllImport(JitSupportLibrary)]
        private extern static uint GetMaxIntrinsicSIMDVectorLength(IntPtr jit, CORJIT_FLAGS* flags);

        [DllImport(JitSupportLibrary)]
        private extern static IntPtr AllocException([MarshalAs(UnmanagedType.LPWStr)]string message, int messageLength);

        private IntPtr AllocException(Exception ex)
        {
            _lastException = ExceptionDispatchInfo.Capture(ex);

            string exString = ex.ToString();
            IntPtr nativeException = AllocException(exString, exString.Length);
            if (_nativeExceptions == null)
            {
                _nativeExceptions = new List<IntPtr>();
            }
            _nativeExceptions.Add(nativeException);
            return nativeException;
        }

        [DllImport(JitSupportLibrary)]
        private extern static void FreeException(IntPtr obj);

        [DllImport(JitSupportLibrary)]
        private extern static char* GetExceptionMessage(IntPtr obj);

        public static void Startup()
        {
            jitStartup(GetJitHost(JitConfigProvider.Instance.UnmanagedInstance));
        }

        public static void Shutdown()
        {
            jitShutdown(true);
        }

        public CorInfoImpl()
        {
            _jit = getJit();
            if (_jit == IntPtr.Zero)
            {
                throw new IOException("Failed to initialize JIT");
            }

            _unmanagedCallbacks = GetUnmanagedCallbacks();
        }

        public TextWriter Log
        {
            get
            {
                return _compilation.Logger.Writer;
            }
        }

        private CORINFO_MODULE_STRUCT_* _methodScope; // Needed to resolve CORINFO_EH_CLAUSE tokens

        public static IEnumerable<PgoSchemaElem> ConvertTypeHandleHistogramsToCompactTypeHistogramFormat(PgoSchemaElem[] pgoData, CompilationModuleGroup compilationModuleGroup)
        {
            bool hasTypeHistogram = false;
            foreach (var elem in pgoData)
            {
                if (elem.InstrumentationKind == PgoInstrumentationKind.TypeHandleHistogramCount)
                {
                    // found histogram
                    hasTypeHistogram = true;
                    break;
                }
            }
            if (!hasTypeHistogram)
            {
                foreach (var elem in pgoData)
                {
                    yield return elem;
                }
            }
            else
            {
                int currentObjectIndex = 0x1000000; // This needs to be a somewhat large non-zero number, so that the jit does not confuse it with NULL, or any other special value.
                Dictionary<object, IntPtr> objectToHandle = new Dictionary<object, IntPtr>();
                Dictionary<IntPtr, object> handleToObject = new Dictionary<IntPtr, object>();

                ComputeJitPgoInstrumentationSchema(LocalObjectToHandle, pgoData, out var nativeSchema, out var instrumentationData);

                for (int i = 0; i < (pgoData.Length); i++)
                {
                    if (pgoData[i].InstrumentationKind == PgoInstrumentationKind.TypeHandleHistogramCount)
                    {
                        PgoSchemaElem? newElem = ComputeLikelyClass(i, handleToObject, nativeSchema, instrumentationData, compilationModuleGroup);
                        if (newElem.HasValue)
                        {
                            yield return newElem.Value;
                        }
                        i++; // The histogram is two entries long, so skip an extra entry
                        continue;
                    }
                    yield return pgoData[i];
                }

                IntPtr LocalObjectToHandle(object input)
                {
                    if (objectToHandle.TryGetValue(input, out var result))
                    {
                        return result;
                    }
                    result = new IntPtr(currentObjectIndex++);
                    objectToHandle.Add(input, result);
                    handleToObject.Add(result, input);
                    return result;
                }
            }
        }

        private static PgoSchemaElem? ComputeLikelyClass(int index, Dictionary<IntPtr, object> handleToObject, PgoInstrumentationSchema[] nativeSchema, byte[] instrumentationData, CompilationModuleGroup compilationModuleGroup)
        {
            // getLikelyClass will use two entries from the native schema table. There must be at least two present to avoid ovberruning the buffer
            if (index > (nativeSchema.Length - 2))
                return null;

            fixed(PgoInstrumentationSchema* pSchema = &nativeSchema[index])
            {
                fixed(byte* pInstrumentationData = &instrumentationData[0])
                {
                    IntPtr classType = getLikelyClass(pSchema, 2, pInstrumentationData, nativeSchema[index].ILOffset, out uint likelihood, out uint numberOfClasses);

                    if (classType != IntPtr.Zero)
                    {
                        TypeDesc type = (TypeDesc)handleToObject[classType];
#if READYTORUN
                        if (compilationModuleGroup.VersionsWithType(type))
#endif
                        {
                            PgoSchemaElem likelyClassElem = new PgoSchemaElem();
                            likelyClassElem.InstrumentationKind = PgoInstrumentationKind.GetLikelyClass;
                            likelyClassElem.ILOffset = nativeSchema[index].ILOffset;
                            likelyClassElem.Count = 1;
                            likelyClassElem.Other = (int)(likelihood | (numberOfClasses << 8));
                            likelyClassElem.DataObject = new TypeSystemEntityOrUnknown[] { new TypeSystemEntityOrUnknown(type) };
                            return likelyClassElem;
                        }
                    }
                }
            }

            return null;
        }

        private void CompileMethodInternal(IMethodNode methodCodeNodeNeedingCode, MethodIL methodIL)
        {
            // methodIL must not be null
            if (methodIL == null)
            {
                ThrowHelper.ThrowInvalidProgramException(ExceptionStringID.InvalidProgramSpecific, MethodBeingCompiled);
            }

            CORINFO_METHOD_INFO methodInfo;
            Get_CORINFO_METHOD_INFO(MethodBeingCompiled, methodIL, &methodInfo);

            _methodScope = methodInfo.scope;

#if !READYTORUN
            SetDebugInformation(methodCodeNodeNeedingCode, methodIL);
#endif

            CorInfoImpl _this = this;

            IntPtr exception;
            IntPtr nativeEntry;
            uint codeSize;
            var result = JitCompileMethod(out exception,
                    _jit, (IntPtr)Unsafe.AsPointer(ref _this), _unmanagedCallbacks,
                    ref methodInfo, (uint)CorJitFlag.CORJIT_FLAG_CALL_GETJITFLAGS, out nativeEntry, out codeSize);
            if (exception != IntPtr.Zero)
            {
                if (_lastException != null)
                {
                    // If we captured a managed exception, rethrow that.
                    // TODO: might not actually be the real reason. It could be e.g. a JIT failure/bad IL that followed
                    // an inlining attempt with a type system problem in it...
#if SUPPORT_JIT
                    _lastException.Throw();
#else
                    if (_lastException.SourceException is TypeSystemException)
                    {
                        // Type system exceptions can be turned into code that throws the exception at runtime.
                        _lastException.Throw();
                    }
#if READYTORUN
                    else if (_lastException.SourceException is RequiresRuntimeJitException)
                    {
                        // Runtime JIT requirement is not a cause for failure, we just mustn't JIT a particular method
                        _lastException.Throw();
                    }
#endif
                    else
                    {
                        // This is just a bug somewhere.
                        throw new CodeGenerationFailedException(_methodCodeNode.Method, _lastException.SourceException);
                    }
#endif
                }

                // This is a failure we don't know much about.
                char* szMessage = GetExceptionMessage(exception);
                string message = szMessage != null ? new string(szMessage) : "JIT Exception";
                throw new Exception(message);
            }
            if (result == CorJitResult.CORJIT_BADCODE)
            {
                ThrowHelper.ThrowInvalidProgramException();
            }
            if (result == CorJitResult.CORJIT_IMPLLIMITATION)
            {
#if READYTORUN
                throw new RequiresRuntimeJitException("JIT implementation limitation");
#else
                ThrowHelper.ThrowInvalidProgramException();
#endif
            }
            if (result != CorJitResult.CORJIT_OK)
            {
#if SUPPORT_JIT
                // FailFast?
                throw new Exception("JIT failed");
#else
                throw new CodeGenerationFailedException(_methodCodeNode.Method);
#endif
            }

            PublishCode();
            PublishROData();
        }

        private void PublishCode()
        {
            var relocs = _codeRelocs.ToArray();
            Array.Sort(relocs, (x, y) => (x.Offset - y.Offset));

            int alignment = JitConfigProvider.Instance.HasFlag(CorJitFlag.CORJIT_FLAG_SIZE_OPT) ?
                _compilation.NodeFactory.Target.MinimumFunctionAlignment :
                _compilation.NodeFactory.Target.OptimumFunctionAlignment;

            alignment = Math.Max(alignment, _codeAlignment);

            var objectData = new ObjectNode.ObjectData(_code,
                                                       relocs,
                                                       alignment,
                                                       new ISymbolDefinitionNode[] { _methodCodeNode });
            ObjectNode.ObjectData ehInfo = _ehClauses != null ? EncodeEHInfo() : null;
            DebugEHClauseInfo[] debugEHClauseInfos = null;
            if (_ehClauses != null)
            {
                debugEHClauseInfos = new DebugEHClauseInfo[_ehClauses.Length];
                for (int i = 0; i < _ehClauses.Length; i++)
                {
                    var clause = _ehClauses[i];
                    debugEHClauseInfos[i] = new DebugEHClauseInfo(clause.TryOffset, clause.TryLength,
                                                        clause.HandlerOffset, clause.HandlerLength);
                }
            }

            _methodCodeNode.SetCode(objectData
#if !SUPPORT_JIT && !READYTORUN
                , isFoldable: (_compilation._compilationOptions & RyuJitCompilationOptions.MethodBodyFolding) != 0
#endif
                );

            _methodCodeNode.InitializeFrameInfos(_frameInfos);
            _methodCodeNode.InitializeDebugEHClauseInfos(debugEHClauseInfos);
            _methodCodeNode.InitializeGCInfo(_gcInfo);
            _methodCodeNode.InitializeEHInfo(ehInfo);

            _methodCodeNode.InitializeDebugLocInfos(_debugLocInfos);
            _methodCodeNode.InitializeDebugVarInfos(_debugVarInfos);
#if READYTORUN
            _methodCodeNode.InitializeInliningInfo(_inlinedMethods.ToArray());

            // Detect cases where the instruction set support used is a superset of the baseline instruction set specification
            var baselineSupport = _compilation.InstructionSetSupport;
            bool needPerMethodInstructionSetFixup = false;
            foreach (var instructionSet in _actualInstructionSetSupported)
            {
                if (!baselineSupport.IsInstructionSetSupported(instructionSet) &&
                    !baselineSupport.NonSpecifiableFlags.HasInstructionSet(instructionSet))
                {
                    needPerMethodInstructionSetFixup = true;
                }
            }
            foreach (var instructionSet in _actualInstructionSetUnsupported)
            {
                if (!baselineSupport.IsInstructionSetExplicitlyUnsupported(instructionSet))
                {
                    needPerMethodInstructionSetFixup = true;
                }
            }

            if (needPerMethodInstructionSetFixup)
            {
                TargetArchitecture architecture = _compilation.TypeSystemContext.Target.Architecture;
                _actualInstructionSetSupported.ExpandInstructionSetByImplication(architecture);
                _actualInstructionSetUnsupported.ExpandInstructionSetByReverseImplication(architecture);
                _actualInstructionSetUnsupported.Set64BitInstructionSetVariants(architecture);

                InstructionSetSupport actualSupport = new InstructionSetSupport(_actualInstructionSetSupported, _actualInstructionSetUnsupported, architecture);
                var node = _compilation.SymbolNodeFactory.PerMethodInstructionSetSupportFixup(actualSupport);
                _methodCodeNode.Fixups.Add(node);
            }
#else
            MethodIL methodIL = HandleToObject(_methodScope);
            CodeBasedDependencyAlgorithm.AddDependenciesDueToMethodCodePresence(ref _additionalDependencies, _compilation.NodeFactory, MethodBeingCompiled, methodIL);
            _methodCodeNode.InitializeNonRelocationDependencies(_additionalDependencies);
            _methodCodeNode.InitializeDebugInfo(_debugInfo);

            LocalVariableDefinition[] locals = methodIL.GetLocals();
            TypeDesc[] localTypes = new TypeDesc[locals.Length];
            for (int i = 0; i < localTypes.Length; i++)
                localTypes[i] = locals[i].Type;

            _methodCodeNode.InitializeLocalTypes(localTypes);
#endif

            PublishProfileData();
        }

        private void PublishROData()
        {
            if (_roDataBlob == null)
            {
                return;
            }

            var relocs = _roDataRelocs.ToArray();
            Array.Sort(relocs, (x, y) => (x.Offset - y.Offset));
            var objectData = new ObjectNode.ObjectData(_roData,
                                                       relocs,
                                                       _roDataAlignment,
                                                       new ISymbolDefinitionNode[] { _roDataBlob });

            _roDataBlob.InitializeData(objectData);
        }

        partial void PublishProfileData();

        private MethodDesc MethodBeingCompiled
        {
            get
            {
                return _methodCodeNode.Method;
            }
        }

        private int PointerSize
        {
            get
            {
                return _compilation.TypeSystemContext.Target.PointerSize;
            }
        }

        private Dictionary<Object, GCHandle> _pins = new Dictionary<object, GCHandle>();

        private IntPtr GetPin(Object obj)
        {
            GCHandle handle;
            if (!_pins.TryGetValue(obj, out handle))
            {
                handle = GCHandle.Alloc(obj, GCHandleType.Pinned);
                _pins.Add(obj, handle);
            }
            return handle.AddrOfPinnedObject();
        }

        private List<IntPtr> _nativeExceptions;

        private void CompileMethodCleanup()
        {
            foreach (var pin in _pins)
                pin.Value.Free();
            _pins.Clear();

            if (_nativeExceptions != null)
            {
                foreach (IntPtr ex in _nativeExceptions)
                    FreeException(ex);
                _nativeExceptions = null;
            }

            _methodCodeNode = null;

            _code = null;
            _coldCode = null;

            _roData = null;
            _roDataBlob = null;

            _codeRelocs = new ArrayBuilder<Relocation>();
            _roDataRelocs = new ArrayBuilder<Relocation>();

            _numFrameInfos = 0;
            _usedFrameInfos = 0;
            _frameInfos = null;

            _gcInfo = null;
            _ehClauses = null;

#if !READYTORUN
            _debugInfo = null;

            _additionalDependencies = null;
#endif
            _debugLocInfos = null;
            _debugVarInfos = null;
            _lastException = null;

#if READYTORUN
            _profileDataNode = null;
            _inlinedMethods = new ArrayBuilder<MethodDesc>();
            _actualInstructionSetSupported = default(InstructionSetFlags);
            _actualInstructionSetUnsupported = default(InstructionSetFlags);
#endif

            _pgoResults.Clear();
        }

        private Dictionary<Object, IntPtr> _objectToHandle = new Dictionary<Object, IntPtr>();
        private List<Object> _handleToObject = new List<Object>();

        private const int handleMultipler = 8;
        private const int handleBase = 0x420000;

#if DEBUG
        private static readonly IntPtr s_handleHighBitSet = (sizeof(IntPtr) == 4) ? new IntPtr(0x40000000) : new IntPtr(0x4000000000000000);
#endif

        private IntPtr ObjectToHandle(Object obj)
        {
            // SuperPMI relies on the handle returned from this function being stable for the lifetime of the crossgen2 process
            // If handle deletion is implemented, please update SuperPMI
            IntPtr handle;
            if (!_objectToHandle.TryGetValue(obj, out handle))
            {
                handle = (IntPtr)(handleMultipler * _handleToObject.Count + handleBase);
#if DEBUG
                handle = new IntPtr((long)s_handleHighBitSet | (long)handle);
#endif
                _handleToObject.Add(obj);
                _objectToHandle.Add(obj, handle);
            }
            return handle;
        }

        private Object HandleToObject(IntPtr handle)
        {
#if DEBUG
            handle = new IntPtr(~(long)s_handleHighBitSet & (long) handle);
#endif
            int index = ((int)handle - handleBase) / handleMultipler;
            return _handleToObject[index];
        }

        private MethodDesc HandleToObject(CORINFO_METHOD_STRUCT_* method) => (MethodDesc)HandleToObject((IntPtr)method);
        private CORINFO_METHOD_STRUCT_* ObjectToHandle(MethodDesc method) => (CORINFO_METHOD_STRUCT_*)ObjectToHandle((Object)method);
        private TypeDesc HandleToObject(CORINFO_CLASS_STRUCT_* type) => (TypeDesc)HandleToObject((IntPtr)type);
        private CORINFO_CLASS_STRUCT_* ObjectToHandle(TypeDesc type) => (CORINFO_CLASS_STRUCT_*)ObjectToHandle((Object)type);
        private FieldDesc HandleToObject(CORINFO_FIELD_STRUCT_* field) => (FieldDesc)HandleToObject((IntPtr)field);
        private CORINFO_FIELD_STRUCT_* ObjectToHandle(FieldDesc field) => (CORINFO_FIELD_STRUCT_*)ObjectToHandle((object)field);
        private MethodIL HandleToObject(CORINFO_MODULE_STRUCT_* module) => (MethodIL)HandleToObject((IntPtr)module);
        private CORINFO_MODULE_STRUCT_* ObjectToHandle(MethodIL methodIL) => (CORINFO_MODULE_STRUCT_*)ObjectToHandle((object)methodIL);
        private MethodSignature HandleToObject(MethodSignatureInfo* method) => (MethodSignature)HandleToObject((IntPtr)method);
        private MethodSignatureInfo* ObjectToHandle(MethodSignature method) => (MethodSignatureInfo*)ObjectToHandle((object)method);

        private bool Get_CORINFO_METHOD_INFO(MethodDesc method, MethodIL methodIL, CORINFO_METHOD_INFO* methodInfo)
        {
            if (methodIL == null)
            {
                *methodInfo = default(CORINFO_METHOD_INFO);
                return false;
            }

            methodInfo->ftn = ObjectToHandle(method);
            methodInfo->scope = ObjectToHandle(methodIL);
            var ilCode = methodIL.GetILBytes();
            methodInfo->ILCode = (byte*)GetPin(ilCode);
            methodInfo->ILCodeSize = (uint)ilCode.Length;
            methodInfo->maxStack = (uint)methodIL.MaxStack;
            methodInfo->EHcount = (uint)methodIL.GetExceptionRegions().Length;
            methodInfo->options = methodIL.IsInitLocals ? CorInfoOptions.CORINFO_OPT_INIT_LOCALS : (CorInfoOptions)0;

            if (method.AcquiresInstMethodTableFromThis())
            {
                methodInfo->options |= CorInfoOptions.CORINFO_GENERICS_CTXT_FROM_THIS;
            }
            else if (method.RequiresInstMethodDescArg())
            {
                methodInfo->options |= CorInfoOptions.CORINFO_GENERICS_CTXT_FROM_METHODDESC;
            }
            else if (method.RequiresInstMethodTableArg())
            {
                methodInfo->options |= CorInfoOptions.CORINFO_GENERICS_CTXT_FROM_METHODTABLE;
            }
            methodInfo->regionKind = CorInfoRegionKind.CORINFO_REGION_NONE;
            Get_CORINFO_SIG_INFO(method, sig: &methodInfo->args);
            Get_CORINFO_SIG_INFO(methodIL.GetLocals(), &methodInfo->locals);

            return true;
        }

        private void Get_CORINFO_SIG_INFO(MethodDesc method, CORINFO_SIG_INFO* sig, bool suppressHiddenArgument = false)
        {
            Get_CORINFO_SIG_INFO(method.Signature, sig);

            // Does the method have a hidden parameter?
            bool hasHiddenParameter = !suppressHiddenArgument && method.RequiresInstArg();

            if (method.IsIntrinsic)
            {
                // Some intrinsics will beg to differ about the hasHiddenParameter decision
#if !READYTORUN
                if (_compilation.TypeSystemContext.IsSpecialUnboxingThunkTargetMethod(method))
                    hasHiddenParameter = false;
#endif

                if (method.IsArrayAddressMethod())
                    hasHiddenParameter = true;

                // We only populate sigInst for intrinsic methods because most of the time,
                // JIT doesn't care what the instantiation is and this is expensive.
                Instantiation owningTypeInst = method.OwningType.Instantiation;
                sig->sigInst.classInstCount = (uint)owningTypeInst.Length;
                if (owningTypeInst.Length > 0)
                {
                    var classInst = new IntPtr[owningTypeInst.Length];
                    for (int i = 0; i < owningTypeInst.Length; i++)
                        classInst[i] = (IntPtr)ObjectToHandle(owningTypeInst[i]);
                    sig->sigInst.classInst = (CORINFO_CLASS_STRUCT_**)GetPin(classInst);
                }
            }

            if (hasHiddenParameter)
            {
                sig->callConv |= CorInfoCallConv.CORINFO_CALLCONV_PARAMTYPE;
            }
        }

        private CorInfoCallConvExtension GetUnmanagedCallingConventionFromAttribute(CustomAttributeValue<TypeDesc> unmanagedCallersOnlyAttribute)
        {
            CorInfoCallConvExtension callConv = (CorInfoCallConvExtension)PlatformDefaultUnmanagedCallingConvention();

            ImmutableArray<CustomAttributeTypedArgument<TypeDesc>> callConvArray = default;
            foreach (var arg in unmanagedCallersOnlyAttribute.NamedArguments)
            {
                if (arg.Name == "CallConvs")
                {
                    callConvArray = (ImmutableArray<CustomAttributeTypedArgument<TypeDesc>>)arg.Value;
                }
            }

            // No calling convention was specified in the attribute, so return the default.
            if (callConvArray.IsDefault)
            {
                return callConv;
            }

            bool found = false;
            bool memberFunctionVariant = false;
            foreach (CustomAttributeTypedArgument<TypeDesc> type in callConvArray)
            {
                if (!(type.Value is DefType defType))
                    continue;

                if (defType.Namespace != "System.Runtime.CompilerServices")
                    continue;

                if (defType.Name == "CallConvMemberFunction")
                {
                    memberFunctionVariant = true;
                    continue;
                }

                CorInfoCallConvExtension? callConvLocal = GetCallingConventionForCallConvType(defType);

                if (callConvLocal.HasValue)
                {
                    // Error if there are multiple recognized calling conventions
                    if (found)
                        ThrowHelper.ThrowInvalidProgramException(ExceptionStringID.InvalidProgramMultipleCallConv, MethodBeingCompiled);

                    callConv = callConvLocal.Value;
                    found = true;
                }
            }

            if (memberFunctionVariant)
            {
                callConv = GetMemberFunctionCallingConventionVariant(callConv);
            }

            return callConv;
        }

        private bool TryGetUnmanagedCallingConventionFromModOpt(MethodSignature signature, out CorInfoCallConvExtension callConv, out bool suppressGCTransition)
        {
            suppressGCTransition = false;
            // Default to managed since in the modopt case we need to differentiate explicitly using a calling convention that matches the default
            // and not specifying a calling convention at all and using the implicit default case in P/Invoke stub inlining.
            callConv = CorInfoCallConvExtension.Managed;
            if (!signature.HasEmbeddedSignatureData || signature.GetEmbeddedSignatureData() == null)
                return false;

            bool found = false;
            bool memberFunctionVariant = false;
            foreach (EmbeddedSignatureData data in signature.GetEmbeddedSignatureData())
            {
                if (data.kind != EmbeddedSignatureDataKind.OptionalCustomModifier)
                    continue;

                // We only care about the modifiers for the return type. These will be at the start of
                // the signature, so will be first in the array of embedded signature data.
                if (data.index != MethodSignature.IndexOfCustomModifiersOnReturnType)
                    break;

                if (!(data.type is DefType defType))
                    continue;

                if (defType.Namespace != "System.Runtime.CompilerServices")
                    continue;

                if (defType.Name == "CallConvSuppressGCTransition")
                {
                    suppressGCTransition = true;
                    continue;
                }
                else if (defType.Name == "CallConvMemberFunction")
                {
                    memberFunctionVariant = true;
                    continue;
                }

                CorInfoCallConvExtension? callConvLocal = GetCallingConventionForCallConvType(defType);

                if (callConvLocal.HasValue)
                {
                    // Error if there are multiple recognized calling conventions
                    if (found)
                        ThrowHelper.ThrowInvalidProgramException(ExceptionStringID.InvalidProgramMultipleCallConv, MethodBeingCompiled);

                    callConv = callConvLocal.Value;
                    found = true;
                }
            }

            if (memberFunctionVariant)
            {
                callConv = GetMemberFunctionCallingConventionVariant(found ? callConv : (CorInfoCallConvExtension)PlatformDefaultUnmanagedCallingConvention());
                found = true;
            }

            return found;
        }

        private static CorInfoCallConvExtension? GetCallingConventionForCallConvType(DefType defType) =>
            // Look for a recognized calling convention in metadata.
            defType.Name switch
            {
                "CallConvCdecl" => CorInfoCallConvExtension.C,
                "CallConvStdcall" => CorInfoCallConvExtension.Stdcall,
                "CallConvFastcall" => CorInfoCallConvExtension.Fastcall,
                "CallConvThiscall" => CorInfoCallConvExtension.Thiscall,
                _ => null
            };

        private static CorInfoCallConvExtension GetMemberFunctionCallingConventionVariant(CorInfoCallConvExtension baseCallConv) =>
            baseCallConv switch
            {
                CorInfoCallConvExtension.C => CorInfoCallConvExtension.CMemberFunction,
                CorInfoCallConvExtension.Stdcall => CorInfoCallConvExtension.StdcallMemberFunction,
                CorInfoCallConvExtension.Fastcall => CorInfoCallConvExtension.FastcallMemberFunction,
                var c => c
            };

        private void Get_CORINFO_SIG_INFO(MethodSignature signature, CORINFO_SIG_INFO* sig)
        {
            sig->callConv = (CorInfoCallConv)(signature.Flags & MethodSignatureFlags.UnmanagedCallingConventionMask);

            // Varargs are not supported in .NET Core
            if (sig->callConv == CorInfoCallConv.CORINFO_CALLCONV_VARARG)
                ThrowHelper.ThrowBadImageFormatException();

            if (!signature.IsStatic) sig->callConv |= CorInfoCallConv.CORINFO_CALLCONV_HASTHIS;

            TypeDesc returnType = signature.ReturnType;

            CorInfoType corInfoRetType = asCorInfoType(signature.ReturnType, &sig->retTypeClass);
            sig->_retType = (byte)corInfoRetType;
            sig->retTypeSigClass = ObjectToHandle(signature.ReturnType);

            sig->flags = 0;    // used by IL stubs code

            sig->numArgs = (ushort)signature.Length;

            sig->args = (CORINFO_ARG_LIST_STRUCT_*)0; // CORINFO_ARG_LIST_STRUCT_ is argument index

            sig->sigInst.classInst = null; // Not used by the JIT
            sig->sigInst.classInstCount = 0; // Not used by the JIT
            sig->sigInst.methInst = null; // Not used by the JIT
            sig->sigInst.methInstCount = (uint)signature.GenericParameterCount;

            sig->pSig = null;
            sig->cbSig = 0; // Not used by the JIT
            sig->methodSignature = ObjectToHandle(signature);
            sig->scope = null;
            sig->token = 0; // Not used by the JIT
        }

        private void Get_CORINFO_SIG_INFO(LocalVariableDefinition[] locals, CORINFO_SIG_INFO* sig)
        {
            sig->callConv = CorInfoCallConv.CORINFO_CALLCONV_DEFAULT;
            sig->_retType = (byte)CorInfoType.CORINFO_TYPE_VOID;
            sig->retTypeClass = null;
            sig->retTypeSigClass = null;
            sig->flags = CorInfoSigInfoFlags.CORINFO_SIGFLAG_IS_LOCAL_SIG;

            sig->numArgs = (ushort)locals.Length;

            sig->sigInst.classInst = null;
            sig->sigInst.classInstCount = 0;
            sig->sigInst.methInst = null;
            sig->sigInst.methInstCount = 0;

            sig->args = (CORINFO_ARG_LIST_STRUCT_*)0; // CORINFO_ARG_LIST_STRUCT_ is argument index


            sig->pSig = null;
            sig->cbSig = 0; // Not used by the JIT
            sig->methodSignature = (MethodSignatureInfo*)ObjectToHandle(locals);
            sig->scope = null; // Not used by the JIT
            sig->token = 0; // Not used by the JIT
        }

        private CorInfoType asCorInfoType(TypeDesc type)
        {
            return asCorInfoType(type, out _);
        }

        private CorInfoType asCorInfoType(TypeDesc type, out TypeDesc typeIfNotPrimitive)
        {
            if (type.IsEnum)
            {
                type = type.UnderlyingType;
            }

            if (type.IsPrimitive)
            {
                typeIfNotPrimitive = null;
                Debug.Assert((CorInfoType)TypeFlags.Void == CorInfoType.CORINFO_TYPE_VOID);
                Debug.Assert((CorInfoType)TypeFlags.Double == CorInfoType.CORINFO_TYPE_DOUBLE);

                return (CorInfoType)type.Category;
            }

            if (type.IsPointer || type.IsFunctionPointer)
            {
                typeIfNotPrimitive = null;
                return CorInfoType.CORINFO_TYPE_PTR;
            }

            typeIfNotPrimitive = type;

            if (type.IsByRef)
            {
                return CorInfoType.CORINFO_TYPE_BYREF;
            }

            if (type.IsValueType)
            {
                if (_compilation.TypeSystemContext.Target.Architecture == TargetArchitecture.X86)
                {
                    LayoutInt elementSize = type.GetElementSize();

#if READYTORUN
                    if (elementSize.IsIndeterminate)
                    {
                        throw new RequiresRuntimeJitException(type);
                    }
#endif
                }
                return CorInfoType.CORINFO_TYPE_VALUECLASS;
            }

            return CorInfoType.CORINFO_TYPE_CLASS;
        }

        private CorInfoType asCorInfoType(TypeDesc type, CORINFO_CLASS_STRUCT_** structType)
        {
            var corInfoType = asCorInfoType(type, out TypeDesc typeIfNotPrimitive);
            *structType = (typeIfNotPrimitive != null) ? ObjectToHandle(typeIfNotPrimitive) : null;
            return corInfoType;
        }

        private CORINFO_CONTEXT_STRUCT* contextFromMethod(MethodDesc method)
        {
            return (CORINFO_CONTEXT_STRUCT*)(((ulong)ObjectToHandle(method)) | (ulong)CorInfoContextFlags.CORINFO_CONTEXTFLAGS_METHOD);
        }

        private CORINFO_CONTEXT_STRUCT* contextFromType(TypeDesc type)
        {
            return (CORINFO_CONTEXT_STRUCT*)(((ulong)ObjectToHandle(type)) | (ulong)CorInfoContextFlags.CORINFO_CONTEXTFLAGS_CLASS);
        }

        private static CORINFO_CONTEXT_STRUCT* contextFromMethodBeingCompiled()
        {
            return (CORINFO_CONTEXT_STRUCT*)1;
        }

        private MethodDesc methodFromContext(CORINFO_CONTEXT_STRUCT* contextStruct)
        {
            if (contextStruct == contextFromMethodBeingCompiled())
            {
                return MethodBeingCompiled;
            }

            if (((ulong)contextStruct & (ulong)CorInfoContextFlags.CORINFO_CONTEXTFLAGS_MASK) == (ulong)CorInfoContextFlags.CORINFO_CONTEXTFLAGS_CLASS)
            {
                return null;
            }
            else
            {
                return HandleToObject((CORINFO_METHOD_STRUCT_*)((ulong)contextStruct & ~(ulong)CorInfoContextFlags.CORINFO_CONTEXTFLAGS_MASK));
            }
        }

        private TypeDesc typeFromContext(CORINFO_CONTEXT_STRUCT* contextStruct)
        {
            if (contextStruct == contextFromMethodBeingCompiled())
            {
                return MethodBeingCompiled.OwningType;
            }

            if (((ulong)contextStruct & (ulong)CorInfoContextFlags.CORINFO_CONTEXTFLAGS_MASK) == (ulong)CorInfoContextFlags.CORINFO_CONTEXTFLAGS_CLASS)
            {
                return HandleToObject((CORINFO_CLASS_STRUCT_*)((ulong)contextStruct & ~(ulong)CorInfoContextFlags.CORINFO_CONTEXTFLAGS_MASK));
            }
            else
            {
                return HandleToObject((CORINFO_METHOD_STRUCT_*)((ulong)contextStruct & ~(ulong)CorInfoContextFlags.CORINFO_CONTEXTFLAGS_MASK)).OwningType;
            }
        }

        private TypeSystemEntity entityFromContext(CORINFO_CONTEXT_STRUCT* contextStruct)
        {
            if (contextStruct == contextFromMethodBeingCompiled())
            {
                return MethodBeingCompiled.HasInstantiation ? (TypeSystemEntity)MethodBeingCompiled: (TypeSystemEntity)MethodBeingCompiled.OwningType;
            }

            return (TypeSystemEntity)HandleToObject((IntPtr)((ulong)contextStruct & ~(ulong)CorInfoContextFlags.CORINFO_CONTEXTFLAGS_MASK));
        }

        private bool isJitIntrinsic(CORINFO_METHOD_STRUCT_* ftn)
        {
            MethodDesc method = HandleToObject(ftn);
            return method.IsIntrinsic;
        }

        private uint getMethodAttribsInternal(MethodDesc method)
        {
            CorInfoFlag result = 0;

            // CORINFO_FLG_PROTECTED - verification only

            if (method.Signature.IsStatic)
                result |= CorInfoFlag.CORINFO_FLG_STATIC;

            if (method.IsSynchronized)
                result |= CorInfoFlag.CORINFO_FLG_SYNCH;
            if (method.IsIntrinsic)
                result |= CorInfoFlag.CORINFO_FLG_INTRINSIC | CorInfoFlag.CORINFO_FLG_JIT_INTRINSIC;
            if (method.IsVirtual)
                result |= CorInfoFlag.CORINFO_FLG_VIRTUAL;
            if (method.IsAbstract)
                result |= CorInfoFlag.CORINFO_FLG_ABSTRACT;
            if (method.IsConstructor || method.IsStaticConstructor)
                result |= CorInfoFlag.CORINFO_FLG_CONSTRUCTOR;

            //
            // See if we need to embed a .cctor call at the head of the
            // method body.
            //

            // method or class might have the final bit
            if (_compilation.IsEffectivelySealed(method))
                result |= CorInfoFlag.CORINFO_FLG_FINAL;

            if (method.IsSharedByGenericInstantiations)
                result |= CorInfoFlag.CORINFO_FLG_SHAREDINST;

            if (method.IsPInvoke)
                result |= CorInfoFlag.CORINFO_FLG_PINVOKE;

#if READYTORUN
            if (method.RequireSecObject)
            {
                result |= CorInfoFlag.CORINFO_FLG_DONT_INLINE_CALLER;
            }
#endif

            if (method.IsAggressiveOptimization)
            {
                result |= CorInfoFlag.CORINFO_FLG_AGGRESSIVE_OPT;
            }

            // TODO: Cache inlining hits
            // Check for an inlining directive.

            if (method.IsNoInlining)
            {
                /* Function marked as not inlineable */
                result |= CorInfoFlag.CORINFO_FLG_DONT_INLINE;
            }
            else if (method.IsAggressiveInlining)
            {
                result |= CorInfoFlag.CORINFO_FLG_FORCEINLINE;
            }

            if (method.OwningType.IsDelegate && method.Name == "Invoke")
            {
                // This is now used to emit efficient invoke code for any delegate invoke,
                // including multicast.
                result |= CorInfoFlag.CORINFO_FLG_DELEGATE_INVOKE;

                // RyuJIT special cases this method; it would assert if it's not final
                // and we might not have set the bit in the code above.
                result |= CorInfoFlag.CORINFO_FLG_FINAL;
            }

#if READYTORUN
            // Check for SIMD intrinsics
            if (method.Context.Target.MaximumSimdVectorLength == SimdVectorLength.None)
            {
                DefType owningDefType = method.OwningType as DefType;
                if (owningDefType != null && VectorOfTFieldLayoutAlgorithm.IsVectorOfTType(owningDefType))
                {
                    throw new RequiresRuntimeJitException("This function is using SIMD intrinsics, their size is machine specific");
                }
            }
#endif

            // Check for hardware intrinsics
            if (HardwareIntrinsicHelpers.IsHardwareIntrinsic(method))
            {
                result |= CorInfoFlag.CORINFO_FLG_JIT_INTRINSIC;
            }

            return (uint)result;
        }

        private void setMethodAttribs(CORINFO_METHOD_STRUCT_* ftn, CorInfoMethodRuntimeFlags attribs)
        {
            // TODO: Inlining
        }

        private void getMethodSig(CORINFO_METHOD_STRUCT_* ftn, CORINFO_SIG_INFO* sig, CORINFO_CLASS_STRUCT_* memberParent)
        {
            MethodDesc method = HandleToObject(ftn);

            // There might be a more concrete parent type specified - this can happen when inlining.
            if (memberParent != null)
            {
                TypeDesc type = HandleToObject(memberParent);

                // Typically, the owning type of the method is a canonical type and the member parent
                // supplied by RyuJIT is a concrete instantiation.
                if (type != method.OwningType)
                {
                    Debug.Assert(type.HasSameTypeDefinition(method.OwningType));
                    Instantiation methodInst = method.Instantiation;
                    method = _compilation.TypeSystemContext.GetMethodForInstantiatedType(method.GetTypicalMethodDefinition(), (InstantiatedType)type);
                    if (methodInst.Length > 0)
                    {
                        method = method.MakeInstantiatedMethod(methodInst);
                    }
                }
            }

            Get_CORINFO_SIG_INFO(method, sig: sig);
        }

        private bool getMethodInfo(CORINFO_METHOD_STRUCT_* ftn, CORINFO_METHOD_INFO* info)
        {
            MethodDesc method = HandleToObject(ftn);
            MethodIL methodIL = _compilation.GetMethodIL(method);
            return Get_CORINFO_METHOD_INFO(method, methodIL, info);
        }

        private CorInfoInline canInline(CORINFO_METHOD_STRUCT_* callerHnd, CORINFO_METHOD_STRUCT_* calleeHnd, ref uint pRestrictions)
        {
            MethodDesc callerMethod = HandleToObject(callerHnd);
            MethodDesc calleeMethod = HandleToObject(calleeHnd);

            if (_compilation.CanInline(callerMethod, calleeMethod))
            {
                // No restrictions on inlining
                return CorInfoInline.INLINE_PASS;
            }
            else
            {
                // Call may not be inlined
                return CorInfoInline.INLINE_NEVER;
            }
        }

        private void reportTailCallDecision(CORINFO_METHOD_STRUCT_* callerHnd, CORINFO_METHOD_STRUCT_* calleeHnd, bool fIsTailPrefix, CorInfoTailCall tailCallResult, byte* reason)
        {
        }

        private void getEHinfo(CORINFO_METHOD_STRUCT_* ftn, uint EHnumber, ref CORINFO_EH_CLAUSE clause)
        {
            var methodIL = _compilation.GetMethodIL(HandleToObject(ftn));

            var ehRegion = methodIL.GetExceptionRegions()[EHnumber];

            clause.Flags = (CORINFO_EH_CLAUSE_FLAGS)ehRegion.Kind;
            clause.TryOffset = (uint)ehRegion.TryOffset;
            clause.TryLength = (uint)ehRegion.TryLength;
            clause.HandlerOffset = (uint)ehRegion.HandlerOffset;
            clause.HandlerLength = (uint)ehRegion.HandlerLength;
            clause.ClassTokenOrOffset = (uint)((ehRegion.Kind == ILExceptionRegionKind.Filter) ? ehRegion.FilterOffset : ehRegion.ClassToken);
        }

        private CORINFO_CLASS_STRUCT_* getMethodClass(CORINFO_METHOD_STRUCT_* method)
        {
            var m = HandleToObject(method);
            return ObjectToHandle(m.OwningType);
        }

        private CORINFO_MODULE_STRUCT_* getMethodModule(CORINFO_METHOD_STRUCT_* method)
        {
            MethodDesc m = HandleToObject(method);
            if (m is UnboxingMethodDesc unboxingMethodDesc)
            {
                m = unboxingMethodDesc.Target;
            }

            MethodIL methodIL = _compilation.GetMethodIL(m);
            if (methodIL == null)
            {
                return null;
            }
            return ObjectToHandle(methodIL);
        }

        private bool resolveVirtualMethod(CORINFO_DEVIRTUALIZATION_INFO* info)
        {
            // Initialize OUT fields
            info->devirtualizedMethod = null;
            info->requiresInstMethodTableArg = false;
            info->exactContext = null;

            TypeDesc objType = HandleToObject(info->objClass);

            // __Canon cannot be devirtualized
            if (objType.IsCanonicalDefinitionType(CanonicalFormKind.Any))
            {
                return false;
            }

            MethodDesc decl = HandleToObject(info->virtualMethod);
            Debug.Assert(!decl.HasInstantiation);

            if ((info->context != null) && decl.OwningType.IsInterface)
            {
                TypeDesc ownerTypeDesc = typeFromContext(info->context);
                if (decl.OwningType != ownerTypeDesc)
                {
                    Debug.Assert(ownerTypeDesc is InstantiatedType);
                    decl = _compilation.TypeSystemContext.GetMethodForInstantiatedType(decl.GetTypicalMethodDefinition(), (InstantiatedType)ownerTypeDesc);
                }
            }

            MethodDesc impl = _compilation.ResolveVirtualMethod(decl, objType);

            if (impl == null)
            {
                return false;
            }

            if (impl.OwningType.IsValueType)
            {
                impl = getUnboxingThunk(impl);
            }

            info->devirtualizedMethod = ObjectToHandle(impl);
            info->requiresInstMethodTableArg = false;
            info->exactContext = contextFromType(impl.OwningType);

            return true;
        }

        private CORINFO_METHOD_STRUCT_* getUnboxedEntry(CORINFO_METHOD_STRUCT_* ftn, ref bool requiresInstMethodTableArg)
        {
            MethodDesc result = null;
            requiresInstMethodTableArg = false;

            MethodDesc method = HandleToObject(ftn);
            if (method.IsUnboxingThunk())
            {
                result = method.GetUnboxedMethod();
                requiresInstMethodTableArg = method.RequiresInstMethodTableArg();
            }

            return result != null ? ObjectToHandle(result) : null;
        }

        private CORINFO_CLASS_STRUCT_* getDefaultComparerClass(CORINFO_CLASS_STRUCT_* elemType)
        {
            TypeDesc comparand = HandleToObject(elemType);
            TypeDesc comparer = IL.Stubs.ComparerIntrinsics.GetComparerForType(comparand);
            return comparer != null ? ObjectToHandle(comparer) : null;
        }

        private CORINFO_CLASS_STRUCT_* getDefaultEqualityComparerClass(CORINFO_CLASS_STRUCT_* elemType)
        {
            TypeDesc comparand = HandleToObject(elemType);
            TypeDesc comparer = IL.Stubs.ComparerIntrinsics.GetEqualityComparerForType(comparand);
            return comparer != null ? ObjectToHandle(comparer) : null;
        }

        private bool isIntrinsicType(CORINFO_CLASS_STRUCT_* classHnd)
        {
            TypeDesc type = HandleToObject(classHnd);
            return type.IsIntrinsic;
        }

        private MethodSignatureFlags PlatformDefaultUnmanagedCallingConvention()
        {
            return _compilation.TypeSystemContext.Target.IsWindows ?
                MethodSignatureFlags.UnmanagedCallingConventionStdCall : MethodSignatureFlags.UnmanagedCallingConventionCdecl;
        }

        private CorInfoCallConvExtension getUnmanagedCallConv(CORINFO_METHOD_STRUCT_* method, CORINFO_SIG_INFO* sig, ref bool pSuppressGCTransition)
        {
            pSuppressGCTransition = false;

            if (method != null)
            {
                MethodDesc methodDesc = HandleToObject(method);
                CorInfoCallConvExtension callConv = GetUnmanagedCallConv(HandleToObject(method), out pSuppressGCTransition);
                return callConv;
            }
            else
            {
                Debug.Assert(sig != null);

                CorInfoCallConvExtension callConv = GetUnmanagedCallConv(HandleToObject(sig->methodSignature), out pSuppressGCTransition);
                return callConv;
            }
        }
        private CorInfoCallConvExtension GetUnmanagedCallConv(MethodDesc methodDesc, out bool suppressGCTransition)
        {
            suppressGCTransition = false;
            MethodSignatureFlags callConv = methodDesc.Signature.Flags & MethodSignatureFlags.UnmanagedCallingConventionMask;
            if (callConv == MethodSignatureFlags.None)
            {
                if (methodDesc.IsPInvoke)
                {
                    suppressGCTransition = methodDesc.IsSuppressGCTransition();
                    MethodSignatureFlags unmanagedCallConv = methodDesc.GetPInvokeMethodMetadata().Flags.UnmanagedCallingConvention;

                    if (unmanagedCallConv == MethodSignatureFlags.None)
                        unmanagedCallConv = PlatformDefaultUnmanagedCallingConvention();

                    // Verify that it is safe to convert MethodSignatureFlags.UnmanagedCallingConvention to CorInfoCallConvExtension via a simple cast
                    Debug.Assert((int)CorInfoCallConvExtension.C == (int)MethodSignatureFlags.UnmanagedCallingConventionCdecl);
                    Debug.Assert((int)CorInfoCallConvExtension.Stdcall == (int)MethodSignatureFlags.UnmanagedCallingConventionStdCall);
                    Debug.Assert((int)CorInfoCallConvExtension.Thiscall == (int)MethodSignatureFlags.UnmanagedCallingConventionThisCall);

                    return (CorInfoCallConvExtension)unmanagedCallConv;
                }
                else
                {
                    Debug.Assert(methodDesc.IsUnmanagedCallersOnly);
                    CustomAttributeValue<TypeDesc> unmanagedCallersOnlyAttribute = ((EcmaMethod)methodDesc).GetDecodedCustomAttribute("System.Runtime.InteropServices", "UnmanagedCallersOnlyAttribute").Value;
                    return GetUnmanagedCallingConventionFromAttribute(unmanagedCallersOnlyAttribute);
                }
            }
            return GetUnmanagedCallConv(methodDesc.Signature, out suppressGCTransition);
        }

        private CorInfoCallConvExtension GetUnmanagedCallConv(MethodSignature signature, out bool suppressGCTransition)
        {
            suppressGCTransition = false;
            switch (signature.Flags & MethodSignatureFlags.UnmanagedCallingConventionMask)
            {
                case MethodSignatureFlags.None:
                    ThrowHelper.ThrowInvalidProgramException();
                    return CorInfoCallConvExtension.Managed;
                case MethodSignatureFlags.UnmanagedCallingConventionCdecl:
                    return CorInfoCallConvExtension.C;
                case MethodSignatureFlags.UnmanagedCallingConventionStdCall:
                    return CorInfoCallConvExtension.Stdcall;
                case MethodSignatureFlags.UnmanagedCallingConventionThisCall:
                    return CorInfoCallConvExtension.Thiscall;
                case MethodSignatureFlags.UnmanagedCallingConvention:
                    if (TryGetUnmanagedCallingConventionFromModOpt(signature, out CorInfoCallConvExtension callConvMaybe, out suppressGCTransition))
                    {
                        return callConvMaybe;
                    }
                    else
                    {
                        return (CorInfoCallConvExtension)PlatformDefaultUnmanagedCallingConvention();
                    }
                default:
                    ThrowHelper.ThrowInvalidProgramException();
                    return CorInfoCallConvExtension.Managed;
            }
        }

        private bool satisfiesMethodConstraints(CORINFO_CLASS_STRUCT_* parent, CORINFO_METHOD_STRUCT_* method)
        { throw new NotImplementedException("satisfiesMethodConstraints"); }
        private bool isCompatibleDelegate(CORINFO_CLASS_STRUCT_* objCls, CORINFO_CLASS_STRUCT_* methodParentCls, CORINFO_METHOD_STRUCT_* method, CORINFO_CLASS_STRUCT_* delegateCls, ref bool pfIsOpenDelegate)
        { throw new NotImplementedException("isCompatibleDelegate"); }
        private void setPatchpointInfo(PatchpointInfo* patchpointInfo)
        { throw new NotImplementedException("setPatchpointInfo"); }
        private PatchpointInfo* getOSRInfo(ref uint ilOffset)
        { throw new NotImplementedException("getOSRInfo"); }

        private void methodMustBeLoadedBeforeCodeIsRun(CORINFO_METHOD_STRUCT_* method)
        {
        }

        private CORINFO_METHOD_STRUCT_* mapMethodDeclToMethodImpl(CORINFO_METHOD_STRUCT_* method)
        { throw new NotImplementedException("mapMethodDeclToMethodImpl"); }

        private static object ResolveTokenWithSubstitution(MethodIL methodIL, mdToken token, Instantiation typeInst, Instantiation methodInst)
        {
            // Grab the generic definition of the method IL, resolve the token within the definition,
            // and instantiate it with the given context.
            object result = methodIL.GetMethodILDefinition().GetObject((int)token);

            if (result is MethodDesc methodResult)
            {
                result = methodResult.InstantiateSignature(typeInst, methodInst);
            }
            else if (result is FieldDesc fieldResult)
            {
                result = fieldResult.InstantiateSignature(typeInst, methodInst);
            }
            else
            {
                result = ((TypeDesc)result).InstantiateSignature(typeInst, methodInst);
            }

            return result;
        }

        private static object ResolveTokenInScope(MethodIL methodIL, object typeOrMethodContext, mdToken token)
        {
            MethodDesc owningMethod = methodIL.OwningMethod;

            // If token context differs from the scope, it means we're inlining.
            // If we're inlining a shared method body, we might be able to un-share
            // the referenced token and avoid runtime lookups.
            // Resolve the token in the inlining context.

            object result;
            if (owningMethod != typeOrMethodContext &&
                owningMethod.IsCanonicalMethod(CanonicalFormKind.Any))
            {
                Instantiation typeInst = default;
                Instantiation methodInst = default;

                if (typeOrMethodContext is TypeDesc typeContext)
                {
                    Debug.Assert(typeContext.HasSameTypeDefinition(owningMethod.OwningType) || typeContext.IsArray);
                    typeInst = typeContext.Instantiation;
                }
                else
                {
                    var methodContext = (MethodDesc)typeOrMethodContext;
                    // Allow cases where the method's do not have instantiations themselves, if
                    // 1. The method defining the context is generic, but the target method is not
                    // 2. Both methods are not generic
                    // 3. The methods are the same generic
                    // AND
                    // The methods are on the same type
                    Debug.Assert((methodContext.HasInstantiation && !owningMethod.HasInstantiation) ||
                        (!methodContext.HasInstantiation && !owningMethod.HasInstantiation) ||
                        methodContext.GetTypicalMethodDefinition() == owningMethod.GetTypicalMethodDefinition() ||
                        (owningMethod.Name == "CreateDefaultInstance" && methodContext.Name == "CreateInstance"));
                    Debug.Assert(methodContext.OwningType.HasSameTypeDefinition(owningMethod.OwningType));
                    typeInst = methodContext.OwningType.Instantiation;
                    methodInst = methodContext.Instantiation;
                }

                result = ResolveTokenWithSubstitution(methodIL, token, typeInst, methodInst);
            }
            else
            {
                // Not inlining - just resolve the token within the methodIL
                result = methodIL.GetObject((int)token);
            }

            return result;
        }

        private object GetRuntimeDeterminedObjectForToken(ref CORINFO_RESOLVED_TOKEN pResolvedToken)
        {
            // Since RyuJIT operates on canonical types (as opposed to runtime determined ones), but the
            // dependency analysis operates on runtime determined ones, we convert the resolved token
            // to the runtime determined form (e.g. Foo<__Canon> becomes Foo<T__Canon>).

            var methodIL = HandleToObject(pResolvedToken.tokenScope);

            var typeOrMethodContext = (pResolvedToken.tokenContext == contextFromMethodBeingCompiled()) ?
                MethodBeingCompiled : HandleToObject((IntPtr)pResolvedToken.tokenContext);

            object result = ResolveTokenInScope(methodIL, typeOrMethodContext, pResolvedToken.token);

            if (result is MethodDesc method)
            {
                if (method.IsSharedByGenericInstantiations)
                {
                    MethodDesc sharedMethod = methodIL.OwningMethod.GetSharedRuntimeFormMethodTarget();
                    result = ResolveTokenWithSubstitution(methodIL, pResolvedToken.token, sharedMethod.OwningType.Instantiation, sharedMethod.Instantiation);
                    Debug.Assert(((MethodDesc)result).IsRuntimeDeterminedExactMethod);
                }
            }
            else if (result is FieldDesc field)
            {
                if (field.OwningType.IsCanonicalSubtype(CanonicalFormKind.Any))
                {
                    MethodDesc sharedMethod = methodIL.OwningMethod.GetSharedRuntimeFormMethodTarget();
                    result = ResolveTokenWithSubstitution(methodIL, pResolvedToken.token, sharedMethod.OwningType.Instantiation, sharedMethod.Instantiation);
                    Debug.Assert(((FieldDesc)result).OwningType.IsRuntimeDeterminedSubtype);
                }
            }
            else
            {
                TypeDesc type = (TypeDesc)result;
                if (type.IsCanonicalSubtype(CanonicalFormKind.Any))
                {
                    MethodDesc sharedMethod = methodIL.OwningMethod.GetSharedRuntimeFormMethodTarget();
                    result = ResolveTokenWithSubstitution(methodIL, pResolvedToken.token, sharedMethod.OwningType.Instantiation, sharedMethod.Instantiation);
                    Debug.Assert(((TypeDesc)result).IsRuntimeDeterminedSubtype ||
                        /* If the resolved type is not runtime determined there's a chance we went down this path
                           because there was a literal typeof(__Canon) in the compiled IL - check for that
                           by resolving the token in the definition. */
                        ((TypeDesc)methodIL.GetMethodILDefinition().GetObject((int)pResolvedToken.token)).IsCanonicalDefinitionType(CanonicalFormKind.Any));
                }

                if (pResolvedToken.tokenType == CorInfoTokenKind.CORINFO_TOKENKIND_Newarr)
                    result = ((TypeDesc)result).MakeArrayType();
            }

            return result;
        }

        private void resolveToken(ref CORINFO_RESOLVED_TOKEN pResolvedToken)
        {
            var methodIL = HandleToObject(pResolvedToken.tokenScope);

            var typeOrMethodContext = (pResolvedToken.tokenContext == contextFromMethodBeingCompiled()) ?
                MethodBeingCompiled : HandleToObject((IntPtr)pResolvedToken.tokenContext);

            object result = ResolveTokenInScope(methodIL, typeOrMethodContext, pResolvedToken.token);

            pResolvedToken.hClass = null;
            pResolvedToken.hMethod = null;
            pResolvedToken.hField = null;

#if READYTORUN
            TypeDesc owningType = methodIL.OwningMethod.GetTypicalMethodDefinition().OwningType;
            bool recordToken = _compilation.CompilationModuleGroup.VersionsWithType(owningType) && owningType is EcmaType;
#endif

            if (result is MethodDesc)
            {
                MethodDesc method = result as MethodDesc;
                pResolvedToken.hMethod = ObjectToHandle(method);

                TypeDesc owningClass = method.OwningType;
                pResolvedToken.hClass = ObjectToHandle(owningClass);

#if !SUPPORT_JIT
                _compilation.TypeSystemContext.EnsureLoadableType(owningClass);
#endif

#if READYTORUN
                if (recordToken)
                {
                    _compilation.NodeFactory.Resolver.AddModuleTokenForMethod(method, HandleToModuleToken(ref pResolvedToken));
                }
#else
                _compilation.NodeFactory.MetadataManager.GetDependenciesDueToAccess(ref _additionalDependencies, _compilation.NodeFactory, methodIL, method);
#endif
            }
            else
            if (result is FieldDesc)
            {
                FieldDesc field = result as FieldDesc;

                // References to literal fields from IL body should never resolve.
                // The CLR would throw a MissingFieldException while jitting and so should we.
                if (field.IsLiteral)
                    ThrowHelper.ThrowMissingFieldException(field.OwningType, field.Name);

                pResolvedToken.hField = ObjectToHandle(field);

                TypeDesc owningClass = field.OwningType;
                pResolvedToken.hClass = ObjectToHandle(owningClass);

#if !SUPPORT_JIT
                _compilation.TypeSystemContext.EnsureLoadableType(owningClass);
#endif

#if READYTORUN
                if (recordToken)
                {
                    _compilation.NodeFactory.Resolver.AddModuleTokenForField(field, HandleToModuleToken(ref pResolvedToken));
                }
#else
                _compilation.NodeFactory.MetadataManager.GetDependenciesDueToAccess(ref _additionalDependencies, _compilation.NodeFactory, methodIL, field);
#endif
            }
            else
            {
                TypeDesc type = (TypeDesc)result;

#if READYTORUN
                if (recordToken)
                {
                    _compilation.NodeFactory.Resolver.AddModuleTokenForType(type, HandleToModuleToken(ref pResolvedToken));
                }
#endif

                if (pResolvedToken.tokenType == CorInfoTokenKind.CORINFO_TOKENKIND_Newarr)
                {
                    if (type.IsVoid)
                        ThrowHelper.ThrowInvalidProgramException(ExceptionStringID.InvalidProgramSpecific, methodIL.OwningMethod);

                    type = type.MakeArrayType();
                }
                pResolvedToken.hClass = ObjectToHandle(type);

#if !SUPPORT_JIT
                _compilation.TypeSystemContext.EnsureLoadableType(type);
#endif
            }

            pResolvedToken.pTypeSpec = null;
            pResolvedToken.cbTypeSpec = 0;
            pResolvedToken.pMethodSpec = null;
            pResolvedToken.cbMethodSpec = 0;
        }

        private bool tryResolveToken(ref CORINFO_RESOLVED_TOKEN pResolvedToken)
        {
            resolveToken(ref pResolvedToken);
            return true;
        }

        private void findSig(CORINFO_MODULE_STRUCT_* module, uint sigTOK, CORINFO_CONTEXT_STRUCT* context, CORINFO_SIG_INFO* sig)
        {
            var methodIL = HandleToObject(module);
            var methodSig = (MethodSignature)methodIL.GetObject((int)sigTOK);

            Get_CORINFO_SIG_INFO(methodSig, sig);

#if !READYTORUN
            // Check whether we need to report this as a fat pointer call
            if (_compilation.IsFatPointerCandidate(methodIL.OwningMethod, methodSig))
            {
                sig->flags |= CorInfoSigInfoFlags.CORINFO_SIGFLAG_FAT_CALL;
            }
#else
            VerifyMethodSignatureIsStable(methodSig);
#endif
        }

        private void findCallSiteSig(CORINFO_MODULE_STRUCT_* module, uint methTOK, CORINFO_CONTEXT_STRUCT* context, CORINFO_SIG_INFO* sig)
        {
            var methodIL = HandleToObject(module);
            Get_CORINFO_SIG_INFO(((MethodDesc)methodIL.GetObject((int)methTOK)), sig: sig);
        }

        private CORINFO_CLASS_STRUCT_* getTokenTypeAsHandle(ref CORINFO_RESOLVED_TOKEN pResolvedToken)
        {
            WellKnownType result = WellKnownType.RuntimeTypeHandle;

            if (pResolvedToken.hMethod != null)
            {
                result = WellKnownType.RuntimeMethodHandle;
            }
            else
            if (pResolvedToken.hField != null)
            {
                result = WellKnownType.RuntimeFieldHandle;
            }

            return ObjectToHandle(_compilation.TypeSystemContext.GetWellKnownType(result));
        }

        private CorInfoCanSkipVerificationResult canSkipVerification(CORINFO_MODULE_STRUCT_* module)
        {
            return CorInfoCanSkipVerificationResult.CORINFO_VERIFICATION_CAN_SKIP;
        }

        private bool isValidToken(CORINFO_MODULE_STRUCT_* module, uint metaTOK)
        { throw new NotImplementedException("isValidToken"); }
        private bool isValidStringRef(CORINFO_MODULE_STRUCT_* module, uint metaTOK)
        { throw new NotImplementedException("isValidStringRef"); }

        private char* getStringLiteral(CORINFO_MODULE_STRUCT_* module, uint metaTOK, ref int length)
        {
            MethodIL methodIL = HandleToObject(module);
            string s = (string)methodIL.GetObject((int)metaTOK);
            length = (int)s.Length;
            return (char*)GetPin(s);
        }

        private CorInfoType asCorInfoType(CORINFO_CLASS_STRUCT_* cls)
        {
            var type = HandleToObject(cls);
            return asCorInfoType(type);
        }

        private byte* getClassName(CORINFO_CLASS_STRUCT_* cls)
        {
            var type = HandleToObject(cls);
            StringBuilder nameBuilder = new StringBuilder();
            TypeString.Instance.AppendName(nameBuilder, type);
            return (byte*)GetPin(StringToUTF8(nameBuilder.ToString()));
        }

        private byte* getClassNameFromMetadata(CORINFO_CLASS_STRUCT_* cls, byte** namespaceName)
        {
            var type = HandleToObject(cls) as MetadataType;
            if (type != null)
            {
                if (namespaceName != null)
                    *namespaceName = (byte*)GetPin(StringToUTF8(type.Namespace));
                return (byte*)GetPin(StringToUTF8(type.Name));
            }

            if (namespaceName != null)
                *namespaceName = null;
            return null;
        }

        private CORINFO_CLASS_STRUCT_* getTypeInstantiationArgument(CORINFO_CLASS_STRUCT_* cls, uint index)
        {
            TypeDesc type = HandleToObject(cls);
            Instantiation inst = type.Instantiation;

            return index < (uint)inst.Length ? ObjectToHandle(inst[(int)index]) : null;
        }


        private int appendClassName(char** ppBuf, ref int pnBufLen, CORINFO_CLASS_STRUCT_* cls, bool fNamespace, bool fFullInst, bool fAssembly)
        {
            // We support enough of this to make SIMD work, but not much else.

            Debug.Assert(fNamespace && !fFullInst && !fAssembly);

            var type = HandleToObject(cls);
            string name = TypeString.Instance.FormatName(type);

            int length = name.Length;
            if (pnBufLen > 0)
            {
                char* buffer = *ppBuf;
                for (int i = 0; i < Math.Min(name.Length, pnBufLen); i++)
                    buffer[i] = name[i];
                if (name.Length < pnBufLen)
                    buffer[name.Length] = (char)0;
                else
                    buffer[pnBufLen - 1] = (char)0;
                pnBufLen -= length;
                *ppBuf = buffer + length;
            }

            return length;
        }

        private bool isValueClass(CORINFO_CLASS_STRUCT_* cls)
        {
            return HandleToObject(cls).IsValueType;
        }

        private CorInfoInlineTypeCheck canInlineTypeCheck(CORINFO_CLASS_STRUCT_* cls, CorInfoInlineTypeCheckSource source)
        {
            // TODO: when we support multiple modules at runtime, this will need to do more work
            // NOTE: cls can be null
            return CorInfoInlineTypeCheck.CORINFO_INLINE_TYPECHECK_PASS;
        }

        private uint getClassAttribs(CORINFO_CLASS_STRUCT_* cls)
        {
            TypeDesc type = HandleToObject(cls);
            return getClassAttribsInternal(type);
        }

        private uint getClassAttribsInternal(TypeDesc type)
        {
            // TODO: Support for verification (CORINFO_FLG_GENERIC_TYPE_VARIABLE)

            CorInfoFlag result = (CorInfoFlag)0;

            var metadataType = type as MetadataType;

            // The array flag is used to identify the faked-up methods on
            // array types, i.e. .ctor, Get, Set and Address
            if (type.IsArray)
                result |= CorInfoFlag.CORINFO_FLG_ARRAY;

            if (type.IsInterface)
                result |= CorInfoFlag.CORINFO_FLG_INTERFACE;

            if (type.IsArray || type.IsString)
                result |= CorInfoFlag.CORINFO_FLG_VAROBJSIZE;

            if (type.IsValueType)
            {
                result |= CorInfoFlag.CORINFO_FLG_VALUECLASS;

                if (metadataType.IsByRefLike)
                    result |= CorInfoFlag.CORINFO_FLG_CONTAINS_STACK_PTR;

                // The CLR has more complicated rules around CUSTOMLAYOUT, but this will do.
                if (metadataType.IsExplicitLayout || (metadataType.IsSequentialLayout && metadataType.GetClassLayout().Size != 0) || metadataType.IsWellKnownType(WellKnownType.TypedReference))
                    result |= CorInfoFlag.CORINFO_FLG_CUSTOMLAYOUT;

                // TODO
                // if (type.IsUnsafeValueType)
                //    result |= CorInfoFlag.CORINFO_FLG_UNSAFE_VALUECLASS;
            }

            if (type.IsCanonicalSubtype(CanonicalFormKind.Any))
                result |= CorInfoFlag.CORINFO_FLG_SHAREDINST;

            if (type.HasVariance)
                result |= CorInfoFlag.CORINFO_FLG_VARIANCE;

            if (type.IsDelegate)
                result |= CorInfoFlag.CORINFO_FLG_DELEGATE;

            if (_compilation.IsEffectivelySealed(type))
                result |= CorInfoFlag.CORINFO_FLG_FINAL;

            if (type.IsIntrinsic)
                result |= CorInfoFlag.CORINFO_FLG_INTRINSIC_TYPE;

            if (metadataType != null)
            {
                if (metadataType.ContainsGCPointers)
                    result |= CorInfoFlag.CORINFO_FLG_CONTAINS_GC_PTR;

                if (metadataType.IsBeforeFieldInit)
                    result |= CorInfoFlag.CORINFO_FLG_BEFOREFIELDINIT;

                // Assume overlapping fields for explicit layout.
                if (metadataType.IsExplicitLayout)
                    result |= CorInfoFlag.CORINFO_FLG_OVERLAPPING_FIELDS;

                if (metadataType.IsAbstract)
                    result |= CorInfoFlag.CORINFO_FLG_ABSTRACT;
            }

#if READYTORUN
            if (!_compilation.CompilationModuleGroup.VersionsWithType(type))
            {
                // Prevent the JIT from drilling into types outside of the current versioning bubble
                result |= CorInfoFlag.CORINFO_FLG_DONT_PROMOTE;
                result &= ~CorInfoFlag.CORINFO_FLG_BEFOREFIELDINIT;
            }
#endif

            return (uint)result;
        }

        private bool isStructRequiringStackAllocRetBuf(CORINFO_CLASS_STRUCT_* cls)
        {
            // Disable this optimization. It has limited value (only kicks in on x86, and only for less common structs),
            // causes bugs and introduces odd ABI differences not compatible with ReadyToRun.
            return false;
        }

        private CORINFO_MODULE_STRUCT_* getClassModule(CORINFO_CLASS_STRUCT_* cls)
        { throw new NotImplementedException("getClassModule"); }
        private CORINFO_ASSEMBLY_STRUCT_* getModuleAssembly(CORINFO_MODULE_STRUCT_* mod)
        { throw new NotImplementedException("getModuleAssembly"); }
        private byte* getAssemblyName(CORINFO_ASSEMBLY_STRUCT_* assem)
        { throw new NotImplementedException("getAssemblyName"); }

        private void* LongLifetimeMalloc(UIntPtr sz)
        {
            return (void*)Marshal.AllocCoTaskMem((int)sz);
        }

        private void LongLifetimeFree(void* obj)
        {
            Marshal.FreeCoTaskMem((IntPtr)obj);
        }

        private UIntPtr getClassModuleIdForStatics(CORINFO_CLASS_STRUCT_* cls, CORINFO_MODULE_STRUCT_** pModule, void** ppIndirection)
        { throw new NotImplementedException("getClassModuleIdForStatics"); }

        private uint getClassSize(CORINFO_CLASS_STRUCT_* cls)
        {
            TypeDesc type = HandleToObject(cls);
            LayoutInt classSize = type.GetElementSize();
#if READYTORUN
            if (classSize.IsIndeterminate)
            {
                throw new RequiresRuntimeJitException(type);
            }

            if (NeedsTypeLayoutCheck(type))
            {
                ISymbolNode node = _compilation.SymbolNodeFactory.CheckTypeLayout(type);
                _methodCodeNode.Fixups.Add(node);
            }
#endif
            return (uint)classSize.AsInt;
        }

        private uint getHeapClassSize(CORINFO_CLASS_STRUCT_* cls)
        {
            TypeDesc type = HandleToObject(cls);

            Debug.Assert(!type.IsValueType);
            Debug.Assert(type.IsDefType);
            Debug.Assert(!type.IsString);
#if READYTORUN
            Debug.Assert(_compilation.IsInheritanceChainLayoutFixedInCurrentVersionBubble(type));
#endif

            return (uint)((DefType)type).InstanceByteCount.AsInt;
        }

        private bool canAllocateOnStack(CORINFO_CLASS_STRUCT_* cls)
        {
            TypeDesc type = HandleToObject(cls);

            Debug.Assert(!type.IsValueType);
            Debug.Assert(type.IsDefType);

            bool result = !type.HasFinalizer;

#if READYTORUN
            if (!_compilation.IsInheritanceChainLayoutFixedInCurrentVersionBubble(type))
                result = false;
#endif

            return result;
        }

        /// <summary>
        /// Managed implementation of CEEInfo::getClassAlignmentRequirementStatic
        /// </summary>
        public static int GetClassAlignmentRequirementStatic(DefType type)
        {
            int alignment = type.Context.Target.PointerSize;

            if (type is MetadataType metadataType && metadataType.HasLayout())
            {
                if (metadataType.IsSequentialLayout || MarshalUtils.IsBlittableType(metadataType))
                {
                    alignment = metadataType.InstanceFieldAlignment.AsInt;
                }
            }

            if (type.Context.Target.Architecture == TargetArchitecture.ARM &&
                alignment < 8 && type.RequiresAlign8())
            {
                // If the structure contains 64-bit primitive fields and the platform requires 8-byte alignment for
                // such fields then make sure we return at least 8-byte alignment. Note that it's technically possible
                // to create unmanaged APIs that take unaligned structures containing such fields and this
                // unconditional alignment bump would cause us to get the calling convention wrong on platforms such
                // as ARM. If we see such cases in the future we'd need to add another control (such as an alignment
                // property for the StructLayout attribute or a marshaling directive attribute for p/invoke arguments)
                // that allows more precise control. For now we'll go with the likely scenario.
                alignment = 8;
            }

            return alignment;
        }

        private Dictionary<DefType, bool> _doubleAlignHeuristicCache = new Dictionary<DefType, bool>();

        //*******************************************************************************
        //
        // Heuristic to determine if we should have instances of this class 8 byte aligned
        //
        static bool ShouldAlign8(int dwR8Fields, int dwTotalFields)
        {
            return dwR8Fields*2>dwTotalFields && dwR8Fields>=2;
        }

        static bool ShouldAlign8(DefType type)
        {
            int instanceFields = 0;
            int doubleFields = 0;
            var doubleType = type.Context.GetWellKnownType(WellKnownType.Double);
            foreach (var field in type.GetFields())
            {
                if (field.IsStatic)
                    continue;

                instanceFields++;

                if (field.FieldType == doubleType)
                    doubleFields++;
            }

            return ShouldAlign8(doubleFields, instanceFields);
        }

        private uint getClassAlignmentRequirement(CORINFO_CLASS_STRUCT_* cls, bool fDoubleAlignHint)
        {
            DefType type = (DefType)HandleToObject(cls);


            var target = type.Context.Target;
            if (fDoubleAlignHint)
            {
                if (target.Architecture == TargetArchitecture.X86)
                {
                    if ((type.IsValueType) && (type.InstanceFieldAlignment.AsInt > 4))
                    {
                        // On X86, double aligning the stack is expensive. if fDoubleAlignHint is true
                        // only align the local variable if it has a large enough fraction of double fields
                        // in comparison to the total field count.
                        if (!_doubleAlignHeuristicCache.TryGetValue(type, out bool doDoubleAlign))
                        {
                            doDoubleAlign = ShouldAlign8(type);
                            _doubleAlignHeuristicCache.Add(type, doDoubleAlign);
                        }

                        // Return the size of the double align hint. Ignore the actual alignment info account
                        // so that structs with 64-bit integer fields do not trigger double aligned frames on x86.
                        if (doDoubleAlign)
                            return 8;
                    }

                    return (uint)target.PointerSize;
                }
            }

            return (uint)GetClassAlignmentRequirementStatic(type);
        }

        private int MarkGcField(byte* gcPtrs, CorInfoGCType gcType)
        {
            // Ensure that if we have multiple fields with the same offset,
            // that we don't double count the data in the gc layout.
            if (*gcPtrs == (byte)CorInfoGCType.TYPE_GC_NONE)
            {
                *gcPtrs = (byte)gcType;
                return 1;
            }
            else
            {
                Debug.Assert(*gcPtrs == (byte)gcType);
                return 0;
            }
        }

        private int GatherClassGCLayout(TypeDesc type, byte* gcPtrs)
        {
            int result = 0;

            if (type.IsByReferenceOfT)
            {
                return MarkGcField(gcPtrs, CorInfoGCType.TYPE_GC_BYREF);
            }

            foreach (var field in type.GetFields())
            {
                if (field.IsStatic)
                    continue;

                CorInfoGCType gcType = CorInfoGCType.TYPE_GC_NONE;

                var fieldType = field.FieldType;
                if (fieldType.IsValueType)
                {
                    var fieldDefType = (DefType)fieldType;
                    if (!fieldDefType.ContainsGCPointers && !fieldDefType.IsByRefLike)
                        continue;

                    gcType = CorInfoGCType.TYPE_GC_OTHER;
                }
                else if (fieldType.IsGCPointer)
                {
                    gcType = CorInfoGCType.TYPE_GC_REF;
                }
                else if (fieldType.IsByRef)
                {
                    gcType = CorInfoGCType.TYPE_GC_BYREF;
                }
                else
                {
                    continue;
                }

                Debug.Assert(field.Offset.AsInt % PointerSize == 0);
                byte* fieldGcPtrs = gcPtrs + field.Offset.AsInt / PointerSize;

                if (gcType == CorInfoGCType.TYPE_GC_OTHER)
                {
                    result += GatherClassGCLayout(fieldType, fieldGcPtrs);
                }
                else
                {
                    result += MarkGcField(fieldGcPtrs, gcType);
                }
            }
            return result;
        }

        private uint getClassGClayout(CORINFO_CLASS_STRUCT_* cls, byte* gcPtrs)
        {
            uint result = 0;

            DefType type = (DefType)HandleToObject(cls);

            int pointerSize = PointerSize;

            int ptrsCount = AlignmentHelper.AlignUp(type.InstanceFieldSize.AsInt, pointerSize) / pointerSize;

            // Assume no GC pointers at first
            for (int i = 0; i < ptrsCount; i++)
                gcPtrs[i] = (byte)CorInfoGCType.TYPE_GC_NONE;

            if (type.ContainsGCPointers || type.IsByRefLike)
            {
                result = (uint)GatherClassGCLayout(type, gcPtrs);
            }
            return result;
        }

        private uint getClassNumInstanceFields(CORINFO_CLASS_STRUCT_* cls)
        {
            TypeDesc type = HandleToObject(cls);

            uint result = 0;
            foreach (var field in type.GetFields())
            {
                if (!field.IsStatic)
                    result++;
            }

            return result;
        }

        private CORINFO_FIELD_STRUCT_* getFieldInClass(CORINFO_CLASS_STRUCT_* clsHnd, int num)
        {
            TypeDesc classWithFields = HandleToObject(clsHnd);

            int iCurrentFoundField = -1;
            foreach (var field in classWithFields.GetFields())
            {
                if (field.IsStatic)
                    continue;

                ++iCurrentFoundField;
                if (iCurrentFoundField == num)
                {
                    return ObjectToHandle(field);
                }
            }

            // We could not find the field that was searched for.
            throw new InvalidOperationException();
        }

        private bool checkMethodModifier(CORINFO_METHOD_STRUCT_* hMethod, byte* modifier, bool fOptional)
        { throw new NotImplementedException("checkMethodModifier"); }

        private CorInfoHelpFunc getSharedCCtorHelper(CORINFO_CLASS_STRUCT_* clsHnd)
        { throw new NotImplementedException("getSharedCCtorHelper"); }

        private CORINFO_CLASS_STRUCT_* getTypeForBox(CORINFO_CLASS_STRUCT_* cls)
        {
            var type = HandleToObject(cls);

            var typeForBox = type.IsNullable ? type.Instantiation[0] : type;

            return ObjectToHandle(typeForBox);
        }

        private CorInfoHelpFunc getBoxHelper(CORINFO_CLASS_STRUCT_* cls)
        {
            var type = HandleToObject(cls);

            // we shouldn't allow boxing of types that contains stack pointers
            // csc and vbc already disallow it.
            if (type.IsByRefLike)
                ThrowHelper.ThrowInvalidProgramException(ExceptionStringID.InvalidProgramSpecific, MethodBeingCompiled);

            return type.IsNullable ? CorInfoHelpFunc.CORINFO_HELP_BOX_NULLABLE : CorInfoHelpFunc.CORINFO_HELP_BOX;
        }

        private CorInfoHelpFunc getUnBoxHelper(CORINFO_CLASS_STRUCT_* cls)
        {
            var type = HandleToObject(cls);

            return type.IsNullable ? CorInfoHelpFunc.CORINFO_HELP_UNBOX_NULLABLE : CorInfoHelpFunc.CORINFO_HELP_UNBOX;
        }

        private byte* getHelperName(CorInfoHelpFunc helpFunc)
        {
            return (byte*)GetPin(StringToUTF8(helpFunc.ToString()));
        }

        private CorInfoInitClassResult initClass(CORINFO_FIELD_STRUCT_* field, CORINFO_METHOD_STRUCT_* method, CORINFO_CONTEXT_STRUCT* context)
        {
            FieldDesc fd = field == null ? null : HandleToObject(field);
            Debug.Assert(fd == null || fd.IsStatic);

            MethodDesc md = method == null ? MethodBeingCompiled : HandleToObject(method);
            TypeDesc type = fd != null ? fd.OwningType : typeFromContext(context);

            if (
#if READYTORUN
                IsClassPreInited(type)
#else
                _isFallbackBodyCompilation ||
                !_compilation.HasLazyStaticConstructor(type)
#endif
                )
            {
                return CorInfoInitClassResult.CORINFO_INITCLASS_NOT_REQUIRED;
            }

            MetadataType typeToInit = (MetadataType)type;

            if (fd == null)
            {
                if (typeToInit.IsBeforeFieldInit)
                {
                    // We can wait for field accesses to run .cctor
                    return CorInfoInitClassResult.CORINFO_INITCLASS_NOT_REQUIRED;
                }

                // Run .cctor on statics & constructors
                if (md.Signature.IsStatic)
                {
                    // Except don't class construct on .cctor - it would be circular
                    if (md.IsStaticConstructor)
                    {
                        return CorInfoInitClassResult.CORINFO_INITCLASS_NOT_REQUIRED;
                    }
                }
                else if (!md.IsConstructor && !typeToInit.IsValueType && !typeToInit.IsInterface)
                {
                    // According to the spec, we should be able to do this optimization for both reference and valuetypes.
                    // To maintain backward compatibility, we are doing it for reference types only.
                    // We don't do this for interfaces though, as those don't have instance constructors.
                    // For instance methods of types with precise-initialization
                    // semantics, we can assume that the .ctor triggerred the
                    // type initialization.
                    // This does not hold for NULL "this" object. However, the spec does
                    // not require that case to work.
                    return CorInfoInitClassResult.CORINFO_INITCLASS_NOT_REQUIRED;
                }
            }

            if (typeToInit.IsCanonicalSubtype(CanonicalFormKind.Any))
            {
                if (fd == null && method != null && context == contextFromMethodBeingCompiled())
                {
                    // If we're inling a call to a method in our own type, then we should already
                    // have triggered the .cctor when caller was itself called.
                    return CorInfoInitClassResult.CORINFO_INITCLASS_NOT_REQUIRED;
                }

                // Shared generic code has to use helper. Moreover, tell JIT not to inline since
                // inlining of generic dictionary lookups is not supported.
                return CorInfoInitClassResult.CORINFO_INITCLASS_USE_HELPER | CorInfoInitClassResult.CORINFO_INITCLASS_DONT_INLINE;
            }

            //
            // Try to prove that the initialization is not necessary because of nesting
            //

            if (fd == null)
            {
                // Handled above
                Debug.Assert(!typeToInit.IsBeforeFieldInit);

                if (method != null && typeToInit == MethodBeingCompiled.OwningType)
                {
                    // If we're inling a call to a method in our own type, then we should already
                    // have triggered the .cctor when caller was itself called.
                    return CorInfoInitClassResult.CORINFO_INITCLASS_NOT_REQUIRED;
                }
            }
            else
            {
                // This optimization may cause static fields in reference types to be accessed without cctor being triggered
                // for NULL "this" object. It does not conform with what the spec says. However, we have been historically
                // doing it for perf reasons.
                if (!typeToInit.IsValueType && !typeToInit.IsInterface && !typeToInit.IsBeforeFieldInit)
                {
                    if (typeToInit == typeFromContext(context) || typeToInit == MethodBeingCompiled.OwningType)
                    {
                        // The class will be initialized by the time we access the field.
                        return CorInfoInitClassResult.CORINFO_INITCLASS_NOT_REQUIRED;
                    }
                }

                // If we are currently compiling the class constructor for this static field access then we can skip the initClass
                if (MethodBeingCompiled.OwningType == typeToInit && MethodBeingCompiled.IsStaticConstructor)
                {
                    // The class will be initialized by the time we access the field.
                    return CorInfoInitClassResult.CORINFO_INITCLASS_NOT_REQUIRED;
                }
            }

            return CorInfoInitClassResult.CORINFO_INITCLASS_USE_HELPER;
        }

        private CORINFO_CLASS_STRUCT_* getBuiltinClass(CorInfoClassId classId)
        {
            switch (classId)
            {
                case CorInfoClassId.CLASSID_SYSTEM_OBJECT:
                    return ObjectToHandle(_compilation.TypeSystemContext.GetWellKnownType(WellKnownType.Object));

                case CorInfoClassId.CLASSID_TYPED_BYREF:
                    return ObjectToHandle(_compilation.TypeSystemContext.GetWellKnownType(WellKnownType.TypedReference));

                case CorInfoClassId.CLASSID_TYPE_HANDLE:
                    return ObjectToHandle(_compilation.TypeSystemContext.GetWellKnownType(WellKnownType.RuntimeTypeHandle));

                case CorInfoClassId.CLASSID_FIELD_HANDLE:
                    return ObjectToHandle(_compilation.TypeSystemContext.GetWellKnownType(WellKnownType.RuntimeFieldHandle));

                case CorInfoClassId.CLASSID_METHOD_HANDLE:
                    return ObjectToHandle(_compilation.TypeSystemContext.GetWellKnownType(WellKnownType.RuntimeMethodHandle));

                case CorInfoClassId.CLASSID_ARGUMENT_HANDLE:
                    ThrowHelper.ThrowTypeLoadException("System", "RuntimeArgumentHandle", _compilation.TypeSystemContext.SystemModule);
                    return null;

                case CorInfoClassId.CLASSID_STRING:
                    return ObjectToHandle(_compilation.TypeSystemContext.GetWellKnownType(WellKnownType.String));

                case CorInfoClassId.CLASSID_RUNTIME_TYPE:
                    TypeDesc typeOfRuntimeType = _compilation.GetTypeOfRuntimeType();
                    return typeOfRuntimeType != null ? ObjectToHandle(typeOfRuntimeType) : null;

                default:
                    throw new NotImplementedException();
            }
        }

        private CorInfoType getTypeForPrimitiveValueClass(CORINFO_CLASS_STRUCT_* cls)
        {
            var type = HandleToObject(cls);

            if (!type.IsPrimitive && !type.IsEnum)
                return CorInfoType.CORINFO_TYPE_UNDEF;

            return asCorInfoType(type);
        }

        private CorInfoType getTypeForPrimitiveNumericClass(CORINFO_CLASS_STRUCT_* cls)
        {
            var type = HandleToObject(cls);

            if (type.IsPrimitiveNumeric)
                return asCorInfoType(type);

            return CorInfoType.CORINFO_TYPE_UNDEF;
        }

        private bool canCast(CORINFO_CLASS_STRUCT_* child, CORINFO_CLASS_STRUCT_* parent)
        { throw new NotImplementedException("canCast"); }
        private bool areTypesEquivalent(CORINFO_CLASS_STRUCT_* cls1, CORINFO_CLASS_STRUCT_* cls2)
        { throw new NotImplementedException("areTypesEquivalent"); }

        private TypeCompareState compareTypesForCast(CORINFO_CLASS_STRUCT_* fromClass, CORINFO_CLASS_STRUCT_* toClass)
        {
            TypeDesc fromType = HandleToObject(fromClass);
            TypeDesc toType = HandleToObject(toClass);

            TypeCompareState result = TypeCompareState.May;

            if (fromType.IsIDynamicInterfaceCastable)
            {
                result = TypeCompareState.May;
            }
            else if (toType.IsNullable)
            {
                // If casting to Nullable<T>, don't try to optimize
                result = TypeCompareState.May;
            }
            else if (!fromType.IsCanonicalSubtype(CanonicalFormKind.Any) && !toType.IsCanonicalSubtype(CanonicalFormKind.Any))
            {
                // If the types are not shared, we can check directly.
                if (fromType.CanCastTo(toType))
                    result = TypeCompareState.Must;
                else
                    result = TypeCompareState.MustNot;
            }
            else if (fromType.IsCanonicalSubtype(CanonicalFormKind.Any) && !toType.IsCanonicalSubtype(CanonicalFormKind.Any))
            {
                // Casting from a shared type to an unshared type.
                // Only handle casts to interface types for now
                if (toType.IsInterface)
                {
                    // Do a preliminary check.
                    bool canCast = fromType.CanCastTo(toType);

                    // Pass back positive results unfiltered. The unknown type
                    // parameters in fromClass did not come into play.
                    if (canCast)
                    {
                        result = TypeCompareState.Must;
                    }
                    // We have __Canon parameter(s) in fromClass, somewhere.
                    //
                    // In CanCastTo, these __Canon(s) won't match the interface or
                    // instantiated types on the interface, so CanCastTo may
                    // return false negatives.
                    //
                    // Only report MustNot if the fromClass is not __Canon
                    // and the interface is not instantiated; then there is
                    // no way for the fromClass __Canon(s) to confuse things.
                    //
                    //    __Canon       -> IBar             May
                    //    IFoo<__Canon> -> IFoo<string>     May
                    //    IFoo<__Canon> -> IBar             MustNot
                    //
                    else if (fromType.IsCanonicalDefinitionType(CanonicalFormKind.Any))
                    {
                        result = TypeCompareState.May;
                    }
                    else if (toType.HasInstantiation)
                    {
                        result = TypeCompareState.May;
                    }
                    else
                    {
                        result = TypeCompareState.MustNot;
                    }
                }
            }

#if READYTORUN
            // In R2R it is a breaking change for a previously positive
            // cast to become negative, but not for a previously negative
            // cast to become positive. So in R2R a negative result is
            // always reported back as May.
            if (result == TypeCompareState.MustNot)
            {
                result = TypeCompareState.May;
            }
#endif

            return result;
        }

        private TypeCompareState compareTypesForEquality(CORINFO_CLASS_STRUCT_* cls1, CORINFO_CLASS_STRUCT_* cls2)
        {
            TypeCompareState result = TypeCompareState.May;

            TypeDesc type1 = HandleToObject(cls1);
            TypeDesc type2 = HandleToObject(cls2);

            // If neither type is a canonical subtype, type handle comparison suffices
            if (!type1.IsCanonicalSubtype(CanonicalFormKind.Any) && !type2.IsCanonicalSubtype(CanonicalFormKind.Any))
            {
                result = (type1 == type2 ? TypeCompareState.Must : TypeCompareState.MustNot);
            }
            // If either or both types are canonical subtypes, we can sometimes prove inequality.
            else
            {
                // If either is a value type then the types cannot
                // be equal unless the type defs are the same.
                if (type1.IsValueType || type2.IsValueType)
                {
                    if (!type1.IsCanonicalDefinitionType(CanonicalFormKind.Universal) && !type2.IsCanonicalDefinitionType(CanonicalFormKind.Universal))
                    {
                        if (!type1.HasSameTypeDefinition(type2))
                        {
                            result = TypeCompareState.MustNot;
                        }
                    }
                }
                // If we have two ref types that are not __Canon, then the
                // types cannot be equal unless the type defs are the same.
                else
                {
                    if (!type1.IsCanonicalDefinitionType(CanonicalFormKind.Any) && !type2.IsCanonicalDefinitionType(CanonicalFormKind.Any))
                    {
                        if (!type1.HasSameTypeDefinition(type2))
                        {
                            result = TypeCompareState.MustNot;
                        }
                    }
                }
            }

            return result;
        }

        private CORINFO_CLASS_STRUCT_* mergeClasses(CORINFO_CLASS_STRUCT_* cls1, CORINFO_CLASS_STRUCT_* cls2)
        {
            TypeDesc type1 = HandleToObject(cls1);
            TypeDesc type2 = HandleToObject(cls2);

            TypeDesc merged = TypeExtensions.MergeTypesToCommonParent(type1, type2);

#if DEBUG
            // Make sure the merge is reflexive in the cases we "support".
            TypeDesc reflexive = TypeExtensions.MergeTypesToCommonParent(type2, type1);

            // If both sides are classes than either they have a common non-interface parent (in which case it is
            // reflexive)
            // OR they share a common interface, and it can be order dependent (if they share multiple interfaces
            // in common)
            if (!type1.IsInterface && !type2.IsInterface)
            {
                if (merged.IsInterface)
                {
                    Debug.Assert(reflexive.IsInterface);
                }
                else
                {
                    Debug.Assert(merged == reflexive);
                }
            }
            // Both results must either be interfaces or classes.  They cannot be mixed.
            Debug.Assert(merged.IsInterface == reflexive.IsInterface);

            // If the result of the merge was a class, then the result of the reflexive merge was the same class.
            if (!merged.IsInterface)
            {
                Debug.Assert(merged == reflexive);
            }

            // If both sides are arrays, then the result is either an array or g_pArrayClass.  The above is
            // actually true about the element type for references types, but I think that that is a little
            // excessive for sanity.
            if (type1.IsArray && type2.IsArray)
            {
                TypeDesc arrayClass = _compilation.TypeSystemContext.GetWellKnownType(WellKnownType.Array);
                Debug.Assert((merged.IsArray && reflexive.IsArray)
                         || ((merged == arrayClass) && (reflexive == arrayClass)));
            }

            // The results must always be assignable
            Debug.Assert(type1.CanCastTo(merged) && type2.CanCastTo(merged) && type1.CanCastTo(reflexive)
                     && type2.CanCastTo(reflexive));
#endif

            return ObjectToHandle(merged);
        }

        private bool isMoreSpecificType(CORINFO_CLASS_STRUCT_* cls1, CORINFO_CLASS_STRUCT_* cls2)
        {
            TypeDesc type1 = HandleToObject(cls1);
            TypeDesc type2 = HandleToObject(cls2);

            // If we have a mixture of shared and unshared types,
            // consider the unshared type as more specific.
            bool isType1CanonSubtype = type1.IsCanonicalSubtype(CanonicalFormKind.Any);
            bool isType2CanonSubtype = type2.IsCanonicalSubtype(CanonicalFormKind.Any);
            if (isType1CanonSubtype != isType2CanonSubtype)
            {
                // Only one of type1 and type2 is shared.
                // type2 is more specific if type1 is the shared type.
                return isType1CanonSubtype;
            }

            // Otherwise both types are either shared or not shared.
            // Look for a common parent type.
            TypeDesc merged = TypeExtensions.MergeTypesToCommonParent(type1, type2);

            // If the common parent is type1, then type2 is more specific.
            return merged == type1;
        }

        private CORINFO_CLASS_STRUCT_* getParentType(CORINFO_CLASS_STRUCT_* cls)
        { throw new NotImplementedException("getParentType"); }

        private CorInfoType getChildType(CORINFO_CLASS_STRUCT_* clsHnd, CORINFO_CLASS_STRUCT_** clsRet)
        {
            CorInfoType result = CorInfoType.CORINFO_TYPE_UNDEF;

            var td = HandleToObject(clsHnd);
            if (td.IsArray || td.IsByRef || td.IsPointer)
            {
                TypeDesc returnType = ((ParameterizedType)td).ParameterType;
                result = asCorInfoType(returnType, clsRet);
            }
            else
                clsRet = null;

            return result;
        }

        private bool satisfiesClassConstraints(CORINFO_CLASS_STRUCT_* cls)
        { throw new NotImplementedException("satisfiesClassConstraints"); }

        private bool isSDArray(CORINFO_CLASS_STRUCT_* cls)
        {
            var td = HandleToObject(cls);
            return td.IsSzArray;
        }

        private uint getArrayRank(CORINFO_CLASS_STRUCT_* cls)
        {
            var td = HandleToObject(cls) as ArrayType;
            Debug.Assert(td != null);
            return (uint)td.Rank;
        }

        private void* getArrayInitializationData(CORINFO_FIELD_STRUCT_* field, uint size)
        {
            var fd = HandleToObject(field);

            // Check for invalid arguments passed to InitializeArray intrinsic
            if (!fd.HasRva ||
                size > fd.FieldType.GetElementSize().AsInt)
            {
                return null;
            }

            return (void*)ObjectToHandle(_compilation.GetFieldRvaData(fd));
        }

        private CorInfoIsAccessAllowedResult canAccessClass(ref CORINFO_RESOLVED_TOKEN pResolvedToken, CORINFO_METHOD_STRUCT_* callerHandle, ref CORINFO_HELPER_DESC pAccessHelper)
        {
            // TODO: Access check
            return CorInfoIsAccessAllowedResult.CORINFO_ACCESS_ALLOWED;
        }

        private byte* getFieldName(CORINFO_FIELD_STRUCT_* ftn, byte** moduleName)
        {
            var field = HandleToObject(ftn);
            if (moduleName != null)
            {
                MetadataType typeDef = field.OwningType.GetTypeDefinition() as MetadataType;
                if (typeDef != null)
                    *moduleName = (byte*)GetPin(StringToUTF8(typeDef.GetFullName()));
                else
                    *moduleName = (byte*)GetPin(StringToUTF8("unknown"));
            }

            return (byte*)GetPin(StringToUTF8(field.Name));
        }

        private CORINFO_CLASS_STRUCT_* getFieldClass(CORINFO_FIELD_STRUCT_* field)
        {
            var fieldDesc = HandleToObject(field);
            return ObjectToHandle(fieldDesc.OwningType);
        }

        private CorInfoType getFieldType(CORINFO_FIELD_STRUCT_* field, CORINFO_CLASS_STRUCT_** structType, CORINFO_CLASS_STRUCT_* memberParent)
        {
            FieldDesc fieldDesc = HandleToObject(field);
            TypeDesc fieldType = fieldDesc.FieldType;

            CorInfoType type;
            if (structType != null)
            {
                type = asCorInfoType(fieldType, structType);
            }
            else
            {
                type = asCorInfoType(fieldType);
            }

            Debug.Assert(!fieldDesc.OwningType.IsByReferenceOfT ||
                fieldDesc.OwningType.GetKnownField("_value").FieldType.Category == TypeFlags.IntPtr);
            if (type == CorInfoType.CORINFO_TYPE_NATIVEINT && fieldDesc.OwningType.IsByReferenceOfT)
            {
                Debug.Assert(structType == null || *structType == null);
                Debug.Assert(fieldDesc.Offset.AsInt == 0);
                type = CorInfoType.CORINFO_TYPE_BYREF;
            }

            return type;
        }

        private uint getFieldOffset(CORINFO_FIELD_STRUCT_* field)
        {
            var fieldDesc = HandleToObject(field);

            Debug.Assert(fieldDesc.Offset != FieldAndOffset.InvalidOffset);

            return (uint)fieldDesc.Offset.AsInt;
        }

        private CORINFO_FIELD_ACCESSOR getFieldIntrinsic(FieldDesc field)
        {
            Debug.Assert(field.IsIntrinsic);

            var owningType = field.OwningType;
            if ((owningType.IsWellKnownType(WellKnownType.IntPtr) ||
                    owningType.IsWellKnownType(WellKnownType.UIntPtr)) &&
                        field.Name == "Zero")
            {
                return CORINFO_FIELD_ACCESSOR.CORINFO_FIELD_INTRINSIC_ZERO;
            }
            else if (owningType.IsString && field.Name == "Empty")
            {
                return CORINFO_FIELD_ACCESSOR.CORINFO_FIELD_INTRINSIC_EMPTY_STRING;
            }
            else if (owningType.Name == "BitConverter" && owningType.Namespace == "System" &&
                field.Name == "IsLittleEndian")
            {
                return CORINFO_FIELD_ACCESSOR.CORINFO_FIELD_INTRINSIC_ISLITTLEENDIAN;
            }

            return (CORINFO_FIELD_ACCESSOR)(-1);
        }

        private bool isFieldStatic(CORINFO_FIELD_STRUCT_* fldHnd)
        {
            return HandleToObject(fldHnd).IsStatic;
        }

        private void getBoundaries(CORINFO_METHOD_STRUCT_* ftn, ref uint cILOffsets, ref uint* pILOffsets, BoundaryTypes* implicitBoundaries)
        {
            // TODO: Debugging
            cILOffsets = 0;
            pILOffsets = null;
            *implicitBoundaries = BoundaryTypes.DEFAULT_BOUNDARIES;
        }

        private void getVars(CORINFO_METHOD_STRUCT_* ftn, ref uint cVars, ILVarInfo** vars, ref bool extendOthers)
        {
            // TODO: Debugging

            cVars = 0;
            *vars = null;

            // Just tell the JIT to extend everything.
            extendOthers = true;
        }

        private void* allocateArray(UIntPtr cBytes)
        {
            return (void*)Marshal.AllocHGlobal((IntPtr)(void*)cBytes);
        }

        private void freeArray(void* array)
        {
            Marshal.FreeHGlobal((IntPtr)array);
        }

        private CORINFO_ARG_LIST_STRUCT_* getArgNext(CORINFO_ARG_LIST_STRUCT_* args)
        {
            return (CORINFO_ARG_LIST_STRUCT_*)((int)args + 1);
        }

        private CorInfoTypeWithMod getArgType(CORINFO_SIG_INFO* sig, CORINFO_ARG_LIST_STRUCT_* args, CORINFO_CLASS_STRUCT_** vcTypeRet)
        {
            int index = (int)args;
            Object sigObj = HandleToObject((IntPtr)sig->methodSignature);

            MethodSignature methodSig = sigObj as MethodSignature;

            if (methodSig != null)
            {
                TypeDesc type = methodSig[index];

                CorInfoType corInfoType = asCorInfoType(type, vcTypeRet);
                return (CorInfoTypeWithMod)corInfoType;
            }
            else
            {
                LocalVariableDefinition[] locals = (LocalVariableDefinition[])sigObj;
                TypeDesc type = locals[index].Type;

                CorInfoType corInfoType = asCorInfoType(type, vcTypeRet);

                return (CorInfoTypeWithMod)corInfoType | (locals[index].IsPinned ? CorInfoTypeWithMod.CORINFO_TYPE_MOD_PINNED : 0);
            }
        }

        private CORINFO_CLASS_STRUCT_* getArgClass(CORINFO_SIG_INFO* sig, CORINFO_ARG_LIST_STRUCT_* args)
        {
            int index = (int)args;
            Object sigObj = HandleToObject((IntPtr)sig->methodSignature);

            MethodSignature methodSig = sigObj as MethodSignature;
            if (methodSig != null)
            {
                TypeDesc type = methodSig[index];
                return ObjectToHandle(type);
            }
            else
            {
                LocalVariableDefinition[] locals = (LocalVariableDefinition[])sigObj;
                TypeDesc type = locals[index].Type;
                return ObjectToHandle(type);
            }
        }

        private CorInfoHFAElemType getHFAType(CORINFO_CLASS_STRUCT_* hClass)
        {
            var type = (DefType)HandleToObject(hClass);

            // See MethodTable::GetHFAType and Compiler::GetHfaType.
            return (type.ValueTypeShapeCharacteristics & ValueTypeShapeCharacteristics.AggregateMask) switch
            {
                ValueTypeShapeCharacteristics.Float32Aggregate => CorInfoHFAElemType.CORINFO_HFA_ELEM_FLOAT,
                ValueTypeShapeCharacteristics.Float64Aggregate => CorInfoHFAElemType.CORINFO_HFA_ELEM_DOUBLE,
                ValueTypeShapeCharacteristics.Vector64Aggregate => CorInfoHFAElemType.CORINFO_HFA_ELEM_VECTOR64,
                ValueTypeShapeCharacteristics.Vector128Aggregate => CorInfoHFAElemType.CORINFO_HFA_ELEM_VECTOR128,
                _ => CorInfoHFAElemType.CORINFO_HFA_ELEM_NONE
            };
        }

        private HRESULT GetErrorHRESULT(_EXCEPTION_POINTERS* pExceptionPointers)
        { throw new NotImplementedException("GetErrorHRESULT"); }
        private uint GetErrorMessage(char* buffer, uint bufferLength)
        { throw new NotImplementedException("GetErrorMessage"); }

        private int FilterException(_EXCEPTION_POINTERS* pExceptionPointers)
        {
            // This method is completely handled by the C++ wrapper to the JIT-EE interface,
            // and should never reach the managed implementation.
            Debug.Fail("CorInfoImpl.FilterException should not be called");
            throw new NotSupportedException("FilterException");
        }

        private void HandleException(_EXCEPTION_POINTERS* pExceptionPointers)
        {
            // This method is completely handled by the C++ wrapper to the JIT-EE interface,
            // and should never reach the managed implementation.
            Debug.Fail("CorInfoImpl.HandleException should not be called");
            throw new NotSupportedException("HandleException");
        }

        private bool runWithErrorTrap(void* function, void* parameter)
        {
            // This method is completely handled by the C++ wrapper to the JIT-EE interface,
            // and should never reach the managed implementation.
            Debug.Fail("CorInfoImpl.runWithErrorTrap should not be called");
            throw new NotSupportedException("runWithErrorTrap");
        }

        private void ThrowExceptionForJitResult(HRESULT result)
        { throw new NotImplementedException("ThrowExceptionForJitResult"); }
        private void ThrowExceptionForHelper(ref CORINFO_HELPER_DESC throwHelper)
        { throw new NotImplementedException("ThrowExceptionForHelper"); }

        private void getEEInfo(ref CORINFO_EE_INFO pEEInfoOut)
        {
            pEEInfoOut = new CORINFO_EE_INFO();

#if DEBUG
            // In debug, write some bogus data to the struct to ensure we have filled everything
            // properly.
            fixed (CORINFO_EE_INFO* tmp = &pEEInfoOut)
                MemoryHelper.FillMemory((byte*)tmp, 0xcc, Marshal.SizeOf<CORINFO_EE_INFO>());
#endif

            int pointerSize = this.PointerSize;

            pEEInfoOut.inlinedCallFrameInfo.size = (uint)SizeOfPInvokeTransitionFrame;

            pEEInfoOut.offsetOfDelegateInstance = (uint)pointerSize;            // Delegate::m_firstParameter
            pEEInfoOut.offsetOfDelegateFirstTarget = OffsetOfDelegateFirstTarget;

            pEEInfoOut.sizeOfReversePInvokeFrame = (uint)SizeOfReversePInvokeTransitionFrame;

            pEEInfoOut.osPageSize = new UIntPtr(0x1000);

            pEEInfoOut.maxUncheckedOffsetForNullObject = (_compilation.NodeFactory.Target.IsWindows) ?
                new UIntPtr(32 * 1024 - 1) : new UIntPtr((uint)pEEInfoOut.osPageSize / 2 - 1);

            pEEInfoOut.targetAbi = TargetABI;
            pEEInfoOut.osType = _compilation.NodeFactory.Target.IsWindows ? CORINFO_OS.CORINFO_WINNT : CORINFO_OS.CORINFO_UNIX;
        }

        private char* getJitTimeLogFilename()
        {
            return null;
        }

        private mdToken getMethodDefFromMethod(CORINFO_METHOD_STRUCT_* hMethod)
        {
            MethodDesc method = HandleToObject(hMethod);
#if READYTORUN
            if (method is UnboxingMethodDesc unboxingMethodDesc)
            {
                method = unboxingMethodDesc.Target;
            }
#endif
            MethodDesc methodDefinition = method.GetTypicalMethodDefinition();

            // Need to cast down to EcmaMethod. Do not use this as a precedent that casting to Ecma*
            // within the JitInterface is fine. We might want to consider moving this to Compilation.
            TypeSystem.Ecma.EcmaMethod ecmaMethodDefinition = methodDefinition as TypeSystem.Ecma.EcmaMethod;
            if (ecmaMethodDefinition != null)
            {
                return (mdToken)System.Reflection.Metadata.Ecma335.MetadataTokens.GetToken(ecmaMethodDefinition.Handle);
            }

            return 0;
        }

        private static byte[] StringToUTF8(string s)
        {
            int byteCount = Encoding.UTF8.GetByteCount(s);
            byte[] bytes = new byte[byteCount + 1];
            Encoding.UTF8.GetBytes(s, 0, s.Length, bytes, 0);
            return bytes;
        }

        private byte* getMethodName(CORINFO_METHOD_STRUCT_* ftn, byte** moduleName)
        {
            MethodDesc method = HandleToObject(ftn);

            if (moduleName != null)
            {
                MetadataType typeDef = method.OwningType.GetTypeDefinition() as MetadataType;
                if (typeDef != null)
                    *moduleName = (byte*)GetPin(StringToUTF8(typeDef.GetFullName()));
                else
                    *moduleName = (byte*)GetPin(StringToUTF8("unknown"));
            }

            return (byte*)GetPin(StringToUTF8(method.Name));
        }

        private String getMethodNameFromMetadataImpl(MethodDesc method, out string className, out string namespaceName, out string enclosingClassName)
        {
            string result = null;
            className = null;
            namespaceName = null;
            enclosingClassName = null;

            result = method.Name;

            MetadataType owningType = method.OwningType as MetadataType;
            if (owningType != null)
            {
                className = owningType.Name;
                namespaceName = owningType.Namespace;

                // Query enclosingClassName when the method is in a nested class
                // and get the namespace of enclosing classes (nested class's namespace is empty)
                var containingType = owningType.ContainingType;
                if (containingType != null)
                {
                    enclosingClassName = containingType.Name;
                    namespaceName = containingType.Namespace;
                }
            }

            return result;
        }

        private byte* getMethodNameFromMetadata(CORINFO_METHOD_STRUCT_* ftn, byte** className, byte** namespaceName, byte** enclosingClassName)
        {
            MethodDesc method = HandleToObject(ftn);

            string result;
            string classResult;
            string namespaceResult;
            string enclosingResult;

            result = getMethodNameFromMetadataImpl(method, out classResult, out namespaceResult, out enclosingResult);

            if (className != null)
                *className = classResult != null ? (byte*)GetPin(StringToUTF8(classResult)) : null;
            if (namespaceName != null)
                *namespaceName = namespaceResult != null ? (byte*)GetPin(StringToUTF8(namespaceResult)) : null;
            if (enclosingClassName != null)
                *enclosingClassName = enclosingResult != null ? (byte*)GetPin(StringToUTF8(enclosingResult)) : null;

            return result != null ? (byte*)GetPin(StringToUTF8(result)) : null;
        }

        private uint getMethodHash(CORINFO_METHOD_STRUCT_* ftn)
        {
            return (uint)HandleToObject(ftn).GetHashCode();
        }

        private UIntPtr findNameOfToken(CORINFO_MODULE_STRUCT_* moduleHandle, mdToken token, byte* szFQName, UIntPtr FQNameCapacity)
        { throw new NotImplementedException("findNameOfToken"); }

        private bool getSystemVAmd64PassStructInRegisterDescriptor(CORINFO_CLASS_STRUCT_* structHnd, SYSTEMV_AMD64_CORINFO_STRUCT_REG_PASSING_DESCRIPTOR* structPassInRegDescPtr)
        {
            TypeDesc typeDesc = HandleToObject(structHnd);

            SystemVStructClassificator.GetSystemVAmd64PassStructInRegisterDescriptor(typeDesc, out *structPassInRegDescPtr);
            return true;
        }

        private uint getThreadTLSIndex(ref void* ppIndirection)
        { throw new NotImplementedException("getThreadTLSIndex"); }
        private void* getInlinedCallFrameVptr(ref void* ppIndirection)
        { throw new NotImplementedException("getInlinedCallFrameVptr"); }

        private Dictionary<CorInfoHelpFunc, ISymbolNode> _helperCache = new Dictionary<CorInfoHelpFunc, ISymbolNode>();
        private void* getHelperFtn(CorInfoHelpFunc ftnNum, ref void* ppIndirection)
        {
            ISymbolNode entryPoint;
            if (!_helperCache.TryGetValue(ftnNum, out entryPoint))
            {
                entryPoint = GetHelperFtnUncached(ftnNum);
                _helperCache.Add(ftnNum, entryPoint);
            }
            if (entryPoint.RepresentsIndirectionCell)
            {
                ppIndirection = (void*)ObjectToHandle(entryPoint);
                return null;
            }
            else
            {
                ppIndirection = null;
                return (void*)ObjectToHandle(entryPoint);
            }
        }

        private void getFunctionFixedEntryPoint(CORINFO_METHOD_STRUCT_* ftn, ref CORINFO_CONST_LOOKUP pResult)
        { throw new NotImplementedException("getFunctionFixedEntryPoint"); }

        private CorInfoHelpFunc getLazyStringLiteralHelper(CORINFO_MODULE_STRUCT_* handle)
        {
            // TODO: Lazy string literal helper
            return CorInfoHelpFunc.CORINFO_HELP_UNDEF;
        }

        private CORINFO_MODULE_STRUCT_* embedModuleHandle(CORINFO_MODULE_STRUCT_* handle, ref void* ppIndirection)
        { throw new NotImplementedException("embedModuleHandle"); }

        private CORINFO_FIELD_STRUCT_* embedFieldHandle(CORINFO_FIELD_STRUCT_* handle, ref void* ppIndirection)
        { throw new NotImplementedException("embedFieldHandle"); }

        private CORINFO_RUNTIME_LOOKUP_KIND GetGenericRuntimeLookupKind(MethodDesc method)
        {
            if (method.RequiresInstMethodDescArg())
                return CORINFO_RUNTIME_LOOKUP_KIND.CORINFO_LOOKUP_METHODPARAM;
            else if (method.RequiresInstMethodTableArg())
                return CORINFO_RUNTIME_LOOKUP_KIND.CORINFO_LOOKUP_CLASSPARAM;
            else
            {
                Debug.Assert(method.AcquiresInstMethodTableFromThis());
                return CORINFO_RUNTIME_LOOKUP_KIND.CORINFO_LOOKUP_THISOBJ;
            }
        }

        private void getLocationOfThisType(CORINFO_METHOD_STRUCT_* context, ref CORINFO_LOOKUP_KIND result)
        {
            MethodDesc method = HandleToObject(context);

            if (method.IsSharedByGenericInstantiations)
            {
                result.needsRuntimeLookup = true;
                result.runtimeLookupKind = GetGenericRuntimeLookupKind(method);
            }
            else
            {
                result.needsRuntimeLookup = false;
                result.runtimeLookupKind = CORINFO_RUNTIME_LOOKUP_KIND.CORINFO_LOOKUP_THISOBJ;
            }
        }

        private void* GetCookieForPInvokeCalliSig(CORINFO_SIG_INFO* szMetaSig, ref void* ppIndirection)
        { throw new NotImplementedException("GetCookieForPInvokeCalliSig"); }
        private CORINFO_JUST_MY_CODE_HANDLE_* getJustMyCodeHandle(CORINFO_METHOD_STRUCT_* method, ref CORINFO_JUST_MY_CODE_HANDLE_* ppIndirection)
        {
            ppIndirection = null;
            return null;
        }
        private void GetProfilingHandle(ref bool pbHookFunction, ref void* pProfilerHandle, ref bool pbIndirectedHandles)
        { throw new NotImplementedException("GetProfilingHandle"); }

        /// <summary>
        /// Create a CORINFO_CONST_LOOKUP to a symbol and put the address into the addr field
        /// </summary>
        private CORINFO_CONST_LOOKUP CreateConstLookupToSymbol(ISymbolNode symbol)
        {
            CORINFO_CONST_LOOKUP constLookup = new CORINFO_CONST_LOOKUP();
            constLookup.addr = (void*)ObjectToHandle(symbol);
            constLookup.accessType = symbol.RepresentsIndirectionCell ? InfoAccessType.IAT_PVALUE : InfoAccessType.IAT_VALUE;
            return constLookup;
        }

        private bool canAccessFamily(CORINFO_METHOD_STRUCT_* hCaller, CORINFO_CLASS_STRUCT_* hInstanceType)
        { throw new NotImplementedException("canAccessFamily"); }
        private bool isRIDClassDomainID(CORINFO_CLASS_STRUCT_* cls)
        { throw new NotImplementedException("isRIDClassDomainID"); }
        private uint getClassDomainID(CORINFO_CLASS_STRUCT_* cls, ref void* ppIndirection)
        { throw new NotImplementedException("getClassDomainID"); }

        private void* getFieldAddress(CORINFO_FIELD_STRUCT_* field, void** ppIndirection)
        {
            FieldDesc fieldDesc = HandleToObject(field);
            Debug.Assert(fieldDesc.HasRva);
            ISymbolNode node = _compilation.GetFieldRvaData(fieldDesc);
            void *handle = (void *)ObjectToHandle(node);
            if (node.RepresentsIndirectionCell)
            {
                *ppIndirection = handle;
                return null;
            }
            else
            {
                if (ppIndirection != null)
                    *ppIndirection = null;
                return handle;
            }
        }

        private CORINFO_CLASS_STRUCT_* getStaticFieldCurrentClass(CORINFO_FIELD_STRUCT_* field, byte* pIsSpeculative)
        {
            if (pIsSpeculative != null)
                *pIsSpeculative = 1;

            return null;
        }

        private IntPtr getVarArgsHandle(CORINFO_SIG_INFO* pSig, ref void* ppIndirection)
        { throw new NotImplementedException("getVarArgsHandle"); }
        private bool canGetVarArgsHandle(CORINFO_SIG_INFO* pSig)
        { throw new NotImplementedException("canGetVarArgsHandle"); }

        private InfoAccessType emptyStringLiteral(ref void* ppValue)
        {
            return constructStringLiteral(_methodScope, (mdToken)CorTokenType.mdtString, ref ppValue);
        }

        private uint getFieldThreadLocalStoreID(CORINFO_FIELD_STRUCT_* field, ref void* ppIndirection)
        { throw new NotImplementedException("getFieldThreadLocalStoreID"); }
        private void setOverride(IntPtr pOverride, CORINFO_METHOD_STRUCT_* currentMethod)
        { throw new NotImplementedException("setOverride"); }
        private void addActiveDependency(CORINFO_MODULE_STRUCT_* moduleFrom, CORINFO_MODULE_STRUCT_* moduleTo)
        { throw new NotImplementedException("addActiveDependency"); }
        private CORINFO_METHOD_STRUCT_* GetDelegateCtor(CORINFO_METHOD_STRUCT_* methHnd, CORINFO_CLASS_STRUCT_* clsHnd, CORINFO_METHOD_STRUCT_* targetMethodHnd, ref DelegateCtorArgs pCtorData)
        { throw new NotImplementedException("GetDelegateCtor"); }
        private void MethodCompileComplete(CORINFO_METHOD_STRUCT_* methHnd)
        { throw new NotImplementedException("MethodCompileComplete"); }

        private bool getTailCallHelpers(ref CORINFO_RESOLVED_TOKEN callToken, CORINFO_SIG_INFO* sig, CORINFO_GET_TAILCALL_HELPERS_FLAGS flags, ref CORINFO_TAILCALL_HELPERS pResult)
        {
            // Slow tailcalls are not supported yet
            // https://github.com/dotnet/runtime/issues/35423
#if READYTORUN
            throw new NotImplementedException(nameof(getTailCallHelpers));
#else
            return false;
#endif
        }

        private byte[] _code;
        private byte[] _coldCode;
        private int _codeAlignment;

        private byte[] _roData;

        private MethodReadOnlyDataNode _roDataBlob;
        private int _roDataAlignment;

        private int _numFrameInfos;
        private int _usedFrameInfos;
        private FrameInfo[] _frameInfos;

        private byte[] _gcInfo;
        private CORINFO_EH_CLAUSE[] _ehClauses;

        private void allocMem(uint hotCodeSize, uint coldCodeSize, uint roDataSize, uint xcptnsCount, CorJitAllocMemFlag flag, ref void* hotCodeBlock, ref void* coldCodeBlock, ref void* roDataBlock)
        {
            hotCodeBlock = (void*)GetPin(_code = new byte[hotCodeSize]);

            if (coldCodeSize != 0)
                coldCodeBlock = (void*)GetPin(_coldCode = new byte[coldCodeSize]);

            _codeAlignment = -1;
            if ((flag & CorJitAllocMemFlag.CORJIT_ALLOCMEM_FLG_32BYTE_ALIGN) != 0)
            {
                _codeAlignment = 32;
            }
            else if ((flag & CorJitAllocMemFlag.CORJIT_ALLOCMEM_FLG_16BYTE_ALIGN) != 0)
            {
                _codeAlignment = 16;
            }

            if (roDataSize != 0)
            {
                _roDataAlignment = 8;

                if ((flag & CorJitAllocMemFlag.CORJIT_ALLOCMEM_FLG_RODATA_32BYTE_ALIGN) != 0)
                {
                    _roDataAlignment = 32;
                }
                else if ((flag & CorJitAllocMemFlag.CORJIT_ALLOCMEM_FLG_RODATA_16BYTE_ALIGN) != 0)
                {
                    _roDataAlignment = 16;
                }
                else if (roDataSize < 8)
                {
                    _roDataAlignment = PointerSize;
                }

                _roData = new byte[roDataSize];

                _roDataBlob = new MethodReadOnlyDataNode(MethodBeingCompiled);

                roDataBlock = (void*)GetPin(_roData);
            }

            if (_numFrameInfos > 0)
            {
                _frameInfos = new FrameInfo[_numFrameInfos];
            }
        }

        private void reserveUnwindInfo(bool isFunclet, bool isColdCode, uint unwindSize)
        {
            _numFrameInfos++;
        }

        private void allocUnwindInfo(byte* pHotCode, byte* pColdCode, uint startOffset, uint endOffset, uint unwindSize, byte* pUnwindBlock, CorJitFuncKind funcKind)
        {
            Debug.Assert(FrameInfoFlags.Filter == (FrameInfoFlags)CorJitFuncKind.CORJIT_FUNC_FILTER);
            Debug.Assert(FrameInfoFlags.Handler == (FrameInfoFlags)CorJitFuncKind.CORJIT_FUNC_HANDLER);

            FrameInfoFlags flags = (FrameInfoFlags)funcKind;

            if (funcKind == CorJitFuncKind.CORJIT_FUNC_ROOT)
            {
                if (this.MethodBeingCompiled.IsUnmanagedCallersOnly)
                    flags |= FrameInfoFlags.ReversePInvoke;
            }

            byte[] blobData = new byte[unwindSize];

            for (uint i = 0; i < unwindSize; i++)
            {
                blobData[i] = pUnwindBlock[i];
            }

            var target = _compilation.TypeSystemContext.Target;

            if (target.Architecture == TargetArchitecture.ARM64 && target.OperatingSystem == TargetOS.Linux)
            {
                blobData = CompressARM64CFI(blobData);
            }

            _frameInfos[_usedFrameInfos++] = new FrameInfo(flags, (int)startOffset, (int)endOffset, blobData);
        }

        // Get the CFI data in the same shape as clang/LLVM generated one. This improves the compatibility with libunwind and other unwind solutions
        // - Combine in one single block for the whole prolog instead of one CFI block per assembler instruction
        // - Store CFA definition first
        // - Store all used registers in ascending order
        private byte[] CompressARM64CFI(byte[] blobData)
        {
            if (blobData == null || blobData.Length == 0)
            {
                return blobData;
            }

            Debug.Assert(blobData.Length % 8 == 0);

            short spReg = -1;

            int codeOffset = 0;
            short cfaRegister = spReg;
            int cfaOffset = 0;
            int spOffset = 0;

            int[] registerOffset = new int[96]; 

            for (int i = 0; i < registerOffset.Length; i++)
            {
                registerOffset[i] = int.MinValue;
            }

            int offset = 0;
            while (offset < blobData.Length)
            {
                codeOffset = Math.Max(codeOffset, blobData[offset++]);
                CFI_OPCODE opcode = (CFI_OPCODE)blobData[offset++];
                short dwarfReg = BitConverter.ToInt16(blobData, offset);
                offset += sizeof(short);
                int cfiOffset = BitConverter.ToInt32(blobData, offset);
                offset += sizeof(int);

                switch (opcode)
                {
                    case CFI_OPCODE.CFI_DEF_CFA_REGISTER:
                        cfaRegister = dwarfReg;

                        if (spOffset != 0)
                        {
                            for (int i = 0; i < registerOffset.Length; i++)
                            {
                                if (registerOffset[i] != int.MinValue)
                                {
                                    registerOffset[i] -= spOffset;
                                }
                            }

                            cfaOffset += spOffset;
                            spOffset = 0;
                        }

                        break;

                    case CFI_OPCODE.CFI_REL_OFFSET:
                        Debug.Assert(cfaRegister == spReg);
                        registerOffset[dwarfReg] = cfiOffset;
                        break;

                    case CFI_OPCODE.CFI_ADJUST_CFA_OFFSET:
                        if (cfaRegister != spReg)
                        {
                            cfaOffset += cfiOffset;
                        }
                        else
                        {
                            spOffset += cfiOffset;

                            for (int i = 0; i < registerOffset.Length; i++)
                            {
                                if (registerOffset[i] != int.MinValue)
                                {
                                    registerOffset[i] += cfiOffset;
                                }
                            }
                        }
                        break;
                }
            }

            using (MemoryStream cfiStream = new MemoryStream())
            {
                int storeOffset = 0;

                using (BinaryWriter cfiWriter = new BinaryWriter(cfiStream))
                {
                    if (cfaRegister != -1)
                    {
                        cfiWriter.Write((byte)codeOffset);
                        cfiWriter.Write(cfaOffset != 0 ? (byte)CFI_OPCODE.CFI_DEF_CFA : (byte)CFI_OPCODE.CFI_DEF_CFA_REGISTER);
                        cfiWriter.Write(cfaRegister);
                        cfiWriter.Write(cfaOffset);
                        storeOffset = cfaOffset;
                    }
                    else
                    {
                        if (cfaOffset != 0)
                        {
                            cfiWriter.Write((byte)codeOffset);
                            cfiWriter.Write((byte)CFI_OPCODE.CFI_ADJUST_CFA_OFFSET);
                            cfiWriter.Write((short)-1);
                            cfiWriter.Write(cfaOffset);
                        }

                        if (spOffset != 0)
                        {
                            cfiWriter.Write((byte)codeOffset);
                            cfiWriter.Write((byte)CFI_OPCODE.CFI_DEF_CFA);
                            cfiWriter.Write((short)31); 
                            cfiWriter.Write(spOffset);
                        }
                    }

                    for (int i = registerOffset.Length - 1; i >= 0; i--)
                    {
                        if (registerOffset[i] != int.MinValue)
                        {
                            cfiWriter.Write((byte)codeOffset);
                            cfiWriter.Write((byte)CFI_OPCODE.CFI_REL_OFFSET);
                            cfiWriter.Write((short)i);
                            cfiWriter.Write(registerOffset[i] + storeOffset);
                        }
                    }
                }

                return cfiStream.ToArray();
            }
        }

        private void* allocGCInfo(UIntPtr size)
        {
            _gcInfo = new byte[(int)size];
            return (void*)GetPin(_gcInfo);
        }

        private bool logMsg(uint level, byte* fmt, IntPtr args)
        {
            // Console.WriteLine(Marshal.PtrToStringAnsi((IntPtr)fmt));
            return false;
        }

        private int doAssert(byte* szFile, int iLine, byte* szExpr)
        {
            Log.WriteLine(Marshal.PtrToStringAnsi((IntPtr)szFile) + ":" + iLine);
            Log.WriteLine(Marshal.PtrToStringAnsi((IntPtr)szExpr));

            return 1;
        }

        private void reportFatalError(CorJitResult result)
        {
            // We could add some logging here, but for now it's unnecessary.
            // CompileMethod is going to fail with this CorJitResult anyway.
        }

        private void recordCallSite(uint instrOffset, CORINFO_SIG_INFO* callSig, CORINFO_METHOD_STRUCT_* methodHandle)
        {
        }

        private ArrayBuilder<Relocation> _codeRelocs;
        private ArrayBuilder<Relocation> _roDataRelocs;


        /// <summary>
        /// Various type of block.
        /// </summary>
        public enum BlockType : sbyte
        {
            /// <summary>Not a generated block.</summary>
            Unknown = -1,
            /// <summary>Represent code.</summary>
            Code = 0,
            /// <summary>Represent cold code (i.e. code not called frequently).</summary>
            ColdCode = 1,
            /// <summary>Read-only data.</summary>
            ROData = 2,
            /// <summary>Instrumented Block Count Data</summary>
            BBCounts = 3
        }

        private BlockType findKnownBlock(void* location, out int offset)
        {
            fixed (byte* pCode = _code)
            {
                if (pCode <= (byte*)location && (byte*)location < pCode + _code.Length)
                {
                    offset = (int)((byte*)location - pCode);
                    return BlockType.Code;
                }
            }

            if (_coldCode != null)
            {
                fixed (byte* pColdCode = _coldCode)
                {
                    if (pColdCode <= (byte*)location && (byte*)location < pColdCode + _coldCode.Length)
                    {
                        offset = (int)((byte*)location - pColdCode);
                        return BlockType.ColdCode;
                    }
                }
            }

            if (_roData != null)
            {
                fixed (byte* pROData = _roData)
                {
                    if (pROData <= (byte*)location && (byte*)location < pROData + _roData.Length)
                    {
                        offset = (int)((byte*)location - pROData);
                        return BlockType.ROData;
                    }
                }
            }

            {
                BlockType retBlockType = BlockType.Unknown;
                offset = 0;
                findKnownBBCountBlock(ref retBlockType, location, ref offset);
                if (retBlockType == BlockType.BBCounts)
                    return retBlockType;
            }

            offset = 0;
            return BlockType.Unknown;
        }

        partial void findKnownBBCountBlock(ref BlockType blockType, void* location, ref int offset);

        private ref ArrayBuilder<Relocation> findRelocBlock(BlockType blockType, out int length)
        {
            switch (blockType)
            {
                case BlockType.Code:
                    length = _code.Length;
                    return ref _codeRelocs;
                case BlockType.ROData:
                    length = _roData.Length;
                    return ref _roDataRelocs;
                default:
                    throw new NotImplementedException("Arbitrary relocs");
            }
        }

        // Translates relocation type constants used by JIT (defined in winnt.h) to RelocType enumeration
        private static RelocType GetRelocType(TargetArchitecture targetArchitecture, ushort fRelocType)
        {
            if (targetArchitecture != TargetArchitecture.ARM64)
                return (RelocType)fRelocType;

            const ushort IMAGE_REL_ARM64_BRANCH26 = 3;
            const ushort IMAGE_REL_ARM64_PAGEBASE_REL21 = 4;
            const ushort IMAGE_REL_ARM64_PAGEOFFSET_12A = 6;

            switch (fRelocType)
            {
                case IMAGE_REL_ARM64_BRANCH26:
                    return RelocType.IMAGE_REL_BASED_ARM64_BRANCH26;
                case IMAGE_REL_ARM64_PAGEBASE_REL21:
                    return RelocType.IMAGE_REL_BASED_ARM64_PAGEBASE_REL21;
                case IMAGE_REL_ARM64_PAGEOFFSET_12A:
                    return RelocType.IMAGE_REL_BASED_ARM64_PAGEOFFSET_12A;
                default:
                    Debug.Fail("Invalid RelocType: " + fRelocType);
                    return 0;
            }
        }

        private void recordRelocation(void* location, void* target, ushort fRelocType, ushort slotNum, int addlDelta)
        {
            // slotNum is not used
            Debug.Assert(slotNum == 0);

            int relocOffset;
            BlockType locationBlock = findKnownBlock(location, out relocOffset);
            Debug.Assert(locationBlock != BlockType.Unknown, "BlockType.Unknown not expected");

            int length;
            ref ArrayBuilder<Relocation> sourceBlock = ref findRelocBlock(locationBlock, out length);

            int relocDelta;
            BlockType targetBlock = findKnownBlock(target, out relocDelta);

            ISymbolNode relocTarget;
            switch (targetBlock)
            {
                case BlockType.Code:
                    relocTarget = _methodCodeNode;
                    break;

                case BlockType.ColdCode:
                    // TODO: Arbitrary relocs
                    throw new NotImplementedException("ColdCode relocs");

                case BlockType.ROData:
                    relocTarget = _roDataBlob;
                    break;

#if READYTORUN
                case BlockType.BBCounts:
                    relocTarget = _profileDataNode;
                    break;
#endif

                default:
                    // Reloc points to something outside of the generated blocks
                    var targetObject = HandleToObject((IntPtr)target);

#if READYTORUN
                    if (targetObject is RequiresRuntimeJitIfUsedSymbol requiresRuntimeSymbol)
                    {
                        throw new RequiresRuntimeJitException(requiresRuntimeSymbol.Message);
                    }
#endif

                    relocTarget = (ISymbolNode)targetObject;
                    break;
            }

            relocDelta += addlDelta;

            TargetArchitecture targetArchitecture = _compilation.TypeSystemContext.Target.Architecture;
            RelocType relocType = GetRelocType(targetArchitecture, fRelocType);
            // relocDelta is stored as the value
            Relocation.WriteValue(relocType, location, relocDelta);

            if (sourceBlock.Count == 0)
                sourceBlock.EnsureCapacity(length / 32 + 1);
            sourceBlock.Add(new Relocation(relocType, relocOffset, relocTarget));
        }

        private ushort getRelocTypeHint(void* target)
        {
            switch (_compilation.TypeSystemContext.Target.Architecture)
            {
                case TargetArchitecture.X64:
                    return (ushort)ILCompiler.DependencyAnalysis.RelocType.IMAGE_REL_BASED_REL32;

                case TargetArchitecture.ARM:
                    return (ushort)ILCompiler.DependencyAnalysis.RelocType.IMAGE_REL_BASED_THUMB_BRANCH24;

                default:
                    return UInt16.MaxValue;
            }
        }

        private uint getExpectedTargetArchitecture()
        {
            TargetArchitecture arch = _compilation.TypeSystemContext.Target.Architecture;

            switch (arch)
            {
                case TargetArchitecture.X86:
                    return (uint)ImageFileMachine.I386;
                case TargetArchitecture.X64:
                    return (uint)ImageFileMachine.AMD64;
                case TargetArchitecture.ARM:
                    return (uint)ImageFileMachine.ARM;
                case TargetArchitecture.ARM64:
                    return (uint)ImageFileMachine.ARM64;
                case TargetArchitecture.Wasm32:
                    return (uint)ImageFileMachine.WASM32;
                case TargetArchitecture.Wasm64:
                    return (uint)ImageFileMachine.WASM64;
                default:
                    throw new NotImplementedException("Expected target architecture is not supported");
            }
        }

        private bool isMethodDefinedInCoreLib()
        {
            TypeDesc owningType = MethodBeingCompiled.OwningType;
            MetadataType owningMetadataType = owningType as MetadataType;
            if (owningMetadataType == null)
            {
                return false;
            }
            return owningMetadataType.Module == _compilation.TypeSystemContext.SystemModule;
        }

        private uint getJitFlags(ref CORJIT_FLAGS flags, uint sizeInBytes)
        {
            // Read the user-defined configuration options.
            foreach (var flag in JitConfigProvider.Instance.Flags)
                flags.Set(flag);

            flags.InstructionSetFlags.Add(_compilation.InstructionSetSupport.OptimisticFlags);

            // Set the rest of the flags that don't make sense to expose publically.
            flags.Set(CorJitFlag.CORJIT_FLAG_SKIP_VERIFICATION);
            flags.Set(CorJitFlag.CORJIT_FLAG_READYTORUN);
            flags.Set(CorJitFlag.CORJIT_FLAG_RELOC);
            flags.Set(CorJitFlag.CORJIT_FLAG_PREJIT);
            flags.Set(CorJitFlag.CORJIT_FLAG_USE_PINVOKE_HELPERS);

            TargetArchitecture targetArchitecture = _compilation.TypeSystemContext.Target.Architecture;

            switch (targetArchitecture)
            {
                case TargetArchitecture.X64:
                case TargetArchitecture.X86:
                    Debug.Assert(InstructionSet.X86_SSE2 == InstructionSet.X64_SSE2);
                    if (_compilation.InstructionSetSupport.IsInstructionSetSupported(InstructionSet.X86_SSE2))
                    {
                        flags.Set(CorJitFlag.CORJIT_FLAG_FEATURE_SIMD);
                    }
                    break;

                case TargetArchitecture.ARM64:
                    if (_compilation.InstructionSetSupport.IsInstructionSetSupported(InstructionSet.ARM64_AdvSimd))
                    {
                        flags.Set(CorJitFlag.CORJIT_FLAG_FEATURE_SIMD);
                    }
                    break;
            }

            if (targetArchitecture == TargetArchitecture.ARM && !_compilation.TypeSystemContext.Target.IsWindows)
                flags.Set(CorJitFlag.CORJIT_FLAG_RELATIVE_CODE_RELOCS);

            if (this.MethodBeingCompiled.IsUnmanagedCallersOnly)
            {
                // Validate UnmanagedCallersOnlyAttribute usage
                if (!this.MethodBeingCompiled.Signature.IsStatic) // Must be a static method
                {
                    ThrowHelper.ThrowInvalidProgramException(ExceptionStringID.InvalidProgramNonStaticMethod, this.MethodBeingCompiled);
                }

                if (this.MethodBeingCompiled.HasInstantiation || this.MethodBeingCompiled.OwningType.HasInstantiation) // No generics involved
                {
                    ThrowHelper.ThrowInvalidProgramException(ExceptionStringID.InvalidProgramGenericMethod, this.MethodBeingCompiled);
                }

#if READYTORUN
                // TODO: enable this check in full AOT
                if (Marshaller.IsMarshallingRequired(this.MethodBeingCompiled.Signature, Array.Empty<ParameterMetadata>())) // Only blittable arguments
                {
                    ThrowHelper.ThrowInvalidProgramException(ExceptionStringID.InvalidProgramNonBlittableTypes, this.MethodBeingCompiled);
                }
#endif

                flags.Set(CorJitFlag.CORJIT_FLAG_REVERSE_PINVOKE);
            }

            if (this.MethodBeingCompiled.IsPInvoke)
            {
                flags.Set(CorJitFlag.CORJIT_FLAG_IL_STUB);
            }

            if (this.MethodBeingCompiled.IsNoOptimization)
            {
                flags.Set(CorJitFlag.CORJIT_FLAG_MIN_OPT);
            }

            if (this.MethodBeingCompiled.Context.Target.Abi == TargetAbi.CoreRTArmel)
            {
                flags.Set(CorJitFlag.CORJIT_FLAG_SOFTFP_ABI);
            }

            return (uint)sizeof(CORJIT_FLAGS);
        }

<<<<<<< HEAD
=======
        private PgoSchemaElem[] getPgoInstrumentationResults(MethodDesc method)
        {
            return _compilation.ProfileData[method]?.SchemaData;
        }

        public static void ComputeJitPgoInstrumentationSchema(Func<object, IntPtr> objectToHandle, PgoSchemaElem[] pgoResultsSchemas, out PgoInstrumentationSchema[] nativeSchemas, out byte[] instrumentationData)
        {
            nativeSchemas = new PgoInstrumentationSchema[pgoResultsSchemas.Length];
            MemoryStream msInstrumentationData = new MemoryStream();
            BinaryWriter bwInstrumentationData = new BinaryWriter(msInstrumentationData);
            for (int i = 0; i < nativeSchemas.Length; i++)
            {
                if ((bwInstrumentationData.BaseStream.Position % 8) == 4)
                {
                    bwInstrumentationData.Write(0);
                }

                Debug.Assert((bwInstrumentationData.BaseStream.Position % 8) == 0);
                nativeSchemas[i].Offset = new IntPtr(checked((int)bwInstrumentationData.BaseStream.Position));
                nativeSchemas[i].ILOffset = pgoResultsSchemas[i].ILOffset;
                nativeSchemas[i].Count = pgoResultsSchemas[i].Count;
                nativeSchemas[i].Other = pgoResultsSchemas[i].Other;
                nativeSchemas[i].InstrumentationKind = (PgoInstrumentationKind)pgoResultsSchemas[i].InstrumentationKind;

                if (pgoResultsSchemas[i].DataObject == null)
                {
                    bwInstrumentationData.Write(pgoResultsSchemas[i].DataLong);
                }
                else
                {
                    object dataObject = pgoResultsSchemas[i].DataObject;
                    if (dataObject is int[] intArray)
                    {
                        foreach (int intVal in intArray)
                            bwInstrumentationData.Write(intVal);
                    }
                    else if (dataObject is long[] longArray)
                    {
                        foreach (long longVal in longArray)
                            bwInstrumentationData.Write(longVal);
                    }
                    else if (dataObject is TypeSystemEntityOrUnknown[] typeArray)
                    {
                        foreach (TypeSystemEntityOrUnknown typeVal in typeArray)
                        {
                            IntPtr ptrVal = IntPtr.Zero;
                            if (typeVal.AsType != null)
                                ptrVal = (IntPtr)objectToHandle(typeVal.AsType);
                            else
                            {
                                // The "Unknown types are the values from 1-33
                                ptrVal = new IntPtr((typeVal.AsUnknown % 32) + 1);
                            }

                            if (IntPtr.Size == 4)
                                bwInstrumentationData.Write((int)ptrVal);
                            else
                                bwInstrumentationData.Write((long)ptrVal);
                        }
                    }
                }
            }

            bwInstrumentationData.Flush();

            instrumentationData = msInstrumentationData.ToArray();
        }

        private HRESULT getPgoInstrumentationResults(CORINFO_METHOD_STRUCT_* ftnHnd, ref PgoInstrumentationSchema* pSchema, ref uint countSchemaItems, byte** pInstrumentationData)
        {
            MethodDesc methodDesc = HandleToObject(ftnHnd);

            if (!_pgoResults.TryGetValue(methodDesc, out PgoInstrumentationResults pgoResults))
            {
                var pgoResultsSchemas = getPgoInstrumentationResults(methodDesc);
                if (pgoResultsSchemas == null)
                {
                    pgoResults.hr = HRESULT.E_NOTIMPL;
                }
                else
                {
                    ComputeJitPgoInstrumentationSchema(ObjectToHandle, pgoResultsSchemas, out var nativeSchemas, out var instrumentationData);

                    pgoResults.pInstrumentationData = (byte*)GetPin(instrumentationData);
                    pgoResults.countSchemaItems = (uint)nativeSchemas.Length;
                    pgoResults.pSchema = (PgoInstrumentationSchema*)GetPin(nativeSchemas);
                    pgoResults.hr = HRESULT.S_OK;
                }

                _pgoResults.Add(methodDesc, pgoResults);
            }

            pSchema = pgoResults.pSchema;
            countSchemaItems = pgoResults.countSchemaItems;
            *pInstrumentationData = pgoResults.pInstrumentationData;
            return pgoResults.hr;
        }

>>>>>>> 697352e1
#if READYTORUN
        InstructionSetFlags _actualInstructionSetSupported;
        InstructionSetFlags _actualInstructionSetUnsupported;

        private bool notifyInstructionSetUsage(InstructionSet instructionSet, bool supportEnabled)
        {
            if (supportEnabled)
            {
                _actualInstructionSetSupported.AddInstructionSet(instructionSet);
            }
            else
            {
                // By policy we code review all changes into corelib, such that failing to use an instruction
                // set is not a reason to not support usage of it.
                if (!isMethodDefinedInCoreLib())
                {
                    _actualInstructionSetUnsupported.AddInstructionSet(instructionSet);
                }
            }
            return supportEnabled;
        }
#else
        private bool notifyInstructionSetUsage(InstructionSet instructionSet, bool supportEnabled)
        {
            return supportEnabled ? _compilation.InstructionSetSupport.IsInstructionSetSupported(instructionSet) : false;
        }
#endif
    }
}<|MERGE_RESOLUTION|>--- conflicted
+++ resolved
@@ -3630,8 +3630,6 @@
             return (uint)sizeof(CORJIT_FLAGS);
         }
 
-<<<<<<< HEAD
-=======
         private PgoSchemaElem[] getPgoInstrumentationResults(MethodDesc method)
         {
             return _compilation.ProfileData[method]?.SchemaData;
@@ -3729,8 +3727,6 @@
             *pInstrumentationData = pgoResults.pInstrumentationData;
             return pgoResults.hr;
         }
-
->>>>>>> 697352e1
 #if READYTORUN
         InstructionSetFlags _actualInstructionSetSupported;
         InstructionSetFlags _actualInstructionSetUnsupported;
