// Licensed to the .NET Foundation under one or more agreements.
// The .NET Foundation licenses this file to you under the MIT license.

using System;

// If any of these constants change, update src/coreclr/inc/readytorun.h and
// src/coreclr/tools/Common/Internal/Runtime/ModuleHeaders.cs with the new R2R minor version

namespace Internal.ReadyToRunConstants
{
    [Flags]
    public enum ReadyToRunFlags
    {
        READYTORUN_FLAG_PlatformNeutralSource = 0x00000001,     // Set if the original IL assembly was platform-neutral
        READYTORUN_FLAG_SkipTypeValidation = 0x00000002,        // Set of methods with native code was determined using profile data
        READYTORUN_FLAG_Partial = 0x00000004,
        READYTORUN_FLAG_NonSharedPInvokeStubs = 0x00000008,     // PInvoke stubs compiled into image are non-shareable (no secret parameter)
        READYTORUN_FLAG_EmbeddedMSIL = 0x00000010,              // MSIL is embedded in the composite R2R executable
        READYTORUN_FLAG_Component = 0x00000020,                 // This is the header describing a component assembly of composite R2R
        READYTORUN_FLAG_MultiModuleVersionBubble = 0x00000040,   // This R2R module has multiple modules within its version bubble
        READYTORUN_FLAG_UnrelatedR2RCode = 0x00000080,          // This R2R module has generic code in it that would not be naturally encoded into this module
    }

    public enum ReadyToRunImportSectionType : byte
    {
        Unknown      = 0,
        StubDispatch = 2,
        StringHandle = 3,
        ILBodyFixups = 7,
    }

    [Flags]
    public enum ReadyToRunImportSectionFlags : ushort
    {
        None     = 0x0000,
        Eager    = 0x0001, // Section at module load time.
        PCode    = 0x0004, // Section contains pointers to code
    }

    /// <summary>
    /// Constants for method and field encoding
    /// </summary>
    [Flags]
    public enum ReadyToRunMethodSigFlags : byte
    {
        READYTORUN_METHOD_SIG_None = 0x00,
        READYTORUN_METHOD_SIG_UnboxingStub = 0x01,
        READYTORUN_METHOD_SIG_InstantiatingStub = 0x02,
        READYTORUN_METHOD_SIG_MethodInstantiation = 0x04,
        READYTORUN_METHOD_SIG_SlotInsteadOfToken = 0x08,
        READYTORUN_METHOD_SIG_MemberRefToken = 0x10,
        READYTORUN_METHOD_SIG_Constrained = 0x20,
        READYTORUN_METHOD_SIG_OwnerType = 0x40,
        READYTORUN_METHOD_SIG_UpdateContext = 0x80,
    }

    [Flags]
    public enum ReadyToRunFieldSigFlags : byte
    {
        READYTORUN_FIELD_SIG_IndexInsteadOfToken = 0x08,
        READYTORUN_FIELD_SIG_MemberRefToken = 0x10,
        READYTORUN_FIELD_SIG_OwnerType = 0x40,
    }

    [Flags]
    public enum ReadyToRunTypeLayoutFlags : byte
    {
        READYTORUN_LAYOUT_HFA = 0x01,
        READYTORUN_LAYOUT_Alignment = 0x02,
        READYTORUN_LAYOUT_Alignment_Native = 0x04,
        READYTORUN_LAYOUT_GCLayout = 0x08,
        READYTORUN_LAYOUT_GCLayout_Empty = 0x10,
    }

    [Flags]
    public enum ReadyToRunVirtualFunctionOverrideFlags : uint
    {
        None = 0x00,
        VirtualFunctionOverridden = 0x01,
    }

    [Flags]
    enum ReadyToRunCrossModuleInlineFlags : uint
    {
        CrossModuleInlinee  = 0x1,
        HasCrossModuleInliners = 0x2,
        CrossModuleInlinerIndexShift = 2,
        InlinerRidHasModule = 0x1,
        InlinerRidShift = 1,
    };

    public enum DictionaryEntryKind
    {
        EmptySlot = 0,
        TypeHandleSlot = 1,
        MethodDescSlot = 2,
        MethodEntrySlot = 3,
        ConstrainedMethodEntrySlot = 4,
        DispatchStubAddrSlot = 5,
        FieldDescSlot = 6,
        DeclaringTypeHandleSlot = 7,
    }

    public enum ReadyToRunFixupKind
    {
        Invalid = 0x00,

        ThisObjDictionaryLookup = 0x07,
        TypeDictionaryLookup = 0x08,
        MethodDictionaryLookup = 0x09,

        TypeHandle = 0x10,
        MethodHandle = 0x11,
        FieldHandle = 0x12,

        MethodEntry = 0x13,                 // For calling a method entry point
        MethodEntry_DefToken = 0x14,        // Smaller version of MethodEntry - method is def token
        MethodEntry_RefToken = 0x15,        // Smaller version of MethodEntry - method is ref token

        VirtualEntry = 0x16,                // For invoking a virtual method
        VirtualEntry_DefToken = 0x17,       // Smaller version of VirtualEntry - method is def token
        VirtualEntry_RefToken = 0x18,       // Smaller version of VirtualEntry - method is ref token
        VirtualEntry_Slot = 0x19,           // Smaller version of VirtualEntry - type & slot

        Helper = 0x1A,                      // Helper
        StringHandle = 0x1B,                // String handle

        NewObject = 0x1C,                   // Dynamically created new helper
        NewArray = 0x1D,

        IsInstanceOf = 0x1E,                // Dynamically created casting helper
        ChkCast = 0x1F,

        FieldAddress = 0x20,                // For accessing a cross-module static fields
        CctorTrigger = 0x21,                // Static constructor trigger

        StaticBaseNonGC = 0x22,             // Dynamically created static base helpers
        StaticBaseGC = 0x23,
        ThreadStaticBaseNonGC = 0x24,
        ThreadStaticBaseGC = 0x25,

        FieldBaseOffset = 0x26,             // Field base offset
        FieldOffset = 0x27,                 // Field offset

        TypeDictionary = 0x28,
        MethodDictionary = 0x29,

        Check_TypeLayout = 0x2A,            // size, alignment, HFA, reference map
        Check_FieldOffset = 0x2B,

        DelegateCtor = 0x2C,                // optimized delegate ctor
        DeclaringTypeHandle = 0x2D,

        IndirectPInvokeTarget = 0x2E,       // Target (indirect) of an inlined pinvoke
        PInvokeTarget = 0x2F,               // Target of an inlined pinvoke

        Check_InstructionSetSupport = 0x30, // Define the set of instruction sets that must be supported/unsupported to use the fixup

        Verify_FieldOffset = 0x31,  // Generate a runtime check to ensure that the field offset matches between compile and runtime. Unlike CheckFieldOffset, this will generate a runtime exception on failure instead of silently dropping the method
        Verify_TypeLayout = 0x32,  // Generate a runtime check to ensure that the type layout (size, alignment, HFA, reference map) matches between compile and runtime. Unlike Check_TypeLayout, this will generate a runtime failure instead of silently dropping the method

        Check_VirtualFunctionOverride = 0x33, // Generate a runtime check to ensure that virtual function resolution has equivalent behavior at runtime as at compile time. If not equivalent, code will not be used
        Verify_VirtualFunctionOverride = 0x34, // Generate a runtime check to ensure that virtual function resolution has equivalent behavior at runtime as at compile time. If not equivalent, generate runtime failure.

        Check_IL_Body              = 0x35, /* Check to see if an IL method is defined the same at runtime as at compile time. A failed match will cause code not to be used. */
        Verify_IL_Body             = 0x36, /* Verify an IL body is defined the same at compile time and runtime. A failed match will cause a hard runtime failure. */

        ModuleOverride = 0x80,
        // followed by sig-encoded UInt with assemblyref index into either the assemblyref
        // table of the MSIL metadata of the master context module for the signature or
        // into the extra assemblyref table in the manifest metadata R2R header table
        // (used in cases inlining brings in references to assemblies not seen in the MSIL).
    }

    //
    // Intrinsics and helpers
    // Keep in sync with https://github.com/dotnet/runtime/blob/main/src/coreclr/inc/readytorun.h
    //

    [Flags]
    public enum ReadyToRunHelper
    {
        Invalid                     = 0x00,

        // Not a real helper - handle to current module passed to delay load helpers.
        Module                      = 0x01,
        GSCookie                    = 0x02,
        IndirectTrapThreads         = 0x03,

        //
        // Delay load helpers
        //

        // All delay load helpers use custom calling convention:
        // - scratch register - address of indirection cell. 0 = address is inferred from callsite.
        // - stack - section index, module handle
        DelayLoad_MethodCall        = 0x08,

        DelayLoad_Helper            = 0x10,
        DelayLoad_Helper_Obj        = 0x11,
        DelayLoad_Helper_ObjObj     = 0x12,

        // Exception handling helpers
        Throw                       = 0x20,
        Rethrow                     = 0x21,
        Overflow                    = 0x22,
        RngChkFail                  = 0x23,
        FailFast                    = 0x24,
        ThrowNullRef                = 0x25,
        ThrowDivZero                = 0x26,

        // Write barriers
        WriteBarrier                = 0x30,
        CheckedWriteBarrier         = 0x31,
        ByRefWriteBarrier           = 0x32,

        // Array helpers
        Stelem_Ref                  = 0x38,
        Ldelema_Ref                 = 0x39,

        MemSet                      = 0x40,
        MemCpy                      = 0x41,

        // P/Invoke support
        PInvokeBegin                = 0x42,
        PInvokeEnd                  = 0x43,
        GCPoll                      = 0x44,
        ReversePInvokeEnter         = 0x45,
        ReversePInvokeExit          = 0x46,

        // Get string handle lazily
        GetString = 0x50,

        // Used by /Tuning for Profile optimizations
        LogMethodEnter = 0x51,

        // Reflection helpers
        GetRuntimeTypeHandle        = 0x54,
        GetRuntimeMethodHandle      = 0x55,
        GetRuntimeFieldHandle       = 0x56,

        Box                         = 0x58,
        Box_Nullable                = 0x59,
        Unbox                       = 0x5A,
        Unbox_Nullable              = 0x5B,
        NewMultiDimArr              = 0x5C,

        // Helpers used with generic handle lookup cases
        NewObject                   = 0x60,
        NewArray                    = 0x61,
        CheckCastAny                = 0x62,
        CheckInstanceAny            = 0x63,
        GenericGcStaticBase         = 0x64,
        GenericNonGcStaticBase      = 0x65,
        GenericGcTlsBase            = 0x66,
        GenericNonGcTlsBase         = 0x67,
        VirtualFuncPtr              = 0x68,
        IsInstanceOfException       = 0x69,

        // Long mul/div/shift ops
        LMul                        = 0xC0,
        LMulOfv                     = 0xC1,
        ULMulOvf                    = 0xC2,
        LDiv                        = 0xC3,
        LMod                        = 0xC4,
        ULDiv                       = 0xC5,
        ULMod                       = 0xC6,
        LLsh                        = 0xC7,
        LRsh                        = 0xC8,
        LRsz                        = 0xC9,
        Lng2Dbl                     = 0xCA,
        ULng2Dbl                    = 0xCB,

        // 32-bit division helpers
        Div                         = 0xCC,
        Mod                         = 0xCD,
        UDiv                        = 0xCE,
        UMod                        = 0xCF,

        // Floating point conversions
        Dbl2Int                     = 0xD0,
        Dbl2IntOvf                  = 0xD1,
        Dbl2Lng                     = 0xD2,
        Dbl2LngOvf                  = 0xD3,
        Dbl2UInt                    = 0xD4,
        Dbl2UIntOvf                 = 0xD5,
        Dbl2ULng                    = 0xD6,
        Dbl2ULngOvf                 = 0xD7,

        // Floating point ops
        DblRem                      = 0xE0,
        FltRem                      = 0xE1,
        DblRound                    = 0xE2,
        FltRound                    = 0xE3,

        // Personality routines
        PersonalityRoutine          = 0xF0,
        PersonalityRoutineFilterFunclet = 0xF1,

        // Synchronized methods
        MonitorEnter                = 0xF8,
        MonitorExit                 = 0xF9,

        // JIT32 x86-specific write barriers
        WriteBarrier_EAX            = 0x100,
        WriteBarrier_EBX            = 0x101,
        WriteBarrier_ECX            = 0x102,
        WriteBarrier_ESI            = 0x103,
        WriteBarrier_EDI            = 0x104,
        WriteBarrier_EBP            = 0x105,
        CheckedWriteBarrier_EAX     = 0x106,
        CheckedWriteBarrier_EBX     = 0x107,
        CheckedWriteBarrier_ECX     = 0x108,
        CheckedWriteBarrier_ESI     = 0x109,
        CheckedWriteBarrier_EDI     = 0x10A,
        CheckedWriteBarrier_EBP     = 0x10B,

        // JIT32 x86-specific exception handling
        EndCatch                    = 0x110,

        StackProbe                  = 0x111,

        GetCurrentManagedThreadId   = 0x112,

<<<<<<< HEAD

        GreenThreadMoreStack        = 0x116,
=======
        GreenThreadTransition       = 0x115,
>>>>>>> 8f6561ac

        // **********************************************************************************************
        //
        // These are not actually part of the R2R file format. We have them here because it's convenient.
        //
        // **********************************************************************************************

        // Marker to be used in asserts.
        FirstFakeHelper,

        ThrowArgumentOutOfRange,
        ThrowArgument,
        ThrowPlatformNotSupported,
        ThrowNotImplemented,

        DebugBreak,

        GetRuntimeType,

        AreTypesEquivalent,

        CheckCastClass,
        CheckInstanceClass,
        CheckCastArray,
        CheckInstanceArray,
        CheckCastInterface,
        CheckInstanceInterface,

        MonitorEnterStatic,
        MonitorExitStatic,

        // GVM lookup helper
        GVMLookupForSlot,

        // TypedReference
        TypeHandleToRuntimeType,
        GetRefAny,
        TypeHandleToRuntimeTypeHandle,
    }

    // Enum used for HFA type recognition.
    // Supported across architectures, so that it can be used in altjits and cross-compilation.
    public enum ReadyToRunHFAElemType
    {
        None = 0,
        Float32 = 1,
        Float64 = 2,
        Vector64 = 3,
        Vector128 = 4,
    }

    public static class ReadyToRunRuntimeConstants
    {
        public const int READYTORUN_PInvokeTransitionFrameSizeInPointerUnits = 11;
        public const int READYTORUN_ReversePInvokeTransitionFrameSizeInPointerUnits_X86 = 5;
        public const int READYTORUN_ReversePInvokeTransitionFrameSizeInPointerUnits_Universal = 2;
    }
}<|MERGE_RESOLUTION|>--- conflicted
+++ resolved
@@ -322,12 +322,8 @@
 
         GetCurrentManagedThreadId   = 0x112,
 
-<<<<<<< HEAD
-
+        GreenThreadTransition       = 0x115,
         GreenThreadMoreStack        = 0x116,
-=======
-        GreenThreadTransition       = 0x115,
->>>>>>> 8f6561ac
 
         // **********************************************************************************************
         //
