--- conflicted
+++ resolved
@@ -173,12 +173,7 @@
 fi
 
 if [[ "$__CMakeTarget" == *"wasmjit"* ]]; then
-<<<<<<< HEAD
-  echo wasmjit
-  __ExtraCmakeArgs="$__ExtraCmakeArgs -DCLR_CMAKE_BUILD_LLVM_JIT=1"
-=======
   __CMakeArgs="$__CMakeArgs -DCLR_CMAKE_BUILD_LLVM_JIT=1"
->>>>>>> 07ff833c
 
   if [[ "$__BuildType" == "Release" ]]; then
     if [[ -n $LLVM_CMAKE_CONFIG_RELEASE ]]; then
@@ -196,6 +191,7 @@
   fi
 fi
 
+
 if [[ -z "$__CMakeTarget" ]]; then
     __CMakeTarget="install"
 fi
