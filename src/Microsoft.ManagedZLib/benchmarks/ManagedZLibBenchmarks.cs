--- conflicted
+++ resolved
@@ -34,10 +34,6 @@
         Debug.Assert(File != null);
         CompressedFile = new CompressedFile(File, Level);
         _outputStream = new MemoryStream(CompressedFile.UncompressedData.Length); 
-<<<<<<< HEAD
-=======
-
->>>>>>> d9e6156d
     }
 
 
@@ -58,11 +54,6 @@
     {
         CompressedFile!.CompressedDataStream.Position = 0;
         _outputStream!.Position = 0;
-<<<<<<< HEAD
-        
-=======
-
->>>>>>> d9e6156d
         System.IO.Compression.DeflateStream decompressor = new System.IO.Compression.DeflateStream(CompressedFile.CompressedDataStream, System.IO.Compression.CompressionMode.Decompress);
         decompressor.CopyTo(_outputStream);
     }
@@ -72,18 +63,12 @@
     {
         CompressedFile!.CompressedDataStream.Position = 0;
         _outputStream!.Position = 0;
-<<<<<<< HEAD
-=======
-
->>>>>>> d9e6156d
-
         DeflateStream decompressor = new DeflateStream(CompressedFile.CompressedDataStream, CompressionMode.Decompress);
         decompressor.CopyTo(_outputStream);
     }
 
     public class ProgramRun
     {
-<<<<<<< HEAD
         public static void Main(string[] args)
         {
             var job = Job.Default
@@ -97,9 +82,6 @@
 
             BenchmarkSwitcher.FromAssembly(typeof(ProgramRun).Assembly).Run(args, config);
         }
-=======
-        public static void Main(string[] args) => BenchmarkSwitcher.FromAssembly(typeof(ProgramRun).Assembly).Run(args);
->>>>>>> d9e6156d
     }
 
 }