﻿// Licensed to the .NET Foundation under one or more agreements.
// The .NET Foundation licenses this file to you under the MIT license.

using BenchmarkDotNet.Attributes;
using BenchmarkDotNet.Configs;
using BenchmarkDotNet.Jobs;
using BenchmarkDotNet.Running;
<<<<<<< HEAD
using Dia2Lib;
=======
>>>>>>> 03893f93
using Perfolizer.Horology;
using System.Collections.Generic;
using System.Diagnostics;
using System.IO;

namespace Microsoft.ManagedZLib.Benchmarks;

// Referring the dotnet/performance documentation (performance/docs/microbenchmark-design-guidelines.md)
// BenchmarkDotNet creates a type which derives from type with benchmarks. 
// So the type with benchmarks must not be sealed and it can NOT BE STATIC 
<<<<<<< HEAD
// and it has to be public. It also has to be a class (no structs support).
=======
// and it has to BE PUBLIC. It also has to be a class (no structs support).
>>>>>>> 03893f93
[GroupBenchmarksBy(BenchmarkLogicalGroupRule.ByCategory)]
[CategoriesColumn]
public class ManagedZLibBenchmark
{
    public static IEnumerable<string> UncompressedTestFileNames()
    {
        // The commented file is going to be added later on:
        yield return "TestDocument.pdf"; // 199 KB small test document with repeated paragraph, PDF are common
        yield return "alice29.txt"; // 145 KB, copy of "ALICE'S ADVENTURES IN WONDERLAND" book, an example of text file
        yield return "sum"; // 37.3 KB, some binary content, an example of binary file
    }

<<<<<<< HEAD
    [ParamsSource(nameof(UncompressedTestFileNames))]
    public string? Files { get; set; }

    public byte[]? UncompressedData { get; set; }
    public byte[]? CompressedData { get; set; }

    public MemoryStream? CompressedStrmN { get; set; }
    public MemoryStream? CompressedStrmM { get; set; }

    internal static string GetFilePath(string fileName)
        => Path.Combine("UncompressedTestFiles", fileName);
=======
    public CompressedFile? CompressedFile;
    private MemoryStream? outputStream;
>>>>>>> 03893f93

    [GlobalSetup]
    public void Setup()
    {
<<<<<<< HEAD
        Debug.Assert(Files != null);

        var filePath = GetFilePath(Files); // For compression
        UncompressedData = File.ReadAllBytes(filePath);

        //Managed
        CompressedStrmM = new MemoryStream(capacity: UncompressedData.Length);
        //Native
        CompressedStrmN = new MemoryStream(capacity: UncompressedData.Length);
=======
        Debug.Assert(File != null);
        CompressedFile = new CompressedFile(File, Level);
        outputStream = new MemoryStream(CompressedFile.UncompressedData.Length);
>>>>>>> 03893f93
    }


    [BenchmarkCategory("Smallest"), Benchmark(Baseline = true)]
    public void CompressNative_small() //with creation/disposal of stream
    {
        CompressedStrmN!.Position = 0;
        System.IO.Compression.DeflateStream compressionStream = new(CompressedStrmN, System.IO.Compression.CompressionLevel.SmallestSize, leaveOpen: true);
        compressionStream.Write(UncompressedData!, 0, UncompressedData!.Length);
        compressionStream.Flush();
        compressionStream.Dispose();
    }

<<<<<<< HEAD
    [BenchmarkCategory("Smallest"), Benchmark]
    public void CompressManaged_small()
    {
        CompressedStrmM!.Position = 0;
        DeflateStream compressionStream = new(CompressedStrmM, CompressionLevel.SmallestSize, leaveOpen: true);
        compressionStream.Write(UncompressedData!, 0, UncompressedData!.Length);
        compressionStream.Flush();
        compressionStream.Dispose();
    }

    [BenchmarkCategory("Optimal"), Benchmark(Baseline = true)]
    public void CompressNative_optimal() //with creation/disposal of stream
    {
        CompressedStrmN!.Position = 0;
        System.IO.Compression.DeflateStream compressionStream = new(CompressedStrmN, System.IO.Compression.CompressionLevel.Optimal, leaveOpen: true);
        compressionStream.Write(UncompressedData!, 0, UncompressedData!.Length);
        compressionStream.Flush();
        compressionStream.Dispose();
    }

    [BenchmarkCategory("Optimal"), Benchmark]
    public void CompressManaged_optimal()
    {
        CompressedStrmM!.Position = 0;
        DeflateStream compressionStream = new(CompressedStrmM, CompressionLevel.Optimal, leaveOpen: true);
        compressionStream.Write(UncompressedData!, 0, UncompressedData!.Length);
        compressionStream.Flush();
        compressionStream.Dispose();
    }

    [BenchmarkCategory("Fastest"), Benchmark(Baseline = true)]
    public void CompressNative_fastest() //with creation/disposal of stream
    {
        CompressedStrmN!.Position = 0;
        System.IO.Compression.DeflateStream compressionStream = new(CompressedStrmN, System.IO.Compression.CompressionLevel.Fastest, leaveOpen: true);
        compressionStream.Write(UncompressedData!, 0, UncompressedData!.Length);
        compressionStream.Flush();
        compressionStream.Dispose();
    }

    [BenchmarkCategory("Fastest"), Benchmark]
    public void CompressManaged_fastest()
    {
        CompressedStrmM!.Position = 0;
        DeflateStream compressionStream = new(CompressedStrmM, CompressionLevel.Fastest, leaveOpen: true);
        compressionStream.Write(UncompressedData!, 0, UncompressedData!.Length);
        compressionStream.Flush();
        compressionStream.Dispose();
=======
    [Params(System.IO.Compression.CompressionLevel.SmallestSize,
            System.IO.Compression.CompressionLevel.Optimal,
            System.IO.Compression.CompressionLevel.Fastest)]
    public System.IO.Compression.CompressionLevel Level { get; set; }

    [Benchmark(Baseline = true)]
    public void DecompressCreationNative()
    {
        CompressedFile!.CompressedDataStream.Position = 0;
        outputStream!.Position = 0;
        System.IO.Compression.DeflateStream decompressor = new System.IO.Compression.DeflateStream(CompressedFile.CompressedDataStream, System.IO.Compression.CompressionMode.Decompress, leaveOpen: true);
        decompressor?.CopyTo(outputStream);
    }

    [Benchmark]
    public void DecompressCreationManaged()
    {
        CompressedFile!.CompressedDataStream.Position = 0;
        outputStream!.Position = 0;
        DeflateStream decompressor = new DeflateStream(CompressedFile.CompressedDataStream, CompressionMode.Decompress, leaveOpen: true);
        decompressor?.CopyTo(outputStream);
    } //It should dipose itself after this context

    
    [GlobalCleanup]
    public void Cleanup()
    {
        outputStream?.Dispose();
        CompressedFile?.CompressedDataStream.Dispose();
>>>>>>> 03893f93
    }

    [GlobalCleanup]
    public void Cleanup()
    {
<<<<<<< HEAD
        // Compression underlying streams
        CompressedStrmN?.Dispose();
        CompressedStrmM?.Dispose();
=======
        public static void Main(string[] args)
        {
            var job = Job.Default
                .WithWarmupCount(1) // 1 warmup is enough for our purpose
                .WithIterationTime(TimeInterval.FromMilliseconds(250)) // the default is 0.5s per iteration, which is slightly too much for us
                .WithMinIterationCount(15)
                .WithMaxIterationCount(20); // we don't want to run more that 20 iterations

            var config = DefaultConfig.Instance
                .AddJob(job.AsDefault());

            BenchmarkSwitcher.FromAssembly(typeof(ProgramRun).Assembly).Run(args, config);
        }
>>>>>>> 03893f93
    }

    public class ProgramRun
    {
        public static void Main(string[] args)
        {
            var job = Job.Default
                .WithWarmupCount(1) // 1 warmup is enough for our purpose
                .WithIterationTime(TimeInterval.FromMilliseconds(250)) // the default is 0.5s per iteration, which is slightly too much for us
                .WithMinIterationCount(15)
                .WithMaxIterationCount(20); // we don't want to run more that 20 iterations

            var config = DefaultConfig.Instance
                .AddJob(job.AsDefault());

            BenchmarkSwitcher.FromAssembly(typeof(ProgramRun).Assembly).Run(args, config);
        }
    }
}<|MERGE_RESOLUTION|>--- conflicted
+++ resolved
@@ -1,14 +1,10 @@
-﻿// Licensed to the .NET Foundation under one or more agreements.
+// Licensed to the .NET Foundation under one or more agreements.
 // The .NET Foundation licenses this file to you under the MIT license.
 
 using BenchmarkDotNet.Attributes;
 using BenchmarkDotNet.Configs;
 using BenchmarkDotNet.Jobs;
 using BenchmarkDotNet.Running;
-<<<<<<< HEAD
-using Dia2Lib;
-=======
->>>>>>> 03893f93
 using Perfolizer.Horology;
 using System.Collections.Generic;
 using System.Diagnostics;
@@ -19,11 +15,7 @@
 // Referring the dotnet/performance documentation (performance/docs/microbenchmark-design-guidelines.md)
 // BenchmarkDotNet creates a type which derives from type with benchmarks. 
 // So the type with benchmarks must not be sealed and it can NOT BE STATIC 
-<<<<<<< HEAD
 // and it has to be public. It also has to be a class (no structs support).
-=======
-// and it has to BE PUBLIC. It also has to be a class (no structs support).
->>>>>>> 03893f93
 [GroupBenchmarksBy(BenchmarkLogicalGroupRule.ByCategory)]
 [CategoriesColumn]
 public class ManagedZLibBenchmark
@@ -36,7 +28,6 @@
         yield return "sum"; // 37.3 KB, some binary content, an example of binary file
     }
 
-<<<<<<< HEAD
     [ParamsSource(nameof(UncompressedTestFileNames))]
     public string? Files { get; set; }
 
@@ -48,15 +39,10 @@
 
     internal static string GetFilePath(string fileName)
         => Path.Combine("UncompressedTestFiles", fileName);
-=======
-    public CompressedFile? CompressedFile;
-    private MemoryStream? outputStream;
->>>>>>> 03893f93
 
     [GlobalSetup]
     public void Setup()
     {
-<<<<<<< HEAD
         Debug.Assert(Files != null);
 
         var filePath = GetFilePath(Files); // For compression
@@ -66,11 +52,6 @@
         CompressedStrmM = new MemoryStream(capacity: UncompressedData.Length);
         //Native
         CompressedStrmN = new MemoryStream(capacity: UncompressedData.Length);
-=======
-        Debug.Assert(File != null);
-        CompressedFile = new CompressedFile(File, Level);
-        outputStream = new MemoryStream(CompressedFile.UncompressedData.Length);
->>>>>>> 03893f93
     }
 
 
@@ -84,7 +65,6 @@
         compressionStream.Dispose();
     }
 
-<<<<<<< HEAD
     [BenchmarkCategory("Smallest"), Benchmark]
     public void CompressManaged_small()
     {
@@ -133,61 +113,14 @@
         compressionStream.Write(UncompressedData!, 0, UncompressedData!.Length);
         compressionStream.Flush();
         compressionStream.Dispose();
-=======
-    [Params(System.IO.Compression.CompressionLevel.SmallestSize,
-            System.IO.Compression.CompressionLevel.Optimal,
-            System.IO.Compression.CompressionLevel.Fastest)]
-    public System.IO.Compression.CompressionLevel Level { get; set; }
-
-    [Benchmark(Baseline = true)]
-    public void DecompressCreationNative()
-    {
-        CompressedFile!.CompressedDataStream.Position = 0;
-        outputStream!.Position = 0;
-        System.IO.Compression.DeflateStream decompressor = new System.IO.Compression.DeflateStream(CompressedFile.CompressedDataStream, System.IO.Compression.CompressionMode.Decompress, leaveOpen: true);
-        decompressor?.CopyTo(outputStream);
-    }
-
-    [Benchmark]
-    public void DecompressCreationManaged()
-    {
-        CompressedFile!.CompressedDataStream.Position = 0;
-        outputStream!.Position = 0;
-        DeflateStream decompressor = new DeflateStream(CompressedFile.CompressedDataStream, CompressionMode.Decompress, leaveOpen: true);
-        decompressor?.CopyTo(outputStream);
-    } //It should dipose itself after this context
-
-    
-    [GlobalCleanup]
-    public void Cleanup()
-    {
-        outputStream?.Dispose();
-        CompressedFile?.CompressedDataStream.Dispose();
->>>>>>> 03893f93
     }
 
     [GlobalCleanup]
     public void Cleanup()
     {
-<<<<<<< HEAD
         // Compression underlying streams
         CompressedStrmN?.Dispose();
         CompressedStrmM?.Dispose();
-=======
-        public static void Main(string[] args)
-        {
-            var job = Job.Default
-                .WithWarmupCount(1) // 1 warmup is enough for our purpose
-                .WithIterationTime(TimeInterval.FromMilliseconds(250)) // the default is 0.5s per iteration, which is slightly too much for us
-                .WithMinIterationCount(15)
-                .WithMaxIterationCount(20); // we don't want to run more that 20 iterations
-
-            var config = DefaultConfig.Instance
-                .AddJob(job.AsDefault());
-
-            BenchmarkSwitcher.FromAssembly(typeof(ProgramRun).Assembly).Run(args, config);
-        }
->>>>>>> 03893f93
     }
 
     public class ProgramRun
