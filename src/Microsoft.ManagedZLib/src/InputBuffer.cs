--- conflicted
+++ resolved
@@ -19,17 +19,6 @@
 // which means we are running out of input.
 public  class InputBuffer
 {
-<<<<<<< HEAD
-    private Memory<byte> _inputBuffer; // Input stream buffer
-    private uint _bitBuffer;      // To quickly shift in this buffer
-    private uint _bitsInBuffer;    // #bits available in bitBuffer
-
-    /// <summary>Total bits available in the input buffer.</summary>
-    public uint AvailableBits => _bitsInBuffer;
-
-    /// <summary>Total bytes available in the input buffer.</summary>
-    public uint AvailableBytes => (_bitsInBuffer / 8) + (uint)_inputBuffer.Length;
-=======
     public ulong _totalInput; //Total input read so far
     public uint _availInput; // Number of available bytes from _nextIN
                              // When compressing, this should be 0 when
@@ -48,8 +37,7 @@
 
     //_totalInput, at the end of compression, should match this. It's going to be use
     // just in inflate.
-    public int inputBufferSize => _inputBuffer.Length + (_bitsInBuffer / 8);
->>>>>>> 5c90052b
+    public int inputBufferSize => (_bitsInBuffer / 8) + (uint)_inputBuffer.Length;
 
     /// <summary>Ensure that count bits are in the bit buffer.</summary>
     /// <param name="count">Can be up to 16.</param>
@@ -67,11 +55,7 @@
             }
 
             // Insert a byte to bitbuffer
-<<<<<<< HEAD
             _bitBuffer |= (uint)_inputBuffer.Span[0] << (int)_bitsInBuffer;
-=======
-            _bitBuffer |= (uint)_inputBuffer.Span[0] << _bitsInBuffer;
->>>>>>> 5c90052b
             _inputBuffer = _inputBuffer.Slice(1);
             _bitsInBuffer += 8;
 
@@ -82,11 +66,7 @@
                     return false;
                 }
                 // Insert a byte to bitbuffer
-<<<<<<< HEAD
-                _bitBuffer |= (uint)_inputBuffer.Span[0] << (int)_bitsInBuffer;
-=======
-                _bitBuffer |= (uint)_inputBuffer.Span[0] << _bitsInBuffer;
->>>>>>> 5c90052b
+                _bitBuffer |= (uint)_inputBuffer.Span[0] << (int)_bitsInBuffer;
                 _inputBuffer = _inputBuffer.Slice(1);
                 _bitsInBuffer += 8;
             }
@@ -106,7 +86,6 @@
     {
         if (_bitsInBuffer < 8)
         {
-<<<<<<< HEAD
             if (_inputBuffer.Length > 1) // 2+ bytes in input buffer - Load 2 bytes/16 bits
             {
                 // Load the 16 bits
@@ -121,20 +100,6 @@
             {
                 _bitBuffer |= (uint)_inputBuffer.Span[0] << (int)_bitsInBuffer;
                 _inputBuffer = Memory<byte>.Empty; // At this point, we've validated _buffer is empty
-=======
-            if (_inputBuffer.Length > 1)
-            {
-                Span<byte> span = _inputBuffer.Span;
-                _bitBuffer |= (uint)span[1] << (_bitsInBuffer + 8);
-                _bitBuffer |= (uint)span[0] << _bitsInBuffer;
-                _inputBuffer = _inputBuffer.Slice(2);
-                _bitsInBuffer += 16;
-            }
-            else if (_inputBuffer.Length != 0)
-            {
-                _bitBuffer |= (uint)_inputBuffer.Span[0] << _bitsInBuffer;
-                _inputBuffer = Memory<byte>.Empty;
->>>>>>> 5c90052b
                 _bitsInBuffer += 8;
             }
         }
@@ -143,11 +108,7 @@
         {
             if (!_inputBuffer.IsEmpty)
             {
-<<<<<<< HEAD
-                _bitBuffer |= (uint)_inputBuffer.Span[0] << (int)_bitsInBuffer;
-=======
-                _bitBuffer |= (uint)_inputBuffer.Span[0] << _bitsInBuffer;
->>>>>>> 5c90052b
+                _bitBuffer |= (uint)_inputBuffer.Span[0] << (int)_bitsInBuffer;
                 _inputBuffer = _inputBuffer.Slice(1);
                 _bitsInBuffer += 8;
             }
@@ -203,11 +164,7 @@
         }
 
         int length = Math.Min(output.Length, _inputBuffer.Length);
-<<<<<<< HEAD
         _inputBuffer.Span.Slice(0, length).CopyTo(output);
-=======
-        _inputBuffer.Slice(0, length).Span.CopyTo(output);
->>>>>>> 5c90052b
         _inputBuffer = _inputBuffer.Slice(length);
         return bytesFromBitBuffer + length;
     }
@@ -216,11 +173,7 @@
     /// Return true is all input bytes are used.
     /// This means the caller can call SetInput to add more input.
     /// </summary>
-<<<<<<< HEAD
     public bool NeedsInput() => _inputBuffer.IsEmpty;
-=======
-    public bool NeedsInput() => _availInput==0;
->>>>>>> 5c90052b
 
     /// <summary>
     /// Set the byte buffer to be processed.
@@ -234,12 +187,9 @@
         if (NeedsInput())
         {
             _inputBuffer = buffer;
-<<<<<<< HEAD
-=======
             _availInput = (uint)buffer.Length;
             _nextIn = 0;
             //AvailableBytes() is _inputBuffer.Length - nextIn
->>>>>>> 5c90052b
         }
     }
 
