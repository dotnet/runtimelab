﻿// Licensed to the .NET Foundation under one or more agreements.
// The .NET Foundation licenses this file to you under the MIT license.

using System;
using System.Diagnostics;
using ZFlushCode = Microsoft.ManagedZLib.ManagedZLib.FlushCode;
using ZState = Microsoft.ManagedZLib.ManagedZLib.DeflateStates;
using ZBlockState = Microsoft.ManagedZLib.ManagedZLib.BlockState;
using System.Collections.Generic;
using static Microsoft.ManagedZLib.ManagedZLib;

namespace Microsoft.ManagedZLib;

/// <summary>
/// Provides a wrapper around the ZLib compression API.
/// </summary>
internal class Deflater
{
    public const int NIL = 0; /* Tail of hash chains */

    //Min&Max match lengths.
    public const int MinMatch = 3;
    public const int MaxMatch = 258;
    public const int MinLookahead = MaxMatch + MinMatch + 1;

    private bool _isDisposed;

    private const int MinWindowBits = -15;  // WindowBits must be between -8..-15 to write no header, 8..15 for a
    private const int MaxWindowBits = 31;   // zlib header, or 24..31 for a GZip header
    private int _windowBits;
    private uint _litBufferSize;
    /* Size of match buffer for literals/lengths.  There are 4 reasons for
    * limiting lit_bufsize to 64K:
    *   - frequencies can be kept in 16 bit counters
    *   - if compression is not successful for the first block, all input
    *     data is still in the window so we can still emit a stored block even
    *     when input comes from standard input.  (This can also be done for
    *     all blocks if lit_bufsize is not greater than 32K.)
    *   - if compression is not successful for a file smaller than 64K, we can
    *     even emit a stored file instead of a stored block (saving 5 bytes).
    *     This is applicable only for zip (not gzip or zlib).
    *   - creating new Huffman trees less frequently may not provide fast
    *     adaptation to changes in the input data statistics. (Take for
    *     example a binary file with poorly compressible code followed by
    *     a highly compressible string table.) Smaller buffer sizes give
    *     fast adaptation but have of course the overhead of transmitting
    *     trees more frequently.
    *   - I can't count above 4
    */
    // When determining the size of litBuffer:
    /* We overlay pending_buf and sym_buf. This works since the average size
     * for length/distance pairs over any compressed block is assured to be 31
     * bits or less.
     *
     * Analysis: The longest fixed codes are a length code of 8 bits plus 5
     * extra bits, for lengths 131 to 257. The longest fixed distance codes are
     * 5 bits plus 13 extra bits, for distances 16385 to 32768. The longest
     * possible fixed-codes length/distance pair is then 31 bits total.
     *
     * sym_buf starts one-fourth of the way into pending_buf. So there are
     * three bytes in sym_buf for every four bytes in pending_buf. Each symbol
     * in sym_buf is three bytes -- two for the distance and one for the
     * literal/length. As each symbol is consumed, the pointer to the next
     * sym_buf value to read moves forward three bytes. From that symbol, up to
     * 31 bits are written to pending_buf. The closest the written pending_buf
     * bits gets to the next sym_buf symbol to read is just before the last
     * code is written. At that time, 31*(n - 2) bits have been written, just
     * after 24*(n - 2) bits have been consumed from sym_buf. sym_buf starts at
     * 8*n bits into pending_buf. (Note that the symbol buffer fills when n - 1
     * symbols are written.) The closest the writing gets to what is unread is
     * then n + 14 bits. Here n is lit_bufsize, which is 16384 by default, and
     * can range from 128 to 32768.
     *
     * Therefore, at a minimum, there are 142 bits of space between what is
     * written and what is read in the overlain buffers, so the symbols cannot
     * be overwritten by the compressed data. That space is actually 139 bits,
     * due to the three-bit fixed-code block header.
     *
     * That covers the case where either Z_FIXED is specified, forcing fixed
     * codes, or when the use of fixed codes is chosen, because that choice
     * results in a smaller compressed block than dynamic codes. That latter
     * condition then assures that the above analysis also covers all dynamic
     * blocks. A dynamic-code block will only be chosen to be emitted if it has
     * fewer bits than a fixed-code block would for the same set of symbols.
     * Therefore its average symbol length is assured to be less than 31. So
     * the compressed data for a dynamic block also cannot overwrite the
     * symbols from which it is being constructed.
     */


    private int _wrap; //Default: Raw Deflate
    ZState _status;
    private CompressionLevel _compressionLevel;
    private readonly OutputWindow _output;
    private readonly InputBuffer _input;
    private readonly DeflateTrees _trees;
    private int iterador;
    public bool NeedsInput() => _input.NeedsInput();
    public bool HasSymNext() => _trees._symIndex !=0;
    public int MaxDistance() => _output._windowSize - MinLookahead;

    // Note, DeflateStream or the deflater do not try to be thread safe.
    // The lock is just used to make writing to unmanaged structures atomic to make sure
    // that they do not get inconsistent fields that may lead to an unmanaged memory violation.
    // To prevent *managed* buffer corruption or other weird behaviour users need to synchronise
    // on the stream explicitly.
    private object SyncLock => this;

    // This compLevel parameter is just the version user friendly
    internal Deflater(CompressionLevel compressionLevel, int windowBits)
    {
        iterador = 0;
        ManagedZLib.CompressionLevel zlibCompressionLevel; // This is the one actually used in all the processings
        int memLevel;
        _input = new InputBuffer();
        switch (compressionLevel)
        {
            // See the note in ManagedZLib.CompressionLevel for the recommended combinations.
            case CompressionLevel.Optimal:
                zlibCompressionLevel = ManagedZLib.CompressionLevel.DefaultCompression;
                memLevel = ManagedZLib.Deflate_DefaultMemLevel;
                break;

            case CompressionLevel.Fastest:
                zlibCompressionLevel = ManagedZLib.CompressionLevel.BestSpeed;
                memLevel = ManagedZLib.Deflate_DefaultMemLevel;
                break;

            case CompressionLevel.NoCompression:
                zlibCompressionLevel = ManagedZLib.CompressionLevel.NoCompression;
                memLevel = ManagedZLib.Deflate_NoCompressionMemLevel;
                break;

            case CompressionLevel.SmallestSize:
                zlibCompressionLevel = ManagedZLib.CompressionLevel.BestCompression;
                memLevel = ManagedZLib.Deflate_DefaultMemLevel;
                break;
            default:
                throw new ArgumentOutOfRangeException(nameof(compressionLevel));
        }
        _wrap = 0;
        _compressionLevel = compressionLevel;
        //Checking format of compression> Raw, Gzip or ZLib 
        // For Window and wrap flag initial configuration
        _windowBits = DeflateInit(windowBits);
        _output = new OutputWindow(_windowBits,memLevel, zlibCompressionLevel); //Setting window size and mask
        _output._method = (int)ManagedZLib.CompressionMethod.Deflated; //Deflated - only option
        _litBufferSize = 1U << (memLevel + 6); //16K by default
        _trees = new DeflateTrees(_output._pendingBuffer.Slice((int)_litBufferSize),_litBufferSize);
        _status = ZState.InitState;
        // Optimal is DefaultCompression which translates to level 6 in the configuration table
        // used for the algorithm that goes from 0 to 9.
        // The rest matches the int value in the enum.
        _output._level = (zlibCompressionLevel == ManagedZLib.CompressionLevel.DefaultCompression)? 6 : (int)zlibCompressionLevel;
        _output._strategy = (int)ManagedZLib.CompressionStrategy.DefaultStrategy; // Just the default
        // Setting variables for doing the matches
        DeflateReset();

        //Might not be necessary - constructors do everything that DelfateInit2 used to do
        DeflateInit2(zlibCompressionLevel, ManagedZLib.CompressionMethod.Deflated, windowBits, memLevel, _output._strategy);
    }
    
    // For assigning priority to the flush codes. This is how it's done in madler/zlib.
    // This is a direct port. Might change late because:
    // I'd recommend just putting the enum in the desired order instead of this**
    // because, at least for the methods consumed from the this API, we keep the same
    // priority order that the order of theri int values, we would be just moving the
    // flushCode Block to second instead of last and that's it.
    private static int Rank(FlushCode flushCode)
    {
        if ((int)flushCode <= 4)
        {
            return (int)flushCode * 2;
        }else
        {
            return (int)flushCode * 2 - 9;
        }
    }
    private int DeflateInit( int windowBits)
    {
        _wrap = 1; // To check which type of wrapper are we checking
                     // (0) No wrapper/Raw, (1) ZLib, (2)GZip
        Debug.Assert(windowBits >= MinWindowBits && windowBits <= MaxWindowBits);
        //Check input stream is not null
        ////-15 to -1 or 0 to 47
        if (windowBits < 0)
        {//Raw deflate - Suppress ZLib Wrapper
            _wrap = 0;
            windowBits = -windowBits;
        } else if (windowBits > 15) {  //GZip
            _wrap = 2;
            windowBits -= 16; //
        }                                      /// What's this (bellow):
        _input._wrap = _wrap;
        if (windowBits == 8) windowBits = 9;  /* until 256-byte window bug fixed */
        return (windowBits < 0) ? -windowBits : windowBits &= 15;
    }
    //This will use asserts instead of the ZLibNative error checking
    private void DeflateInit2(ManagedZLib.CompressionLevel level,
        ManagedZLib.CompressionMethod method,
        int windowBits,
        int memLevel,
        ManagedZLib.CompressionStrategy strategy) { 

        //Set everything up + error checking if needed - Might merge with DeflateInit later.
    }
    // DeflateReset(): Sets some initial values.
    // ATTENTION: This method to be reviewed/re-valuated in refactoring stage**
    // I moved some initializations to DeflateTrees and OutputWindow constructors
    // I'd need to put them back if this is going to be called else where again, 
    // besides just in Deflaters constructor. 
    // More so, if this is not called again, I can totally do this initializations
    // in the respective constructors if I'm not doing them already.
    public void DeflateReset()
    {
        _input._totalInput = _output._totalOutput = 0;
        _output._dataType = DeflateTrees.Unknown;
        _output._pendingBufferBytes = 0;
        _output._pendingOut = _output._pendingBuffer;
        _output._pendingOutIndex = _output._pendingBuffIndex = 0;

        if (_wrap < 0)
        {
            _wrap = -_wrap; /* was made negative by deflate(..., Z_FINISH); */
        }

        _status = (_wrap == 2) ? ZState.GZipState : ZState.InitState;

        // This will modify _adler like:
        //_adler = (_wrap == 2)? _output.Adler32() : _output.CRC32()
        // But I think I'll do both void and put _adler as a field of the class
        //if (_wrap == 2)
        //    _output.Adler32();
        //else
        //    _output.CRC32();

        _output.lastFlush = ZFlushCode.GenOutput; // Just used when necessary
                                                  // More may impact on compression ratio
    }
    ~Deflater()
    {
        Dispose(false);
    }

    public void Dispose()
    {
        Dispose(true);
        GC.SuppressFinalize(this);
    }

    private void Dispose(bool disposing)
    {
        if (!_isDisposed)
        {
            if (disposing) {
               // Dispose(); //TBD
               // Just in case ArrayPool is used (not likely so far).
            }
            _isDisposed = true;
        }
    }

    internal void SetInput(Memory<byte> inputBuffer)
    {
        Debug.Assert(NeedsInput(), "We have something left in previous input!");
        if (0 == inputBuffer.Length)
        {
            return;
        }
        _input.SetInput(inputBuffer);
    }

    internal int GetDeflateOutput(byte[] outputBuffer)
    {
        Debug.Assert(null != outputBuffer, "Can't pass in a null output buffer!");
        Debug.Assert(!NeedsInput(), "GetDeflateOutput should only be called after providing input");
        int bytesRead = ReadDeflateOutput(outputBuffer, ZFlushCode.NoFlush, out _);
        return bytesRead;

    }

    public int ReadDeflateOutput(byte[] outputBuffer, ZFlushCode flushCode, out ErrorCode finishCode) // It threw an error when doing the conversion from byte[] to Span<byte>
                                                                                  // So I'll change to Memory<byte>
    {
        Debug.Assert(outputBuffer.Length > 0); // This used to be nullable - Check behavior later

        lock (SyncLock)
        {
            _output._output = outputBuffer; //Find a way to not having to allocate this
            _output._availableOutput = outputBuffer.Length;
            _output._nextOut = 0;

            // It is either returning the bytesRead or just throwing an error
            int bytesRead = Deflate(flushCode, out finishCode);
            //int bytesRead = _output.Buffer.Length - _output.AvailableBytes; // outputBuffer.Length = _output.Buffer.Length 
            return bytesRead;
        }
    }

    internal bool Finish(byte[] outputBuffer, out int bytesRead)
    {
        Debug.Assert(null != outputBuffer, "Can't pass in a null output buffer!");
        Debug.Assert(outputBuffer.Length > 0, "Can't pass in an empty output buffer!");
        ErrorCode finishCode;
        bytesRead = ReadDeflateOutput(outputBuffer, ZFlushCode.Finish, out finishCode); 
        return finishCode == ErrorCode.StreamEnd;
    }

    /// <summary>
    /// Returns true if there was something to flush. Otherwise False.
    /// </summary>
    internal bool Flush(byte[] outputBuffer, out int bytesRead)
    {
        Debug.Assert(null != outputBuffer, "Can't pass in a null output buffer!");
        Debug.Assert(outputBuffer.Length > 0, "Can't pass in an empty output buffer!");
        Debug.Assert(NeedsInput(), "We have something left in previous input!");

        ErrorCode finishCode;
        bytesRead = ReadDeflateOutput(outputBuffer, ZFlushCode.SyncFlush, out finishCode);
        return finishCode == ErrorCode.Ok;
    }
    // Checking is a valid state
    public bool DeflateStateCheck()
    {
        if (_output == null || _input == null)
        {
            return false;
        }
        return true;
    }

    private int Deflate(ZFlushCode flushCode, out ErrorCode finishCode)
    {
        // C Zlib returning values porting interpretation:
        // ERR - Possible Debug.Assert statement
        // OK - return a substraction 
        // bytesRead = outputBuffer.Length - _output.AvailableBytes

        ZFlushCode oldFlush = _output.lastFlush;
        _output.lastFlush = flushCode;

        // Error checking:
        // Flush as much pending output as possible
        if (_output._pendingBufferBytes != 0)
        {
            FlushPending();
            if (_output._availableOutput == 0)
            {
                /* Since avail_out is 0, deflate will be called again with
                 * more output space, but possibly with both pending and
                 * avail_in equal to zero. There won't be anything to do,
                 * but this is not an error situation so make sure we
                 * return OK instead of BUF_ERROR at next call of deflate:
                 */
                _output.lastFlush = ZFlushCode.GenOutput;
                finishCode = ErrorCode.Ok;
                return _output._output.Length - _output._availableOutput; // OK
            }
        }else if (_input._availInput == 0 && 
                  Rank(flushCode)<=Rank(oldFlush) &&
                  flushCode!= ZFlushCode.Finish)
        {
            finishCode = ErrorCode.StreamEnd;
            return _output._output.Length - _output._availableOutput;
        }

        // User must not provide more input after the first FINISH:
        Debug.Assert(_status != ZState.FinishState || _input._availInput == 0);
        
        //Write the header
        if (_status == ZState.InitState && _wrap == 0)
        {
            _status = ZState.BusyState;
        }
        if (_status == ZState.InitState) //ZLib
        {
            uint levelFlags;
            //ZLib header
            int header = ((int)ManagedZLib.CompressionMethod.Deflated + ((_windowBits - 8) << 4)) << 8;
            // Check the compression level and more
            if (_output._level < 6) 
            {
                levelFlags = 1;
            }
            else if (_output._level == 6)
            {
                levelFlags = 2;
            }
            else
            {
                levelFlags = 3;
            }
            header |= (int) (levelFlags << 6);
            if (_output._strStart != 0) header |= ManagedZLib.PresetDict;
            header += 31 - (header % 31);

            _trees.PutShortMSB(_output, (uint)header);

            /* Save the adler32 of the preset dictionary: */
            if (_output._strStart != 0)
            {
                //putShortMSB(s, (uInt)(strm->adler >> 16));
                //putShortMSB(s, (uInt)(strm->adler & 0xffff));
            }
            _output.Adler32(); // modifies _output._adler
            _status = ZState.BusyState;

            /* Compression must start with an empty pending buffer */
            FlushPending();
            if (_output._pendingBufferBytes != 0)
            {
                _output.lastFlush = ZFlushCode.GenOutput;
                finishCode = ErrorCode.Ok;
                return _output._output.Length - _output._availableOutput; // OK
            }

        }
        if (_status == ZState.GZipState){ }//Gzip header

        if (_status == ZState.ExtraState) { } //Gzip: Start of bytes to update crc

        if (_status == ZState.NameState) { } // GZip: Gzip file name

        if (_status == ZState.CommentState) { } // GZip: Gzip comment

        if (_status == ZState.HCRCState) {
            //Process header [..]
            _status = ZState.BusyState;
            //  Compression must start with an empty pending buffer */
            FlushPending();
            if (_output._pendingBufferBytes != 0)
            {
                _output.lastFlush = ZFlushCode.GenOutput;
                finishCode = ErrorCode.Ok;
                return _output._output.Length - _output._availableOutput; // OK
            }
        } // GZip: GZip header CRC

        // --------- Most basic deflate operation starts here --------
        // For regular DeflateStream scenarios (Raw Deflate) all of the above should be ignore
        // and it should go from InitState to BusyState directly
        // Leading to here, after the error checking

        // Start a new block or continue the current one.
        if (_input._availInput != 0 || _output._lookahead != 0 ||
            (flushCode != ZFlushCode.NoFlush && _status != ZState.FinishState))
        {
            ZBlockState blockState;
            // level = 0 is No compression
            if (_output._level == 0)
            {
                blockState = DeflateStored(flushCode); // TO-DO
            }
            else
            {
                // Compression table
                switch (_compressionLevel) //maybe set on longMatchInit
                {
                    // See the note in ManagedZLib.CompressionLevel for the recommended combinations.
                    case CompressionLevel.Optimal:
                        // This should be an in between, since the level of compressions
                        // goes from 0 to 9, I'll guess (I'll make sure later on) this is
                        // _output.level = 4 --- DeflateSlow() - lazy matches
                        blockState = DeflateSlow(flushCode);
                        break;

                    case CompressionLevel.Fastest:
                        // _output.level = 1 --- DeflateFastest() - no lazy matches - max speed
                        blockState = DeflateFast(flushCode);
                        break;

                    case CompressionLevel.NoCompression: 
                        // _output.level = 0 --- DeflateStore() - Store only
                        blockState = DeflateStored(flushCode);
                        break;

                    case CompressionLevel.SmallestSize:
                        // _output.level = 9 --- DeflateSlow() - Max compression - the slowest
                        blockState = DeflateSlow(flushCode);
                        break;
                    default:
                        throw new ArgumentOutOfRangeException(nameof(_compressionLevel));
                }
            }
            if (blockState == ZBlockState.FinishStarted || blockState == ZBlockState.FinishDone)
            {
                _status = ZState.FinishState;
            }
            if (blockState == ZBlockState.NeedMore || blockState == ZBlockState.FinishStarted)
            {
                if (_output._availableOutput == 0)
                {
                    _output.lastFlush = ZFlushCode.GenOutput; /* avoid BUF_ERROR next call, see above */
                }
                finishCode = ErrorCode.Ok;
                return _output._output.Length - _output._availableOutput; // OK
                /* If flush != Z_NO_FLUSH && avail_out == 0, the next call
                 * of deflate should use the same flush parameter to make sure
                 * that the flush is complete. So we don't have to output an
                 * empty block here, this will be done at next call. This also
                 * ensures that for a very small output buffer, we emit at most
                 * one empty block.
                 */
            }
            if (blockState == ZBlockState.BlockDone)
            {
                if (flushCode != ZFlushCode.Block)
                { /* FULL_FLUSH or SYNC_FLUSH */
                    _trees.TreeStoredBlock(_output, Span<byte>.Empty, 0L, last: false);
                }
                FlushPending();
                if (_output._availableOutput == 0)
                {
                    _output.lastFlush = ZFlushCode.GenOutput; /* avoid BUF_ERROR at next call, see above */
                    finishCode = ErrorCode.Ok;
                    return _output._output.Length - _output._availableOutput; // OK
                }
            }

        }

        if (flushCode != ZFlushCode.Finish)
        {
            finishCode = ErrorCode.Ok;
            return _output._output.Length - _output._availableOutput; // OK
        }
        if (_wrap <= 0) {
            finishCode = ErrorCode.StreamEnd;
            return _output._output.Length - _output._availableOutput; //STREAM END: GZip
        }
        if (_wrap == 2) 
        { } // Gzip: Write the trailer
        else
        {
            _trees.PutShortMSB(_output, (uint)_output._adler >> 16);
            _trees.PutShortMSB(_output, (uint)_output._adler & 0xffff);
        }
        // If avail_out is zero, the application will call deflate again
        // to flush the rest.
        FlushPending();

        // write the trailer only once!
        if (_wrap > 0)
        {
            _wrap = -_wrap; //Add assert for checking it's in bounds
        }
        if (_output._pendingBufferBytes != 0)
        {
            // Raw deflate bytesRead
            finishCode = ErrorCode.Ok;
            return _output._output.Length - _output._availableOutput; // OK
        }
        // bytesRead + extra GZip operations
        finishCode = ErrorCode.StreamEnd;
        return _output._output.Length - _output._availableOutput; // STREAM_END 

    }

    private ZBlockState DeflateStored(ZFlushCode flushCode)
    {
        // Smallest worthy block size when not flushing or finishing. By default
        // this is 32K.This can be as small as 507 bytes for memLevel == 1.For
        // large input and output buffers, the stored block size will be larger.
        ulong minBlock = (ulong)Math.Min((ulong)_output._penBufferSize - 5, (ulong)_output._windowSize);
        /* Copy as many min_block or larger stored blocks directly to next_out as
         * possible. If flushing, copy the remaining available input to next_out as
         * stored blocks, if there is enough space.
         */
        uint len, left, have;
        bool last = false;
        uint used = _input._availInput; // or inputBuffer length - nextIn
        do
        {
            /* Set len to the maximum size block that we can copy directly with the
             * available input data and output space. Set left to how much of that
             * would be copied from what's left in the window.
             */
            len = ManagedZLib.MaxStored;       /* maximum deflate stored block length */
            have = ((uint)_trees._bitsValid + 42) >> 3;         /* number of header bytes */
            if (_output._availableOutput < have)          /* need room for header */
                break;
            /* maximum stored block length that will fit in avail_out: */
            have = (uint)_output._availableOutput - have;
            left = _output._strStart - (uint)_output._blockStart;    /* bytes left in window */
            if (len > left + _input._availInput)
            {
                len = left + _input._availInput;     /* limit len to the input */
            }   
            if (len > have)
            {
                len = have;                         /* limit len to the output */
            }
            /* If the stored block would be less than min_block in length, or if
             * unable to copy all of the available input when flushing, then try
             * copying to the window and the pending buffer instead. Also don't
             * write an empty block when flushing -- deflate() does that.
             */
            if (len < minBlock && ((len == 0 && flushCode != ZFlushCode.Finish) ||
                                    flushCode == ZFlushCode.NoFlush ||
                                    len != left + _input._availInput))
            {
                break;
            }

            /* Make a dummy stored block in pending to get the header bytes,
             * including any pending bits. This also updates the debugging counts.
             */
            last = flushCode == ZFlushCode.Finish && len == left + _input._availInput ? true : false;
            _trees.TreeStoredBlock(_output, Span<byte>.Empty, 0L, last);

            /* Replace the lengths in the dummy stored block with len. */
            _output._pendingBuffer.Span[(int)_output._pendingBufferBytes - 4] = (byte)len;
            _output._pendingBuffer.Span[(int)_output._pendingBufferBytes - 3] = (byte)(len >> 8);
            _output._pendingBuffer.Span[(int)_output._pendingBufferBytes - 2] = (byte)(~len);
            _output._pendingBuffer.Span[(int)_output._pendingBufferBytes - 1] = (byte)(~len >> 8);

            /* Write the stored block header bytes. */
            FlushPending();

            /* Copy uncompressed bytes from the window to (C-ZLib's next_out)_output.Buffer 
             * using nextOut as the starting index. */
            if (left != 0)
            {
                if (left > len)
                {
                    left = len;
                }

                Span<byte> source = _output._window.Span.Slice((int)_output._blockStart, (int)left);
                Span<byte> dest = _output._output.Span.Slice((int)_output._nextOut,(int)left);
                source.CopyTo(dest);

                _output._nextOut += left;
                _output._availableOutput -= (int)left;
                _output._totalOutput += left;
                _output._blockStart += left;
                len -= left;
            }
            // Copy uncompressed bytes directly from next_in to next_out, updating
            // the check value.
            if (len != 0)
            {
                Span<byte> dest = _output._output.Span.Slice((int)_output._nextOut, (int)len);
                // ATTENTION: this returns uint - bytesRead
                _output.ReadBuffer(_input,dest, len);
                _output._nextOut += len;
                _output._availableOutput -= (int)len;
                _output._totalOutput += len;
            }

        } while (last == false);
        // Update the sliding window with the last s->w_size bytes of the copied
        // data, or append all of the copied data to the existing window if less
        // than s->w_size bytes were copied. Also update the number of bytes to
        // insert in the hash tables, in the event that deflateParams() switches to
        // a non-zero compression level.
        used -= _input._availInput;      /* number of input bytes directly copied */
        if (used != 0)
        {
            /* If any input was used, then no unused input remains in the window,
             * therefore s->block_start == s->strstart.
             */
            if (used >= _output._windowSize)
            {    /* supplant the previous history */
                _trees._matchesInBlock = 2;         /* clear hash */
                Span<byte> source = _input._inputBuffer.Span.Slice((int)(_input._nextIn-(uint)_output._windowSize),_output._windowSize);
                //source.CopyTo(_output._window.Span.Slice(0, _output._windowSize));
                source.CopyTo(_output._window.Span);
                _output._strStart = (uint)_output._windowSize;
                _output._insert = _output._strStart;
            }
            else
            {
                if (_output._actualWindowSize - _output._strStart <= used)
                {
                    /* Slide the window down. */
                    _output._strStart -= (uint)_output._windowSize;
                    Memory<byte> temp = _output._window.Slice(_output._windowSize, (int)_output._strStart);
                    temp.CopyTo(_output._window);
                    if (_trees._matchesInBlock < 2)
                        _trees._matchesInBlock++;   /* add a pending slide_hash() */
                    if (_output._insert > _output._strStart)
                        _output._insert = _output._strStart;
                }
                // TO-DO porting
                // (usually this would be a CopyTo method between Memory<byte> types)
                Span<byte> source = _input._inputBuffer.Span.Slice((int)(_input._nextIn - (uint)used), _output._windowSize);
                Span<byte> destination = _output._window.Span.Slice((int)_output._strStart);
                //source.CopyTo(_output._window.Span.Slice(0, _output._windowSize));
                source.CopyTo(destination);
                _output._strStart += used;
                _output._insert += Math.Min(used, (uint)_output._windowSize - _output._insert);
            }
            _output._blockStart = _output._strStart;
        }
        if (_output._highWater < _output._strStart)
            _output._highWater = _output._strStart;

        // If the last block was written to next_out, then done.
        if (last)
        {
            return ZBlockState.FinishDone;
        }
        /* If flushing and all input has been consumed, then done. */
        if (flushCode != ZFlushCode.NoFlush && flushCode != ZFlushCode.Finish &&
            _input._availInput == 0 && (long)_output._strStart == _output._blockStart)
        {
            return ZBlockState.BlockDone;
        }

        // Fill the window with any remaining input.
        have = (uint)_output._actualWindowSize - _output._strStart;
        if (_input._availInput > have && _output._blockStart >= (long)_output._windowSize)
        {
            /* Slide the window down. */
            _output._blockStart -= _output._windowSize;
            _output._strStart -= (uint)_output._windowSize;
            Memory<byte> temp = _output._window.Slice(_output._windowSize, 
                (int)_output._strStart);
            temp.CopyTo(_output._window);
            if (_trees._matchesInBlock < 2)
                _trees._matchesInBlock++;           /* add a pending slide_hash() */
            have += (uint)_output._windowSize;          /* more space now */
            if (_output._insert > _output._strStart)
                _output._insert = _output._strStart;
        }
        if (have > _input._availInput)
            have = _input._availInput;
        if (have != 0)
        {
            // ATTENTION: this returns uint - bytesRead
            _output.ReadBuffer(_input, _output._window.Span.Slice((int)_output._strStart), have);
            _output._strStart += have;
            _output._insert += Math.Min(have, (uint)_output._windowSize - _output._insert);
        }
        if (_output._highWater < _output._strStart)
        {
            _output._highWater = _output._strStart;
        }

        /* There was not enough avail_out to write a complete worthy or flushed
         * stored block to next_out. Write a stored block to pending instead, if we
         * have enough input for a worthy block, or if flushing and there is enough
         * room for the remaining input as a stored block in the pending buffer.
         */
        have = (uint)(_trees._bitsValid + 42) >> 3;         /* number of header bytes */
        /* maximum stored block length that will fit in pending: */
        have = Math.Min((uint)_output._penBufferSize - have, ManagedZLib.MaxStored);
        minBlock = Math.Min(have, (uint)_output._windowSize);
        left = _output._strStart - (uint)_output._blockStart;

        if (left >= minBlock ||
            ((left != 0 || flushCode == ZFlushCode.Finish) 
            && flushCode != ZFlushCode.NoFlush &&
             _input._availInput == 0 && left <= have))
        {
            len = Math.Min(left, have);
            last = (flushCode == ZFlushCode.Finish && _input._availInput == 0 &&
                   len == left) ? true : false;
            _trees.TreeStoredBlock(_output, _output._window.Span.Slice((int)_output._blockStart), len, last);
            _output._blockStart += len;
            FlushPending();
        }

        // We've done all we can with the available input and output.
        return last ? ZBlockState.FinishStarted : ZBlockState.NeedMore;
    }

    // Compress as much as possible from the input stream, return the current
    // block state.
    // This function does not perform lazy evaluation of matches and inserts
    // new strings in the dictionary only for unmatched strings or for short
    // matches. It is used only for the fast compression options.
    public ZBlockState DeflateFast(ZFlushCode flushCode) // TO-DO
    {
        iterador++; //For debugging only. TODO: Take it away after
        uint hashHead; //Head of the hash chain - index
        bool blockFlush; //Set if current block must be flushed

        while (true)
        {
            //if (_output._lookahead == 261)
            //{
            //    Debugger.Break();
            //}
            //if (_trees._symIndex == 49119 || _output._strStart > 32510)
            //{
            //    Debugger.Break();//for debugging huge iterations that would break the breakpoint -lol-
            //}
            /* Make sure that we always have enough lookahead, except
             * at the end of the input file. We need MAX_MATCH bytes
             * for the next match, plus MIN_MATCH bytes to insert the
             * string following the next match.
             */
            if (_output._lookahead < MinLookahead) 
            {
                _output.FillWindow(_input); // ------------------------------------------------------------------Pending to implement
                if (_output._lookahead < MinLookahead && flushCode == ZFlushCode.NoFlush)
                {
                    return ZBlockState.NeedMore;
                }
                if (_output._lookahead == 0) break; /* flush the current block */
            }

            hashHead = NIL; //hash head starts with tail's value - empty hash
            if (_output._lookahead >= MinMatch) {
                hashHead = _output.InsertString();
            }

            //Find the longest match, discarding those <= prev_length.
            //At this point we have always match_length < MIN_MATCH
            if (hashHead != NIL && _output._strStart - hashHead <= MaxDistance())
            {
                if (_trees._symIndex == 11157 || _output._lookahead == 28490)
                {
                    //Debugger.Break(); //Exact case I'm trying to debug - Longest_match: Doesn't match native's
                }
                /* To simplify the code, we prevent matches with the string
                 * of window index 0 (in particular we have to avoid a match
                 * of the string with itself at the start of the input file).
                 */
                _output._matchLength = _output.LongestMatch(hashHead);// Sets _output._matchStart and eventually the _lookahead
            }
            
            if (_output._matchLength >= MinMatch)
            {
                
                blockFlush = _trees.TreeTallyDist(_output._strStart - _output._matchStart, _output._matchLength - MinMatch);
                if (_trees._symIndex > 20000)
                {
                    // Debugger.Break();
                }
                if (_trees._symIndex > 25000)
                {
                    //Debugger.Break();
                }
                if (_trees._symIndex > 30000)
                {
                    //Debugger.Break();
                }
                if (_trees._symIndex > 39100)
                {
                    //Debugger.Break();
                }
                if (_trees._symIndex > 39600)
                {
                    //Debugger.Break();
                }
                if (_trees._symIndex > 49100)
                {
                    //Debugger.Break();
                }
                if (_trees._symIndex == 49149)
                {
                   // Debugger.Break();
                }
                _output._lookahead -= _output._matchLength;

<<<<<<< HEAD
                count = Deflate(flushCode);
                int bytesRead = outputBuffer.Length - (int)_output.AvailableBytes;
=======
                if (_output._matchLength <= _output.MaxInsertLength() && 
                    _output._lookahead >= MinMatch)
                {
                    _output._matchLength--;
                    do
                    {
                        _output._strStart++;
                        // _strStart never exceeds _windowSize-MaxMatch, so there
                        // are always MinMatch bytes ahead.
                        _output.InsertString();
                    }
                    while (--_output._matchLength != 0);
                    _output._strStart++;
                }
                else 
                {
                    _output._strStart += _output._matchLength;
                    _output._matchLength = 0;

                    Debug.Assert(((int)_output._strStart) > 0); // Checking overflow due to the casting
                    _output._strHashIndex = _output.Window((int)_output._strStart);
>>>>>>> 5c90052b

                    Debug.Assert(((int)_output._strStart+1) > 0);
                    _output.UpdateHash(_output.Window((int)_output._strStart+1));
                }
            }
            else
            {
                // Not match, output a literal byte
                blockFlush = _trees.TreeTallyLit(_output.Window((int)_output._strStart));          
                _output._lookahead--;
                _output._strStart++;
                if (_trees._symIndex > 20000)
                {
                   // Debugger.Break();
                }
                if (_trees._symIndex > 25000)
                {
                    //Debugger.Break();
                }
                if (_trees._symIndex > 30000)
                {
                    //Debugger.Break();
                }
                if (_trees._symIndex > 39100)
                {
                    //Debugger.Break();
                }
                if (_trees._symIndex > 39600)
                {
                    //Debugger.Break();
                }
                if (_trees._symIndex > 49100)
                {
                    //Debugger.Break();
                }
                if (_trees._symIndex == 49149)
                {
                    //Debugger.Break();
                }
            }

            if (blockFlush)
            {
                FlushBlock(last: false);
                if (_output._availableOutput == 0)
                {
                    return ZBlockState.NeedMore;
                }
            }
        }
        _output._insert = (_output._strStart < (MinMatch - 1))? 
            _output._strStart : MinMatch - 1;

        if ( flushCode == ZFlushCode.Finish) 
        {
            // DONE STATE
            FlushBlock(last: true);
            if (_output._availableOutput == 0)
            {
                return ZBlockState.FinishStarted;
            }
            return ZBlockState.FinishDone; 
        }

        if (_trees._symIndex != 0) 
        {
            FlushBlock(last : false);
            if (_output._availableOutput == 0)
            {
                return ZBlockState.NeedMore;
            }       
        }
        return ZBlockState.BlockDone;
    }
    public ZBlockState DeflateSlow(ZFlushCode flushCode)
    {
        //throw new NotImplementedException(); // TO-DO
        uint hashHead; //Head of the hash chain - index
        bool blockFlush; //Set if current block must be flushed

        while (true)
        {
            /* Make sure that we always have enough lookahead, except
             * at the end of the input file. We need MAX_MATCH bytes
             * for the next match, plus MIN_MATCH bytes to insert the
             * string following the next match.
             */
            if (_output._lookahead < MinLookahead)   //------------------
            {
                _output.FillWindow(_input); // ------------------------------------------------------------------Pending to implement
                if (_output._lookahead < MinLookahead && flushCode == ZFlushCode.NoFlush)
                {
                    return ZBlockState.NeedMore;
                }
                if (_output._lookahead == 0) break; /* flush the current block */
            }

            hashHead = NIL; //hash head starts with tail's value - empty hash
            if (_output._lookahead >= MinMatch)
            {
                hashHead = _output.InsertString(); //------------------
            }

            // Find the longest match, discarding those <= prev_length.
            _output._prevLength = _output._matchLength;
            _output._prevMatch = _output._matchStart;
            _output._matchLength = MinMatch - 1;

            //Find the longest match, discarding those <= prev_length.
            //At this point we have always match_length < MIN_MATCH
            if (hashHead != NIL && _output._prevLength < _output.MaxLazyMatch
                && _output._strStart - hashHead <= MaxDistance())
            {
                /* To simplify the code, we prevent matches with the string
                 * of window index 0 (in particular we have to avoid a match
                 * of the string with itself at the start of the input file).
                 */
                _output._matchLength = _output.LongestMatch(hashHead);
                // Sets _output._matchStart and eventually the _lookahead
            }
            if (_output._prevLength >= MinMatch && _output._matchLength <= _output._prevLength)
            {
                uint maxInsert = _output._strStart + _output._lookahead - MinMatch;
                //Do not insert strings in hash table beyond this.

                blockFlush = _trees.TreeTallyDist(_output._strStart - 1 - _output._prevMatch,
                    _output._prevLength - MinMatch);                                              //------------------------------

                /* Insert in hash table all strings up to the end of the match.
                 * strstart - 1 and strstart are already inserted. If there is not
                 * enough lookahead, the last two strings are not inserted in
                 * the hash table.
                 */
                _output._lookahead -= _output._prevLength - 1;
                _output._prevLength -= 2;                   
                do
                {
                    if (++_output._strStart <= maxInsert)
                    {
                        //We just care about inserting in hash - Mot retreiving hashHead
                        _output.InsertString();
                    }
                }
                while (--_output._prevLength != 0); //resetting prev length
                // This must have been resetted
                Debug.Assert(_output._prevLength == 0);
                // Reset everything for looking for a new match
                _output._matchAvailable = false;
                _output._matchLength = MinMatch - 1;
                _output._strStart++;

                if (blockFlush)
                {
                    FlushBlock(last: false);
                    if (_output._availableOutput == 0)
                    {
                        return ZBlockState.NeedMore;
                    }
                }
            }
            else if (_output._matchAvailable)
            {
                //If there was no match at the previous position, output a
                //single literal.If there was a match but the current match
                //is longer, truncate the previous match to a single literal.
                blockFlush = _trees.TreeTallyLit(_output.Window((int)_output._strStart - 1));
                if (blockFlush)
                {
                    FlushBlock(last: false); //FlushBlockOnly - no return statements associated
                }
                _output._strStart++;
                _output._lookahead--;
                if (_output._availableOutput == 0)
                {
                    return ZBlockState.NeedMore;
                }
            }
            else
            {
                // There is no previous match to compare with, wait for
                // the next step to decide.
                _output._matchAvailable = true;
                _output._strStart++;
                _output._lookahead--;
            }
        }
        Debug.Assert(flushCode != ZFlushCode.NoFlush, "no flush?");
        if (_output._matchAvailable)
        {
            blockFlush = _trees.TreeTallyLit(_output.Window((int)_output._strStart - 1));
            _output._matchAvailable = false;
        }

        _output._insert = (_output._strStart < MinMatch - 1) ? 
            _output._strStart : MinMatch - 1;

        if (flushCode == ZFlushCode.Finish)
        {
            // DONE STATE
            FlushBlock(last: true);
            if (_output._availableOutput == 0)
            {
                return ZBlockState.FinishStarted;
            }
            return ZBlockState.FinishDone;
        }

        if (_trees._symIndex != 0)
        {
            FlushBlock(last: false);
            if (_output._availableOutput == 0)
            {
                return ZBlockState.NeedMore;
            }
        }

        return ZBlockState.BlockDone;
    }

    /* =========================================================================
     * Flush as much pending output as possible. All deflate() output, except for
     * some deflate_stored() output, goes through this function so some
     * applications may wish to modify it to avoid allocating a large
     * strm->next_out buffer and copying into it. (See also read_buf()).
     */
    public void FlushPending()
    {
        uint len;

        _trees.FlushBits(_output);
        len = (uint)_output._pendingBufferBytes;
        if (len > _output._availableOutput) len = (uint)_output._availableOutput;
        if (len == 0) return;

        // s->pending_out  += len;
        Memory<byte> source = _output._pendingOut.Slice((int)_output._pendingOutIndex, (int)len); // TO-DO extra check in case it overflows the int casting
        source.CopyTo(_output._output.Slice((int)_output._nextOut,(int)len)); // output = NextOut

        _output._nextOut += len;
        _output._pendingOutIndex += len;
        _output._totalOutput += len;
        _output._availableOutput -= (int)len;
        _output._pendingBufferBytes -= len; //s->pending

        if (_output._pendingBufferBytes == 0)
        {
            _output._pendingOut = _output._pendingBuffer;
            _output._pendingOutIndex = _output._pendingBuffIndex;
        }
    }
    // Same but force premature exit if necessary.
    public void FlushBlock(bool last)
    {
        FlushBlockOnly(last);
    }

    // Flush the current block, with given end-of-file flag.
    public void FlushBlockOnly(bool last) // last = end-of-file
    {
        if (_output._blockStart >= 0)
        {
            Memory<byte> buffer = _output._window.Slice((int)_output._blockStart);
            _trees.FlushBlock(_output, buffer,
            (ulong)(_output._strStart - _output._blockStart),
            ref last);
        }
        else
        {
            Memory<byte> buffer = Memory<byte>.Empty;
            _trees.FlushBlock(_output, buffer,
            (ulong)(_output._strStart - _output._blockStart),
            ref last);

        }
        _output._blockStart = _output._strStart;
        FlushPending();
    }

}
<|MERGE_RESOLUTION|>--- conflicted
+++ resolved
@@ -856,10 +856,6 @@
                 }
                 _output._lookahead -= _output._matchLength;
 
-<<<<<<< HEAD
-                count = Deflate(flushCode);
-                int bytesRead = outputBuffer.Length - (int)_output.AvailableBytes;
-=======
                 if (_output._matchLength <= _output.MaxInsertLength() && 
                     _output._lookahead >= MinMatch)
                 {
@@ -881,7 +877,6 @@
 
                     Debug.Assert(((int)_output._strStart) > 0); // Checking overflow due to the casting
                     _output._strHashIndex = _output.Window((int)_output._strStart);
->>>>>>> 5c90052b
 
                     Debug.Assert(((int)_output._strStart+1) > 0);
                     _output.UpdateHash(_output.Window((int)_output._strStart+1));
