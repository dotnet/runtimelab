project(System.IO.Compression.Native C)

include(../../../../eng/native/functions.cmake)

include(${CMAKE_CURRENT_LIST_DIR}/extra_libs.cmake)

if (NOT CLR_CMAKE_USE_SYSTEM_ZLIB)
    include(${CLR_SRC_NATIVE_DIR}/external/zlib-ng.cmake)
endif()

configure_file(
    ${CMAKE_CURRENT_SOURCE_DIR}/../Common/pal_config.h.in
    ${CMAKE_CURRENT_BINARY_DIR}/pal_config.h)

set(NATIVECOMPRESSION_SOURCES
    pal_zlib.c
)

if (HOST_WIN32 OR CLR_CMAKE_TARGET_WIN32)
    list(APPEND NATIVECOMPRESSION_SOURCES "zlib_allocator_win.c")
else()
    list(APPEND NATIVECOMPRESSION_SOURCES "zlib_allocator_unix.c")
endif()

if (NOT CLR_CMAKE_TARGET_BROWSER AND NOT CLR_CMAKE_TARGET_WASI)

    if (CLR_CMAKE_USE_SYSTEM_BROTLI)
        add_definitions(-DFEATURE_USE_SYSTEM_BROTLI)
    else ()
        include(${CLR_SRC_NATIVE_DIR}/external/brotli.cmake)

        set (NATIVECOMPRESSION_SOURCES
            ${NATIVECOMPRESSION_SOURCES}
            ${BROTLI_SOURCES}
        )
    endif ()

    set (NATIVECOMPRESSION_SOURCES
        ${NATIVECOMPRESSION_SOURCES}
        entrypoints.c
    )
endif ()

if (CLR_CMAKE_TARGET_UNIX OR CLR_CMAKE_TARGET_BROWSER OR CLR_CMAKE_TARGET_WASI)
    set(NATIVE_LIBS_EXTRA)
    append_extra_compression_libs(NATIVE_LIBS_EXTRA)

<<<<<<< HEAD
    if (CLR_CMAKE_TARGET_BROWSER OR CLR_CMAKE_TARGET_WASI)
        # LLVM/clang v15 is has K&R function signatures deprecated https://github.com/madler/zlib/issues/633
        add_compile_options(-Wno-deprecated-non-prototype -Wno-strict-prototypes)

        include(${CLR_SRC_NATIVE_DIR}/external/zlib.cmake)
        add_definitions(-DINTERNAL_ZLIB)
        set_source_files_properties(${ZLIB_SOURCES} PROPERTIES COMPILE_DEFINITIONS "${ZLIB_COMPILE_DEFINITIONS}")
        set_source_files_properties(${ZLIB_SOURCES} PROPERTIES COMPILE_OPTIONS "${ZLIB_COMPILE_OPTIONS}")
        set(NATIVECOMPRESSION_SOURCES ${ZLIB_SOURCES} ${NATIVECOMPRESSION_SOURCES})
    else()
        # TODO-LLVM: put this outside this if, inline with upstream, when we upgrade emscripten/clang
        # Delete this supression once brotli is upgraded to vNext (current latest v1.0.9
        # does not contain upstream fix: https://github.com/google/brotli/commit/0a3944c)
        set(FLAGS "${FLAGS} -Wno-vla-parameter")
    endif()

=======
>>>>>>> 0d426df3
    # Disable implicit fallthrough warning for Zlib and Brotli
    set(FLAGS -Wno-implicit-fallthrough)

    # Disable no strict prototypes warning for Zlib
    # https://github.com/madler/zlib/issues/633
    set(FLAGS "${FLAGS} -Wno-strict-prototypes")

    # Delete this suppression once brotli is upgraded to vNext (current latest v1.0.9
    # does not contain upstream fix: https://github.com/google/brotli/commit/0a3944c)
    if (NOT CLR_CMAKE_TARGET_WASI)
        set(FLAGS "${FLAGS} -Wno-vla-parameter")
    endif ()

    set_source_files_properties(${NATIVECOMPRESSION_SOURCES} PROPERTIES COMPILE_FLAGS ${FLAGS})

    if (GEN_SHARED_LIB)
        add_definitions(-DBROTLI_SHARED_COMPILATION)

        add_library(System.IO.Compression.Native
            SHARED
            ${NATIVECOMPRESSION_SOURCES}
            ${VERSION_FILE_PATH}
        )

        target_link_libraries(System.IO.Compression.Native
            PRIVATE
            ${NATIVE_LIBS_EXTRA}
        )

        if (NOT CLR_CMAKE_TARGET_MACCATALYST AND NOT CLR_CMAKE_TARGET_IOS AND NOT CLR_CMAKE_TARGET_TVOS AND NOT CLR_CMAKE_TARGET_ANDROID AND NOT CLR_CMAKE_USE_SYSTEM_BROTLI)
            set(DEF_SOURCES ${CMAKE_CURRENT_SOURCE_DIR}/System.IO.Compression.Native_unixexports.src)
            set(EXPORTS_FILE ${CMAKE_CURRENT_BINARY_DIR}/System.IO.Compression.Native.exports)
            generate_exports_file(${DEF_SOURCES} ${EXPORTS_FILE})
            set_exports_linker_option(${EXPORTS_FILE})

            add_custom_target(System.IO.Compression.Native_exports DEPENDS ${EXPORTS_FILE})
            add_dependencies(System.IO.Compression.Native System.IO.Compression.Native_exports)

            set_property(TARGET System.IO.Compression.Native APPEND_STRING PROPERTY LINK_FLAGS ${EXPORTS_LINKER_OPTION})
            set_property(TARGET System.IO.Compression.Native APPEND_STRING PROPERTY LINK_DEPENDS ${EXPORTS_FILE})

            add_custom_command(TARGET System.IO.Compression.Native POST_BUILD
                COMMENT "Verifying System.IO.Compression.Native entry points against entrypoints.c "
                COMMAND ${CMAKE_CURRENT_SOURCE_DIR}/../verify-entrypoints.sh
                    $<TARGET_FILE:System.IO.Compression.Native>
                    ${CMAKE_CURRENT_SOURCE_DIR}/entrypoints.c
                    ${CMAKE_NM}
                VERBATIM
            )
        endif ()

        install_with_stripped_symbols (System.IO.Compression.Native PROGRAMS .)
    endif ()

    add_library(System.IO.Compression.Native-Static
        STATIC
        ${NATIVECOMPRESSION_SOURCES}
    )

    if (NOT CLR_CMAKE_USE_SYSTEM_ZLIB)
        target_link_libraries(System.IO.Compression.Native-Static PRIVATE zlibstatic)
    endif()

    set_target_properties(System.IO.Compression.Native-Static PROPERTIES OUTPUT_NAME System.IO.Compression.Native CLEAN_DIRECT_OUTPUT 1)
else ()
    if (GEN_SHARED_LIB)
        include (GenerateExportHeader)
    endif ()

    if (GEN_SHARED_LIB)
        add_definitions(-DVER_FILEDESCRIPTION_STR="System.IO.Compression.Native")
        add_library(System.IO.Compression.Native
            SHARED
            ${NATIVECOMPRESSION_SOURCES}
            System.IO.Compression.Native.def
            ${VERSION_FILE_RC_PATH}
        )

        if (NOT CLR_CMAKE_USE_SYSTEM_ZLIB)
            target_link_libraries(System.IO.Compression.Native PRIVATE zlib)
        endif()
    endif ()

    if (NOT GEN_SHARED_LIB AND NOT CLR_CMAKE_TARGET_MACCATALYST AND NOT CLR_CMAKE_TARGET_IOS AND NOT CLR_CMAKE_TARGET_TVOS AND NOT CLR_CMAKE_TARGET_ANDROID AND NOT CLR_CMAKE_TARGET_BROWSER AND NOT CLR_CMAKE_TARGET_WASI)
        set(NATIVECOMPRESSION_SOURCES ${NATIVECOMPRESSION_SOURCES} entrypoints.c)
    endif ()

    add_library(System.IO.Compression.Native-Static
        STATIC
        ${NATIVECOMPRESSION_SOURCES}
    )

    if (NOT CLR_CMAKE_USE_SYSTEM_ZLIB)
        target_link_libraries(System.IO.Compression.Native-Static PRIVATE zlibstatic)
    endif()

    if(STATIC_LIBS_ONLY)
        add_library(System.IO.Compression.Native.Aot
            STATIC
            ${NATIVECOMPRESSION_SOURCES}
        )

        if (NOT CLR_CMAKE_USE_SYSTEM_ZLIB)
            target_link_libraries(System.IO.Compression.Native.Aot PRIVATE zlibstatic)
        endif()

        set_target_properties(System.IO.Compression.Native.Aot PROPERTIES CLR_CONTROL_FLOW_GUARD OFF)
        set_target_properties(System.IO.Compression.Native.Aot PROPERTIES INTERPROCEDURAL_OPTIMIZATION OFF)

        add_library(System.IO.Compression.Native.Aot.GuardCF
            STATIC
            ${NATIVECOMPRESSION_SOURCES}
        )

        if (NOT CLR_CMAKE_USE_SYSTEM_ZLIB)
            target_link_libraries(System.IO.Compression.Native.Aot.GuardCF PRIVATE zlibstatic)
        endif()

        set_target_properties(System.IO.Compression.Native.Aot.GuardCF PROPERTIES INTERPROCEDURAL_OPTIMIZATION OFF)
    endif()

    if (GEN_SHARED_LIB)
        GENERATE_EXPORT_HEADER( System.IO.Compression.Native
         BASE_NAME System.IO.Compression.Native
         EXPORT_MACRO_NAME System.IO.Compression.Native_EXPORT
         EXPORT_FILE_NAME System.IO.Compression.Native_Export.h
         STATIC_DEFINE System.IO.Compression.Native_BUILT_AS_STATIC
        )

        install (TARGETS System.IO.Compression.Native DESTINATION .)
        install (FILES $<TARGET_PDB_FILE:System.IO.Compression.Native> DESTINATION .)
    endif ()

    if(STATIC_LIBS_ONLY)
        install_static_library(System.IO.Compression.Native.Aot aotsdk nativeaot)
        install_static_library(System.IO.Compression.Native.Aot.GuardCF aotsdk nativeaot)
    endif()

endif ()

if((NOT CLR_CMAKE_USE_SYSTEM_ZLIB) AND STATIC_LIBS_ONLY)
    install_static_library(zlib aotsdk nativeaot)
endif()

install (TARGETS System.IO.Compression.Native-Static DESTINATION ${STATIC_LIB_DESTINATION} COMPONENT libs)<|MERGE_RESOLUTION|>--- conflicted
+++ resolved
@@ -45,25 +45,6 @@
     set(NATIVE_LIBS_EXTRA)
     append_extra_compression_libs(NATIVE_LIBS_EXTRA)
 
-<<<<<<< HEAD
-    if (CLR_CMAKE_TARGET_BROWSER OR CLR_CMAKE_TARGET_WASI)
-        # LLVM/clang v15 is has K&R function signatures deprecated https://github.com/madler/zlib/issues/633
-        add_compile_options(-Wno-deprecated-non-prototype -Wno-strict-prototypes)
-
-        include(${CLR_SRC_NATIVE_DIR}/external/zlib.cmake)
-        add_definitions(-DINTERNAL_ZLIB)
-        set_source_files_properties(${ZLIB_SOURCES} PROPERTIES COMPILE_DEFINITIONS "${ZLIB_COMPILE_DEFINITIONS}")
-        set_source_files_properties(${ZLIB_SOURCES} PROPERTIES COMPILE_OPTIONS "${ZLIB_COMPILE_OPTIONS}")
-        set(NATIVECOMPRESSION_SOURCES ${ZLIB_SOURCES} ${NATIVECOMPRESSION_SOURCES})
-    else()
-        # TODO-LLVM: put this outside this if, inline with upstream, when we upgrade emscripten/clang
-        # Delete this supression once brotli is upgraded to vNext (current latest v1.0.9
-        # does not contain upstream fix: https://github.com/google/brotli/commit/0a3944c)
-        set(FLAGS "${FLAGS} -Wno-vla-parameter")
-    endif()
-
-=======
->>>>>>> 0d426df3
     # Disable implicit fallthrough warning for Zlib and Brotli
     set(FLAGS -Wno-implicit-fallthrough)
 
