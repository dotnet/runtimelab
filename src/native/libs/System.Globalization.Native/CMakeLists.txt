project(System.Globalization.Native C)

if(CLR_CMAKE_TARGET_UNIX OR CLR_CMAKE_TARGET_WASI)
    add_compile_options(-Wno-switch-enum)
    add_compile_options(-Wno-covered-switch-default)

    # Workaround for warnings produced by ICU headers
    add_compile_options(-Wno-reserved-id-macro)
    add_compile_options(-Wno-documentation)
    add_compile_options(-Wno-documentation-unknown-command)
    add_compile_options(-Wno-reserved-identifier)

    # Workaround for https://unicode-org.atlassian.net/browse/ICU-20601
    add_compile_options(-Wno-extra-semi-stmt)
    add_compile_options(-Wno-unknown-warning-option)

<<<<<<< HEAD
<<<<<<< HEAD
=======
>>>>>>> 85977c09
    if (CLR_CMAKE_TARGET_BROWSER)
        message("including ICU")
        # add ICU support to emscripten and workaround https://github.com/emscripten-core/emscripten/issues/9302
        # ucol_setVariableTop is deprecated so disable warnings
        # emscripten ICU source has __xxxx variables so suppress reserved identifiers.
        # TODO-LLVM: remove these suppresession when https://github.com/dotnet/runtime/commit/2265a61565e20fc26ca8ec0632eb14268b99158e is merged
        # and when emscripten ICU is updated.
        add_compile_options(-s USE_ICU=1 -I$ENV{EMSDK}/upstream/emscripten/cache/ports/icu/icu/source/i18n -Wno-deprecated-declarations -Wno-reserved-identifier -Wno-unused-but-set-variable)
<<<<<<< HEAD
    elseif (NOT CLR_CMAKE_TARGET_ANDROID)
        if (CLR_CMAKE_TARGET_OSX OR CLR_CMAKE_TARGET_MACCATALYST)
=======
    if (NOT CLR_CMAKE_TARGET_ANDROID AND NOT DEFINED CMAKE_ICU_DIR)
=======
    elseif (NOT CLR_CMAKE_TARGET_ANDROID AND NOT DEFINED CMAKE_ICU_DIR)
>>>>>>> 85977c09
        if (CLR_CMAKE_TARGET_OSX)
>>>>>>> 83f71b53d7f08700fd059191859f7931cf5712f4
            execute_process(COMMAND  brew --prefix OUTPUT_VARIABLE brew_prefix OUTPUT_STRIP_TRAILING_WHITESPACE)
            set(ICU_HOMEBREW_INC_PATH "${brew_prefix}/opt/icu4c/include")
        endif()

        find_path(UCURR_H "unicode/ucurr.h" PATHS ${ICU_HOMEBREW_INC_PATH})
        if(UCURR_H STREQUAL UCURR_H-NOTFOUND)
            message(FATAL_ERROR "Cannot find ucurr.h, try installing libicu-dev (or the appropriate package for your platform)")
            return()
        endif()

        if(CLR_CMAKE_TARGET_OSX)
            add_definitions(-DOSX_ICU_LIBRARY_PATH="/usr/lib/libicucore.dylib")
            add_definitions(-DU_DISABLE_RENAMING)
        else()
            find_library(ICUUC icuuc)
            if(ICUUC STREQUAL ICUUC-NOTFOUND)
                message(FATAL_ERROR "Cannot find libicuuc, try installing libicu-dev (or the appropriate package for your platform)")
                return()
            endif()

            find_library(ICUI18N icui18n)
            if(ICUI18N STREQUAL ICUI18N-NOTFOUND)
                message(FATAL_ERROR "Cannot find libicui18n, try installing libicu-dev (or the appropriate package for your platform)")
                return()
            endif()
        endif()

        include_directories(${UCURR_H})
    endif()
endif()

include(configure.cmake)

set(NATIVEGLOBALIZATION_SOURCES
    pal_calendarData.c
    pal_casing.c
    pal_collation.c
    pal_idna.c
    pal_locale.c
    pal_localeNumberData.c
    pal_localeStringData.c
    pal_normalization.c
)

if (DEFINED CMAKE_ICU_DIR)
    include_directories(${CMAKE_ICU_DIR}/include)
    link_libraries(${CMAKE_ICU_DIR}/lib/libicuuc.a ${CMAKE_ICU_DIR}/lib/libicui18n.a ${CMAKE_ICU_DIR}/lib/libicudata.a)
    link_libraries(stdc++)
endif()

if (CMAKE_USE_PTHREADS)
    add_compile_options(-pthread)
    add_linker_flag(-pthread)
endif()

if (LOCAL_BUILD)
    set(CMAKE_POSITION_INDEPENDENT_CODE ON)
    set(NATIVEGLOBALIZATION_SOURCES ${NATIVEGLOBALIZATION_SOURCES} pal_icushim_static.c)
    add_definitions(-DLOCAL_BUILD)
    add_definitions(-DSTATIC_ICU)
    add_definitions(-DPALEXPORT=EXTERN_C)
    add_definitions(-DTARGET_UNIX)
    # For minipal files
    include_directories(../../)
    include_directories(${CMAKE_CURRENT_BINARY_DIR})
elseif (CLR_CMAKE_TARGET_MACCATALYST OR CLR_CMAKE_TARGET_IOS OR CLR_CMAKE_TARGET_TVOS OR CLR_CMAKE_TARGET_BROWSER OR CLR_CMAKE_TARGET_WASI)
    add_definitions(-DSTATIC_ICU)
    set(NATIVEGLOBALIZATION_SOURCES ${NATIVEGLOBALIZATION_SOURCES} pal_icushim_static.c)
else()
    set(NATIVEGLOBALIZATION_SOURCES ${NATIVEGLOBALIZATION_SOURCES} pal_icushim.c)
endif()

if (CLR_CMAKE_TARGET_APPLE)
    set(NATIVEGLOBALIZATION_SOURCES ${NATIVEGLOBALIZATION_SOURCES} pal_locale.m)
endif()

# time zone names are filtered out of icu data for the browser and associated functionality is disabled
if (NOT CLR_CMAKE_TARGET_BROWSER AND NOT CLR_CMAKE_TARGET_WASI)
    set(NATIVEGLOBALIZATION_SOURCES ${NATIVEGLOBALIZATION_SOURCES} pal_timeZoneInfo.c)
endif()

if (MSVC)
    set_source_files_properties(${NATIVEGLOBALIZATION_SOURCES} PROPERTIES LANGUAGE CXX)
endif()

include_directories("../Common")

if (GEN_SHARED_LIB)
    if (CLR_CMAKE_TARGET_APPLE)
        include(CMakeFindFrameworks)
        find_library(FOUNDATION Foundation REQUIRED)
    endif()

    add_library(System.Globalization.Native
        SHARED
        ${NATIVEGLOBALIZATION_SOURCES}
        ${VERSION_FILE_PATH}
    )

    target_link_libraries(System.Globalization.Native
        PRIVATE
        dl
        ${FOUNDATION}
    )

    install_with_stripped_symbols (System.Globalization.Native PROGRAMS .)
endif()

add_library(System.Globalization.Native-Static
    STATIC
    ${NATIVEGLOBALIZATION_SOURCES}
    entrypoints.c
)

if(CLR_CMAKE_TARGET_UNIX OR CLR_CMAKE_TARGET_WASI)
    set_target_properties(System.Globalization.Native-Static PROPERTIES OUTPUT_NAME System.Globalization.Native  CLEAN_DIRECT_OUTPUT 1)
endif()

install (TARGETS System.Globalization.Native-Static DESTINATION ${STATIC_LIB_DESTINATION} COMPONENT libs)

if(NOT CLR_CMAKE_TARGET_APPLE AND NOT CLR_CMAKE_TARGET_ANDROID AND NOT CLR_CMAKE_TARGET_ALPINE_LINUX)
    if (GEN_SHARED_LIB)
        add_custom_command(TARGET System.Globalization.Native POST_BUILD
            COMMENT "Verifying System.Globalization.Native.so dependencies"
            COMMAND ${CMAKE_CURRENT_SOURCE_DIR}/../verify-so.sh
                $<TARGET_FILE:System.Globalization.Native>
                "Verification failed. System.Globalization.Native.so has undefined dependencies. These are likely ICU APIs that need to be added to icushim.h."
            VERBATIM
        )
    endif()
endif()

if(CLR_CMAKE_TARGET_WIN32)
    if(STATIC_LIBS_ONLY)
        add_library(System.Globalization.Native.Aot
            STATIC
            ${NATIVEGLOBALIZATION_SOURCES}
        )
        target_compile_options(System.Globalization.Native.Aot PRIVATE /guard:cf-)
        target_compile_options(System.Globalization.Native.Aot PRIVATE /GL-)

        add_library(System.Globalization.Native.Aot.GuardCF
            STATIC
            ${NATIVEGLOBALIZATION_SOURCES}
        )
        target_compile_options(System.Globalization.Native.Aot.GuardCF PRIVATE /GL-)

        install_static_library(System.Globalization.Native.Aot aotsdk nativeaot)
        install_static_library(System.Globalization.Native.Aot.GuardCF aotsdk nativeaot)
    endif()
endif()<|MERGE_RESOLUTION|>--- conflicted
+++ resolved
@@ -14,10 +14,6 @@
     add_compile_options(-Wno-extra-semi-stmt)
     add_compile_options(-Wno-unknown-warning-option)
 
-<<<<<<< HEAD
-<<<<<<< HEAD
-=======
->>>>>>> 85977c09
     if (CLR_CMAKE_TARGET_BROWSER)
         message("including ICU")
         # add ICU support to emscripten and workaround https://github.com/emscripten-core/emscripten/issues/9302
@@ -26,16 +22,8 @@
         # TODO-LLVM: remove these suppresession when https://github.com/dotnet/runtime/commit/2265a61565e20fc26ca8ec0632eb14268b99158e is merged
         # and when emscripten ICU is updated.
         add_compile_options(-s USE_ICU=1 -I$ENV{EMSDK}/upstream/emscripten/cache/ports/icu/icu/source/i18n -Wno-deprecated-declarations -Wno-reserved-identifier -Wno-unused-but-set-variable)
-<<<<<<< HEAD
-    elseif (NOT CLR_CMAKE_TARGET_ANDROID)
-        if (CLR_CMAKE_TARGET_OSX OR CLR_CMAKE_TARGET_MACCATALYST)
-=======
-    if (NOT CLR_CMAKE_TARGET_ANDROID AND NOT DEFINED CMAKE_ICU_DIR)
-=======
     elseif (NOT CLR_CMAKE_TARGET_ANDROID AND NOT DEFINED CMAKE_ICU_DIR)
->>>>>>> 85977c09
         if (CLR_CMAKE_TARGET_OSX)
->>>>>>> 83f71b53d7f08700fd059191859f7931cf5712f4
             execute_process(COMMAND  brew --prefix OUTPUT_VARIABLE brew_prefix OUTPUT_STRIP_TRAILING_WHITESPACE)
             set(ICU_HOMEBREW_INC_PATH "${brew_prefix}/opt/icu4c/include")
         endif()
