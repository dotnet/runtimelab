--- conflicted
+++ resolved
@@ -229,11 +229,6 @@
       <_MonoBuildEnv Condition="'$(Platform)' == 'arm'" Include="PKG_CONFIG_PATH=$(MonoCrossDir)/usr/lib/arm-linux-gnueabihf/pkgconfig" />
     </ItemGroup>
 
-<<<<<<< HEAD
-    <!-- s390x Linux cross build options -->
-    <ItemGroup Condition="'$(MonoCrossDir)' != '' and '$(TargetArchitecture)' == 's390x'">
-      <_MonoCMakeArgs Include="-DCMAKE_TOOLCHAIN_FILE=$(RepositoryEngineeringDir)/common/cross/toolchain.cmake" />
-=======
     <!-- x64 illumos cross build options -->
     <ItemGroup Condition="'$(TargetsIllumos)' == 'true' and '$(MonoCrossDir)' != ''">
       <_MonoCMakeArgs Include="-DCMAKE_TOOLCHAIN_FILE=$([MSBuild]::NormalizePath('$(RepositoryEngineeringDir)', 'common', 'cross', 'toolchain.cmake'))" />
@@ -244,20 +239,16 @@
     <!-- s390x Linux cross build options -->
     <ItemGroup Condition="'$(MonoCrossDir)' != '' and '$(TargetArchitecture)' == 's390x'">
       <_MonoCMakeArgs Include="-DCMAKE_TOOLCHAIN_FILE=$([MSBuild]::NormalizePath('$(RepositoryEngineeringDir)', 'common', 'cross', 'toolchain.cmake'))" />
->>>>>>> 5df6cc63
       <_MonoBuildEnv Include="TARGET_BUILD_ARCH=s390x" />
       <_MonoBuildEnv Include="PKG_CONFIG_PATH=$(MonoCrossDir)/usr/lib/s390x-linux-gnu/pkgconfig" />
     </ItemGroup>
 
-<<<<<<< HEAD
-=======
     <!-- x64 FreeBSD cross build options -->
     <ItemGroup Condition="'$(TargetsFreeBSD)' == 'true' and '$(MonoCrossDir)' != ''">
       <_MonoCMakeArgs Include="-DCMAKE_TOOLCHAIN_FILE=$([MSBuild]::NormalizePath('$(RepositoryEngineeringDir)', 'common', 'cross', 'toolchain.cmake'))" />
       <_MonoBuildEnv Include="TARGET_BUILD_ARCH=x64" />
     </ItemGroup>
 
->>>>>>> 5df6cc63
     <!-- Windows specific options -->
     <ItemGroup Condition="'$(TargetsWindows)' == 'true'">
       <_MonoCPPFLAGS Include="-DWIN32" />
