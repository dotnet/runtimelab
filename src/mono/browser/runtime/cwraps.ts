--- conflicted
+++ resolved
@@ -316,14 +316,9 @@
     return fce;
 }
 
-<<<<<<< HEAD
-export function init_c_exports(): void {
+export function init_c_exports (): void {
     const fns = NativeAOT ? [] : [...fn_signatures];
 
-=======
-export function init_c_exports (): void {
-    const fns = [...fn_signatures];
->>>>>>> e126f8ff
     for (const sig of fns) {
         const wf: any = wrapped_c_functions;
         const [lazyOrSkip, name, returnType, argTypes, opts] = sig;
