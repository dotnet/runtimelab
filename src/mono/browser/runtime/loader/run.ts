// Licensed to the .NET Foundation under one or more agreements.
// The .NET Foundation licenses this file to you under the MIT license.

import NativeAOT from "consts:nativeAOT";
import BuildConfiguration from "consts:configuration";

import { type MonoConfig, type DotnetHostBuilder, type DotnetModuleConfig, type RuntimeAPI, type LoadBootResourceCallback, GlobalizationMode } from "../types";
import type { EmscriptenModuleInternal, RuntimeModuleExportsInternal, NativeModuleExportsInternal, HybridGlobalizationModuleExportsInternal, } from "../types/internal";

import { ENVIRONMENT_IS_WEB, ENVIRONMENT_IS_WORKER, emscriptenModule, exportedRuntimeAPI, globalObjectsRoot, monoConfig, mono_assert } from "./globals";
import { deep_merge_config, deep_merge_module, mono_wasm_load_config } from "./config";
import { installUnhandledErrorHandler, mono_exit, registerEmscriptenExitHandlers } from "./exit";
import { setup_proxy_console, mono_log_info, mono_log_debug } from "./logging";
import { mono_download_assets, preloadWorkers, prepareAssets, prepareAssetsWorker, resolve_single_asset_path, streamingCompileWasm } from "./assets";
import { detect_features_and_polyfill } from "./polyfills";
import { runtimeHelpers, loaderHelpers, globalizationHelpers } from "./globals";
import { init_globalization } from "./icu";
import { setupPreloadChannelToMainThread } from "./worker";
import { importLibraryInitializers, invokeLibraryInitializers } from "./libraryInitializers";
import { initCacheToUseIfEnabled } from "./assetsCache";


export class HostBuilder implements DotnetHostBuilder {
    private instance?: RuntimeAPI;

    // internal
    withModuleConfig (moduleConfig: DotnetModuleConfig): DotnetHostBuilder {
        try {
            deep_merge_module(emscriptenModule, moduleConfig);
            return this;
        } catch (err) {
            mono_exit(1, err);
            throw err;
        }
    }

    // internal
    withOnConfigLoaded (onConfigLoaded: (config: MonoConfig) => void | Promise<void>): DotnetHostBuilder {
        try {
            deep_merge_module(emscriptenModule, {
                onConfigLoaded
            });
            return this;
        } catch (err) {
            mono_exit(1, err);
            throw err;
        }
    }

    // internal
    withConsoleForwarding (): DotnetHostBuilder {
        try {
            deep_merge_config(monoConfig, {
                forwardConsoleLogsToWS: true
            });
            return this;
        } catch (err) {
            mono_exit(1, err);
            throw err;
        }
    }

    // internal
    withExitOnUnhandledError (): DotnetHostBuilder {
        try {
            deep_merge_config(monoConfig, {
                exitOnUnhandledError: true
            });
            installUnhandledErrorHandler();
            return this;
        } catch (err) {
            mono_exit(1, err);
            throw err;
        }
    }

    // internal
    withAsyncFlushOnExit (): DotnetHostBuilder {
        try {
            deep_merge_config(monoConfig, {
                asyncFlushOnExit: true
            });
            return this;
        } catch (err) {
            mono_exit(1, err);
            throw err;
        }
    }

    // internal
    withExitCodeLogging (): DotnetHostBuilder {
        try {
            deep_merge_config(monoConfig, {
                logExitCode: true
            });
            return this;
        } catch (err) {
            mono_exit(1, err);
            throw err;
        }
    }

    // internal
    withElementOnExit (): DotnetHostBuilder {
        try {
            deep_merge_config(monoConfig, {
                appendElementOnExit: true
            });
            return this;
        } catch (err) {
            mono_exit(1, err);
            throw err;
        }
    }

    // internal
    withInteropCleanupOnExit (): DotnetHostBuilder {
        try {
            deep_merge_config(monoConfig, {
                interopCleanupOnExit: true
            });
            return this;
        } catch (err) {
            mono_exit(1, err);
            throw err;
        }
    }

    // internal
    withDumpThreadsOnNonZeroExit (): DotnetHostBuilder {
        try {
            deep_merge_config(monoConfig, {
                dumpThreadsOnNonZeroExit: true
            });
            return this;
        } catch (err) {
            mono_exit(1, err);
            throw err;
        }
    }

    // internal
    //  todo fallback later by debugLevel
    withWaitingForDebugger (level: number): DotnetHostBuilder {
        try {
            deep_merge_config(monoConfig, {
                waitForDebugger: level
            });
            return this;
        } catch (err) {
            mono_exit(1, err);
            throw err;
        }
    }

    withInterpreterPgo (value: boolean, autoSaveDelay?: number): DotnetHostBuilder {
        try {
            deep_merge_config(monoConfig, {
                interpreterPgo: value,
                interpreterPgoSaveDelay: autoSaveDelay
            });
            if (monoConfig.runtimeOptions)
                monoConfig.runtimeOptions.push("--interp-pgo-recording");
            else
                monoConfig.runtimeOptions = ["--interp-pgo-recording"];
            return this;
        } catch (err) {
            mono_exit(1, err);
            throw err;
        }
    }

    withConfig (config: MonoConfig): DotnetHostBuilder {
        try {
            deep_merge_config(monoConfig, config);
            return this;
        } catch (err) {
            mono_exit(1, err);
            throw err;
        }
    }

    withConfigSrc (configSrc: string): DotnetHostBuilder {
        try {
            mono_assert(configSrc && typeof configSrc === "string", "must be file path or URL");
            deep_merge_module(emscriptenModule, { configSrc });
            return this;
        } catch (err) {
            mono_exit(1, err);
            throw err;
        }
    }

    withVirtualWorkingDirectory (vfsPath: string): DotnetHostBuilder {
        try {
            mono_assert(vfsPath && typeof vfsPath === "string", "must be directory path");
            deep_merge_config(monoConfig, {
                virtualWorkingDirectory: vfsPath
            });
            return this;
        } catch (err) {
            mono_exit(1, err);
            throw err;
        }
    }

    withEnvironmentVariable (name: string, value: string): DotnetHostBuilder {
        try {
            const environmentVariables: { [key: string]: string } = {};
            environmentVariables[name] = value;
            deep_merge_config(monoConfig, {
                environmentVariables
            });
            return this;
        } catch (err) {
            mono_exit(1, err);
            throw err;
        }
    }

    withEnvironmentVariables (variables: { [i: string]: string; }): DotnetHostBuilder {
        try {
            mono_assert(variables && typeof variables === "object", "must be dictionary object");
            deep_merge_config(monoConfig, {
                environmentVariables: variables
            });
            return this;
        } catch (err) {
            mono_exit(1, err);
            throw err;
        }
    }

    withDiagnosticTracing (enabled: boolean): DotnetHostBuilder {
        try {
            mono_assert(typeof enabled === "boolean", "must be boolean");
            deep_merge_config(monoConfig, {
                diagnosticTracing: enabled
            });
            return this;
        } catch (err) {
            mono_exit(1, err);
            throw err;
        }
    }

    withDebugging (level: number): DotnetHostBuilder {
        try {
            mono_assert(level !== undefined && level !== null && typeof level === "number", "must be number");
            deep_merge_config(monoConfig, {
                debugLevel: level
            });
            return this;
        } catch (err) {
            mono_exit(1, err);
            throw err;
        }
    }

    withApplicationArguments (...args: string[]): DotnetHostBuilder {
        try {
            mono_assert(args && Array.isArray(args), "must be array of strings");
            deep_merge_config(monoConfig, {
                applicationArguments: args
            });
            return this;
        } catch (err) {
            mono_exit(1, err);
            throw err;
        }
    }

    withRuntimeOptions (runtimeOptions: string[]): DotnetHostBuilder {
        try {
            mono_assert(runtimeOptions && Array.isArray(runtimeOptions), "must be array of strings");
            if (monoConfig.runtimeOptions)
                monoConfig.runtimeOptions.push(...runtimeOptions);
            else
                monoConfig.runtimeOptions = runtimeOptions;
            return this;
        } catch (err) {
            mono_exit(1, err);
            throw err;
        }
    }

    withMainAssembly (mainAssemblyName: string): DotnetHostBuilder {
        try {
            deep_merge_config(monoConfig, {
                mainAssemblyName
            });
            return this;
        } catch (err) {
            mono_exit(1, err);
            throw err;
        }
    }

    withApplicationArgumentsFromQuery (): DotnetHostBuilder {
        try {
            if (!globalThis.window) {
                throw new Error("Missing window to the query parameters from");
            }

            if (typeof globalThis.URLSearchParams == "undefined") {
                throw new Error("URLSearchParams is supported");
            }

            const params = new URLSearchParams(globalThis.window.location.search);
            const values = params.getAll("arg");
            return this.withApplicationArguments(...values);
        } catch (err) {
            mono_exit(1, err);
            throw err;
        }
    }

    withApplicationEnvironment (applicationEnvironment?: string): DotnetHostBuilder {
        try {
            deep_merge_config(monoConfig, {
                applicationEnvironment,
            });
            return this;
        } catch (err) {
            mono_exit(1, err);
            throw err;
        }
    }

    withApplicationCulture (applicationCulture?: string): DotnetHostBuilder {
        try {
            deep_merge_config(monoConfig, {
                applicationCulture,
            });
            return this;
        } catch (err) {
            mono_exit(1, err);
            throw err;
        }
    }

    withResourceLoader (loadBootResource?: LoadBootResourceCallback): DotnetHostBuilder {
        try {
            loaderHelpers.loadBootResource = loadBootResource;
            return this;
        } catch (err) {
            mono_exit(1, err);
            throw err;
        }
    }

    async download (): Promise<void> {
        try {
            await downloadOnly();
        } catch (err) {
            mono_exit(1, err);
            throw err;
        }
    }

    async create (): Promise<RuntimeAPI> {
        try {
            if (!this.instance) {
                this.instance = await createApi();
            }
            return this.instance;
        } catch (err) {
            mono_exit(1, err);
            throw err;
        }
    }

    async run (): Promise<number> {
        try {
            mono_assert(emscriptenModule.config, "Null moduleConfig.config");
            if (!this.instance) {
                await this.create();
            }
            return this.instance!.runMainAndExit();
        } catch (err) {
            mono_exit(1, err);
            throw err;
        }
    }
}

export async function createApi (): Promise<RuntimeAPI> {
    await createEmscripten(emscriptenModule);
    return globalObjectsRoot.api;
}

let emscriptenPrepared = false;
async function prepareEmscripten (moduleFactory: DotnetModuleConfig | ((api: RuntimeAPI) => DotnetModuleConfig)) {
    if (emscriptenPrepared) {
        return;
    }
    emscriptenPrepared = true;
    if (ENVIRONMENT_IS_WEB && loaderHelpers.config.forwardConsoleLogsToWS && typeof globalThis.WebSocket != "undefined") {
        setup_proxy_console("main", globalThis.console, globalThis.location.origin);
    }
    mono_assert(emscriptenModule, "Null moduleConfig");
    mono_assert(loaderHelpers.config, "Null moduleConfig.config");

    // extract ModuleConfig
    if (typeof moduleFactory === "function") {
        const extension = moduleFactory(globalObjectsRoot.api) as any;
        if (extension.ready) {
            throw new Error("Module.ready couldn't be redefined.");
        }
        Object.assign(emscriptenModule, extension);
        deep_merge_module(emscriptenModule, extension);
    } else if (typeof moduleFactory === "object") {
        deep_merge_module(emscriptenModule, moduleFactory);
    } else {
        throw new Error("Can't use moduleFactory callback of createDotnetRuntime function.");
    }

    await detect_features_and_polyfill(emscriptenModule);
}

export async function createEmscripten (moduleFactory: DotnetModuleConfig | ((api: RuntimeAPI) => DotnetModuleConfig)): Promise<RuntimeAPI | EmscriptenModuleInternal> {
    await prepareEmscripten(moduleFactory);

    if (BuildConfiguration === "Debug" && !ENVIRONMENT_IS_WORKER) {
        mono_log_info(`starting script ${loaderHelpers.scriptUrl}`);
        mono_log_info(`starting in ${loaderHelpers.scriptDirectory}`);
    }

    registerEmscriptenExitHandlers();

    return emscriptenModule.ENVIRONMENT_IS_PTHREAD
        ? createEmscriptenWorker()
        : createEmscriptenMain();
}

let jsModuleRuntimePromise: Promise<RuntimeModuleExportsInternal>;
let jsModuleNativePromise: Promise<NativeModuleExportsInternal>;

// in the future we can use feature detection to load different flavors
function importModules () {
    const jsModuleRuntimeAsset = resolve_single_asset_path("js-module-runtime");
    const jsModuleNativeAsset = resolve_single_asset_path("js-module-native");
    if (jsModuleRuntimePromise && jsModuleNativePromise) {
        return [jsModuleRuntimePromise, jsModuleNativePromise];
    }

    if (typeof jsModuleRuntimeAsset.moduleExports === "object") {
        jsModuleRuntimePromise = jsModuleRuntimeAsset.moduleExports;
    } else {
        mono_log_debug(() => `Attempting to import '${jsModuleRuntimeAsset.resolvedUrl}' for ${jsModuleRuntimeAsset.name}`);
        jsModuleRuntimePromise = import(/*! webpackIgnore: true */jsModuleRuntimeAsset.resolvedUrl!);
    }

    if (typeof jsModuleNativeAsset.moduleExports === "object") {
        jsModuleNativePromise = jsModuleNativeAsset.moduleExports;
    } else {
        mono_log_debug(() => `Attempting to import '${jsModuleNativeAsset.resolvedUrl}' for ${jsModuleNativeAsset.name}`);
        jsModuleNativePromise = import(/*! webpackIgnore: true */jsModuleNativeAsset.resolvedUrl!);
    }
    return [jsModuleRuntimePromise, jsModuleNativePromise];
}

async function getHybridModuleExports () : Promise<HybridGlobalizationModuleExportsInternal> {
    let jsModuleHybridGlobalizationPromise: Promise<NativeModuleExportsInternal> | undefined = undefined;
    // todo: move it for after runtime startup
    const jsModuleHybridGlobalization = resolve_single_asset_path("js-module-globalization");
    if (typeof jsModuleHybridGlobalization.moduleExports === "object") {
        jsModuleHybridGlobalizationPromise = jsModuleHybridGlobalization.moduleExports;
    } else {
        mono_log_debug(`Attempting to import '${jsModuleHybridGlobalization.resolvedUrl}' for ${jsModuleHybridGlobalization.name}`);
        jsModuleHybridGlobalizationPromise = import(/*! webpackIgnore: true */jsModuleHybridGlobalization.resolvedUrl!);
    }
    const hybridModule = await jsModuleHybridGlobalizationPromise;
    return hybridModule as any;
}

async function initializeModules (es6Modules: [RuntimeModuleExportsInternal, NativeModuleExportsInternal]) {
    const { initializeExports, initializeReplacements, configureRuntimeStartup, configureEmscriptenStartup, configureWorkerStartup, setRuntimeGlobals, passEmscriptenInternals } = es6Modules[0];
    const { default: emscriptenFactory } = es6Modules[1];
    setRuntimeGlobals(globalObjectsRoot);
    initializeExports(globalObjectsRoot);
    if (loaderHelpers.config.globalizationMode === GlobalizationMode.Hybrid) {
        const hybridModule = await getHybridModuleExports();
        const { initHybrid } = hybridModule;
        initHybrid(globalizationHelpers, runtimeHelpers);
    }
    await configureRuntimeStartup(emscriptenModule);
    loaderHelpers.runtimeModuleLoaded.promise_control.resolve();

    emscriptenFactory((originalModule: EmscriptenModuleInternal) => {
        Object.assign(emscriptenModule, {
            ready: originalModule.ready,
            __dotnet_runtime: {
                initializeReplacements, configureEmscriptenStartup, configureWorkerStartup, passEmscriptenInternals
            }
        });

        return emscriptenModule;
    });
}

<<<<<<< HEAD
async function createEmscriptenMain (): Promise<RuntimeAPI> {
    if (NativeAOT && !loaderHelpers.config?.resources) {
        if (!loaderHelpers.config) {
            loaderHelpers.config = {};
        }

        loaderHelpers.config.resources = {
            assembly: {},
            jsModuleNative: { "dotnet.native.js": "" },
            jsModuleWorker: {},
            jsModuleRuntime: { "dotnet.runtime.js": "" },
            wasmNative: { "dotnet.native.wasm": "" },
            vfs: {},
            satelliteResources: {},
        };
    }

    if (!emscriptenModule.configSrc && (!loaderHelpers.config || Object.keys(loaderHelpers.config).length === 0 || (!loaderHelpers.config.assets && !loaderHelpers.config.resources))) {
        // if config file location nor assets are provided
        emscriptenModule.configSrc = "./blazor.boot.json";
    }
=======
async function downloadOnly ():Promise<void> {
    prepareEmscripten(emscriptenModule);

    // download config
    await mono_wasm_load_config(emscriptenModule);
>>>>>>> 0d426df3

    prepareAssets();

    await initCacheToUseIfEnabled();

    init_globalization();

    mono_download_assets(); // intentionally not awaited

    await loaderHelpers.allDownloadsFinished.promise;
}

async function createEmscriptenMain (): Promise<RuntimeAPI> {
    // download config
    await mono_wasm_load_config(emscriptenModule);

    prepareAssets();

    const promises = importModules();

    await initCacheToUseIfEnabled();

    streamingCompileWasm(); // intentionally not awaited

    setTimeout(async () => {
        try {
            init_globalization();
            preloadWorkers();
            await mono_download_assets();
        } catch (err) {
            mono_exit(1, err);
        }
    }, 0);

    const es6Modules = await Promise.all(promises);

    await initializeModules(es6Modules as any);

    await runtimeHelpers.dotnetReady.promise;

    await importLibraryInitializers(loaderHelpers.config.resources?.modulesAfterRuntimeReady);
    await invokeLibraryInitializers("onRuntimeReady", [globalObjectsRoot.api]);

    return exportedRuntimeAPI;
}

async function createEmscriptenWorker (): Promise<EmscriptenModuleInternal> {
    setupPreloadChannelToMainThread();

    await loaderHelpers.afterConfigLoaded.promise;

    prepareAssetsWorker();

    setTimeout(async () => {
        try {
            // load subset which is on JS heap rather than in WASM linear memory
            await mono_download_assets();
        } catch (err) {
            mono_exit(1, err);
        }
    }, 0);

    const promises = importModules();
    const es6Modules = await Promise.all(promises);
    await initializeModules(es6Modules as any);

    return emscriptenModule;
}<|MERGE_RESOLUTION|>--- conflicted
+++ resolved
@@ -499,7 +499,23 @@
     });
 }
 
-<<<<<<< HEAD
+async function downloadOnly ():Promise<void> {
+    prepareEmscripten(emscriptenModule);
+
+    // download config
+    await mono_wasm_load_config(emscriptenModule);
+
+    prepareAssets();
+
+    await initCacheToUseIfEnabled();
+
+    init_globalization();
+
+    mono_download_assets(); // intentionally not awaited
+
+    await loaderHelpers.allDownloadsFinished.promise;
+}
+
 async function createEmscriptenMain (): Promise<RuntimeAPI> {
     if (NativeAOT && !loaderHelpers.config?.resources) {
         if (!loaderHelpers.config) {
@@ -516,31 +532,6 @@
             satelliteResources: {},
         };
     }
-
-    if (!emscriptenModule.configSrc && (!loaderHelpers.config || Object.keys(loaderHelpers.config).length === 0 || (!loaderHelpers.config.assets && !loaderHelpers.config.resources))) {
-        // if config file location nor assets are provided
-        emscriptenModule.configSrc = "./blazor.boot.json";
-    }
-=======
-async function downloadOnly ():Promise<void> {
-    prepareEmscripten(emscriptenModule);
-
-    // download config
-    await mono_wasm_load_config(emscriptenModule);
->>>>>>> 0d426df3
-
-    prepareAssets();
-
-    await initCacheToUseIfEnabled();
-
-    init_globalization();
-
-    mono_download_assets(); // intentionally not awaited
-
-    await loaderHelpers.allDownloadsFinished.promise;
-}
-
-async function createEmscriptenMain (): Promise<RuntimeAPI> {
     // download config
     await mono_wasm_load_config(emscriptenModule);
 
