--- conflicted
+++ resolved
@@ -2053,14 +2053,10 @@
 // we need to ensure we only ever initialize tables once on each js worker.
 let jiterpreter_tables_allocated = false;
 
-<<<<<<< HEAD
-
-export function jiterpreter_allocate_tables() {
+
+export function jiterpreter_allocate_tables () {
     if (NativeAOT)
         return;
-=======
-export function jiterpreter_allocate_tables () {
->>>>>>> e126f8ff
     if (jiterpreter_tables_allocated)
         return;
     jiterpreter_tables_allocated = true;
