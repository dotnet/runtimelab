// Licensed to the .NET Foundation under one or more agreements.
// The .NET Foundation licenses this file to you under the MIT license.
/* eslint-disable prefer-rest-params */

import NativeAOT from "consts:nativeAOT";

import WasmEnableThreads from "consts:wasmEnableThreads";
import BuildConfiguration from "consts:configuration";

import { marshal_exception_to_cs, bind_arg_marshal_to_cs, marshal_task_to_cs } from "./marshal-to-cs";
import { get_signature_argument_count, bound_js_function_symbol, get_sig, get_signature_version, get_signature_type, imported_js_function_symbol, get_signature_handle, get_signature_function_name, get_signature_module_name, is_receiver_should_free, get_caller_native_tid, get_sync_done_semaphore_ptr, get_arg } from "./marshal";
import { forceThreadMemoryViewRefresh } from "./memory";
import { JSFunctionSignature, JSMarshalerArguments, BoundMarshalerToJs, JSFnHandle, BoundMarshalerToCs, JSHandle, MarshalerType, VoidPtrNull } from "./types/internal";
import { VoidPtr } from "./types/emscripten";
import { INTERNAL, Module, loaderHelpers, mono_assert, runtimeHelpers } from "./globals";
import { bind_arg_marshal_to_js } from "./marshal-to-js";
import { mono_log_debug, mono_wasm_symbolicate_string } from "./logging";
import { mono_wasm_get_jsobj_from_js_handle } from "./gc-handles";
import { endMeasure, MeasuredBlock, startMeasure } from "./profiler";
import { wrap_as_cancelable_promise } from "./cancelable-promise";
import { threads_c_functions as tcwraps } from "./cwraps";
import { monoThreadInfo } from "./pthreads";
import { stringToUTF16Ptr } from "./strings";

export const js_import_wrapper_by_fn_handle: Function[] = <any>[null];// 0th slot is dummy, main thread we free them on shutdown. On web worker thread we free them when worker is detached.

export function mono_wasm_bind_js_import_ST (signature: JSFunctionSignature): VoidPtr {
    if (WasmEnableThreads) return VoidPtrNull;
    assert_js_interop();
    try {
        bind_js_import(signature);
        return VoidPtrNull;
    } catch (ex: any) {
        return stringToUTF16Ptr(normalize_exception(ex));
    }
}

export function mono_wasm_invoke_jsimport_MT (signature: JSFunctionSignature, args: JSMarshalerArguments) {
    if (!WasmEnableThreads) return;
    assert_js_interop();

    const function_handle = get_signature_handle(signature);

    let bound_fn = js_import_wrapper_by_fn_handle[function_handle];
    if (bound_fn == undefined) {
        // it was not bound yet, let's do it now
        try {
            bound_fn = bind_js_import(signature);
        } catch (ex: any) {
            // propagate the exception back to caller, which could be on different thread. Handle both sync and async signatures.
            try {
                const res_sig = get_sig(signature, 1);
                const res_type = get_signature_type(res_sig);
                if (res_type === MarshalerType.Task) {
                    const res = get_arg(args, 1);
                    marshal_task_to_cs(res, Promise.reject(ex));
                } else {
                    marshal_exception_to_cs(<any>args, ex);
                    if (monoThreadInfo.isUI) {
                        const done_semaphore = get_sync_done_semaphore_ptr(args);
                        tcwraps.mono_threads_wasm_sync_run_in_target_thread_done(done_semaphore);
                    }
                }
                return;
            } catch (ex: any) {
                loaderHelpers.mono_exit(1, ex);
                return;
            }
        }
    }
    mono_assert(bound_fn, () => `Imported function handle expected ${function_handle}`);

    bound_fn(args);
}

export function mono_wasm_invoke_jsimport_ST (function_handle: JSFnHandle, args: JSMarshalerArguments): void {
    if (WasmEnableThreads) return;
    loaderHelpers.assert_runtime_running();
    const bound_fn = js_import_wrapper_by_fn_handle[<any>function_handle];
    mono_assert(bound_fn, () => `Imported function handle expected ${function_handle}`);
    bound_fn(args);
}

function bind_js_import (signature: JSFunctionSignature): Function {
    assert_js_interop();
    const mark = startMeasure();

    const version = get_signature_version(signature);
    mono_assert(version === 2, () => `Signature version ${version} mismatch.`);

    const js_function_name = get_signature_function_name(signature)!;
    const js_module_name = get_signature_module_name(signature)!;
    const function_handle = get_signature_handle(signature);

    mono_log_debug(`Binding [JSImport] ${js_function_name} from ${js_module_name} module`);

    const fn = mono_wasm_lookup_js_import(js_function_name, js_module_name);
    const args_count = get_signature_argument_count(signature);

    const arg_marshalers: (BoundMarshalerToJs)[] = new Array(args_count);
    const arg_cleanup: (Function | undefined)[] = new Array(args_count);
    let has_cleanup = false;
    for (let index = 0; index < args_count; index++) {
        const sig = get_sig(signature, index + 2);
        const marshaler_type = get_signature_type(sig);
        const arg_marshaler = bind_arg_marshal_to_js(sig, marshaler_type, index + 2);
        mono_assert(arg_marshaler, "ERR42: argument marshaler must be resolved");
        arg_marshalers[index] = arg_marshaler;
        if (marshaler_type === MarshalerType.Span) {
            arg_cleanup[index] = (js_arg: any) => {
                if (js_arg) {
                    js_arg.dispose();
                }
            };
            has_cleanup = true;
        }
    }
    const res_sig = get_sig(signature, 1);
    const res_marshaler_type = get_signature_type(res_sig);
    const res_converter = bind_arg_marshal_to_cs(res_sig, res_marshaler_type, 1);

    const is_discard_no_wait = res_marshaler_type == MarshalerType.DiscardNoWait;
    const is_async = res_marshaler_type == MarshalerType.Task || res_marshaler_type == MarshalerType.TaskPreCreated;

    const closure: BindingClosure = {
        fn,
        fqn: js_module_name + ":" + js_function_name,
        args_count,
        arg_marshalers,
        res_converter,
        has_cleanup,
        arg_cleanup,
        is_discard_no_wait,
        is_async,
        isDisposed: false,
    };
    let bound_fn: WrappedJSFunction;
    if (is_async || is_discard_no_wait || has_cleanup) {
        bound_fn = bind_fn(closure);
    } else {
        if (args_count == 0 && !res_converter) {
            bound_fn = bind_fn_0V(closure);
        } else if (args_count == 1 && !res_converter) {
            bound_fn = bind_fn_1V(closure);
        } else if (args_count == 1 && res_converter) {
            bound_fn = bind_fn_1R(closure);
        } else if (args_count == 2 && res_converter) {
            bound_fn = bind_fn_2R(closure);
        } else {
            bound_fn = bind_fn(closure);
        }
    }

    function async_bound_fn (args: JSMarshalerArguments): void {
        forceThreadMemoryViewRefresh();
        bound_fn(args);
    }
    function sync_bound_fn (args: JSMarshalerArguments): void {
        const previous = runtimeHelpers.isPendingSynchronousCall;
        try {
            forceThreadMemoryViewRefresh();
            const caller_tid = get_caller_native_tid(args);
            runtimeHelpers.isPendingSynchronousCall = runtimeHelpers.managedThreadTID === caller_tid;
            bound_fn(args);
        } finally {
            runtimeHelpers.isPendingSynchronousCall = previous;
        }
    }
    function async_bound_fn_ui (args: JSMarshalerArguments): void {
        invoke_later_when_on_ui_thread_async(() => async_bound_fn(args));
    }
    function sync_bound_fn_ui (args: JSMarshalerArguments): void {
        invoke_later_when_on_ui_thread_sync(() => sync_bound_fn(args), args);
    }

    let wrapped_fn: WrappedJSFunction = bound_fn;
    if (WasmEnableThreads) {
        if (monoThreadInfo.isUI) {
            if (is_async || is_discard_no_wait) {
                wrapped_fn = async_bound_fn_ui;
            } else {
                wrapped_fn = sync_bound_fn_ui;
            }
        } else {
            if (is_async || is_discard_no_wait) {
                wrapped_fn = async_bound_fn;
            } else {
                wrapped_fn = sync_bound_fn;
            }
        }
    }

    // this is just to make debugging easier by naming the function in the stack trace.
    // It's not CSP compliant and possibly not performant, that's why it's only enabled in debug builds
    // in Release configuration, it would be a trimmed by rollup
    if (BuildConfiguration === "Debug" && !runtimeHelpers.cspPolicy) {
        try {
            const fname = js_function_name.replaceAll(".", "_");
            const url = `//# sourceURL=https://dotnet/JSImport/${fname}`;
            const body = `return (function JSImport_${fname}(){ return fn.apply(this, arguments)});`;
            wrapped_fn = new Function("fn", url + "\r\n" + body)(wrapped_fn);
        } catch (ex) {
            runtimeHelpers.cspPolicy = true;
        }
    }

    (<any>wrapped_fn)[imported_js_function_symbol] = closure;

    js_import_wrapper_by_fn_handle[function_handle] = wrapped_fn;

    endMeasure(mark, MeasuredBlock.bindJsFunction, js_function_name);

    return wrapped_fn;
}

function bind_fn_0V (closure: BindingClosure) {
    const fn = closure.fn;
    const fqn = closure.fqn;
    if (!WasmEnableThreads) (<any>closure) = null;
    return function bound_fn_0V (args: JSMarshalerArguments) {
        const mark = startMeasure();
        try {
            mono_assert(!WasmEnableThreads || !closure.isDisposed, "The function was already disposed");
            // call user function
            fn();
        } catch (ex) {
            marshal_exception_to_cs(<any>args, ex);
        } finally {
            endMeasure(mark, MeasuredBlock.callCsFunction, fqn);
        }
    };
}

function bind_fn_1V (closure: BindingClosure) {
    const fn = closure.fn;
    const marshaler1 = closure.arg_marshalers[0]!;
    const fqn = closure.fqn;
    if (!WasmEnableThreads) (<any>closure) = null;
    return function bound_fn_1V (args: JSMarshalerArguments) {
        const mark = startMeasure();
        try {
            mono_assert(!WasmEnableThreads || !closure.isDisposed, "The function was already disposed");
            const arg1 = marshaler1(args);
            // call user function
            fn(arg1);
        } catch (ex) {
            marshal_exception_to_cs(<any>args, ex);
        } finally {
            endMeasure(mark, MeasuredBlock.callCsFunction, fqn);
        }
    };
}

function bind_fn_1R (closure: BindingClosure) {
    const fn = closure.fn;
    const marshaler1 = closure.arg_marshalers[0]!;
    const res_converter = closure.res_converter!;
    const fqn = closure.fqn;
    if (!WasmEnableThreads) (<any>closure) = null;
    return function bound_fn_1R (args: JSMarshalerArguments) {
        const mark = startMeasure();
        try {
            mono_assert(!WasmEnableThreads || !closure.isDisposed, "The function was already disposed");
            const arg1 = marshaler1(args);
            // call user function
            const js_result = fn(arg1);
            res_converter(args, js_result);
        } catch (ex) {
            marshal_exception_to_cs(<any>args, ex);
        } finally {
            endMeasure(mark, MeasuredBlock.callCsFunction, fqn);
        }
    };
}

function bind_fn_2R (closure: BindingClosure) {
    const fn = closure.fn;
    const marshaler1 = closure.arg_marshalers[0]!;
    const marshaler2 = closure.arg_marshalers[1]!;
    const res_converter = closure.res_converter!;
    const fqn = closure.fqn;
    if (!WasmEnableThreads) (<any>closure) = null;
    return function bound_fn_2R (args: JSMarshalerArguments) {
        const mark = startMeasure();
        try {
            mono_assert(!WasmEnableThreads || !closure.isDisposed, "The function was already disposed");
            const arg1 = marshaler1(args);
            const arg2 = marshaler2(args);
            // call user function
            const js_result = fn(arg1, arg2);
            res_converter(args, js_result);
        } catch (ex) {
            marshal_exception_to_cs(<any>args, ex);
        } finally {
            endMeasure(mark, MeasuredBlock.callCsFunction, fqn);
        }
    };
}

function bind_fn (closure: BindingClosure) {
    const args_count = closure.args_count;
    const arg_marshalers = closure.arg_marshalers;
    const res_converter = closure.res_converter;
    const arg_cleanup = closure.arg_cleanup;
    const has_cleanup = closure.has_cleanup;
    const fn = closure.fn;
    const fqn = closure.fqn;
    if (!WasmEnableThreads) (<any>closure) = null;
    return function bound_fn (args: JSMarshalerArguments) {
        const receiver_should_free = WasmEnableThreads && is_receiver_should_free(args);
        const mark = startMeasure();
        try {
            mono_assert(!WasmEnableThreads || !closure.isDisposed, "The function was already disposed");
            const js_args = new Array(args_count);
            for (let index = 0; index < args_count; index++) {
                const marshaler = arg_marshalers[index]!;
                const js_arg = marshaler(args);
                js_args[index] = js_arg;
            }

            // call user function
            const js_result = fn(...js_args);

            if (res_converter) {
                res_converter(args, js_result);
            }

            if (has_cleanup) {
                for (let index = 0; index < args_count; index++) {
                    const cleanup = arg_cleanup[index];
                    if (cleanup) {
                        cleanup(js_args[index]);
                    }
                }
            }
        } catch (ex) {
            marshal_exception_to_cs(<any>args, ex);
        } finally {
            if (receiver_should_free) {
                Module._free(args as any);
            }
            endMeasure(mark, MeasuredBlock.callCsFunction, fqn);
        }
    };
}

type WrappedJSFunction = (args: JSMarshalerArguments) => void;

type BindingClosure = {
    fn: Function,
    fqn: string,
    isDisposed: boolean,
    args_count: number,
    arg_marshalers: (BoundMarshalerToJs)[],
    res_converter: BoundMarshalerToCs | undefined,
    has_cleanup: boolean,
    is_discard_no_wait: boolean,
    is_async: boolean,
    arg_cleanup: (Function | undefined)[]
}

export function mono_wasm_invoke_js_function (bound_function_js_handle: JSHandle, args: JSMarshalerArguments): void {
    invoke_later_when_on_ui_thread_sync(() => mono_wasm_invoke_js_function_impl(bound_function_js_handle, args), args);
}

export function mono_wasm_invoke_js_function_impl (bound_function_js_handle: JSHandle, args: JSMarshalerArguments): void {
    loaderHelpers.assert_runtime_running();
    const bound_fn = mono_wasm_get_jsobj_from_js_handle(bound_function_js_handle);
    mono_assert(bound_fn && typeof (bound_fn) === "function" && bound_fn[bound_js_function_symbol], () => `Bound function handle expected ${bound_function_js_handle}`);
    bound_fn(args);
}

export function mono_wasm_set_module_imports (module_name: string, moduleImports: any) {
    importedModules.set(module_name, moduleImports);
    mono_log_debug(`added module imports '${module_name}'`);
}

function mono_wasm_lookup_js_import (function_name: string, js_module_name: string | null): Function {
    mono_assert(function_name && typeof function_name === "string", "function_name must be string");

    let scope: any = {};
    const parts = function_name.split(".");
    if (js_module_name) {
        scope = importedModules.get(js_module_name);
        if (WasmEnableThreads) {
            mono_assert(scope, () => `ES6 module ${js_module_name} was not imported yet, please call JSHost.ImportAsync() on the UI or JSWebWorker thread first.`);
        } else {
            mono_assert(scope, () => `ES6 module ${js_module_name} was not imported yet, please call JSHost.ImportAsync() first.`);
        }
    } else if (parts[0] === "INTERNAL") {
        scope = INTERNAL;
        parts.shift();
    } else if (parts[0] === "globalThis") {
        scope = globalThis;
        parts.shift();
    }

    for (let i = 0; i < parts.length - 1; i++) {
        const part = parts[i];
        const newscope = scope[part];
        if (!newscope) {
            throw new Error(`${part} not found while looking up ${function_name}`);
        }
        scope = newscope;
    }

    const fname = parts[parts.length - 1];
    const fn = scope[fname];

    if (typeof (fn) !== "function") {
        throw new Error(`${function_name} must be a Function but was ${typeof fn}`);
    }

    // if the function was already bound to some object it would stay bound to original object. That's good.
    return fn.bind(scope);
}

export function set_property (self: any, name: string, value: any): void {
    mono_check(self, "Null reference");
    self[name] = value;
}

export function get_property (self: any, name: string): any {
    mono_check(self, "Null reference");
    return self[name];
}

export function has_property (self: any, name: string): boolean {
    mono_check(self, "Null reference");
    return name in self;
}

export function get_typeof_property (self: any, name: string): string {
    mono_check(self, "Null reference");
    return typeof self[name];
}

export function get_global_this (): any {
    return globalThis;
}

export const importedModulesPromises: Map<string, Promise<any>> = new Map();
export const importedModules: Map<string, Promise<any>> = new Map();

export function dynamic_import (module_name: string, module_url: string): Promise<any> {
    assert_js_interop();
    mono_assert(module_name && typeof module_name === "string", "module_name must be string");
    mono_assert(module_url && typeof module_url === "string", "module_url must be string");
    let promise = importedModulesPromises.get(module_name);
    const newPromise = !promise;
    if (newPromise) {
        mono_log_debug(`importing ES6 module '${module_name}' from '${module_url}'`);
        promise = import(/*! webpackIgnore: true */module_url);
        importedModulesPromises.set(module_name, promise);
    }

    return wrap_as_cancelable_promise(async () => {
        const module = await promise;
        if (newPromise) {
            importedModules.set(module_name, module);
            mono_log_debug(`imported ES6 module '${module_name}' from '${module_url}'`);
        }
        return module;
    });
}

export function normalize_exception (ex: any) {
    let res = "unknown exception";
    if (ex) {
        res = ex.toString();
        const stack = ex.stack;
        if (stack) {
            // Some JS runtimes insert the error message at the top of the stack, some don't,
            //  so normalize it by using the stack as the result if it already contains the error
            if (stack.startsWith(res))
                res = stack;
            else
                res += "\n" + stack;
        }

        res = mono_wasm_symbolicate_string(res);
    }
    return res;
}

<<<<<<< HEAD
export function wrap_error_root(is_exception: Int32Ptr | null, ex: any, result: WasmRoot<MonoObject>): void {
    const res = _wrap_error_flag(is_exception, ex);
    if (NativeAOT) {
        return;
    }

    stringToMonoStringRoot(res, <any>result);
}

// to set out parameters of icalls
export function wrap_no_error_root(is_exception: Int32Ptr | null, result?: WasmRoot<MonoObject>): void {
    if (is_exception) {
        receiveWorkerHeapViews();
        setI32_unchecked(is_exception, 0);
    }
    if (result) {
        result.clear();
    }
}

export function assert_js_interop(): void {
=======
export function assert_js_interop (): void {
>>>>>>> e126f8ff
    loaderHelpers.assert_runtime_running();
    if (WasmEnableThreads) {
        mono_assert(runtimeHelpers.mono_wasm_bindings_is_ready && runtimeHelpers.proxyGCHandle, "Please use dedicated worker for working with JavaScript interop. See https://github.com/dotnet/runtime/blob/main/src/mono/wasm/threads.md#JS-interop-on-dedicated-threads");
    } else {
        mono_assert(runtimeHelpers.mono_wasm_bindings_is_ready, "The runtime must be initialized.");
    }
}

export function assert_c_interop (): void {
    loaderHelpers.assert_runtime_running();
    if (WasmEnableThreads) {
        mono_assert(runtimeHelpers.mono_wasm_bindings_is_ready, "Please use dedicated worker for working with JavaScript interop. See https://github.com/dotnet/runtime/blob/main/src/mono/wasm/threads.md#JS-interop-on-dedicated-threads");
    } else {
        mono_assert(runtimeHelpers.mono_wasm_bindings_is_ready, "The runtime must be initialized.");
    }
}

// make sure we are not blocking em_task_queue_execute up the call stack
// so that when we call back to managed, the FS calls could still be processed by the UI thread
// see also emscripten_yield which can process the FS calls inside the spin wait
export function invoke_later_when_on_ui_thread_sync (fn: Function, args: JSMarshalerArguments) {
    if (WasmEnableThreads && monoThreadInfo.isUI) {
        Module.safeSetTimeout(() => {
            fn();
            // see also mono_threads_wasm_sync_run_in_target_thread_vii_cb
            const done_semaphore = get_sync_done_semaphore_ptr(args);
            tcwraps.mono_threads_wasm_sync_run_in_target_thread_done(done_semaphore);
        }, 0);
    } else {
        fn();
    }
}

// make sure we are not blocking em_task_queue_execute up the call stack
// so that when we call back to managed, the FS calls could still be processed by the UI thread
export function invoke_later_when_on_ui_thread_async (fn: Function) {
    if (WasmEnableThreads && monoThreadInfo.isUI) {
        Module.safeSetTimeout(fn, 0);
    } else {
        fn();
    }
}<|MERGE_RESOLUTION|>--- conflicted
+++ resolved
@@ -483,31 +483,11 @@
     return res;
 }
 
-<<<<<<< HEAD
-export function wrap_error_root(is_exception: Int32Ptr | null, ex: any, result: WasmRoot<MonoObject>): void {
-    const res = _wrap_error_flag(is_exception, ex);
     if (NativeAOT) {
         return;
     }
 
-    stringToMonoStringRoot(res, <any>result);
-}
-
-// to set out parameters of icalls
-export function wrap_no_error_root(is_exception: Int32Ptr | null, result?: WasmRoot<MonoObject>): void {
-    if (is_exception) {
-        receiveWorkerHeapViews();
-        setI32_unchecked(is_exception, 0);
-    }
-    if (result) {
-        result.clear();
-    }
-}
-
-export function assert_js_interop(): void {
-=======
 export function assert_js_interop (): void {
->>>>>>> e126f8ff
     loaderHelpers.assert_runtime_running();
     if (WasmEnableThreads) {
         mono_assert(runtimeHelpers.mono_wasm_bindings_is_ready && runtimeHelpers.proxyGCHandle, "Please use dedicated worker for working with JavaScript interop. See https://github.com/dotnet/runtime/blob/main/src/mono/wasm/threads.md#JS-interop-on-dedicated-threads");
