--- conflicted
+++ resolved
@@ -451,15 +451,11 @@
     cwraps.mono_wasm_setenv(name, value);
 }
 
-<<<<<<< HEAD
-export function mono_wasm_set_runtime_options(options: string[]): void {
+export function mono_wasm_set_runtime_options (options: string[]): void {
     if (NativeAOT) {
         return;
     }
 
-=======
-export function mono_wasm_set_runtime_options (options: string[]): void {
->>>>>>> e126f8ff
     if (!Array.isArray(options))
         throw new Error("Expected runtimeOptions to be an array of strings");
 
@@ -520,6 +516,10 @@
     try {
         const mark = startMeasure();
         mono_log_debug("Initializing mono runtime");
+    if (NativeAOT) {
+        runtimeHelpers.config.environmentVariables = {};
+    }
+
         for (const k in runtimeHelpers.config.environmentVariables) {
             const v = runtimeHelpers.config.environmentVariables![k];
             if (typeof (v) === "string")
@@ -530,21 +530,6 @@
         if (runtimeHelpers.config.runtimeOptions)
             mono_wasm_set_runtime_options(runtimeHelpers.config.runtimeOptions);
 
-<<<<<<< HEAD
-    if (NativeAOT) {
-        runtimeHelpers.config.environmentVariables = {};
-    }
-
-    for (const k in runtimeHelpers.config.environmentVariables) {
-        const v = runtimeHelpers.config.environmentVariables![k];
-        if (typeof (v) === "string")
-            mono_wasm_setenv(k, v);
-        else
-            throw new Error(`Expected environment variable '${k}' to be a string but it was ${typeof v}: '${v}'`);
-    }
-    if (runtimeHelpers.config.runtimeOptions)
-        mono_wasm_set_runtime_options(runtimeHelpers.config.runtimeOptions);
-=======
         if (runtimeHelpers.config.aotProfilerOptions)
             mono_wasm_init_aot_profiler(runtimeHelpers.config.aotProfilerOptions);
 
@@ -557,7 +542,6 @@
         }
 
         mono_wasm_load_runtime();
->>>>>>> e126f8ff
 
         jiterpreter_allocate_tables();
 
@@ -601,14 +585,10 @@
     await interp_pgo_save_data();
 }
 
-<<<<<<< HEAD
-export function mono_wasm_load_runtime(unused?: string, debugLevel?: number): void {
+export function mono_wasm_load_runtime (): void {
     if (NativeAOT) {
         return;
     }
-=======
-export function mono_wasm_load_runtime (): void {
->>>>>>> e126f8ff
     mono_log_debug("mono_wasm_load_runtime");
     try {
         const mark = startMeasure();
