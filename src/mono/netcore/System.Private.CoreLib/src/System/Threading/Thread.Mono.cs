--- conflicted
+++ resolved
@@ -289,15 +289,11 @@
             }
         }
 
-<<<<<<< HEAD
-        [DynamicDependency(nameof(StartCallback))]
-=======
         // Called from the runtime
         internal static void ThrowThreadStartException(Exception ex) => throw new ThreadStartException(ex);
 
         [DynamicDependency(nameof(StartCallback))]
         [DynamicDependency(nameof(ThrowThreadStartException))]
->>>>>>> 1c1757c0
         [MethodImplAttribute(MethodImplOptions.InternalCall)]
         private static extern void StartInternal(Thread runtime_thread);
 #endif
