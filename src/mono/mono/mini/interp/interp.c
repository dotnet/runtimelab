/**
 * \file
 *
 * interp.c: Interpreter for CIL byte codes
 *
 * Authors:
 *   Paolo Molaro (lupus@ximian.com)
 *   Miguel de Icaza (miguel@ximian.com)
 *   Dietmar Maurer (dietmar@ximian.com)
 *
 * (C) 2001, 2002 Ximian, Inc.
 */
#ifndef __USE_ISOC99
#define __USE_ISOC99
#endif
#include "config.h"

#include <stdio.h>
#include <string.h>
#include <stdlib.h>
#include <glib.h>
#include <math.h>
#include <locale.h>

#include <mono/utils/gc_wrapper.h>
#include <mono/utils/mono-math.h>
#include <mono/utils/mono-counters.h>
#include <mono/utils/mono-tls-inline.h>
#include <mono/utils/mono-membar.h>

#ifdef HAVE_ALLOCA_H
#   include <alloca.h>
#else
#   ifdef __CYGWIN__
#      define alloca __builtin_alloca
#   endif
#endif

/* trim excessive headers */
#include <mono/metadata/image.h>
#include <mono/metadata/assembly-internals.h>
#include <mono/metadata/cil-coff.h>
#include <mono/metadata/mono-endian.h>
#include <mono/metadata/tabledefs.h>
#include <mono/metadata/tokentype.h>
#include <mono/metadata/loader.h>
#include <mono/metadata/threads.h>
#include <mono/metadata/threadpool.h>
#include <mono/metadata/profiler-private.h>
#include <mono/metadata/appdomain.h>
#include <mono/metadata/reflection.h>
#include <mono/metadata/exception.h>
#include <mono/metadata/verify.h>
#include <mono/metadata/opcodes.h>
#include <mono/metadata/debug-helpers.h>
#include <mono/metadata/mono-config.h>
#include <mono/metadata/marshal.h>
#include <mono/metadata/environment.h>
#include <mono/metadata/mono-debug.h>
#include <mono/metadata/gc-internals.h>
#include <mono/utils/atomic.h>

#include "interp.h"
#include "interp-internals.h"
#include "mintops.h"
#include "interp-intrins.h"

#include <mono/mini/mini.h>
#include <mono/mini/mini-runtime.h>
#include <mono/mini/aot-runtime.h>
#include <mono/mini/llvm-runtime.h>
#include <mono/mini/llvmonly-runtime.h>
#include <mono/mini/jit-icalls.h>
#include <mono/mini/debugger-agent.h>
#include <mono/mini/ee.h>
#include <mono/mini/trace.h>

#ifdef TARGET_ARM
#include <mono/mini/mini-arm.h>
#endif
#include <mono/metadata/icall-decl.h>

/* Arguments that are passed when invoking only a finally/filter clause from the frame */
struct FrameClauseArgs {
	/* Where we start the frame execution from */
	const guint16 *start_with_ip;
	/*
	 * End ip of the exit_clause. We need it so we know whether the resume
	 * state is for this frame (which is called from EH) or for the original
	 * frame further down the stack.
	 */
	const guint16 *end_at_ip;
	/* When exiting this clause we also exit the frame */
	int exit_clause;
	/* Exception that we are filtering */
	MonoException *filter_exception;
	/* Frame that is executing this clause */
	InterpFrame *exec_frame;
};

/*
 * This code synchronizes with interp_mark_stack () using compiler memory barriers.
 */

static FrameDataFragment*
frame_data_frag_new (int size)
{
	FrameDataFragment *frag = (FrameDataFragment*)g_malloc (size);

	frag->pos = (guint8*)&frag->data;
	frag->end = (guint8*)frag + size;
	frag->next = NULL;
	return frag;
}

static void
frame_data_frag_free (FrameDataFragment *frag)
{
	while (frag) {
		FrameDataFragment *next = frag->next;
		g_free (frag);
		frag = next;
	}
}

static void
frame_data_allocator_init (FrameDataAllocator *stack, int size)
{
	FrameDataFragment *frag;

	frag = frame_data_frag_new (size);
	stack->first = stack->current = frag;
	stack->infos_capacity = 4;
	stack->infos = (FrameDataInfo*)g_malloc (stack->infos_capacity * sizeof (FrameDataInfo));
}

static void
frame_data_allocator_free (FrameDataAllocator *stack)
{
	/* Assert to catch leaks */
	g_assert_checked (stack->current == stack->first && stack->current->pos == (guint8*)&stack->current->data);
	frame_data_frag_free (stack->first);
}

static FrameDataFragment*
frame_data_allocator_add_frag (FrameDataAllocator *stack, int size)
{
	FrameDataFragment *new_frag;

	// FIXME:
	int frag_size = 4096;
	if (size + sizeof (FrameDataFragment) > frag_size)
		frag_size = size + sizeof (FrameDataFragment);
	new_frag = frame_data_frag_new (frag_size);
	mono_compiler_barrier ();
	stack->current->next = new_frag;
	stack->current = new_frag;
	return new_frag;
}

static gpointer
frame_data_allocator_alloc (FrameDataAllocator *stack, InterpFrame *frame, int size)
{
	FrameDataFragment *current = stack->current;
	gpointer res;

	int infos_len = stack->infos_len;

	if (!infos_len || (infos_len > 0 && stack->infos [infos_len - 1].frame != frame)) {
		/* First allocation by this frame. Save the markers for restore */
		if (infos_len == stack->infos_capacity) {
			stack->infos_capacity = infos_len * 2;
			stack->infos = (FrameDataInfo*)g_realloc (stack->infos, stack->infos_capacity * sizeof (FrameDataInfo));
		}
		stack->infos [infos_len].frame = frame;
		stack->infos [infos_len].frag = current;
		stack->infos [infos_len].pos = current->pos;
		stack->infos_len++;
	}

	if (G_LIKELY (current->pos + size <= current->end)) {
		res = current->pos;
		current->pos += size;
	} else {
		if (current->next && current->next->pos + size <= current->next->end) {
			current = stack->current = current->next;
			current->pos = (guint8*)&current->data;
		} else {
			FrameDataFragment *tmp = current->next;
			/* avoid linking to be freed fragments, so the GC can't trip over it */
			current->next = NULL;
			mono_compiler_barrier ();
			frame_data_frag_free (tmp);

			current = frame_data_allocator_add_frag (stack, size);
		}
		g_assert (current->pos + size <= current->end);
		res = (gpointer)current->pos;
		current->pos += size;
	}
	mono_compiler_barrier ();
	return res;
}

static void
frame_data_allocator_pop (FrameDataAllocator *stack, InterpFrame *frame)
{
	int infos_len = stack->infos_len;

	if (infos_len > 0 && stack->infos [infos_len - 1].frame == frame) {
		infos_len--;
		stack->current = stack->infos [infos_len].frag;
		stack->current->pos = stack->infos [infos_len].pos;
		stack->infos_len = infos_len;
	}
}

/*
 * reinit_frame:
 *
 *   Reinitialize a frame.
 */
static void
reinit_frame (InterpFrame *frame, InterpFrame *parent, InterpMethod *imethod, stackval *sp)
{
	frame->parent = parent;
	frame->imethod = imethod;
	frame->stack = sp;
	frame->state.ip = NULL;
}

#define STACK_ADD_BYTES(sp,bytes) ((stackval*)((char*)(sp) + ALIGN_TO(bytes, MINT_STACK_SLOT_SIZE)))
#define STACK_SUB_BYTES(sp,bytes) ((stackval*)((char*)(sp) - ALIGN_TO(bytes, MINT_STACK_SLOT_SIZE)))

/*
 * List of classes whose methods will be executed by transitioning to JITted code.
 * Used for testing.
 */
GSList *mono_interp_jit_classes;
/* Optimizations enabled with interpreter */
int mono_interp_opt = INTERP_OPT_DEFAULT;
/* If TRUE, interpreted code will be interrupted at function entry/backward branches */
static gboolean ss_enabled;

static gboolean interp_init_done = FALSE;

static void
interp_exec_method (InterpFrame *frame, ThreadContext *context, FrameClauseArgs *clause_args);

static MonoException* do_transform_method (InterpFrame *frame, ThreadContext *context);

static InterpMethod* lookup_method_pointer (gpointer addr);

typedef void (*ICallMethod) (InterpFrame *frame);

static MonoNativeTlsKey thread_context_id;

#define DEBUG_INTERP 0
#define COUNT_OPS 0

#if DEBUG_INTERP
int mono_interp_traceopt = 2;
/* If true, then we output the opcodes as we interpret them */
static int global_tracing = 2;

static int debug_indent_level = 0;

static int break_on_method = 0;
static int nested_trace = 0;
static GList *db_methods = NULL;
static char* dump_args (InterpFrame *inv);

static void
output_indent (void)
{
	int h;

	for (h = 0; h < debug_indent_level; h++)
		g_print ("  ");
}

static void
db_match_method (gpointer data, gpointer user_data)
{
	MonoMethod *m = (MonoMethod*)user_data;
	MonoMethodDesc *desc = (MonoMethodDesc*)data;

	if (mono_method_desc_full_match (desc, m))
		break_on_method = 1;
}

static void
debug_enter (InterpFrame *frame, int *tracing)
{
	if (db_methods) {
		g_list_foreach (db_methods, db_match_method, (gpointer)frame->imethod->method);
		if (break_on_method)
			*tracing = nested_trace ? (global_tracing = 2, 3) : 2;
		break_on_method = 0;
	}
	if (*tracing) {
		MonoMethod *method = frame->imethod->method;
		char *mn, *args = dump_args (frame);
		debug_indent_level++;
		output_indent ();
		mn = mono_method_full_name (method, FALSE);
		g_print ("(%p) Entering %s (", mono_thread_internal_current (), mn);
		g_free (mn);
		g_print  ("%s)\n", args);
		g_free (args);
	}
}

#define DEBUG_LEAVE()	\
	if (tracing) {	\
		char *mn, *args;	\
		args = dump_retval (frame);	\
		output_indent ();	\
		mn = mono_method_full_name (frame->imethod->method, FALSE); \
		g_print  ("(%p) Leaving %s", mono_thread_internal_current (),  mn);	\
		g_free (mn); \
		g_print  (" => %s\n", args);	\
		g_free (args);	\
		debug_indent_level--;	\
		if (tracing == 3) global_tracing = 0; \
	}

#else

int mono_interp_traceopt = 0;
#define DEBUG_LEAVE()

#endif

#if defined(__GNUC__) && !defined(TARGET_WASM) && !COUNT_OPS && !DEBUG_INTERP && !ENABLE_CHECKED_BUILD && !PROFILE_INTERP
#define USE_COMPUTED_GOTO 1
#endif

#if USE_COMPUTED_GOTO

#define MINT_IN_DISPATCH(op) goto *in_labels [opcode = (MintOpcode)(op)]
#define MINT_IN_SWITCH(op)   MINT_IN_DISPATCH (op);
#define MINT_IN_BREAK        MINT_IN_DISPATCH (*ip)
#define MINT_IN_CASE(x)      LAB_ ## x:

#else

#define MINT_IN_SWITCH(op) COUNT_OP(op); switch (opcode = (MintOpcode)(op))
#define MINT_IN_CASE(x) case x:
#define MINT_IN_BREAK break

#endif

static void
clear_resume_state (ThreadContext *context)
{
	context->has_resume_state = 0;
	context->handler_frame = NULL;
	context->handler_ei = NULL;
	g_assert (context->exc_gchandle);
	mono_gchandle_free_internal (context->exc_gchandle);
	context->exc_gchandle = 0;
}

/*
 * If this bit is set, it means the call has thrown the exception, and we
 * reached this point because the EH code in mono_handle_exception ()
 * unwound all the JITted frames below us. mono_interp_set_resume_state ()
 * has set the fields in context to indicate where we have to resume execution.
 */
#define CHECK_RESUME_STATE(context) do { \
		if ((context)->has_resume_state)	\
			goto resume;			\
	} while (0)

static void
set_context (ThreadContext *context)
{
	mono_native_tls_set_value (thread_context_id, context);

	if (!context)
		return;

	MonoJitTlsData *jit_tls = mono_tls_get_jit_tls ();
	g_assertf (jit_tls, "ThreadContext needs initialized JIT TLS");

	/* jit_tls assumes ownership of 'context' */
	jit_tls->interp_context = context;
}

static ThreadContext *
get_context (void)
{
	ThreadContext *context = (ThreadContext *) mono_native_tls_get_value (thread_context_id);
	if (context == NULL) {
		context = g_new0 (ThreadContext, 1);
		context->stack_start = (guchar*)mono_valloc (0, INTERP_STACK_SIZE, MONO_MMAP_READ | MONO_MMAP_WRITE, MONO_MEM_ACCOUNT_INTERP_STACK);
		context->stack_pointer = context->stack_start;

		frame_data_allocator_init (&context->data_stack, 8192);
		/* Make sure all data is initialized before publishing the context */
		mono_compiler_barrier ();
		set_context (context);
	}
	return context;
}

static void
interp_free_context (gpointer ctx)
{
	ThreadContext *context = (ThreadContext*)ctx;

	ThreadContext *current_context = (ThreadContext *) mono_native_tls_get_value (thread_context_id);
	/* at thread exit, we can be called from the JIT TLS key destructor with current_context == NULL */
	if (current_context != NULL) {
		/* check that the context we're freeing is the current one before overwriting TLS */
		g_assert (context == current_context);
		set_context (NULL);
	}

	mono_vfree (context->stack_start, INTERP_STACK_SIZE, MONO_MEM_ACCOUNT_INTERP_STACK);
	/* Prevent interp_mark_stack from trying to scan the data_stack, before freeing it */
	context->stack_start = NULL;
	mono_compiler_barrier ();
	frame_data_allocator_free (&context->data_stack);
	g_free (context);
}

void
mono_interp_error_cleanup (MonoError* error)
{
	mono_error_cleanup (error); /* FIXME: don't swallow the error */
	error_init_reuse (error); // one instruction, so this function is good inline candidate
}

static InterpMethod*
lookup_imethod (MonoDomain *domain, MonoMethod *method)
{
	InterpMethod *imethod;
	MonoJitDomainInfo *info;

	info = domain_jit_info (domain);
	mono_domain_jit_code_hash_lock (domain);
	imethod = (InterpMethod*)mono_internal_hash_table_lookup (&info->interp_code_hash, method);
	mono_domain_jit_code_hash_unlock (domain);
	return imethod;
}

static gpointer
interp_get_remoting_invoke (MonoMethod *method, gpointer addr, MonoError *error)
{
#ifndef DISABLE_REMOTING
	InterpMethod *imethod;

	if (addr) {
		imethod = lookup_method_pointer (addr);
	} else {
		g_assert (method);
		imethod = mono_interp_get_imethod (mono_domain_get (), method, error);
		return_val_if_nok (error, NULL);
	}
	g_assert (imethod);
	g_assert (mono_use_interpreter);

	MonoMethod *remoting_invoke_method = mono_marshal_get_remoting_invoke (imethod->method, error);
	return_val_if_nok (error, NULL);
	return mono_interp_get_imethod (mono_domain_get (), remoting_invoke_method, error);
#else
	g_assert_not_reached ();
	return NULL;
#endif
}

InterpMethod*
mono_interp_get_imethod (MonoDomain *domain, MonoMethod *method, MonoError *error)
{
	InterpMethod *imethod;
	MonoJitDomainInfo *info;
	MonoMethodSignature *sig;
	int i;

	error_init (error);

	info = domain_jit_info (domain);
	mono_domain_jit_code_hash_lock (domain);
	imethod = (InterpMethod*)mono_internal_hash_table_lookup (&info->interp_code_hash, method);
	mono_domain_jit_code_hash_unlock (domain);
	if (imethod)
		return imethod;

	sig = mono_method_signature_internal (method);

	imethod = (InterpMethod*)m_method_alloc0 (domain, method, sizeof (InterpMethod));
	imethod->method = method;
	imethod->domain = domain;
	imethod->param_count = sig->param_count;
	imethod->hasthis = sig->hasthis;
	imethod->vararg = sig->call_convention == MONO_CALL_VARARG;
	imethod->code_type = IMETHOD_CODE_UNKNOWN;
	if (imethod->method->string_ctor)
		imethod->rtype = m_class_get_byval_arg (mono_defaults.string_class);
	else
		imethod->rtype = mini_get_underlying_type (sig->ret);
	imethod->param_types = (MonoType**)m_method_alloc0 (domain, method, sizeof (MonoType*) * sig->param_count);
	for (i = 0; i < sig->param_count; ++i)
		imethod->param_types [i] = mini_get_underlying_type (sig->params [i]);

	mono_domain_jit_code_hash_lock (domain);
	if (!mono_internal_hash_table_lookup (&info->interp_code_hash, method))
		mono_internal_hash_table_insert (&info->interp_code_hash, method, imethod);
	mono_domain_jit_code_hash_unlock (domain);

	imethod->prof_flags = mono_profiler_get_call_instrumentation_flags (imethod->method);

	return imethod;
}

#if defined (MONO_CROSS_COMPILE) || defined (HOST_WASM)
#define INTERP_PUSH_LMF_WITH_CTX_BODY(ext, exit_label) \
	(ext).kind = MONO_LMFEXT_INTERP_EXIT;

#elif defined(MONO_ARCH_HAS_NO_PROPER_MONOCTX)
/* some platforms, e.g. appleTV, don't provide us a precise MonoContext
 * (registers are not accurate), thus resuming to the label does not work. */
#define INTERP_PUSH_LMF_WITH_CTX_BODY(ext, exit_label) \
	(ext).kind = MONO_LMFEXT_INTERP_EXIT;
#elif defined (_MSC_VER)
#define INTERP_PUSH_LMF_WITH_CTX_BODY(ext, exit_label) \
	(ext).kind = MONO_LMFEXT_INTERP_EXIT_WITH_CTX; \
	(ext).interp_exit_label_set = FALSE; \
	MONO_CONTEXT_GET_CURRENT ((ext).ctx); \
	if ((ext).interp_exit_label_set == FALSE) \
		mono_arch_do_ip_adjustment (&(ext).ctx); \
	if ((ext).interp_exit_label_set == TRUE) \
		goto exit_label; \
	(ext).interp_exit_label_set = TRUE;
#elif defined(MONO_ARCH_HAS_MONO_CONTEXT)
#define INTERP_PUSH_LMF_WITH_CTX_BODY(ext, exit_label) \
	(ext).kind = MONO_LMFEXT_INTERP_EXIT_WITH_CTX; \
	MONO_CONTEXT_GET_CURRENT ((ext).ctx); \
	MONO_CONTEXT_SET_IP (&(ext).ctx, (&&exit_label)); \
	mono_arch_do_ip_adjustment (&(ext).ctx);
#else
#define INTERP_PUSH_LMF_WITH_CTX_BODY(ext, exit_label) g_error ("requires working mono-context");
#endif

/* INTERP_PUSH_LMF_WITH_CTX:
 *
 * same as interp_push_lmf, but retrieving and attaching MonoContext to it.
 * This is needed to resume into the interp when the exception is thrown from
 * native code (see ./mono/tests/install_eh_callback.exe).
 *
 * This must be a macro in order to retrieve the right register values for
 * MonoContext.
 */
#define INTERP_PUSH_LMF_WITH_CTX(frame, ext, exit_label) \
	memset (&(ext), 0, sizeof (MonoLMFExt)); \
	(ext).interp_exit_data = (frame); \
	INTERP_PUSH_LMF_WITH_CTX_BODY ((ext), exit_label); \
	mono_push_lmf (&(ext));

/*
 * interp_push_lmf:
 *
 * Push an LMF frame on the LMF stack
 * to mark the transition to native code.
 * This is needed for the native code to
 * be able to do stack walks.
 */
static void
interp_push_lmf (MonoLMFExt *ext, InterpFrame *frame)
{
	memset (ext, 0, sizeof (MonoLMFExt));
	ext->kind = MONO_LMFEXT_INTERP_EXIT;
	ext->interp_exit_data = frame;

	mono_push_lmf (ext);
}

static void
interp_pop_lmf (MonoLMFExt *ext)
{
	mono_pop_lmf (&ext->lmf);
}

static InterpMethod*
get_virtual_method (InterpMethod *imethod, MonoVTable *vtable)
{
	MonoMethod *m = imethod->method;
	MonoDomain *domain = imethod->domain;
	InterpMethod *ret = NULL;

#ifndef DISABLE_REMOTING
	if (mono_class_is_transparent_proxy (vtable->klass)) {
		ERROR_DECL (error);
		MonoMethod *remoting_invoke_method = mono_marshal_get_remoting_invoke_with_check (m, error);
		mono_error_assert_ok (error);
		ret = mono_interp_get_imethod (domain, remoting_invoke_method, error);
		mono_error_assert_ok (error);
		return ret;
	}
#endif

	if ((m->flags & METHOD_ATTRIBUTE_FINAL) || !(m->flags & METHOD_ATTRIBUTE_VIRTUAL)) {
		if (m->iflags & METHOD_IMPL_ATTRIBUTE_SYNCHRONIZED) {
			ERROR_DECL (error);
			ret = mono_interp_get_imethod (domain, mono_marshal_get_synchronized_wrapper (m), error);
			mono_interp_error_cleanup (error); /* FIXME: don't swallow the error */
		} else {
			ret = imethod;
		}
		return ret;
	}

	mono_class_setup_vtable (vtable->klass);

	int slot = mono_method_get_vtable_slot (m);
	if (mono_class_is_interface (m->klass)) {
		g_assert (vtable->klass != m->klass);
		/* TODO: interface offset lookup is slow, go through IMT instead */
		gboolean non_exact_match;
		slot += mono_class_interface_offset_with_variance (vtable->klass, m->klass, &non_exact_match);
	}

	MonoMethod *virtual_method = m_class_get_vtable (vtable->klass) [slot];
	if (m->is_inflated && mono_method_get_context (m)->method_inst) {
		MonoGenericContext context = { NULL, NULL };

		if (mono_class_is_ginst (virtual_method->klass))
			context.class_inst = mono_class_get_generic_class (virtual_method->klass)->context.class_inst;
		else if (mono_class_is_gtd (virtual_method->klass))
			context.class_inst = mono_class_get_generic_container (virtual_method->klass)->context.class_inst;
		context.method_inst = mono_method_get_context (m)->method_inst;

		ERROR_DECL (error);
		virtual_method = mono_class_inflate_generic_method_checked (virtual_method, &context, error);
		mono_error_cleanup (error); /* FIXME: don't swallow the error */
	}

	if (virtual_method->iflags & METHOD_IMPL_ATTRIBUTE_INTERNAL_CALL) {
		virtual_method = mono_marshal_get_native_wrapper (virtual_method, FALSE, FALSE);
	}

	if (virtual_method->iflags & METHOD_IMPL_ATTRIBUTE_SYNCHRONIZED) {
		virtual_method = mono_marshal_get_synchronized_wrapper (virtual_method);
	}

	ERROR_DECL (error);
	InterpMethod *virtual_imethod = mono_interp_get_imethod (domain, virtual_method, error);
	mono_error_cleanup (error); /* FIXME: don't swallow the error */
	return virtual_imethod;
}

typedef struct {
	InterpMethod *imethod;
	InterpMethod *target_imethod;
} InterpVTableEntry;

/* memory manager lock must be held */
static GSList*
append_imethod (MonoMemoryManager *memory_manager, GSList *list, InterpMethod *imethod, InterpMethod *target_imethod)
{
	GSList *ret;
	InterpVTableEntry *entry;

	entry = (InterpVTableEntry*) mono_mem_manager_alloc_nolock (memory_manager, sizeof (InterpVTableEntry));
	entry->imethod = imethod;
	entry->target_imethod = target_imethod;
	ret = g_slist_append_mempool (memory_manager->mp, list, entry);

	return ret;
}

static InterpMethod*
get_target_imethod (GSList *list, InterpMethod *imethod)
{
	while (list != NULL) {
		InterpVTableEntry *entry = (InterpVTableEntry*) list->data;
		if (entry->imethod == imethod)
			return entry->target_imethod;
		list = list->next;
	}
	return NULL;
}

static gpointer*
get_method_table (MonoVTable *vtable, int offset)
{
	if (offset >= 0)
		return vtable->interp_vtable;
	else
		return (gpointer*)vtable;
}

static gpointer*
alloc_method_table (MonoVTable *vtable, int offset)
{
	gpointer *table;

	if (offset >= 0) {
		table = (gpointer*)m_class_alloc0 (vtable->domain, vtable->klass, m_class_get_vtable_size (vtable->klass) * sizeof (gpointer));
		vtable->interp_vtable = table;
	} else {
		table = (gpointer*)vtable;
	}

	return table;
}

static InterpMethod* // Inlining causes additional stack use in caller.
get_virtual_method_fast (InterpMethod *imethod, MonoVTable *vtable, int offset)
{
	gpointer *table;
	MonoMemoryManager *memory_manager = m_class_get_mem_manager (vtable->domain, vtable->klass);

#ifndef DISABLE_REMOTING
	/* FIXME Remoting */
	if (mono_class_is_transparent_proxy (vtable->klass))
		return get_virtual_method (imethod, vtable);
#endif

	table = get_method_table (vtable, offset);

	if (!table) {
		/* Lazily allocate method table */
		mono_domain_lock (vtable->domain);
		table = get_method_table (vtable, offset);
		if (!table)
			table = alloc_method_table (vtable, offset);
		mono_domain_unlock (vtable->domain);
	}

	if (!table [offset]) {
		InterpMethod *target_imethod = get_virtual_method (imethod, vtable);
		/* Lazily initialize the method table slot */
		mono_mem_manager_lock (memory_manager);
		if (!table [offset]) {
			if (imethod->method->is_inflated || offset < 0)
				table [offset] = append_imethod (memory_manager, NULL, imethod, target_imethod);
			else
				table [offset] = (gpointer) ((gsize)target_imethod | 0x1);
		}
		mono_mem_manager_unlock (memory_manager);
	}

	if ((gsize)table [offset] & 0x1) {
		/* Non generic virtual call. Only one method in slot */
		return (InterpMethod*) ((gsize)table [offset] & ~0x1);
	} else {
		/* Virtual generic or interface call. Multiple methods in slot */
		InterpMethod *target_imethod = get_target_imethod ((GSList*)table [offset], imethod);

		if (!target_imethod) {
			target_imethod = get_virtual_method (imethod, vtable);
			mono_mem_manager_lock (memory_manager);
			if (!get_target_imethod ((GSList*)table [offset], imethod))
				table [offset] = append_imethod (memory_manager, (GSList*)table [offset], imethod, target_imethod);
			mono_mem_manager_unlock (memory_manager);
		}
		return target_imethod;
	}
}

// Returns the size it uses on the interpreter stack
static int
stackval_from_data (MonoType *type, stackval *result, const void *data, gboolean pinvoke)
{
	type = mini_native_type_replace_type (type);
	if (type->byref) {
		result->data.p = *(gpointer*)data;
		return MINT_STACK_SLOT_SIZE;
	}
	switch (type->type) {
	case MONO_TYPE_VOID:
		return 0;
	case MONO_TYPE_I1:
		result->data.i = *(gint8*)data;
		return MINT_STACK_SLOT_SIZE;
	case MONO_TYPE_U1:
	case MONO_TYPE_BOOLEAN:
		result->data.i = *(guint8*)data;
		return MINT_STACK_SLOT_SIZE;
	case MONO_TYPE_I2:
		result->data.i = *(gint16*)data;
		return MINT_STACK_SLOT_SIZE;
	case MONO_TYPE_U2:
	case MONO_TYPE_CHAR:
		result->data.i = *(guint16*)data;
		return MINT_STACK_SLOT_SIZE;
	case MONO_TYPE_I4:
		result->data.i = *(gint32*)data;
		return MINT_STACK_SLOT_SIZE;
	case MONO_TYPE_U:
	case MONO_TYPE_I:
		result->data.nati = *(mono_i*)data;
		return MINT_STACK_SLOT_SIZE;
	case MONO_TYPE_PTR:
	case MONO_TYPE_FNPTR:
		result->data.p = *(gpointer*)data;
		return MINT_STACK_SLOT_SIZE;
	case MONO_TYPE_U4:
		result->data.i = *(guint32*)data;
		return MINT_STACK_SLOT_SIZE;
	case MONO_TYPE_R4:
		/* memmove handles unaligned case */
		memmove (&result->data.f_r4, data, sizeof (float));
		return MINT_STACK_SLOT_SIZE;
	case MONO_TYPE_I8:
	case MONO_TYPE_U8:
		memmove (&result->data.l, data, sizeof (gint64));
		return MINT_STACK_SLOT_SIZE;
	case MONO_TYPE_R8:
		memmove (&result->data.f, data, sizeof (double));
		return MINT_STACK_SLOT_SIZE;
	case MONO_TYPE_STRING:
	case MONO_TYPE_SZARRAY:
	case MONO_TYPE_CLASS:
	case MONO_TYPE_OBJECT:
	case MONO_TYPE_ARRAY:
		result->data.p = *(gpointer*)data;
		return MINT_STACK_SLOT_SIZE;
	case MONO_TYPE_VALUETYPE:
		if (m_class_is_enumtype (type->data.klass)) {
			return stackval_from_data (mono_class_enum_basetype_internal (type->data.klass), result, data, pinvoke);
		} else {
			int size;
			if (pinvoke)
				size = mono_class_native_size (type->data.klass, NULL);
			else
				size = mono_class_value_size (type->data.klass, NULL);
			memcpy (result, data, size);
			return ALIGN_TO (size, MINT_STACK_SLOT_SIZE);
		}
	case MONO_TYPE_GENERICINST: {
		if (mono_type_generic_inst_is_valuetype (type)) {
			MonoClass *klass = mono_class_from_mono_type_internal (type);
			int size;
			if (pinvoke)
				size = mono_class_native_size (klass, NULL);
			else
				size = mono_class_value_size (klass, NULL);
			memcpy (result, data, size);
			return ALIGN_TO (size, MINT_STACK_SLOT_SIZE);
		}
		return stackval_from_data (m_class_get_byval_arg (type->data.generic_class->container_class), result, data, pinvoke);
	}
	default:
		g_error ("got type 0x%02x", type->type);
	}
}

static int
stackval_to_data (MonoType *type, stackval *val, void *data, gboolean pinvoke)
{
	type = mini_native_type_replace_type (type);
	if (type->byref) {
		gpointer *p = (gpointer*)data;
		*p = val->data.p;
		return MINT_STACK_SLOT_SIZE;
	}
	/* printf ("TODAT0 %p\n", data); */
	switch (type->type) {
	case MONO_TYPE_I1:
	case MONO_TYPE_U1: {
		guint8 *p = (guint8*)data;
		*p = val->data.i;
		return MINT_STACK_SLOT_SIZE;
	}
	case MONO_TYPE_BOOLEAN: {
		guint8 *p = (guint8*)data;
		*p = (val->data.i != 0);
		return MINT_STACK_SLOT_SIZE;
	}
	case MONO_TYPE_I2:
	case MONO_TYPE_U2:
	case MONO_TYPE_CHAR: {
		guint16 *p = (guint16*)data;
		*p = val->data.i;
		return MINT_STACK_SLOT_SIZE;
	}
	case MONO_TYPE_I: {
		mono_i *p = (mono_i*)data;
		/* In theory the value used by stloc should match the local var type
	 	   but in practice it sometimes doesn't (a int32 gets dup'd and stloc'd into
		   a native int - both by csc and mcs). Not sure what to do about sign extension
		   as it is outside the spec... doing the obvious */
		*p = (mono_i)val->data.nati;
		return MINT_STACK_SLOT_SIZE;
	}
	case MONO_TYPE_U: {
		mono_u *p = (mono_u*)data;
		/* see above. */
		*p = (mono_u)val->data.nati;
		return MINT_STACK_SLOT_SIZE;
	}
	case MONO_TYPE_I4:
	case MONO_TYPE_U4: {
		gint32 *p = (gint32*)data;
		*p = val->data.i;
		return MINT_STACK_SLOT_SIZE;
	}
	case MONO_TYPE_I8:
	case MONO_TYPE_U8: {
		memmove (data, &val->data.l, sizeof (gint64));
		return MINT_STACK_SLOT_SIZE;
	}
	case MONO_TYPE_R4: {
		/* memmove handles unaligned case */
		memmove (data, &val->data.f_r4, sizeof (float));
		return MINT_STACK_SLOT_SIZE;
	}
	case MONO_TYPE_R8: {
		memmove (data, &val->data.f, sizeof (double));
		return MINT_STACK_SLOT_SIZE;
	}
	case MONO_TYPE_STRING:
	case MONO_TYPE_SZARRAY:
	case MONO_TYPE_CLASS:
	case MONO_TYPE_OBJECT:
	case MONO_TYPE_ARRAY: {
		gpointer *p = (gpointer *) data;
		mono_gc_wbarrier_generic_store_internal (p, val->data.o);
		return MINT_STACK_SLOT_SIZE;
	}
	case MONO_TYPE_PTR:
	case MONO_TYPE_FNPTR: {
		gpointer *p = (gpointer *) data;
		*p = val->data.p;
		return MINT_STACK_SLOT_SIZE;
	}
	case MONO_TYPE_VALUETYPE:
		if (m_class_is_enumtype (type->data.klass)) {
			return stackval_to_data (mono_class_enum_basetype_internal (type->data.klass), val, data, pinvoke);
		} else {
			int size;
			if (pinvoke) {
				size = mono_class_native_size (type->data.klass, NULL);
				memcpy (data, val, size);
			} else {
				size = mono_class_value_size (type->data.klass, NULL);
				mono_value_copy_internal (data, val, type->data.klass);
			}
			return ALIGN_TO (size, MINT_STACK_SLOT_SIZE);
		}
	case MONO_TYPE_GENERICINST: {
		MonoClass *container_class = type->data.generic_class->container_class;

		if (m_class_is_valuetype (container_class) && !m_class_is_enumtype (container_class)) {
			MonoClass *klass = mono_class_from_mono_type_internal (type);
			int size;
			if (pinvoke) {
				size = mono_class_native_size (klass, NULL);
				memcpy (data, val, size);
			} else {
				size = mono_class_value_size (klass, NULL);
				mono_value_copy_internal (data, val, klass);
			}
			return ALIGN_TO (size, MINT_STACK_SLOT_SIZE);
		}
		return stackval_to_data (m_class_get_byval_arg (type->data.generic_class->container_class), val, data, pinvoke);
	}
	default:
		g_error ("got type %x", type->type);
	}
}

/*
 * interp_throw:
 *   Throw an exception from the interpreter.
 */
static MONO_NEVER_INLINE void
interp_throw (ThreadContext *context, MonoException *ex, InterpFrame *frame, const guint16* ip, gboolean rethrow)
{
	ERROR_DECL (error);
	MonoLMFExt ext;

	interp_push_lmf (&ext, frame);
	/*
	 * When explicitly throwing exception we pass the ip of the instruction that throws the exception.
	 * Offset the subtraction from interp_frame_get_ip, so we don't end up in prev instruction.
	 */
	frame->state.ip = ip + 1;

	if (mono_object_isinst_checked ((MonoObject *) ex, mono_defaults.exception_class, error)) {
		MonoException *mono_ex = ex;
		if (!rethrow) {
			mono_ex->stack_trace = NULL;
			mono_ex->trace_ips = NULL;
		}
	}
	mono_error_assert_ok (error);

	MonoContext ctx;
	memset (&ctx, 0, sizeof (MonoContext));
	MONO_CONTEXT_SET_SP (&ctx, frame);

	/*
	 * Call the JIT EH code. The EH code will call back to us using:
	 * - mono_interp_set_resume_state ()/run_finally ()/run_filter ().
	 * Since ctx.ip is 0, this will start unwinding from the LMF frame
	 * pushed above, which points to our frames.
	 */
	mono_handle_exception (&ctx, (MonoObject*)ex);
	if (MONO_CONTEXT_GET_IP (&ctx) != 0) {
		/* We need to unwind into non-interpreter code */
		mono_restore_context (&ctx);
		g_assert_not_reached ();
	}

	interp_pop_lmf (&ext);

	g_assert (context->has_resume_state);
}

// We conservatively pin exception object here to avoid tweaking the
// numerous call sites of this macro, even though, in a few cases,
// this is not needed.
#define THROW_EX_GENERAL(exception,ex_ip, rethrow)		\
	do {							\
		MonoException *__ex = (exception);		\
		MONO_HANDLE_ASSIGN_RAW (tmp_handle, (MonoObject*)__ex); \
		interp_throw (context, __ex, (frame), (ex_ip), (rethrow)); \
		MONO_HANDLE_ASSIGN_RAW (tmp_handle, (MonoObject*)NULL); \
		goto resume;							  \
	} while (0)

#define THROW_EX(exception,ex_ip) THROW_EX_GENERAL ((exception), (ex_ip), FALSE)

#define NULL_CHECK(o) do { \
	if (G_UNLIKELY (!(o))) \
		THROW_EX (mono_get_exception_null_reference (), ip); \
	} while (0)

#define EXCEPTION_CHECKPOINT	\
	do {										\
		if (mono_thread_interruption_request_flag && !mono_threads_is_critical_method (frame->imethod->method)) { \
			MonoException *exc = mono_thread_interruption_checkpoint ();	\
			if (exc)							\
				THROW_EX (exc, ip);					\
		}									\
	} while (0)

/* Don't throw exception if thread is in GC Safe mode. Should only happen in managed-to-native wrapper. */
#define EXCEPTION_CHECKPOINT_GC_UNSAFE	\
	do {										\
		if (mono_thread_interruption_request_flag && !mono_threads_is_critical_method (frame->imethod->method) && mono_thread_is_gc_unsafe_mode ()) { \
			MonoException *exc = mono_thread_interruption_checkpoint ();	\
			if (exc)							\
				THROW_EX (exc, ip);					\
		}									\
	} while (0)

static MonoObject*
ves_array_create (MonoDomain *domain, MonoClass *klass, int param_count, stackval *values, MonoError *error)
{
	int rank = m_class_get_rank (klass);
	uintptr_t *lengths = g_newa (uintptr_t, rank * 2);
	intptr_t *lower_bounds = NULL;
	if (2 * rank == param_count) {
		for (int l = 0; l < 2; ++l) {
			int src = l;
			int dst = l * rank;
			for (int r = 0; r < rank; ++r, src += 2, ++dst) {
				lengths [dst] = values [src].data.i;
			}
		}
		/* lower bounds are first. */
		lower_bounds = (intptr_t *) lengths;
		lengths += rank;
	} else {
		/* Only lengths provided. */
		for (int i = 0; i < param_count; ++i) {
			lengths [i] = values [i].data.i;
		}
	}
	return (MonoObject*) mono_array_new_full_checked (domain, klass, lengths, lower_bounds, error);
}

static gint32
ves_array_calculate_index (MonoArray *ao, stackval *sp, gboolean safe)
{
	MonoClass *ac = ((MonoObject *) ao)->vtable->klass;

	guint32 pos = 0;
	if (ao->bounds) {
		for (gint32 i = 0; i < m_class_get_rank (ac); i++) {
			gint32 idx = sp [i].data.i;
			gint32 lower = ao->bounds [i].lower_bound;
			guint32 len = ao->bounds [i].length;
			if (safe && (idx < lower || (guint32)(idx - lower) >= len))
				return -1;
			pos = (pos * len) + (guint32)(idx - lower);
		}
	} else {
		pos = sp [0].data.i;
		if (safe && pos >= ao->max_length)
			return -1;
	}
	return pos;
}

static MonoException*
ves_array_get (InterpFrame *frame, stackval *sp, stackval *retval, MonoMethodSignature *sig, gboolean safe)
{
	MonoObject *o = sp->data.o;
	MonoArray *ao = (MonoArray *) o;
	MonoClass *ac = o->vtable->klass;

	g_assert (m_class_get_rank (ac) >= 1);

	gint32 pos = ves_array_calculate_index (ao, sp + 1, safe);
	if (pos == -1)
		return mono_get_exception_index_out_of_range ();

	gint32 esize = mono_array_element_size (ac);
	gconstpointer ea = mono_array_addr_with_size_fast (ao, esize, pos);

	MonoType *mt = sig->ret;
	stackval_from_data (mt, retval, ea, FALSE);
	return NULL;
}

static MonoException*
ves_array_element_address (InterpFrame *frame, MonoClass *required_type, MonoArray *ao, stackval *sp, gboolean needs_typecheck)
{
	MonoClass *ac = ((MonoObject *) ao)->vtable->klass;

	g_assert (m_class_get_rank (ac) >= 1);

	gint32 pos = ves_array_calculate_index (ao, sp, TRUE);
	if (pos == -1)
		return mono_get_exception_index_out_of_range ();

	if (needs_typecheck && !mono_class_is_assignable_from_internal (m_class_get_element_class (mono_object_class ((MonoObject *) ao)), required_type))
		return mono_get_exception_array_type_mismatch ();
	gint32 esize = mono_array_element_size (ac);
	sp [-1].data.p = mono_array_addr_with_size_fast (ao, esize, pos);
	return NULL;
}

/* Does not handle `this` argument */
static guint32
compute_arg_offset (MonoMethodSignature *sig, int index, int prev_offset)
{
	if (index == 0)
		return 0;

	if (prev_offset == -1) {
		guint32 offset = 0;
		for (int i = 0; i < index; i++) {
			int size, align;
			MonoType *type = sig->params [i];
			size = mono_type_size (type, &align);
			offset += ALIGN_TO (size, MINT_STACK_SLOT_SIZE);
		}
		return offset;
	} else {
		int size, align;
		MonoType *type = sig->params [index - 1];
		size = mono_type_size (type, &align);
		return prev_offset + ALIGN_TO (size, MINT_STACK_SLOT_SIZE);
	}
}

static guint32*
initialize_arg_offsets (InterpMethod *imethod)
{
	if (imethod->arg_offsets)
		return imethod->arg_offsets;

	MonoMethodSignature *sig = mono_method_signature_internal (imethod->method);
	int arg_count = sig->hasthis + sig->param_count;
	g_assert (arg_count);
	guint32 *arg_offsets = (guint32*) g_malloc ((sig->hasthis + sig->param_count) * sizeof (int));
	int index = 0, offset_addend = 0, prev_offset = 0;

	if (sig->hasthis) {
		arg_offsets [index++] = 0;
		offset_addend = MINT_STACK_SLOT_SIZE;
	}

	for (int i = 0; i < sig->param_count; i++) {
		prev_offset = compute_arg_offset (sig, i, prev_offset);
		arg_offsets [index++] = prev_offset + offset_addend;
	}

	mono_memory_write_barrier ();
	if (mono_atomic_cas_ptr ((gpointer*)&imethod->arg_offsets, arg_offsets, NULL) != NULL)
		g_free (arg_offsets);
	return imethod->arg_offsets;
}

static guint32
get_arg_offset_fast (InterpMethod *imethod, int index)
{
	guint32 *arg_offsets = imethod->arg_offsets;
	if (arg_offsets)
		return arg_offsets [index];

	arg_offsets = initialize_arg_offsets (imethod);
	g_assert (arg_offsets);
	return arg_offsets [index];
}

static guint32
get_arg_offset (InterpMethod *imethod, MonoMethodSignature *sig, int index)
{
	if (imethod) {
		return get_arg_offset_fast (imethod, index);
	} else {
		g_assert (!sig->hasthis);
		return compute_arg_offset (sig, index, -1);
	}
}

#ifdef MONO_ARCH_HAVE_INTERP_ENTRY_TRAMPOLINE
static MonoFuncV mono_native_to_interp_trampoline = NULL;
#endif

#ifndef MONO_ARCH_HAVE_INTERP_PINVOKE_TRAMP
static InterpMethodArguments* build_args_from_sig (MonoMethodSignature *sig, InterpFrame *frame)
{
	InterpMethodArguments *margs = g_malloc0 (sizeof (InterpMethodArguments));

#ifdef TARGET_ARM
	g_assert (mono_arm_eabi_supported ());
	int i8_align = mono_arm_i8_align ();
#endif

#ifdef TARGET_WASM
	margs->sig = sig;
#endif

	if (sig->hasthis)
		margs->ilen++;

	for (int i = 0; i < sig->param_count; i++) {
		guint32 ptype = sig->params [i]->byref ? MONO_TYPE_PTR : sig->params [i]->type;
		switch (ptype) {
		case MONO_TYPE_BOOLEAN:
		case MONO_TYPE_CHAR:
		case MONO_TYPE_I1:
		case MONO_TYPE_U1:
		case MONO_TYPE_I2:
		case MONO_TYPE_U2:
		case MONO_TYPE_I4:
		case MONO_TYPE_U4:
		case MONO_TYPE_I:
		case MONO_TYPE_U:
		case MONO_TYPE_PTR:
		case MONO_TYPE_FNPTR:
		case MONO_TYPE_SZARRAY:
		case MONO_TYPE_CLASS:
		case MONO_TYPE_OBJECT:
		case MONO_TYPE_STRING:
		case MONO_TYPE_VALUETYPE:
		case MONO_TYPE_GENERICINST:
#if SIZEOF_VOID_P == 8
		case MONO_TYPE_I8:
		case MONO_TYPE_U8:
#endif
			margs->ilen++;
			break;
#if SIZEOF_VOID_P == 4
		case MONO_TYPE_I8:
		case MONO_TYPE_U8:
#ifdef TARGET_ARM
			/* pairs begin at even registers */
			if (i8_align == 8 && margs->ilen & 1)
				margs->ilen++;
#endif
			margs->ilen += 2;
			break;
#endif
		case MONO_TYPE_R4:
		case MONO_TYPE_R8:
			margs->flen++;
			break;
		default:
			g_error ("build_args_from_sig: not implemented yet (1): 0x%x\n", ptype);
		}
	}

	if (margs->ilen > 0)
		margs->iargs = g_malloc0 (sizeof (gpointer) * margs->ilen);

	if (margs->flen > 0)
		margs->fargs = g_malloc0 (sizeof (double) * margs->flen);

	if (margs->ilen > INTERP_ICALL_TRAMP_IARGS)
		g_error ("build_args_from_sig: TODO, allocate gregs: %d\n", margs->ilen);

	if (margs->flen > INTERP_ICALL_TRAMP_FARGS)
		g_error ("build_args_from_sig: TODO, allocate fregs: %d\n", margs->flen);


	size_t int_i = 0;
	size_t int_f = 0;

	if (sig->hasthis) {
		margs->iargs [0] = frame->stack [0].data.p;
		int_i++;
		g_error ("FIXME if hasthis, we incorrectly access the args below");
	}

	for (int i = 0; i < sig->param_count; i++) {
<<<<<<< HEAD
		guint32 ptype = sig->params [i]->byref ? MONO_TYPE_PTR : sig->params [i]->type;
		guint32 offset = get_arg_offset (frame->imethod, sig, i);
		stackval *sp_arg = STACK_ADD_BYTES (frame->stack, offset);
=======
		guint32 offset = get_arg_offset (frame->imethod, sig, i);
		stackval *sp_arg = STACK_ADD_BYTES (frame->stack, offset);
		MonoType *type = sig->params [i];
		guint32 ptype;
retry:
		ptype = type->byref ? MONO_TYPE_PTR : type->type;
>>>>>>> 1c1757c0
		switch (ptype) {
		case MONO_TYPE_BOOLEAN:
		case MONO_TYPE_CHAR:
		case MONO_TYPE_I1:
		case MONO_TYPE_U1:
		case MONO_TYPE_I2:
		case MONO_TYPE_U2:
		case MONO_TYPE_I4:
		case MONO_TYPE_U4:
		case MONO_TYPE_I:
		case MONO_TYPE_U:
		case MONO_TYPE_PTR:
		case MONO_TYPE_FNPTR:
		case MONO_TYPE_SZARRAY:
		case MONO_TYPE_CLASS:
		case MONO_TYPE_OBJECT:
		case MONO_TYPE_STRING:
#if SIZEOF_VOID_P == 8
		case MONO_TYPE_I8:
		case MONO_TYPE_U8:
#endif
			margs->iargs [int_i] = sp_arg->data.p;
#if DEBUG_INTERP
			g_print ("build_args_from_sig: margs->iargs [%d]: %p (frame @ %d)\n", int_i, margs->iargs [int_i], i);
#endif
			int_i++;
			break;
		case MONO_TYPE_VALUETYPE:
			if (m_class_is_enumtype (type->data.klass)) {
				type = mono_class_enum_basetype_internal (type->data.klass);
				goto retry;
			}
			margs->iargs [int_i] = sp_arg;
#if DEBUG_INTERP
			g_print ("build_args_from_sig: margs->iargs [%d]: %p (vt) (frame @ %d)\n", int_i, margs->iargs [int_i], i);
#endif
			int_i++;
			break;
		case MONO_TYPE_GENERICINST: {
			MonoClass *container_class = type->data.generic_class->container_class;
			type = m_class_get_byval_arg (container_class);
			goto retry;
		}
#if SIZEOF_VOID_P == 4
		case MONO_TYPE_I8:
		case MONO_TYPE_U8: {
#ifdef TARGET_ARM
			/* pairs begin at even registers */
			if (i8_align == 8 && int_i & 1)
				int_i++;
#endif
			margs->iargs [int_i] = (gpointer) sp_arg->data.pair.lo;
			int_i++;
			margs->iargs [int_i] = (gpointer) sp_arg->data.pair.hi;
#if DEBUG_INTERP
			g_print ("build_args_from_sig: margs->iargs [%d/%d]: 0x%016" PRIx64 ", hi=0x%08x lo=0x%08x (frame @ %d)\n", int_i - 1, int_i, *((guint64 *) &margs->iargs [int_i - 1]), sp_arg->data.pair.hi, sp_arg->data.pair.lo, i);
#endif
			int_i++;
			break;
		}
#endif
		case MONO_TYPE_R4:
		case MONO_TYPE_R8:
			if (ptype == MONO_TYPE_R4)
				* (float *) &(margs->fargs [int_f]) = sp_arg->data.f_r4;
			else
				margs->fargs [int_f] = sp_arg->data.f;
#if DEBUG_INTERP
			g_print ("build_args_from_sig: margs->fargs [%d]: %p (%f) (frame @ %d)\n", int_f, margs->fargs [int_f], margs->fargs [int_f], i);
#endif
			int_f ++;
			break;
		default:
			g_error ("build_args_from_sig: not implemented yet (2): 0x%x\n", ptype);
		}
	}

	switch (sig->ret->type) {
		case MONO_TYPE_BOOLEAN:
		case MONO_TYPE_CHAR:
		case MONO_TYPE_I1:
		case MONO_TYPE_U1:
		case MONO_TYPE_I2:
		case MONO_TYPE_U2:
		case MONO_TYPE_I4:
		case MONO_TYPE_U4:
		case MONO_TYPE_I:
		case MONO_TYPE_U:
		case MONO_TYPE_PTR:
		case MONO_TYPE_FNPTR:
		case MONO_TYPE_SZARRAY:
		case MONO_TYPE_CLASS:
		case MONO_TYPE_OBJECT:
		case MONO_TYPE_STRING:
		case MONO_TYPE_I8:
		case MONO_TYPE_U8:
		case MONO_TYPE_VALUETYPE:
		case MONO_TYPE_GENERICINST:
			margs->retval = &frame->stack->data.p;
			margs->is_float_ret = 0;
			break;
		case MONO_TYPE_R4:
		case MONO_TYPE_R8:
			margs->retval = &frame->stack->data.p;
			margs->is_float_ret = 1;
			break;
		case MONO_TYPE_VOID:
			margs->retval = NULL;
			break;
		default:
			g_error ("build_args_from_sig: ret type not implemented yet: 0x%x\n", sig->ret->type);
	}

	return margs;
}
#endif

static void
interp_frame_arg_to_data (MonoInterpFrameHandle frame, MonoMethodSignature *sig, int index, gpointer data)
{
	InterpFrame *iframe = (InterpFrame*)frame;
	InterpMethod *imethod = iframe->imethod;

	// If index == 1, we finished executing an InterpFrame, thus we always have imethod set,
	// and the result is at the bottom of the execution stack.
	if (index == -1)
		stackval_to_data (sig->ret, STACK_ADD_BYTES (iframe->stack, imethod->total_locals_size), data, TRUE);
	else if (sig->hasthis && index == 0)
		*(gpointer*)data = iframe->stack->data.p;
	else
		stackval_to_data (sig->params [index - sig->hasthis], STACK_ADD_BYTES (iframe->stack, get_arg_offset (imethod, sig, index)), data, sig->pinvoke);
}

static void
interp_data_to_frame_arg (MonoInterpFrameHandle frame, MonoMethodSignature *sig, int index, gconstpointer data)
{
	InterpFrame *iframe = (InterpFrame*)frame;
	InterpMethod *imethod = iframe->imethod;

	// Get result from pinvoke call, put it directly on top of execution stack in the caller frame
	if (index == -1)
		stackval_from_data (sig->ret, iframe->stack, data, TRUE);
	else if (sig->hasthis && index == 0)
		iframe->stack->data.p = *(gpointer*)data;
	else
		stackval_from_data (sig->params [index - sig->hasthis], STACK_ADD_BYTES (iframe->stack, get_arg_offset (imethod, sig, index)), data, sig->pinvoke);
}

static gpointer
interp_frame_arg_to_storage (MonoInterpFrameHandle frame, MonoMethodSignature *sig, int index)
{
	InterpFrame *iframe = (InterpFrame*)frame;
	InterpMethod *imethod = iframe->imethod;

	if (index == -1)
		return STACK_ADD_BYTES (iframe->stack, imethod->total_locals_size);
	else
		return STACK_ADD_BYTES (iframe->stack, get_arg_offset (imethod, sig, index));
}

static MonoPIFunc
get_interp_to_native_trampoline (void)
{
	static MonoPIFunc trampoline = NULL;

	if (!trampoline) {
		if (mono_ee_features.use_aot_trampolines) {
			trampoline = (MonoPIFunc) mono_aot_get_trampoline ("interp_to_native_trampoline");
		} else {
			MonoTrampInfo *info;
			trampoline = (MonoPIFunc) mono_arch_get_interp_to_native_trampoline (&info);
			mono_tramp_info_register (info, NULL);
		}
		mono_memory_barrier ();
	}
	return trampoline;
}

static void
interp_to_native_trampoline (gpointer addr, gpointer ccontext)
{
	get_interp_to_native_trampoline () (addr, ccontext);
}

/* MONO_NO_OPTIMIZATION is needed due to usage of INTERP_PUSH_LMF_WITH_CTX. */
#ifdef _MSC_VER
#pragma optimize ("", off)
#endif
static MONO_NO_OPTIMIZATION MONO_NEVER_INLINE void
ves_pinvoke_method (
	InterpMethod *imethod,
	MonoMethodSignature *sig,
	MonoFuncV addr,
	ThreadContext *context,
	InterpFrame *parent_frame,
	stackval *sp,
	gboolean save_last_error,
	gpointer *cache)
{
	InterpFrame frame = {0};
	frame.parent = parent_frame;
	frame.imethod = imethod;
	frame.stack = sp;

	MonoLMFExt ext;
	gpointer args;

	/*
	 * When there's a calli in a pinvoke wrapper, we're in GC Safe mode.
	 * When we're called for some other calli, we may be in GC Unsafe mode.
	 *
	 * On any code path where we call anything other than the entry_func,
	 * we need to switch back to GC Unsafe before calling the runtime.
	 */
	MONO_REQ_GC_NEUTRAL_MODE;

#ifdef HOST_WASM
	/*
	 * Use a per-signature entry function.
	 * Cache it in imethod->data_items.
	 * This is GC safe.
	 */
	MonoPIFunc entry_func = *cache;
	if (!entry_func) {
		entry_func = (MonoPIFunc)mono_wasm_get_interp_to_native_trampoline (sig);
		mono_memory_barrier ();
		*cache = entry_func;
	}
#else
	static MonoPIFunc entry_func = NULL;
	if (!entry_func) {
		MONO_ENTER_GC_UNSAFE;
#ifdef MONO_ARCH_HAS_NO_PROPER_MONOCTX
		ERROR_DECL (error);
		entry_func = (MonoPIFunc) mono_jit_compile_method_jit_only (mini_get_interp_lmf_wrapper ("mono_interp_to_native_trampoline", (gpointer) mono_interp_to_native_trampoline), error);
		mono_error_assert_ok (error);
#else
		entry_func = get_interp_to_native_trampoline ();
#endif
		mono_memory_barrier ();
		MONO_EXIT_GC_UNSAFE;
	}
#endif

#ifdef ENABLE_NETCORE
	if (save_last_error) {
		mono_marshal_clear_last_error ();
	}
#endif

#ifdef MONO_ARCH_HAVE_INTERP_PINVOKE_TRAMP
	CallContext ccontext;
	MONO_ENTER_GC_UNSAFE;
	mono_arch_set_native_call_context_args (&ccontext, &frame, sig);
	MONO_EXIT_GC_UNSAFE;
	args = &ccontext;
#else
	InterpMethodArguments *margs = build_args_from_sig (sig, &frame);
	args = margs;
#endif

	INTERP_PUSH_LMF_WITH_CTX (&frame, ext, exit_pinvoke);
	entry_func ((gpointer) addr, args);
	if (save_last_error)
		mono_marshal_set_last_error ();
	interp_pop_lmf (&ext);

#ifdef MONO_ARCH_HAVE_INTERP_PINVOKE_TRAMP
	if (!context->has_resume_state) {
		MONO_ENTER_GC_UNSAFE;
		mono_arch_get_native_call_context_ret (&ccontext, &frame, sig);
		MONO_EXIT_GC_UNSAFE;
	}

	g_free (ccontext.stack);
#else
<<<<<<< HEAD
=======
	// Only the vt address has been returned, we need to copy the entire content on interp stack
	if (!context->has_resume_state && MONO_TYPE_ISSTRUCT (sig->ret))
		stackval_from_data (sig->ret, frame.stack, (char*)frame.stack->data.p, sig->pinvoke);
>>>>>>> 1c1757c0

	g_free (margs->iargs);
	g_free (margs->fargs);
	g_free (margs);
#endif
	goto exit_pinvoke; // prevent unused label warning in some configurations
exit_pinvoke:
	return;
}
#ifdef _MSC_VER
#pragma optimize ("", on)
#endif

/*
 * interp_init_delegate:
 *
 *   Initialize del->interp_method.
 */
static void
interp_init_delegate (MonoDelegate *del, MonoError *error)
{
	MonoMethod *method;

	if (del->interp_method) {
		/* Delegate created by a call to ves_icall_mono_delegate_ctor_interp () */
		del->method = ((InterpMethod *)del->interp_method)->method;
	} if (del->method_ptr && !del->method) {
		/* Delegate created from methodInfo.MethodHandle.GetFunctionPointer() */
		del->interp_method = (InterpMethod *)del->method_ptr;
	} else if (del->method) {
		/* Delegate created dynamically */
		del->interp_method = mono_interp_get_imethod (del->object.vtable->domain, del->method, error);
	} else {
		/* Created from JITted code */
		g_assert_not_reached ();
	}

	method = ((InterpMethod*)del->interp_method)->method;
	if (del->target &&
			method &&
			method->flags & METHOD_ATTRIBUTE_VIRTUAL &&
			method->flags & METHOD_ATTRIBUTE_ABSTRACT &&
			mono_class_is_abstract (method->klass))
		del->interp_method = get_virtual_method ((InterpMethod*)del->interp_method, del->target->vtable);

	method = ((InterpMethod*)del->interp_method)->method;
	if (method && m_class_get_parent (method->klass) == mono_defaults.multicastdelegate_class) {
		const char *name = method->name;
		if (*name == 'I' && (strcmp (name, "Invoke") == 0)) {
			/*
			 * When invoking the delegate interp_method is executed directly. If it's an
			 * invoke make sure we replace it with the appropriate delegate invoke wrapper.
			 *
			 * FIXME We should do this later, when we also know the delegate on which the
			 * target method is called.
			 */
			del->interp_method = mono_interp_get_imethod (del->object.vtable->domain, mono_marshal_get_delegate_invoke (method, NULL), error);
			mono_error_assert_ok (error);
		}
	}

	if (!((InterpMethod *) del->interp_method)->transformed && method_is_dynamic (method)) {
		/* Return any errors from method compilation */
		mono_interp_transform_method ((InterpMethod *) del->interp_method, get_context (), error);
		return_if_nok (error);
	}
}

static void
interp_delegate_ctor (MonoObjectHandle this_obj, MonoObjectHandle target, gpointer addr, MonoError *error)
{
	/*
	 * addr is the result of an LDFTN opcode, i.e. an InterpMethod
	 */
	InterpMethod *imethod = (InterpMethod*)addr;

	if (!(imethod->method->flags & METHOD_ATTRIBUTE_STATIC)) {
		MonoMethod *invoke = mono_get_delegate_invoke_internal (mono_handle_class (this_obj));
		/* virtual invoke delegates must not have null check */
		if (mono_method_signature_internal (imethod->method)->param_count == mono_method_signature_internal (invoke)->param_count
				&& MONO_HANDLE_IS_NULL (target)) {
			mono_error_set_argument (error, "this", "Delegate to an instance method cannot have null 'this'");
			return;
		}
	}

	g_assert (imethod->method);
	gpointer entry = mini_get_interp_callbacks ()->create_method_pointer (imethod->method, FALSE, error);
	return_if_nok (error);

	MONO_HANDLE_SETVAL (MONO_HANDLE_CAST (MonoDelegate, this_obj), interp_method, gpointer, imethod);

	mono_delegate_ctor (this_obj, target, entry, imethod->method, error);
}

/*
 * From the spec:
 * runtime specifies that the implementation of the method is automatically
 * provided by the runtime and is primarily used for the methods of delegates.
 */
#ifndef ENABLE_NETCORE
static MONO_NEVER_INLINE MonoException*
ves_imethod (InterpFrame *frame, MonoMethod *method, MonoMethodSignature *sig, stackval *sp, stackval *retval)
{
	const char *name = method->name;
	mono_class_init_internal (method->klass);

	if (method->klass == mono_defaults.array_class) {
		if (!strcmp (name, "UnsafeMov")) {
			/* TODO: layout checks */
			stackval_from_data (sig->ret, retval, (char*) sp, FALSE);
			return NULL;
		}
		if (!strcmp (name, "UnsafeLoad"))
			return ves_array_get (frame, sp, retval, sig, FALSE);
	}
	
	g_error ("Don't know how to exec runtime method %s.%s::%s", 
			m_class_get_name_space (method->klass), m_class_get_name (method->klass),
			method->name);
}
#endif

#if DEBUG_INTERP
static char*
dump_stack (stackval *stack, stackval *sp)
{
	stackval *s = stack;
	GString *str = g_string_new ("");
	
	if (sp == stack)
		return g_string_free (str, FALSE);
	
	while (s < sp) {
		g_string_append_printf (str, "[%p (%" PRId64 ")] ", s->data.l, (gint64)s->data.l);
		++s;
	}
	return g_string_free (str, FALSE);
}

static void
dump_stackval (GString *str, stackval *s, MonoType *type)
{
	switch (type->type) {
	case MONO_TYPE_I1:
	case MONO_TYPE_U1:
	case MONO_TYPE_I2:
	case MONO_TYPE_U2:
	case MONO_TYPE_I4:
	case MONO_TYPE_U4:
	case MONO_TYPE_CHAR:
	case MONO_TYPE_BOOLEAN:
		g_string_append_printf (str, "[%d] ", s->data.i);
		break;
	case MONO_TYPE_STRING:
	case MONO_TYPE_SZARRAY:
	case MONO_TYPE_CLASS:
	case MONO_TYPE_OBJECT:
	case MONO_TYPE_ARRAY:
	case MONO_TYPE_PTR:
	case MONO_TYPE_FNPTR:
	case MONO_TYPE_I:
	case MONO_TYPE_U:
		g_string_append_printf (str, "[%p] ", s->data.p);
		break;
	case MONO_TYPE_VALUETYPE:
		if (m_class_is_enumtype (type->data.klass))
			g_string_append_printf (str, "[%d] ", s->data.i);
		else
			g_string_append_printf (str, "[vt:%p] ", s->data.p);
		break;
	case MONO_TYPE_R4:
		g_string_append_printf (str, "[%g] ", s->data.f_r4);
		break;
	case MONO_TYPE_R8:
		g_string_append_printf (str, "[%g] ", s->data.f);
		break;
	case MONO_TYPE_I8:
	case MONO_TYPE_U8:
	default: {
		GString *res = g_string_new ("");
		mono_type_get_desc (res, type, TRUE);
		g_string_append_printf (str, "[{%s} %" PRId64 "/0x%0" PRIx64 "] ", res->str, (gint64)s->data.l, (guint64)s->data.l);
		g_string_free (res, TRUE);
		break;
	}
	}
}

static char*
dump_retval (InterpFrame *inv)
{
	GString *str = g_string_new ("");
	MonoType *ret = mono_method_signature_internal (inv->imethod->method)->ret;

	if (ret->type != MONO_TYPE_VOID)
		dump_stackval (str, STACK_ADD_BYTES (inv->stack, inv->imethod->total_locals_size), ret);

	return g_string_free (str, FALSE);
}

static char*
dump_args (InterpFrame *inv)
{
	GString *str = g_string_new ("");
	int i;
	MonoMethodSignature *signature = mono_method_signature_internal (inv->imethod->method);
	
	if (signature->param_count == 0 && !signature->hasthis)
		return g_string_free (str, FALSE);

	if (signature->hasthis) {
		MonoMethod *method = inv->imethod->method;
		dump_stackval (str, inv->stack, m_class_get_byval_arg (method->klass));
	}

	for (i = 0; i < signature->param_count; ++i)
		dump_stackval (str, inv->stack + (!!signature->hasthis) + i, signature->params [i]);

	return g_string_free (str, FALSE);
}
#endif

#define CHECK_ADD_OVERFLOW(a,b) \
	(gint32)(b) >= 0 ? (gint32)(G_MAXINT32) - (gint32)(b) < (gint32)(a) ? -1 : 0	\
	: (gint32)(G_MININT32) - (gint32)(b) > (gint32)(a) ? +1 : 0

#define CHECK_SUB_OVERFLOW(a,b) \
	(gint32)(b) < 0 ? (gint32)(G_MAXINT32) + (gint32)(b) < (gint32)(a) ? -1 : 0	\
	: (gint32)(G_MININT32) + (gint32)(b) > (gint32)(a) ? +1 : 0

#define CHECK_ADD_OVERFLOW_UN(a,b) \
	(guint32)(G_MAXUINT32) - (guint32)(b) < (guint32)(a) ? -1 : 0

#define CHECK_SUB_OVERFLOW_UN(a,b) \
	(guint32)(a) < (guint32)(b) ? -1 : 0

#define CHECK_ADD_OVERFLOW64(a,b) \
	(gint64)(b) >= 0 ? (gint64)(G_MAXINT64) - (gint64)(b) < (gint64)(a) ? -1 : 0	\
	: (gint64)(G_MININT64) - (gint64)(b) > (gint64)(a) ? +1 : 0

#define CHECK_SUB_OVERFLOW64(a,b) \
	(gint64)(b) < 0 ? (gint64)(G_MAXINT64) + (gint64)(b) < (gint64)(a) ? -1 : 0	\
	: (gint64)(G_MININT64) + (gint64)(b) > (gint64)(a) ? +1 : 0

#define CHECK_ADD_OVERFLOW64_UN(a,b) \
	(guint64)(G_MAXUINT64) - (guint64)(b) < (guint64)(a) ? -1 : 0

#define CHECK_SUB_OVERFLOW64_UN(a,b) \
	(guint64)(a) < (guint64)(b) ? -1 : 0

#if SIZEOF_VOID_P == 4
#define CHECK_ADD_OVERFLOW_NAT(a,b) CHECK_ADD_OVERFLOW(a,b)
#define CHECK_ADD_OVERFLOW_NAT_UN(a,b) CHECK_ADD_OVERFLOW_UN(a,b)
#else
#define CHECK_ADD_OVERFLOW_NAT(a,b) CHECK_ADD_OVERFLOW64(a,b)
#define CHECK_ADD_OVERFLOW_NAT_UN(a,b) CHECK_ADD_OVERFLOW64_UN(a,b)
#endif

/* Resolves to TRUE if the operands would overflow */
#define CHECK_MUL_OVERFLOW(a,b) \
	((gint32)(a) == 0) || ((gint32)(b) == 0) ? 0 : \
	(((gint32)(a) > 0) && ((gint32)(b) == -1)) ? FALSE : \
	(((gint32)(a) < 0) && ((gint32)(b) == -1)) ? (a == G_MININT32) : \
	(((gint32)(a) > 0) && ((gint32)(b) > 0)) ? (gint32)(a) > ((G_MAXINT32) / (gint32)(b)) : \
	(((gint32)(a) > 0) && ((gint32)(b) < 0)) ? (gint32)(a) > ((G_MININT32) / (gint32)(b)) : \
	(((gint32)(a) < 0) && ((gint32)(b) > 0)) ? (gint32)(a) < ((G_MININT32) / (gint32)(b)) : \
	(gint32)(a) < ((G_MAXINT32) / (gint32)(b))

#define CHECK_MUL_OVERFLOW_UN(a,b) \
	((guint32)(a) == 0) || ((guint32)(b) == 0) ? 0 : \
	(guint32)(b) > ((G_MAXUINT32) / (guint32)(a))

#define CHECK_MUL_OVERFLOW64(a,b) \
	((gint64)(a) == 0) || ((gint64)(b) == 0) ? 0 : \
	(((gint64)(a) > 0) && ((gint64)(b) == -1)) ? FALSE : \
	(((gint64)(a) < 0) && ((gint64)(b) == -1)) ? (a == G_MININT64) : \
	(((gint64)(a) > 0) && ((gint64)(b) > 0)) ? (gint64)(a) > ((G_MAXINT64) / (gint64)(b)) : \
	(((gint64)(a) > 0) && ((gint64)(b) < 0)) ? (gint64)(a) > ((G_MININT64) / (gint64)(b)) : \
	(((gint64)(a) < 0) && ((gint64)(b) > 0)) ? (gint64)(a) < ((G_MININT64) / (gint64)(b)) : \
	(gint64)(a) < ((G_MAXINT64) / (gint64)(b))

#define CHECK_MUL_OVERFLOW64_UN(a,b) \
	((guint64)(a) == 0) || ((guint64)(b) == 0) ? 0 : \
	(guint64)(b) > ((G_MAXUINT64) / (guint64)(a))

#if SIZEOF_VOID_P == 4
#define CHECK_MUL_OVERFLOW_NAT(a,b) CHECK_MUL_OVERFLOW(a,b)
#define CHECK_MUL_OVERFLOW_NAT_UN(a,b) CHECK_MUL_OVERFLOW_UN(a,b)
#else
#define CHECK_MUL_OVERFLOW_NAT(a,b) CHECK_MUL_OVERFLOW64(a,b)
#define CHECK_MUL_OVERFLOW_NAT_UN(a,b) CHECK_MUL_OVERFLOW64_UN(a,b)
#endif

// Do not inline in case order of frame addresses matters.
static MONO_NEVER_INLINE MonoObject*
interp_runtime_invoke (MonoMethod *method, void *obj, void **params, MonoObject **exc, MonoError *error)
{
	ThreadContext *context = get_context ();
	MonoMethodSignature *sig = mono_method_signature_internal (method);
	stackval *sp = (stackval*)context->stack_pointer;
	MonoMethod *target_method = method;

	error_init (error);
	if (exc)
		*exc = NULL;

	MonoDomain *domain = mono_domain_get ();

	if (method->flags & METHOD_ATTRIBUTE_PINVOKE_IMPL)
		target_method = mono_marshal_get_native_wrapper (target_method, FALSE, FALSE);
	MonoMethod *invoke_wrapper = mono_marshal_get_runtime_invoke_full (target_method, FALSE, TRUE);

	//* <code>MonoObject *runtime_invoke (MonoObject *this_obj, void **params, MonoObject **exc, void* method)</code>

	if (sig->hasthis)
		sp [0].data.p = obj;
	else
		sp [0].data.p = NULL;
	sp [1].data.p = params;
	sp [2].data.p = exc;
	sp [3].data.p = target_method;

	InterpMethod *imethod = mono_interp_get_imethod (domain, invoke_wrapper, error);
	mono_error_assert_ok (error);

	InterpFrame frame = {0};
	frame.imethod = imethod;
	frame.stack = sp;

	// The method to execute might not be transformed yet, so we don't know how much stack
	// it uses. We bump the stack_pointer here so any code triggered by method compilation
	// will not attempt to use the space that we used to push the args for this method.
	// The real top of stack for this method will be set in interp_exec_method once the
	// method is transformed.
	context->stack_pointer = (guchar*)(sp + 4);

	interp_exec_method (&frame, context, NULL);

	context->stack_pointer = (guchar*)sp;

	if (context->has_resume_state) {
		/*
		 * This can happen on wasm where native frames cannot be skipped during EH.
		 * EH processing will continue when control returns to the interpreter.
		 */
		return NULL;
	}
	// The return value is at the bottom of the stack, after the locals
	return STACK_ADD_BYTES (frame.stack, imethod->total_locals_size)->data.o;
}

typedef struct {
	InterpMethod *rmethod;
	gpointer this_arg;
	gpointer res;
	gpointer args [16];
	gpointer *many_args;
} InterpEntryData;

/* Main function for entering the interpreter from compiled code */
// Do not inline in case order of frame addresses matters.
static MONO_NEVER_INLINE void
interp_entry (InterpEntryData *data)
{
	InterpMethod *rmethod;
	ThreadContext *context;
	stackval *sp, *sp_args;
	MonoMethod *method;
	MonoMethodSignature *sig;
	MonoType *type;
	gpointer orig_domain = NULL, attach_cookie;
	int i;

	if ((gsize)data->rmethod & 1) {
		/* Unbox */
		data->this_arg = mono_object_unbox_internal ((MonoObject*)data->this_arg);
		data->rmethod = (InterpMethod*)(gpointer)((gsize)data->rmethod & ~1);
	}
	rmethod = data->rmethod;

	if (rmethod->needs_thread_attach)
		orig_domain = mono_threads_attach_coop (mono_domain_get (), &attach_cookie);

	context = get_context ();
	sp_args = sp = (stackval*)context->stack_pointer;

	method = rmethod->method;
	sig = mono_method_signature_internal (method);

	// FIXME: Optimize this

	if (sig->hasthis) {
		sp_args->data.p = data->this_arg;
		sp_args++;
	}

	gpointer *params;
	if (data->many_args)
		params = data->many_args;
	else
		params = data->args;
	for (i = 0; i < sig->param_count; ++i) {
		if (sig->params [i]->byref) {
			sp_args->data.p = params [i];
			sp_args++;
		} else {
			int size = stackval_from_data (sig->params [i], sp_args, params [i], FALSE);
			sp_args = STACK_ADD_BYTES (sp_args, size);
		}
	}

	InterpFrame frame = {0};
	frame.imethod = data->rmethod;
	frame.stack = sp;

	context->stack_pointer = (guchar*)(sp + sig->hasthis + sig->param_count);

	interp_exec_method (&frame, context, NULL);

	context->stack_pointer = (guchar*)sp;

	g_assert (!context->has_resume_state);

	if (rmethod->needs_thread_attach)
		mono_threads_detach_coop (orig_domain, &attach_cookie);

	if (mono_llvm_only) {
		if (context->has_resume_state)
			mono_llvm_reraise_exception ((MonoException*)mono_gchandle_get_target_internal (context->exc_gchandle));
	} else {
		g_assert (!context->has_resume_state);
	}

	// The return value is at the bottom of the stack, after the locals space
	type = rmethod->rtype;
	if (type->type != MONO_TYPE_VOID)
		stackval_to_data (type, STACK_ADD_BYTES (frame.stack, rmethod->total_locals_size), data->res, FALSE);
}

static stackval *
do_icall (MonoMethodSignature *sig, int op, stackval *sp, gpointer ptr, gboolean save_last_error)
{
#ifdef ENABLE_NETCORE
	if (save_last_error)
		mono_marshal_clear_last_error ();
#endif

	switch (op) {
	case MINT_ICALL_V_V: {
		typedef void (*T)(void);
		T func = (T)ptr;
        	func ();
		break;
	}
	case MINT_ICALL_V_P: {
		typedef gpointer (*T)(void);
		T func = (T)ptr;
		sp++;
		sp [-1].data.p = func ();
		break;
	}
	case MINT_ICALL_P_V: {
		typedef void (*T)(gpointer);
		T func = (T)ptr;
        	func (sp [-1].data.p);
		sp --;
		break;
	}
	case MINT_ICALL_P_P: {
		typedef gpointer (*T)(gpointer);
		T func = (T)ptr;
		sp [-1].data.p = func (sp [-1].data.p);
		break;
	}
	case MINT_ICALL_PP_V: {
		typedef void (*T)(gpointer,gpointer);
		T func = (T)ptr;
		sp -= 2;
		func (sp [0].data.p, sp [1].data.p);
		break;
	}
	case MINT_ICALL_PP_P: {
		typedef gpointer (*T)(gpointer,gpointer);
		T func = (T)ptr;
		--sp;
		sp [-1].data.p = func (sp [-1].data.p, sp [0].data.p);
		break;
	}
	case MINT_ICALL_PPP_V: {
		typedef void (*T)(gpointer,gpointer,gpointer);
		T func = (T)ptr;
		sp -= 3;
		func (sp [0].data.p, sp [1].data.p, sp [2].data.p);
		break;
	}
	case MINT_ICALL_PPP_P: {
		typedef gpointer (*T)(gpointer,gpointer,gpointer);
		T func = (T)ptr;
		sp -= 2;
		sp [-1].data.p = func (sp [-1].data.p, sp [0].data.p, sp [1].data.p);
		break;
	}
	case MINT_ICALL_PPPP_V: {
		typedef void (*T)(gpointer,gpointer,gpointer,gpointer);
		T func = (T)ptr;
		sp -= 4;
		func (sp [0].data.p, sp [1].data.p, sp [2].data.p, sp [3].data.p);
		break;
	}
	case MINT_ICALL_PPPP_P: {
		typedef gpointer (*T)(gpointer,gpointer,gpointer,gpointer);
		T func = (T)ptr;
		sp -= 3;
		sp [-1].data.p = func (sp [-1].data.p, sp [0].data.p, sp [1].data.p, sp [2].data.p);
		break;
	}
	case MINT_ICALL_PPPPP_V: {
		typedef void (*T)(gpointer,gpointer,gpointer,gpointer,gpointer);
		T func = (T)ptr;
		sp -= 5;
		func (sp [0].data.p, sp [1].data.p, sp [2].data.p, sp [3].data.p, sp [4].data.p);
		break;
	}
	case MINT_ICALL_PPPPP_P: {
		typedef gpointer (*T)(gpointer,gpointer,gpointer,gpointer,gpointer);
		T func = (T)ptr;
		sp -= 4;
		sp [-1].data.p = func (sp [-1].data.p, sp [0].data.p, sp [1].data.p, sp [2].data.p, sp [3].data.p);
		break;
	}
	case MINT_ICALL_PPPPPP_V: {
		typedef void (*T)(gpointer,gpointer,gpointer,gpointer,gpointer,gpointer);
		T func = (T)ptr;
		sp -= 6;
		func (sp [0].data.p, sp [1].data.p, sp [2].data.p, sp [3].data.p, sp [4].data.p, sp [5].data.p);
		break;
	}
	case MINT_ICALL_PPPPPP_P: {
		typedef gpointer (*T)(gpointer,gpointer,gpointer,gpointer,gpointer,gpointer);
		T func = (T)ptr;
		sp -= 5;
		sp [-1].data.p = func (sp [-1].data.p, sp [0].data.p, sp [1].data.p, sp [2].data.p, sp [3].data.p, sp [4].data.p);
		break;
	}
	default:
		g_assert_not_reached ();
	}

	if (save_last_error)
		mono_marshal_set_last_error ();

	/* convert the native representation to the stackval representation */
	if (sig)
		stackval_from_data (sig->ret, &sp [-1], (char*) &sp [-1].data.p, sig->pinvoke);

	return sp;
}

/* MONO_NO_OPTIMIZATION is needed due to usage of INTERP_PUSH_LMF_WITH_CTX. */
#ifdef _MSC_VER
#pragma optimize ("", off)
#endif
// Do not inline in case order of frame addresses matters, and maybe other reasons.
static MONO_NO_OPTIMIZATION MONO_NEVER_INLINE stackval *
do_icall_wrapper (InterpFrame *frame, MonoMethodSignature *sig, int op, stackval *sp, gpointer ptr, gboolean save_last_error)
{
	MonoLMFExt ext;
	INTERP_PUSH_LMF_WITH_CTX (frame, ext, exit_icall);

	sp = do_icall (sig, op, sp, ptr, save_last_error);

	interp_pop_lmf (&ext);

	goto exit_icall; // prevent unused label warning in some configurations
exit_icall:
	return sp;
}
#ifdef _MSC_VER
#pragma optimize ("", on)
#endif

typedef struct {
	int pindex;
	gpointer jit_wrapper;
	gpointer *args;
	MonoFtnDesc ftndesc;
} JitCallCbData;

/* Callback called by mono_llvm_cpp_catch_exception () */
static void
jit_call_cb (gpointer arg)
{
	JitCallCbData *cb_data = (JitCallCbData*)arg;
	gpointer jit_wrapper = cb_data->jit_wrapper;
	int pindex = cb_data->pindex;
	gpointer *args = cb_data->args;
	MonoFtnDesc *ftndesc = &cb_data->ftndesc;

	switch (pindex) {
	case 0: {
		typedef void (*T)(gpointer);
		T func = (T)jit_wrapper;

		func (ftndesc);
		break;
	}
	case 1: {
		typedef void (*T)(gpointer, gpointer);
		T func = (T)jit_wrapper;

		func (args [0], ftndesc);
		break;
	}
	case 2: {
		typedef void (*T)(gpointer, gpointer, gpointer);
		T func = (T)jit_wrapper;

		func (args [0], args [1], ftndesc);
		break;
	}
	case 3: {
		typedef void (*T)(gpointer, gpointer, gpointer, gpointer);
		T func = (T)jit_wrapper;

		func (args [0], args [1], args [2], ftndesc);
		break;
	}
	case 4: {
		typedef void (*T)(gpointer, gpointer, gpointer, gpointer, gpointer);
		T func = (T)jit_wrapper;

		func (args [0], args [1], args [2], args [3], ftndesc);
		break;
	}
	case 5: {
		typedef void (*T)(gpointer, gpointer, gpointer, gpointer, gpointer, gpointer);
		T func = (T)jit_wrapper;

		func (args [0], args [1], args [2], args [3], args [4], ftndesc);
		break;
	}
	case 6: {
		typedef void (*T)(gpointer, gpointer, gpointer, gpointer, gpointer, gpointer, gpointer);
		T func = (T)jit_wrapper;

		func (args [0], args [1], args [2], args [3], args [4], args [5], ftndesc);
		break;
	}
	case 7: {
		typedef void (*T)(gpointer, gpointer, gpointer, gpointer, gpointer, gpointer, gpointer, gpointer);
		T func = (T)jit_wrapper;

		func (args [0], args [1], args [2], args [3], args [4], args [5], args [6], ftndesc);
		break;
	}
	case 8: {
		typedef void (*T)(gpointer, gpointer, gpointer, gpointer, gpointer, gpointer, gpointer, gpointer, gpointer);
		T func = (T)jit_wrapper;

		func (args [0], args [1], args [2], args [3], args [4], args [5], args [6], args [7], ftndesc);
		break;
	}
	default:
		g_assert_not_reached ();
		break;
	}
}

enum {
	/* Pass stackval->data.p */
	JIT_ARG_BYVAL,
	/* Pass &stackval->data.p */
	JIT_ARG_BYREF
};

enum {
       JIT_RET_VOID,
       JIT_RET_SCALAR,
       JIT_RET_VTYPE
};

typedef struct _JitCallInfo JitCallInfo;
struct _JitCallInfo {
	gpointer addr;
	gpointer extra_arg;
	gpointer wrapper;
	MonoMethodSignature *sig;
	guint8 *arginfo;
	gint32 res_size;
	int ret_mt;
};

static MONO_NEVER_INLINE void
init_jit_call_info (InterpMethod *rmethod, MonoError *error)
{
	MonoMethodSignature *sig;
	JitCallInfo *cinfo;

	//printf ("jit_call: %s\n", mono_method_full_name (rmethod->method, 1));

	MonoMethod *method = rmethod->method;

	// FIXME: Memory management
	cinfo = g_new0 (JitCallInfo, 1);

	sig = mono_method_signature_internal (method);
	g_assert (sig);

	MonoMethod *wrapper = mini_get_gsharedvt_out_sig_wrapper (sig);
	//printf ("J: %s %s\n", mono_method_full_name (method, 1), mono_method_full_name (wrapper, 1));

	gpointer jit_wrapper = mono_jit_compile_method_jit_only (wrapper, error);
	mono_error_assert_ok (error);

	gpointer addr = mono_jit_compile_method_jit_only (method, error);
	return_if_nok (error);
	g_assert (addr);

	if (mono_llvm_only)
		cinfo->addr = mini_llvmonly_add_method_wrappers (method, addr, FALSE, FALSE, &cinfo->extra_arg);
	else
		cinfo->addr = addr;
	cinfo->sig = sig;
	cinfo->wrapper = jit_wrapper;

	if (sig->ret->type != MONO_TYPE_VOID) {
		int mt = mint_type (sig->ret);
		if (mt == MINT_TYPE_VT) {
			MonoClass *klass = mono_class_from_mono_type_internal (sig->ret);
			/*
			 * We cache this size here, instead of the instruction stream of the
			 * calling instruction, to save space for common callvirt instructions
			 * that could end up doing a jit call.
			 */
			gint32 size = mono_class_value_size (klass, NULL);
			cinfo->res_size = ALIGN_TO (size, MINT_VT_ALIGNMENT);
		} else {
			cinfo->res_size = MINT_STACK_SLOT_SIZE;
		}
		cinfo->ret_mt = mt;
	} else {
		cinfo->ret_mt = -1;
	}

	if (sig->param_count) {
		cinfo->arginfo = g_new0 (guint8, sig->param_count);

		for (int i = 0; i < rmethod->param_count; ++i) {
			MonoType *t = rmethod->param_types [i];
			int mt = mint_type (t);
			if (sig->params [i]->byref) {
				cinfo->arginfo [i] = JIT_ARG_BYVAL;
			} else if (mt == MINT_TYPE_O) {
				cinfo->arginfo [i] = JIT_ARG_BYREF;
			} else {
				/* stackval->data is an union */
				cinfo->arginfo [i] = JIT_ARG_BYREF;
			}
		}
	}

	mono_memory_barrier ();
	rmethod->jit_call_info = cinfo;
}

static MONO_NEVER_INLINE void
do_jit_call (stackval *sp, InterpFrame *frame, InterpMethod *rmethod, MonoError *error)
{
	MonoLMFExt ext;
	JitCallInfo *cinfo;

	//printf ("jit_call: %s\n", mono_method_full_name (rmethod->method, 1));

	/*
	 * Call JITted code through a gsharedvt_out wrapper. These wrappers receive every argument
	 * by ref and return a return value using an explicit return value argument.
	 */
	if (G_UNLIKELY (!rmethod->jit_call_info)) {
		init_jit_call_info (rmethod, error);
		mono_error_assert_ok (error);
	}
	cinfo = (JitCallInfo*)rmethod->jit_call_info;

	/*
	 * Convert the arguments on the interpeter stack to the format expected by the gsharedvt_out wrapper.
	 */
	gpointer args [32];
	int pindex = 0;
	int stack_index = 0;
	if (rmethod->hasthis) {
		args [pindex ++] = sp [0].data.p;
		stack_index ++;
	}
	/* return address */
	if (cinfo->ret_mt != -1)
		args [pindex ++] = sp;
	for (int i = 0; i < rmethod->param_count; ++i) {
		stackval *sval = STACK_ADD_BYTES (sp, get_arg_offset_fast (rmethod, stack_index + i));
		if (cinfo->arginfo [i] == JIT_ARG_BYVAL)
			args [pindex ++] = sval->data.p;
		else
			/* data is an union, so can use 'p' for all types */
			args [pindex ++] = sval;
	}

	JitCallCbData cb_data;
	memset (&cb_data, 0, sizeof (cb_data));
	cb_data.jit_wrapper = cinfo->wrapper;
	cb_data.pindex = pindex;
	cb_data.args = args;
	cb_data.ftndesc.addr = cinfo->addr;
	cb_data.ftndesc.arg = cinfo->extra_arg;

	interp_push_lmf (&ext, frame);
	gboolean thrown = FALSE;
	if (mono_aot_mode == MONO_AOT_MODE_LLVMONLY_INTERP) {
		/* Catch the exception thrown by the native code using a try-catch */
		mono_llvm_cpp_catch_exception (jit_call_cb, &cb_data, &thrown);
	} else {
		jit_call_cb (&cb_data);
	}
	interp_pop_lmf (&ext);
	if (thrown) {
		MonoObject *obj = mono_llvm_load_exception ();
		g_assert (obj);
		mono_error_set_exception_instance (error, (MonoException*)obj);
		return;
	}
	if (cinfo->ret_mt != -1) {
		//  Sign/zero extend if necessary
		switch (cinfo->ret_mt) {
		case MINT_TYPE_I1:
			sp->data.i = *(gint8*)sp;
			break;
		case MINT_TYPE_U1:
			sp->data.i = *(guint8*)sp;
			break;
		case MINT_TYPE_I2:
			sp->data.i = *(gint16*)sp;
			break;
		case MINT_TYPE_U2:
			sp->data.i = *(guint16*)sp;
			break;
		case MINT_TYPE_I4:
		case MINT_TYPE_I8:
		case MINT_TYPE_R4:
		case MINT_TYPE_R8:
		case MINT_TYPE_VT:
		case MINT_TYPE_O:
			/* The result was written to sp */
			break;
		default:
			g_assert_not_reached ();
		}
	}
}

static MONO_NEVER_INLINE void
do_debugger_tramp (void (*tramp) (void), InterpFrame *frame)
{
	MonoLMFExt ext;
	interp_push_lmf (&ext, frame);
	tramp ();
	interp_pop_lmf (&ext);
}

static MONO_NEVER_INLINE MonoException*
do_transform_method (InterpFrame *frame, ThreadContext *context)
{
	MonoLMFExt ext;
	/* Don't push lmf if we have no interp data */
	gboolean push_lmf = frame->parent != NULL;
	ERROR_DECL (error);

#if DEBUG_INTERP
	char *mn = mono_method_full_name (frame->imethod->method, TRUE);
	g_print ("(%p) Transforming %s\n", mono_thread_internal_current (), mn);
	g_free (mn);
#endif

	/* Use the parent frame as the current frame is not complete yet */
	if (push_lmf)
		interp_push_lmf (&ext, frame->parent);

	mono_interp_transform_method (frame->imethod, context, error);

	if (push_lmf)
		interp_pop_lmf (&ext);

	return mono_error_convert_to_exception (error);
}

static void
init_arglist (InterpFrame *frame, MonoMethodSignature *sig, stackval *sp, char *arglist)
{
	*(gpointer*)arglist = sig;
	arglist += sizeof (gpointer);

	for (int i = sig->sentinelpos; i < sig->param_count; i++) {
		int align, arg_size, sv_size;
		arg_size = mono_type_stack_size (sig->params [i], &align);
		arglist = (char*)ALIGN_PTR_TO (arglist, align);

		sv_size = stackval_to_data (sig->params [i], sp, arglist, FALSE);
		arglist += arg_size;
		sp = STACK_ADD_BYTES (sp, sv_size);
	}
}

/*
 * These functions are the entry points into the interpreter from compiled code.
 * They are called by the interp_in wrappers. They have the following signature:
 * void (<optional this_arg>, <optional retval pointer>, <arg1>, ..., <argn>, <method ptr>)
 * They pack up their arguments into an InterpEntryData structure and call interp_entry ().
 * It would be possible for the wrappers to pack up the arguments etc, but that would make them bigger, and there are
 * more wrappers then these functions.
 * this/static * ret/void * 16 arguments -> 64 functions.
 */

#define INTERP_ENTRY_BASE(_method, _this_arg, _res) \
	InterpEntryData data; \
	(data).rmethod = (_method); \
	(data).res = (_res); \
	(data).this_arg = (_this_arg); \
	(data).many_args = NULL;

#define INTERP_ENTRY0(_this_arg, _res, _method) {	\
	INTERP_ENTRY_BASE (_method, _this_arg, _res); \
	interp_entry (&data); \
	}
#define INTERP_ENTRY1(_this_arg, _res, _method) {	  \
	INTERP_ENTRY_BASE (_method, _this_arg, _res); \
	(data).args [0] = arg1; \
	interp_entry (&data); \
	}
#define INTERP_ENTRY2(_this_arg, _res, _method) {  \
	INTERP_ENTRY_BASE (_method, _this_arg, _res); \
	(data).args [0] = arg1; \
	(data).args [1] = arg2; \
	interp_entry (&data); \
	}
#define INTERP_ENTRY3(_this_arg, _res, _method) { \
	INTERP_ENTRY_BASE (_method, _this_arg, _res); \
	(data).args [0] = arg1; \
	(data).args [1] = arg2; \
	(data).args [2] = arg3; \
	interp_entry (&data); \
	}
#define INTERP_ENTRY4(_this_arg, _res, _method) {	\
	INTERP_ENTRY_BASE (_method, _this_arg, _res); \
	(data).args [0] = arg1; \
	(data).args [1] = arg2; \
	(data).args [2] = arg3; \
	(data).args [3] = arg4; \
	interp_entry (&data); \
	}
#define INTERP_ENTRY5(_this_arg, _res, _method) {	\
	INTERP_ENTRY_BASE (_method, _this_arg, _res); \
	(data).args [0] = arg1; \
	(data).args [1] = arg2; \
	(data).args [2] = arg3; \
	(data).args [3] = arg4; \
	(data).args [4] = arg5; \
	interp_entry (&data); \
	}
#define INTERP_ENTRY6(_this_arg, _res, _method) {	\
	INTERP_ENTRY_BASE (_method, _this_arg, _res); \
	(data).args [0] = arg1; \
	(data).args [1] = arg2; \
	(data).args [2] = arg3; \
	(data).args [3] = arg4; \
	(data).args [4] = arg5; \
	(data).args [5] = arg6; \
	interp_entry (&data); \
	}
#define INTERP_ENTRY7(_this_arg, _res, _method) {	\
	INTERP_ENTRY_BASE (_method, _this_arg, _res); \
	(data).args [0] = arg1; \
	(data).args [1] = arg2; \
	(data).args [2] = arg3; \
	(data).args [3] = arg4; \
	(data).args [4] = arg5; \
	(data).args [5] = arg6; \
	(data).args [6] = arg7; \
	interp_entry (&data); \
	}
#define INTERP_ENTRY8(_this_arg, _res, _method) {	\
	INTERP_ENTRY_BASE (_method, _this_arg, _res); \
	(data).args [0] = arg1; \
	(data).args [1] = arg2; \
	(data).args [2] = arg3; \
	(data).args [3] = arg4; \
	(data).args [4] = arg5; \
	(data).args [5] = arg6; \
	(data).args [6] = arg7; \
	(data).args [7] = arg8; \
	interp_entry (&data); \
	}

#define ARGLIST0 InterpMethod *rmethod
#define ARGLIST1 gpointer arg1, InterpMethod *rmethod
#define ARGLIST2 gpointer arg1, gpointer arg2, InterpMethod *rmethod
#define ARGLIST3 gpointer arg1, gpointer arg2, gpointer arg3, InterpMethod *rmethod
#define ARGLIST4 gpointer arg1, gpointer arg2, gpointer arg3, gpointer arg4, InterpMethod *rmethod
#define ARGLIST5 gpointer arg1, gpointer arg2, gpointer arg3, gpointer arg4, gpointer arg5, InterpMethod *rmethod
#define ARGLIST6 gpointer arg1, gpointer arg2, gpointer arg3, gpointer arg4, gpointer arg5, gpointer arg6, InterpMethod *rmethod
#define ARGLIST7 gpointer arg1, gpointer arg2, gpointer arg3, gpointer arg4, gpointer arg5, gpointer arg6, gpointer arg7, InterpMethod *rmethod
#define ARGLIST8 gpointer arg1, gpointer arg2, gpointer arg3, gpointer arg4, gpointer arg5, gpointer arg6, gpointer arg7, gpointer arg8, InterpMethod *rmethod

static void interp_entry_static_0 (ARGLIST0) INTERP_ENTRY0 (NULL, NULL, rmethod)
static void interp_entry_static_1 (ARGLIST1) INTERP_ENTRY1 (NULL, NULL, rmethod)
static void interp_entry_static_2 (ARGLIST2) INTERP_ENTRY2 (NULL, NULL, rmethod)
static void interp_entry_static_3 (ARGLIST3) INTERP_ENTRY3 (NULL, NULL, rmethod)
static void interp_entry_static_4 (ARGLIST4) INTERP_ENTRY4 (NULL, NULL, rmethod)
static void interp_entry_static_5 (ARGLIST5) INTERP_ENTRY5 (NULL, NULL, rmethod)
static void interp_entry_static_6 (ARGLIST6) INTERP_ENTRY6 (NULL, NULL, rmethod)
static void interp_entry_static_7 (ARGLIST7) INTERP_ENTRY7 (NULL, NULL, rmethod)
static void interp_entry_static_8 (ARGLIST8) INTERP_ENTRY8 (NULL, NULL, rmethod)
static void interp_entry_static_ret_0 (gpointer res, ARGLIST0) INTERP_ENTRY0 (NULL, res, rmethod)
static void interp_entry_static_ret_1 (gpointer res, ARGLIST1) INTERP_ENTRY1 (NULL, res, rmethod)
static void interp_entry_static_ret_2 (gpointer res, ARGLIST2) INTERP_ENTRY2 (NULL, res, rmethod)
static void interp_entry_static_ret_3 (gpointer res, ARGLIST3) INTERP_ENTRY3 (NULL, res, rmethod)
static void interp_entry_static_ret_4 (gpointer res, ARGLIST4) INTERP_ENTRY4 (NULL, res, rmethod)
static void interp_entry_static_ret_5 (gpointer res, ARGLIST5) INTERP_ENTRY5 (NULL, res, rmethod)
static void interp_entry_static_ret_6 (gpointer res, ARGLIST6) INTERP_ENTRY6 (NULL, res, rmethod)
static void interp_entry_static_ret_7 (gpointer res, ARGLIST7) INTERP_ENTRY7 (NULL, res, rmethod)
static void interp_entry_static_ret_8 (gpointer res, ARGLIST8) INTERP_ENTRY8 (NULL, res, rmethod)
static void interp_entry_instance_0 (gpointer this_arg, ARGLIST0) INTERP_ENTRY0 (this_arg, NULL, rmethod)
static void interp_entry_instance_1 (gpointer this_arg, ARGLIST1) INTERP_ENTRY1 (this_arg, NULL, rmethod)
static void interp_entry_instance_2 (gpointer this_arg, ARGLIST2) INTERP_ENTRY2 (this_arg, NULL, rmethod)
static void interp_entry_instance_3 (gpointer this_arg, ARGLIST3) INTERP_ENTRY3 (this_arg, NULL, rmethod)
static void interp_entry_instance_4 (gpointer this_arg, ARGLIST4) INTERP_ENTRY4 (this_arg, NULL, rmethod)
static void interp_entry_instance_5 (gpointer this_arg, ARGLIST5) INTERP_ENTRY5 (this_arg, NULL, rmethod)
static void interp_entry_instance_6 (gpointer this_arg, ARGLIST6) INTERP_ENTRY6 (this_arg, NULL, rmethod)
static void interp_entry_instance_7 (gpointer this_arg, ARGLIST7) INTERP_ENTRY7 (this_arg, NULL, rmethod)
static void interp_entry_instance_8 (gpointer this_arg, ARGLIST8) INTERP_ENTRY8 (this_arg, NULL, rmethod)
static void interp_entry_instance_ret_0 (gpointer this_arg, gpointer res, ARGLIST0) INTERP_ENTRY0 (this_arg, res, rmethod)
static void interp_entry_instance_ret_1 (gpointer this_arg, gpointer res, ARGLIST1) INTERP_ENTRY1 (this_arg, res, rmethod)
static void interp_entry_instance_ret_2 (gpointer this_arg, gpointer res, ARGLIST2) INTERP_ENTRY2 (this_arg, res, rmethod)
static void interp_entry_instance_ret_3 (gpointer this_arg, gpointer res, ARGLIST3) INTERP_ENTRY3 (this_arg, res, rmethod)
static void interp_entry_instance_ret_4 (gpointer this_arg, gpointer res, ARGLIST4) INTERP_ENTRY4 (this_arg, res, rmethod)
static void interp_entry_instance_ret_5 (gpointer this_arg, gpointer res, ARGLIST5) INTERP_ENTRY5 (this_arg, res, rmethod)
static void interp_entry_instance_ret_6 (gpointer this_arg, gpointer res, ARGLIST6) INTERP_ENTRY6 (this_arg, res, rmethod)
static void interp_entry_instance_ret_7 (gpointer this_arg, gpointer res, ARGLIST7) INTERP_ENTRY7 (this_arg, res, rmethod)
static void interp_entry_instance_ret_8 (gpointer this_arg, gpointer res, ARGLIST8) INTERP_ENTRY8 (this_arg, res, rmethod)

#define INTERP_ENTRY_FUNCLIST(type) (gpointer)interp_entry_ ## type ## _0, (gpointer)interp_entry_ ## type ## _1, (gpointer)interp_entry_ ## type ## _2, (gpointer)interp_entry_ ## type ## _3, (gpointer)interp_entry_ ## type ## _4, (gpointer)interp_entry_ ## type ## _5, (gpointer)interp_entry_ ## type ## _6, (gpointer)interp_entry_ ## type ## _7, (gpointer)interp_entry_ ## type ## _8

static gpointer entry_funcs_static [MAX_INTERP_ENTRY_ARGS + 1] = { INTERP_ENTRY_FUNCLIST (static) };
static gpointer entry_funcs_static_ret [MAX_INTERP_ENTRY_ARGS + 1] = { INTERP_ENTRY_FUNCLIST (static_ret) };
static gpointer entry_funcs_instance [MAX_INTERP_ENTRY_ARGS + 1] = { INTERP_ENTRY_FUNCLIST (instance) };
static gpointer entry_funcs_instance_ret [MAX_INTERP_ENTRY_ARGS + 1] = { INTERP_ENTRY_FUNCLIST (instance_ret) };

/* General version for methods with more than MAX_INTERP_ENTRY_ARGS arguments */
static void
interp_entry_general (gpointer this_arg, gpointer res, gpointer *args, gpointer rmethod)
{
	INTERP_ENTRY_BASE ((InterpMethod*)rmethod, this_arg, res);
	data.many_args = args;
	interp_entry (&data);
}

#ifdef MONO_ARCH_HAVE_INTERP_ENTRY_TRAMPOLINE

// Do not inline in case order of frame addresses matters.
static MONO_NEVER_INLINE void
interp_entry_from_trampoline (gpointer ccontext_untyped, gpointer rmethod_untyped)
{
	ThreadContext *context;
	stackval *sp;
	MonoMethod *method;
	MonoMethodSignature *sig;
	CallContext *ccontext = (CallContext*) ccontext_untyped;
	InterpMethod *rmethod = (InterpMethod*) rmethod_untyped;
	gpointer orig_domain = NULL, attach_cookie;
	int i;

	if (rmethod->needs_thread_attach)
		orig_domain = mono_threads_attach_coop (mono_domain_get (), &attach_cookie);

	context = get_context ();
	sp = (stackval*)context->stack_pointer;

	method = rmethod->method;
	sig = mono_method_signature_internal (method);
	if (method->string_ctor) {
		MonoMethodSignature *newsig = (MonoMethodSignature*)g_alloca (MONO_SIZEOF_METHOD_SIGNATURE + ((sig->param_count + 2) * sizeof (MonoType*)));
		memcpy (newsig, sig, mono_metadata_signature_size (sig));
		newsig->ret = m_class_get_byval_arg (mono_defaults.string_class);
		sig = newsig;
	}

	InterpFrame frame = {0};
	frame.imethod = rmethod;
	frame.stack = sp;

	/* Copy the args saved in the trampoline to the frame stack */
	gpointer retp = mono_arch_get_native_call_context_args (ccontext, &frame, sig);

	/* Allocate storage for value types */
	stackval *newsp = sp;
	/* FIXME we should reuse computation on imethod for this */
	if (sig->hasthis)
		newsp++;
	for (i = 0; i < sig->param_count; i++) {
		MonoType *type = sig->params [i];
		int size;

		if (type->type == MONO_TYPE_GENERICINST && !MONO_TYPE_IS_REFERENCE (type)) {
			size = mono_class_value_size (mono_class_from_mono_type_internal (type), NULL);
		} else if (type->type == MONO_TYPE_VALUETYPE) {
			if (sig->pinvoke)
				size = mono_class_native_size (type->data.klass, NULL);
			else
				size = mono_class_value_size (type->data.klass, NULL);
		} else {
			size = MINT_STACK_SLOT_SIZE;
		}
		newsp = STACK_ADD_BYTES (newsp, size);
	}
	context->stack_pointer = (guchar*)newsp;

	interp_exec_method (&frame, context, NULL);

	context->stack_pointer = (guchar*)sp;
	g_assert (!context->has_resume_state);

	if (rmethod->needs_thread_attach)
		mono_threads_detach_coop (orig_domain, &attach_cookie);

	/* Write back the return value */
	/* 'frame' is still valid */
	mono_arch_set_native_call_context_ret (ccontext, &frame, sig, retp);
}

#else

static void
interp_entry_from_trampoline (gpointer ccontext_untyped, gpointer rmethod_untyped)
{
	g_assert_not_reached ();
}

#endif /* MONO_ARCH_HAVE_INTERP_ENTRY_TRAMPOLINE */

static InterpMethod*
lookup_method_pointer (gpointer addr)
{
	MonoDomain *domain = mono_domain_get ();
	MonoJitDomainInfo *info = domain_jit_info (domain);
	InterpMethod *res = NULL;

	mono_domain_lock (domain);
	if (info->interp_method_pointer_hash)
		res = (InterpMethod*)g_hash_table_lookup (info->interp_method_pointer_hash, addr);
	mono_domain_unlock (domain);

	return res;
}

#ifndef MONO_ARCH_HAVE_INTERP_NATIVE_TO_MANAGED
static void
interp_no_native_to_managed (void)
{
	g_error ("interpreter: native-to-managed transition not available on this platform");
}
#endif

static void
no_llvmonly_interp_method_pointer (void)
{
	g_assert_not_reached ();
}

/*
 * interp_create_method_pointer_llvmonly:
 *
 *   Return an ftndesc for entering the interpreter and executing METHOD.
 */
static MonoFtnDesc*
interp_create_method_pointer_llvmonly (MonoMethod *method, gboolean unbox, MonoError *error)
{
	MonoDomain *domain = mono_domain_get ();
	gpointer addr, entry_func, entry_wrapper;
	MonoMethodSignature *sig;
	MonoMethod *wrapper;
	MonoJitDomainInfo *info;
	InterpMethod *imethod;

	imethod = mono_interp_get_imethod (domain, method, error);
	return_val_if_nok (error, NULL);

	if (unbox) {
		if (imethod->llvmonly_unbox_entry)
			return (MonoFtnDesc*)imethod->llvmonly_unbox_entry;
	} else {
		if (imethod->jit_entry)
			return (MonoFtnDesc*)imethod->jit_entry;
	}

	sig = mono_method_signature_internal (method);

	/*
	 * The entry functions need access to the method to call, so we have
	 * to use a ftndesc. The caller uses a normal signature, while the
	 * entry functions use a gsharedvt_in signature, so wrap the entry function in
	 * a gsharedvt_in_sig wrapper.
	 * We use a gsharedvt_in_sig wrapper instead of an interp_in wrapper, because they
	 * are mostly the same, and they are already generated. The exception is the
	 * wrappers for methods with more than 8 arguments, those are different.
	 */
	if (sig->param_count > MAX_INTERP_ENTRY_ARGS)
		wrapper = mini_get_interp_in_wrapper (sig);
	else
		wrapper = mini_get_gsharedvt_in_sig_wrapper (sig);

	entry_wrapper = mono_jit_compile_method_jit_only (wrapper, error);
	mono_error_assertf_ok (error, "couldn't compile wrapper \"%s\" for \"%s\"",
			mono_method_get_name_full (wrapper, TRUE, TRUE, MONO_TYPE_NAME_FORMAT_IL),
			mono_method_get_name_full (method,  TRUE, TRUE, MONO_TYPE_NAME_FORMAT_IL));

	if (sig->param_count > MAX_INTERP_ENTRY_ARGS) {
		entry_func = (gpointer)interp_entry_general;
	} else if (sig->hasthis) {
		if (sig->ret->type == MONO_TYPE_VOID)
			entry_func = entry_funcs_instance [sig->param_count];
		else
			entry_func = entry_funcs_instance_ret [sig->param_count];
	} else {
		if (sig->ret->type == MONO_TYPE_VOID)
			entry_func = entry_funcs_static [sig->param_count];
		else
			entry_func = entry_funcs_static_ret [sig->param_count];
	}
	g_assert (entry_func);

	/* Encode unbox in the lower bit of imethod */
	gpointer entry_arg = imethod;
	if (unbox)
		entry_arg = (gpointer)(((gsize)entry_arg) | 1);
	MonoFtnDesc *entry_ftndesc = mini_llvmonly_create_ftndesc (mono_domain_get (), entry_func, entry_arg);

	addr = mini_llvmonly_create_ftndesc (mono_domain_get (), entry_wrapper, entry_ftndesc);

	info = domain_jit_info (domain);
	mono_domain_lock (domain);
	if (!info->interp_method_pointer_hash)
		info->interp_method_pointer_hash = g_hash_table_new (NULL, NULL);
	g_hash_table_insert (info->interp_method_pointer_hash, addr, imethod);
	mono_domain_unlock (domain);

	mono_memory_barrier ();
	if (unbox)
		imethod->llvmonly_unbox_entry = addr;
	else
		imethod->jit_entry = addr;

	return (MonoFtnDesc*)addr;
}

/*
 * interp_create_method_pointer:
 *
 * Return a function pointer which can be used to call METHOD using the
 * interpreter. Return NULL for methods which are not supported.
 */
static gpointer
interp_create_method_pointer (MonoMethod *method, gboolean compile, MonoError *error)
{
	gpointer addr, entry_func, entry_wrapper = NULL;
	MonoDomain *domain = mono_domain_get ();
	MonoJitDomainInfo *info;
	InterpMethod *imethod = mono_interp_get_imethod (domain, method, error);

	if (imethod->jit_entry)
		return imethod->jit_entry;

	if (compile && !imethod->transformed) {
		/* Return any errors from method compilation */
		mono_interp_transform_method (imethod, get_context (), error);
		return_val_if_nok (error, NULL);
	}

	MonoMethodSignature *sig = mono_method_signature_internal (method);
	if (method->string_ctor) {
		MonoMethodSignature *newsig = (MonoMethodSignature*)g_alloca (MONO_SIZEOF_METHOD_SIGNATURE + ((sig->param_count + 2) * sizeof (MonoType*)));
		memcpy (newsig, sig, mono_metadata_signature_size (sig));
		newsig->ret = m_class_get_byval_arg (mono_defaults.string_class);
		sig = newsig;
	}

	if (sig->param_count > MAX_INTERP_ENTRY_ARGS) {
		entry_func = (gpointer)interp_entry_general;
	} else if (sig->hasthis) {
		if (sig->ret->type == MONO_TYPE_VOID)
			entry_func = entry_funcs_instance [sig->param_count];
		else
			entry_func = entry_funcs_instance_ret [sig->param_count];
	} else {
		if (sig->ret->type == MONO_TYPE_VOID)
			entry_func = entry_funcs_static [sig->param_count];
		else
			entry_func = entry_funcs_static_ret [sig->param_count];
	}

#ifndef MONO_ARCH_HAVE_INTERP_NATIVE_TO_MANAGED
#ifdef HOST_WASM
	if (method->wrapper_type == MONO_WRAPPER_NATIVE_TO_MANAGED) {
		WrapperInfo *info = mono_marshal_get_wrapper_info (method);
		MonoMethod *orig_method = info->d.native_to_managed.method;

		/*
		 * These are called from native code. Ask the host app for a trampoline.
		 */
		MonoFtnDesc *ftndesc = g_new0 (MonoFtnDesc, 1);
		ftndesc->addr = entry_func;
		ftndesc->arg = imethod;

		addr = mono_wasm_get_native_to_interp_trampoline (orig_method, ftndesc);
		if (addr) {
			mono_memory_barrier ();
			imethod->jit_entry = addr;
			return addr;
		}

#ifdef ENABLE_NETCORE
		/*
		 * The runtime expects a function pointer unique to method and
		 * the native caller expects a function pointer with the
		 * right signature, so fail right away.
		 */
		mono_error_set_platform_not_supported (error, "No native to managed transitions on this platform.");
		return NULL;
#endif
	}
#endif
	return (gpointer)interp_no_native_to_managed;
#endif

	if (mono_llvm_only) {
		/* The caller should call interp_create_method_pointer_llvmonly */
		//g_assert_not_reached ();
		return (gpointer)no_llvmonly_interp_method_pointer;
	}

	if (method->wrapper_type && method->wrapper_type == MONO_WRAPPER_MANAGED_TO_NATIVE)
		return imethod;

#ifndef MONO_ARCH_HAVE_FTNPTR_ARG_TRAMPOLINE
	/*
	 * Interp in wrappers get the argument in the rgctx register. If
	 * MONO_ARCH_HAVE_FTNPTR_ARG_TRAMPOLINE is defined it means that
	 * on that arch the rgctx register is not scratch, so we use a
	 * separate temp register. We should update the wrappers for this
	 * if we really care about those architectures (arm).
	 */
	MonoMethod *wrapper = mini_get_interp_in_wrapper (sig);

	entry_wrapper = mono_jit_compile_method_jit_only (wrapper, error);
#endif
	if (!entry_wrapper) {
#ifndef MONO_ARCH_HAVE_INTERP_ENTRY_TRAMPOLINE
		g_assertion_message ("couldn't compile wrapper \"%s\" for \"%s\"",
				mono_method_get_name_full (wrapper, TRUE, TRUE, MONO_TYPE_NAME_FORMAT_IL),
				mono_method_get_name_full (method,  TRUE, TRUE, MONO_TYPE_NAME_FORMAT_IL));
#else
		mono_interp_error_cleanup (error);
		if (!mono_native_to_interp_trampoline) {
			if (mono_aot_only) {
				mono_native_to_interp_trampoline = (MonoFuncV)mono_aot_get_trampoline ("native_to_interp_trampoline");
			} else {
				MonoTrampInfo *info;
				mono_native_to_interp_trampoline = (MonoFuncV)mono_arch_get_native_to_interp_trampoline (&info);
				mono_tramp_info_register (info, NULL);
			}
		}
		entry_wrapper = (gpointer)mono_native_to_interp_trampoline;
		/* We need the lmf wrapper only when being called from mixed mode */
		if (sig->pinvoke)
			entry_func = (gpointer)interp_entry_from_trampoline;
		else {
			static gpointer cached_func = NULL;
			if (!cached_func) {
				cached_func = mono_jit_compile_method_jit_only (mini_get_interp_lmf_wrapper ("mono_interp_entry_from_trampoline", (gpointer) mono_interp_entry_from_trampoline), error);
				mono_memory_barrier ();
			}
			entry_func = cached_func;
		}
#endif
	}

	g_assert (entry_func);
	/* This is the argument passed to the interp_in wrapper by the static rgctx trampoline */
	MonoFtnDesc *ftndesc = g_new0 (MonoFtnDesc, 1);
	ftndesc->addr = entry_func;
	ftndesc->arg = imethod;
	mono_error_assert_ok (error);

	/*
	 * The wrapper is called by compiled code, which doesn't pass the extra argument, so we pass it in the
	 * rgctx register using a trampoline.
	 */

	addr = mono_create_ftnptr_arg_trampoline (ftndesc, entry_wrapper);

	info = domain_jit_info (domain);
	mono_domain_lock (domain);
	if (!info->interp_method_pointer_hash)
		info->interp_method_pointer_hash = g_hash_table_new (NULL, NULL);
	g_hash_table_insert (info->interp_method_pointer_hash, addr, imethod);
	mono_domain_unlock (domain);

	mono_memory_barrier ();
	imethod->jit_entry = addr;

	return addr;
}

static void
interp_free_method (MonoDomain *domain, MonoMethod *method)
{
	MonoJitDomainInfo *info = domain_jit_info (domain);

	mono_domain_jit_code_hash_lock (domain);
	/* InterpMethod is allocated in the domain mempool. We might haven't
	 * allocated an InterpMethod for this instance yet */
	mono_internal_hash_table_remove (&info->interp_code_hash, method);
	mono_domain_jit_code_hash_unlock (domain);
}

#if COUNT_OPS
static long opcode_counts[MINT_LASTOP];

#define COUNT_OP(op) opcode_counts[op]++
#else
#define COUNT_OP(op) 
#endif

#if DEBUG_INTERP
#define DUMP_INSTR() \
	if (tracing > 1) { \
		char *ins; \
		if (sp > frame->stack) { \
			ins = dump_stack (frame->stack, sp); \
		} else { \
			ins = g_strdup (""); \
		} \
		sp->data.l = 0; \
		output_indent (); \
		char *mn = mono_method_full_name (frame->imethod->method, FALSE); \
		char *disasm = mono_interp_dis_mintop ((gint32)(ip - frame->imethod->code), TRUE, ip + 1, *ip); \
		g_print ("(%p) %s -> %s\t%s\n", mono_thread_internal_current (), mn, disasm, ins); \
		g_free (mn); \
		g_free (ins); \
		g_free (disasm); \
	}
#else
#define DUMP_INSTR()
#endif

#define INIT_VTABLE(vtable) do { \
		if (G_UNLIKELY (!(vtable)->initialized)) { \
			mono_runtime_class_init_full ((vtable), error); \
			if (!is_ok (error)) \
				THROW_EX (mono_error_convert_to_exception (error), ip); \
		} \
	} while (0);

static MonoObject*
mono_interp_new (MonoDomain* domain, MonoClass* klass)
{
	ERROR_DECL (error);
	MonoObject* const object = mono_object_new_checked (domain, klass, error);
	mono_error_cleanup (error); // FIXME: do not swallow the error
	return object;
}

static void
mono_interp_load_remote_field (
	InterpMethod* imethod,
	MonoObject* o,
	const guint16* ip,
	stackval* sp)
{
	g_assert (o); // Caller checks and throws exception properly.

	void* addr;
	MonoClassField* const field = (MonoClassField*)imethod->data_items[ip [1]];

#ifndef DISABLE_REMOTING
	gpointer tmp;
	if (mono_object_is_transparent_proxy (o)) {
		MonoClass * const klass = ((MonoTransparentProxy*)o)->remote_class->proxy_class;
		ERROR_DECL (error);
		addr = mono_load_remote_field_checked (o, klass, field, &tmp, error);
		mono_error_cleanup (error); /* FIXME: don't swallow the error */
	} else
#endif
		addr = (char*)o + field->offset;
	stackval_from_data (field->type, &sp [-1], addr, FALSE);
}

static stackval*
mono_interp_load_remote_field_vt (
	InterpMethod* imethod,
	MonoObject* o,
	const guint16* ip,
	stackval* sp)
{
	g_assert (o); // Caller checks and throws exception properly.

	void* addr;
	MonoClassField* const field = (MonoClassField*)imethod->data_items[ip [1]];
	MonoClass* klass = mono_class_from_mono_type_internal (field->type);
	int const i32 = mono_class_value_size (klass, NULL);

#ifndef DISABLE_REMOTING
	gpointer tmp;
	if (mono_object_is_transparent_proxy (o)) {
		klass = ((MonoTransparentProxy*)o)->remote_class->proxy_class;
		ERROR_DECL (error);
		addr = mono_load_remote_field_checked (o, klass, field, &tmp, error);
		mono_error_cleanup (error); /* FIXME: don't swallow the error */
	} else
#endif
		addr = (char*)o + field->offset;
	sp--;
	memcpy ((char*)sp, addr, i32);
	return STACK_ADD_BYTES (sp, i32);
}

static gboolean
mono_interp_isinst (MonoObject* object, MonoClass* klass)
{
	ERROR_DECL (error);
	gboolean isinst;
	MonoClass *obj_class = mono_object_class (object);
	// mono_class_is_assignable_from_checked can't handle remoting casts
	if (mono_class_is_transparent_proxy (obj_class))
		isinst = mono_object_isinst_checked (object, klass, error) != NULL;
	else
		mono_class_is_assignable_from_checked (klass, obj_class, &isinst, error);
	mono_error_cleanup (error); // FIXME: do not swallow the error
	return isinst;
}

static MONO_NEVER_INLINE InterpMethod*
mono_interp_get_native_func_wrapper (InterpMethod* imethod, MonoMethodSignature* csignature, guchar* code)
{
	ERROR_DECL(error);

	/* Pinvoke call is missing the wrapper. See mono_get_native_calli_wrapper */
	MonoMarshalSpec** mspecs = g_newa0 (MonoMarshalSpec*, csignature->param_count + 1);

	MonoMethodPInvoke iinfo;
	memset (&iinfo, 0, sizeof (iinfo));

	MonoMethod* m = mono_marshal_get_native_func_wrapper (m_class_get_image (imethod->method->klass), csignature, &iinfo, mspecs, code);

	for (int i = csignature->param_count; i >= 0; i--)
		if (mspecs [i])
			mono_metadata_free_marshal_spec (mspecs [i]);

	InterpMethod *cmethod = mono_interp_get_imethod (imethod->domain, m, error);
	mono_error_cleanup (error); /* FIXME: don't swallow the error */

	return cmethod;
}

// Do not inline in case order of frame addresses matters.
static MONO_NEVER_INLINE MonoException*
mono_interp_leave (InterpFrame* parent_frame)
{
	InterpFrame frame = {parent_frame};

	stackval tmp_sp;
	/*
	 * We need for mono_thread_get_undeniable_exception to be able to unwind
	 * to check the abort threshold. For this to work we use frame as a
	 * dummy frame that is stored in the lmf and serves as the transition frame
	 */
	do_icall_wrapper (&frame, NULL, MINT_ICALL_V_P, &tmp_sp, (gpointer)mono_thread_get_undeniable_exception, FALSE);

	return (MonoException*)tmp_sp.data.p;
}

static void
mono_interp_enum_hasflag (stackval* sp, MonoClass* klass)
{
	guint64 a_val = 0, b_val = 0;

	stackval_to_data (m_class_get_byval_arg (klass), --sp, &b_val, FALSE);
	stackval_to_data (m_class_get_byval_arg (klass), --sp, &a_val, FALSE);
	sp->data.i = (a_val & b_val) == b_val;
}

// varargs in wasm consumes extra linear stack per call-site.
// These g_warning/g_error wrappers fix that. It is not the
// small wasm stack, but conserving it is still desirable.
static void
g_warning_d (const char *format, int d)
{
	g_warning (format, d);
}

#if !USE_COMPUTED_GOTO
static void
interp_error_xsx (const char *format, int x1, const char *s, int x2)
{
	g_error (format, x1, s, x2);
}
#endif

static MONO_ALWAYS_INLINE gboolean
method_entry (ThreadContext *context, InterpFrame *frame,
#if DEBUG_INTERP
	int *out_tracing,
#endif
	MonoException **out_ex)
{
	gboolean slow = FALSE;

#if DEBUG_INTERP
	debug_enter (frame, out_tracing);
#endif
#if PROFILE_INTERP
	frame->imethod->calls++;
#endif

	*out_ex = NULL;
	if (!G_UNLIKELY (frame->imethod->transformed)) {
		slow = TRUE;
		MonoException *ex = do_transform_method (frame, context);
		if (ex) {
			*out_ex = ex;
			/*
			 * Initialize the stack base pointer here, in the uncommon branch, so we don't
			 * need to check for it everytime when exitting a frame.
			 */
			frame->stack = (stackval*)context->stack_pointer;
			return slow;
		}
	}

	return slow;
}

/* Save the state of the interpeter main loop into FRAME */
#define SAVE_INTERP_STATE(frame) do { \
	frame->state.ip = ip;  \
	frame->state.sp = sp; \
	} while (0)

/* Load and clear state from FRAME */
#define LOAD_INTERP_STATE(frame) do { \
	ip = frame->state.ip; \
	sp = frame->state.sp; \
	locals = (unsigned char *)frame->stack; \
	frame->state.ip = NULL; \
	} while (0)

/* Initialize interpreter state for executing FRAME */
#define INIT_INTERP_STATE(frame, _clause_args) do {	 \
	ip = _clause_args ? ((FrameClauseArgs *)_clause_args)->start_with_ip : (frame)->imethod->code; \
	locals = (unsigned char *)(frame)->stack; \
	sp = (stackval*)(locals + (frame)->imethod->total_locals_size); \
	} while (0)

#if PROFILE_INTERP
static long total_executed_opcodes;
#endif

/*
 * If CLAUSE_ARGS is non-null, start executing from it.
 * The ERROR argument is used to avoid declaring an error object for every interp frame, its not used
 * to return error information.
 * FRAME is only valid until the next call to alloc_frame ().
 */
static MONO_NEVER_INLINE void
interp_exec_method (InterpFrame *frame, ThreadContext *context, FrameClauseArgs *clause_args)
{
	InterpMethod *cmethod;
	MonoException *ex;
	ERROR_DECL(error);

	/* Interpreter main loop state (InterpState) */
	const guint16 *ip = NULL;
	stackval *sp;
	unsigned char *locals = NULL;

#if DEBUG_INTERP
	int tracing = global_tracing;
	unsigned char *vtalloc;
#endif
#if USE_COMPUTED_GOTO
	static void * const in_labels[] = {
#define OPDEF(a,b,c,d,e,f) &&LAB_ ## a,
#include "mintops.def"
	};
#endif

	HANDLE_FUNCTION_ENTER ();
	/*
	 * GC SAFETY:
	 *
	 *  The interpreter executes in gc unsafe (non-preempt) mode. On wasm, we cannot rely on
	 * scanning the stack or any registers. In order to make the code GC safe, every objref
	 * handled by the code needs to be kept alive and pinned in any of the following ways:
	 * - the object needs to be stored on the interpreter stack. In order to make sure the
	 * object actually gets stored on the interp stack and the store is not optimized out,
	 * the store/variable should be volatile.
	 * - if the execution of an opcode requires an object not coming from interp stack to be
	 * kept alive, the tmp_handle below can be used. This handle will keep only one object
	 * pinned by the GC. Ideally, once this object is no longer needed, the handle should be
	 * cleared. If we will need to have more objects pinned simultaneously, additional handles
	 * can be reserved here.
	 */
	MonoObjectHandle tmp_handle = MONO_HANDLE_NEW (MonoObject, NULL);

	if (method_entry (context, frame,
#if DEBUG_INTERP
		&tracing,
#endif
		&ex)) {
		if (ex)
			THROW_EX (ex, NULL);
		EXCEPTION_CHECKPOINT;
	}

	if (!clause_args) {
		context->stack_pointer = (guchar*)frame->stack + frame->imethod->alloca_size;
		/* Make sure the stack pointer is bumped before we store any references on the stack */
		mono_compiler_barrier ();
	}

	INIT_INTERP_STATE (frame, clause_args);

	if (clause_args && clause_args->filter_exception) {
		sp->data.p = clause_args->filter_exception;
		sp++;
	}

#ifdef ENABLE_EXPERIMENT_TIERED
	mini_tiered_inc (frame->imethod->domain, frame->imethod->method, &frame->imethod->tiered_counter, 0);
#endif
	//g_print ("(%p) Call %s\n", mono_thread_internal_current (), mono_method_get_full_name (frame->imethod->method));

#if defined(ENABLE_HYBRID_SUSPEND) || defined(ENABLE_COOP_SUSPEND)
	mono_threads_safepoint ();
#endif
main_loop:
	/*
	 * using while (ip < end) may result in a 15% performance drop, 
	 * but it may be useful for debug
	 */
	while (1) {
#if PROFILE_INTERP
		frame->imethod->opcounts++;
		total_executed_opcodes++;
#endif
		MintOpcode opcode;
#ifdef ENABLE_CHECKED_BUILD
		guchar *sp_start = (guchar*)frame->stack + frame->imethod->total_locals_size;
		guchar *sp_end = sp_start + frame->imethod->stack_size;
		g_assert (locals == (guchar*)frame->stack);
		g_assert ((guchar*)sp >= sp_start);
		g_assert ((guchar*)sp <= sp_end);
#endif
		DUMP_INSTR();
		MINT_IN_SWITCH (*ip) {
		MINT_IN_CASE(MINT_INITLOCALS)
			memset (locals + ip [1], 0, ip [2]);
			ip += 3;
			MINT_IN_BREAK;
		MINT_IN_CASE(MINT_NOP)
		MINT_IN_CASE(MINT_NIY)
			g_assert_not_reached ();
			MINT_IN_BREAK;
		MINT_IN_CASE(MINT_BREAK)
			++ip;
			do_debugger_tramp (mini_get_dbg_callbacks ()->user_break, frame);
			MINT_IN_BREAK;
		MINT_IN_CASE(MINT_BREAKPOINT)
			++ip;
			mono_break ();
			MINT_IN_BREAK;
		MINT_IN_CASE(MINT_LDNULL) 
			sp->data.p = NULL;
			++ip;
			++sp;
			MINT_IN_BREAK;
		MINT_IN_CASE(MINT_INIT_ARGLIST) {
			const guint16 *call_ip = frame->parent->state.ip - 4;
			g_assert_checked (*call_ip == MINT_CALL_VARARG);
			int params_stack_size = call_ip [2];
			MonoMethodSignature *sig = (MonoMethodSignature*)frame->parent->imethod->data_items [call_ip [3]];

			// we are being overly conservative with the size here, for simplicity
			gpointer arglist = frame_data_allocator_alloc (&context->data_stack, frame, params_stack_size + MINT_STACK_SLOT_SIZE);

			init_arglist (frame, sig, STACK_ADD_BYTES (frame->stack, ip [2]), (char*)arglist);

			// save the arglist for future access with MINT_ARGLIST
			*(gpointer*)(locals + ip [1]) = arglist;

			ip += 3;
			MINT_IN_BREAK;
		}

#define LDC(n) do { sp->data.i = (n); ++ip; ++sp; } while (0)
		MINT_IN_CASE(MINT_LDC_I4_M1)
			LDC(-1);
			MINT_IN_BREAK;
		MINT_IN_CASE(MINT_LDC_I4_0)
			LDC(0);
			MINT_IN_BREAK;
		MINT_IN_CASE(MINT_LDC_I4_1)
			LDC(1);
			MINT_IN_BREAK;
		MINT_IN_CASE(MINT_LDC_I4_2)
			LDC(2);
			MINT_IN_BREAK;
		MINT_IN_CASE(MINT_LDC_I4_3)
			LDC(3);
			MINT_IN_BREAK;
		MINT_IN_CASE(MINT_LDC_I4_4)
			LDC(4);
			MINT_IN_BREAK;
		MINT_IN_CASE(MINT_LDC_I4_5)
			LDC(5);
			MINT_IN_BREAK;
		MINT_IN_CASE(MINT_LDC_I4_6)
			LDC(6);
			MINT_IN_BREAK;
		MINT_IN_CASE(MINT_LDC_I4_7)
			LDC(7);
			MINT_IN_BREAK;
		MINT_IN_CASE(MINT_LDC_I4_8)
			LDC(8);
			MINT_IN_BREAK;
		MINT_IN_CASE(MINT_LDC_I4_S) 
			sp->data.i = (short)ip [1];
			ip += 2;
			++sp;
			MINT_IN_BREAK;
		MINT_IN_CASE(MINT_LDC_I4)
			++ip;
			sp->data.i = READ32 (ip);
			ip += 2;
			++sp;
			MINT_IN_BREAK;
		MINT_IN_CASE(MINT_LDC_I8)
			++ip;
			sp->data.l = READ64 (ip);
			ip += 4;
			++sp;
			MINT_IN_BREAK;
		MINT_IN_CASE(MINT_LDC_I8_S)
			sp->data.l = (short)ip [1];
			ip += 2;
			++sp;
			MINT_IN_BREAK;
		MINT_IN_CASE(MINT_LDC_R4) {
			guint32 val;
			++ip;
			val = READ32(ip);
			sp->data.f_r4 = * (float *)&val;
			ip += 2;
			++sp;
			MINT_IN_BREAK;
		}
		MINT_IN_CASE(MINT_LDC_R8) 
			sp->data.l = READ64 (ip + 1); /* note union usage */
			ip += 5;
			++sp;
			MINT_IN_BREAK;
		MINT_IN_CASE(MINT_DUP) 
			sp [0] = sp[-1];
			++sp;
			++ip; 
			MINT_IN_BREAK;
		MINT_IN_CASE(MINT_DUP_VT) {
			int i32 = READ32 (ip + 1);
			memcpy (sp, STACK_SUB_BYTES (sp, i32), i32);
			sp = STACK_ADD_BYTES (sp, i32);
			ip += 3;
			MINT_IN_BREAK;
		}
		MINT_IN_CASE(MINT_POP) {
			sp--;
			ip++;
			MINT_IN_BREAK;
		}
		MINT_IN_CASE(MINT_POP_VT) {
			int i32 = READ32 (ip + 1);
			i32 = ALIGN_TO (i32, MINT_STACK_SLOT_SIZE);
			sp = STACK_SUB_BYTES (sp, i32);
			ip += 3;
			MINT_IN_BREAK;
		}
		MINT_IN_CASE(MINT_POP1) {
			sp [-2] = sp [-1];
			sp--;
			ip++;
			MINT_IN_BREAK;
		}
		MINT_IN_CASE(MINT_JMP) {
			g_assert_checked (sp == (stackval*)(locals + frame->imethod->total_locals_size));
			InterpMethod *new_method = (InterpMethod*)frame->imethod->data_items [ip [1]];

			if (frame->imethod->prof_flags & MONO_PROFILER_CALL_INSTRUMENTATION_TAIL_CALL)
				MONO_PROFILER_RAISE (method_tail_call, (frame->imethod->method, new_method->method));

			if (!new_method->transformed) {
				error_init_reuse (error);

				mono_interp_transform_method (new_method, context, error);
				MonoException *ex = mono_error_convert_to_exception (error);
				if (ex)
					THROW_EX (ex, ip);
				EXCEPTION_CHECKPOINT;
			}
			/*
			 * It's possible for the caller stack frame to be smaller
			 * than the callee stack frame (at the interp level)
			 */
			context->stack_pointer = (guchar*)frame->stack + new_method->alloca_size;
			frame->imethod = new_method;
			sp = (stackval*)(locals + frame->imethod->total_locals_size);
			ip = frame->imethod->code;
			MINT_IN_BREAK;
		}
		MINT_IN_CASE(MINT_CALL_DELEGATE) {
			// FIXME We don't need to encode the whole signature, just param_count
			MonoMethodSignature *csignature = (MonoMethodSignature*)frame->imethod->data_items [ip [1]];
			int param_count = csignature->param_count;
			sp = STACK_SUB_BYTES (sp, ip [2]);
			MonoDelegate *del = (MonoDelegate*) sp [0].data.o;
			gboolean is_multicast = del->method == NULL;
			InterpMethod *del_imethod = (InterpMethod*)del->interp_invoke_impl;

			if (!del_imethod) {
				if (is_multicast) {
					error_init_reuse (error);
					MonoMethod *invoke = mono_get_delegate_invoke_internal (del->object.vtable->klass);
					del_imethod = mono_interp_get_imethod (del->object.vtable->domain, mono_marshal_get_delegate_invoke (invoke, del), error);
					del->interp_invoke_impl = del_imethod;
					mono_error_assert_ok (error);
				} else if (!del->interp_method) {
					// Not created from interpreted code
					error_init_reuse (error);
					g_assert (del->method);
					del_imethod = mono_interp_get_imethod (del->object.vtable->domain, del->method, error);
					del->interp_method = del_imethod;
					del->interp_invoke_impl = del_imethod;
					mono_error_assert_ok (error);
				} else {
					del_imethod = (InterpMethod*)del->interp_method;
					if (del_imethod->method->flags & METHOD_ATTRIBUTE_PINVOKE_IMPL) {
						error_init_reuse (error);
						del_imethod = mono_interp_get_imethod (frame->imethod->domain, mono_marshal_get_native_wrapper (del_imethod->method, FALSE, FALSE), error);
						mono_error_assert_ok (error);
						del->interp_invoke_impl = del_imethod;
					} else if (del_imethod->method->flags & METHOD_ATTRIBUTE_VIRTUAL && !del->target) {
						// 'this' is passed dynamically, we need to recompute the target method
						// with each call
						del_imethod = get_virtual_method (del_imethod, sp [1].data.o->vtable);
					} else {
						del->interp_invoke_impl = del_imethod;
					}
				}
			}
			cmethod = del_imethod;
			if (!is_multicast) {
				if (cmethod->param_count == param_count + 1) {
					// Target method is static but the delegate has a target object. We handle
					// this separately from the case below, because, for these calls, the instance
					// is allowed to be null.
					sp [0].data.o = del->target;
				} else if (del->target) {
					MonoObject *this_arg = del->target;

					// replace the MonoDelegate* on the stack with 'this' pointer
					if (m_class_is_valuetype (this_arg->vtable->klass)) {
						gpointer unboxed = mono_object_unbox_internal (this_arg);
						sp [0].data.p = unboxed;
					} else {
						sp [0].data.o = this_arg;
					}
				} else {
					// skip the delegate pointer for static calls
					// FIXME we could avoid memmove
					memmove (sp, sp + 1, ip [2]);
				}
			}
			ip += 3;

			goto call;
		}
		MINT_IN_CASE(MINT_CALLI) {
			MonoMethodSignature *csignature;

			csignature = (MonoMethodSignature*)frame->imethod->data_items [ip [1]];
			--sp;

			cmethod = (InterpMethod*)sp->data.p;
			if (cmethod->method->flags & METHOD_ATTRIBUTE_PINVOKE_IMPL) {
				cmethod = mono_interp_get_imethod (frame->imethod->domain, mono_marshal_get_native_wrapper (cmethod->method, FALSE, FALSE), error);
				mono_interp_error_cleanup (error); /* FIXME: don't swallow the error */
			}

			/* decrement by the actual number of args */
			sp = STACK_SUB_BYTES (sp, ip [2]);

			if (csignature->hasthis) {
				MonoObject *this_arg = (MonoObject*)sp->data.p;

				if (m_class_is_valuetype (this_arg->vtable->klass)) {
					gpointer unboxed = mono_object_unbox_internal (this_arg);
					sp [0].data.p = unboxed;
				}
			}
			ip += 3;

			goto call;
		}
		MINT_IN_CASE(MINT_CALLI_NAT_FAST) {
			gpointer target_ip = sp [-1].data.p;
			MonoMethodSignature *csignature = (MonoMethodSignature*)frame->imethod->data_items [ip [1]];
			int opcode = ip [2];
			gboolean save_last_error = ip [3];

			sp--;
			/* for calls, have ip pointing at the start of next instruction */
			frame->state.ip = ip + 4;

			sp = do_icall_wrapper (frame, csignature, opcode, sp, target_ip, save_last_error);
			EXCEPTION_CHECKPOINT_GC_UNSAFE;
			CHECK_RESUME_STATE (context);
			ip += 4;
			MINT_IN_BREAK;
		}
		MINT_IN_CASE(MINT_CALLI_NAT_DYNAMIC) {
			MonoMethodSignature* csignature;

			csignature = (MonoMethodSignature*)frame->imethod->data_items [ip [1]];

			--sp;
			guchar* code = (guchar*)sp->data.p;

			/* decrement by the actual number of args */
			sp = STACK_SUB_BYTES (sp, ip [2]);

			cmethod = mono_interp_get_native_func_wrapper (frame->imethod, csignature, code);

			ip += 3;
			goto call;
		}
		MINT_IN_CASE(MINT_CALLI_NAT) {
			MonoMethodSignature *csignature = (MonoMethodSignature*)frame->imethod->data_items [ip [1]];
			InterpMethod *imethod = (InterpMethod*)frame->imethod->data_items [ip [2]];

			--sp;
			guchar* const code = (guchar*)sp->data.p;

			sp = STACK_SUB_BYTES (sp, ip [3]);

			gboolean save_last_error = ip [5];
			gpointer *cache = (gpointer*)&frame->imethod->data_items [ip [6]];
			/* for calls, have ip pointing at the start of next instruction */
			frame->state.ip = ip + 6;
			ves_pinvoke_method (imethod, csignature, (MonoFuncV)code, context, frame, sp, save_last_error, cache);

			EXCEPTION_CHECKPOINT_GC_UNSAFE;
			CHECK_RESUME_STATE (context);

			// Result was written directly at top of stack
			sp = STACK_ADD_BYTES (sp, ip [4]);
			ip += 7;
			MINT_IN_BREAK;
		}
		MINT_IN_CASE(MINT_CALLVIRT_FAST) {
			MonoObject *this_arg;
			int slot;

			cmethod = (InterpMethod*)frame->imethod->data_items [ip [1]];

			sp = STACK_SUB_BYTES (sp, ip [2]);
			this_arg = (MonoObject*)sp->data.p;

			slot = (gint16)ip [3];
			ip += 4;
			cmethod = get_virtual_method_fast (cmethod, this_arg->vtable, slot);
			if (m_class_is_valuetype (this_arg->vtable->klass) && m_class_is_valuetype (cmethod->method->klass)) {
				/* unbox */
				gpointer unboxed = mono_object_unbox_internal (this_arg);
				sp [0].data.p = unboxed;
			}

			InterpMethodCodeType code_type = cmethod->code_type;

			g_assert (code_type == IMETHOD_CODE_UNKNOWN ||
			          code_type == IMETHOD_CODE_INTERP ||
			          code_type == IMETHOD_CODE_COMPILED);

			if (G_UNLIKELY (code_type == IMETHOD_CODE_UNKNOWN)) {
				MonoMethodSignature *sig = mono_method_signature_internal (cmethod->method);
				if (mono_interp_jit_call_supported (cmethod->method, sig))
					code_type = IMETHOD_CODE_COMPILED;
				else
					code_type = IMETHOD_CODE_INTERP;
				cmethod->code_type = code_type;
			}

			if (code_type == IMETHOD_CODE_INTERP) {

				goto call;

			} else if (code_type == IMETHOD_CODE_COMPILED) {
				frame->state.ip = ip;
				error_init_reuse (error);
				do_jit_call (sp, frame, cmethod, error);
				if (!is_ok (error)) {
					MonoException *ex = mono_error_convert_to_exception (error);
					THROW_EX (ex, ip);
				}

				CHECK_RESUME_STATE (context);

				if (cmethod->rtype->type != MONO_TYPE_VOID)
					sp = STACK_ADD_BYTES (sp, ((JitCallInfo*)cmethod->jit_call_info)->res_size);
			}

			MINT_IN_BREAK;
		}
		MINT_IN_CASE(MINT_CALL_VARARG) {
			// Same as MINT_CALL, except at ip [3] we have the index for the csignature,
			// which is required by the called method to set up the arglist.
			cmethod = (InterpMethod*)frame->imethod->data_items [ip [1]];
			sp = STACK_SUB_BYTES (sp, ip [2]);
			ip += 4;
			goto call;
		}

		MINT_IN_CASE(MINT_CALLVIRT) {
			// FIXME CALLVIRT opcodes are not used on netcore. We should kill them.
			cmethod = (InterpMethod*)frame->imethod->data_items [ip [1]];

			sp = STACK_SUB_BYTES (sp, ip [2]);

			MonoObject *this_arg = (MonoObject*)sp->data.p;

			cmethod = get_virtual_method (cmethod, this_arg->vtable);
			if (m_class_is_valuetype (this_arg->vtable->klass) && m_class_is_valuetype (cmethod->method->klass)) {
				/* unbox */
				gpointer unboxed = mono_object_unbox_internal (this_arg);
				sp [0].data.p = unboxed;
			}

#ifdef ENABLE_EXPERIMENT_TIERED
			ip += 5;
#else
			ip += 3;
#endif
			goto call;
		}
		MINT_IN_CASE(MINT_CALL) {
			cmethod = (InterpMethod*)frame->imethod->data_items [ip [1]];
			sp = STACK_SUB_BYTES (sp, ip [2]);

#ifdef ENABLE_EXPERIMENT_TIERED
			ip += 5;
#else
			ip += 3;
#endif
call:
			/*
			 * Make a non-recursive call by loading the new interpreter state based on child frame,
			 * and going back to the main loop.
			 */
			SAVE_INTERP_STATE (frame);

			// Allocate child frame.
			// FIXME: Add stack overflow checks
			{
				InterpFrame *child_frame = frame->next_free;
				if (!child_frame) {
					child_frame = g_newa0 (InterpFrame, 1);
					// Not free currently, but will be when allocation attempted.
					frame->next_free = child_frame;
				}
				reinit_frame (child_frame, frame, cmethod, sp);
				frame = child_frame;
			}
			if (method_entry (context, frame,
#if DEBUG_INTERP
				&tracing,
#endif
				&ex)) {
				if (ex)
					THROW_EX (ex, NULL);
				EXCEPTION_CHECKPOINT;
			}

			context->stack_pointer = (guchar*)sp + cmethod->alloca_size;
			/* Make sure the stack pointer is bumped before we store any references on the stack */
			mono_compiler_barrier ();

			INIT_INTERP_STATE (frame, NULL);

			MINT_IN_BREAK;
		}
		MINT_IN_CASE(MINT_JIT_CALL) {
			InterpMethod *rmethod = (InterpMethod*)frame->imethod->data_items [ip [1]];
			error_init_reuse (error);
			sp = STACK_SUB_BYTES (sp, ip [2]);
			/* for calls, have ip pointing at the start of next instruction */
			frame->state.ip = ip + 3;
			do_jit_call (sp, frame, rmethod, error);
			if (!is_ok (error)) {
				MonoException *ex = mono_error_convert_to_exception (error);
				THROW_EX (ex, ip);
			}

			CHECK_RESUME_STATE (context);

			if (rmethod->rtype->type != MONO_TYPE_VOID)
				sp = STACK_ADD_BYTES (sp, ((JitCallInfo*)rmethod->jit_call_info)->res_size);
			ip += 3;

			MINT_IN_BREAK;
		}
		MINT_IN_CASE(MINT_JIT_CALL2) {
#ifdef ENABLE_EXPERIMENT_TIERED
			InterpMethod *rmethod = (InterpMethod *) READ64 (ip + 1);

			error_init_reuse (error);

			sp -= rmethod->param_count + rmethod->hasthis;
			frame->state.ip = ip + 5;
			do_jit_call (sp, frame, rmethod, error);
			if (!is_ok (error)) {
				MonoException *ex = mono_error_convert_to_exception (error);
				THROW_EX (ex, ip);
			}

			CHECK_RESUME_STATE (context);

			if (rmethod->rtype->type != MONO_TYPE_VOID)
				sp++;
			ip += 5;
#else
			g_error ("MINT_JIT_ICALL2 shouldn't be used");
#endif
			MINT_IN_BREAK;
		}
		MINT_IN_CASE(MINT_CALLRUN) {
#ifndef ENABLE_NETCORE
			MonoMethod *target_method = (MonoMethod*) frame->imethod->data_items [ip [1]];
			MonoMethodSignature *sig = (MonoMethodSignature*) frame->imethod->data_items [ip [2]];

			stackval *retval = sp;

			sp -= sig->param_count;
			if (sig->hasthis)
				sp--;

			MonoException *ex = ves_imethod (frame, target_method, sig, sp, retval);
			if (ex)
				THROW_EX (ex, ip);

			if (sig->ret->type != MONO_TYPE_VOID) {
				*sp = *retval;
				sp++;
			}
			ip += 3;
#else
			g_assert_not_reached ();
#endif
			MINT_IN_BREAK;
		}
		MINT_IN_CASE(MINT_RET)
			--sp;
			if (frame->parent) {
				frame->parent->state.sp [0] = *sp;
				frame->parent->state.sp++;
			}
			g_assert_checked (sp == (stackval*)(locals + frame->imethod->total_locals_size));
			goto exit_frame;
		MINT_IN_CASE(MINT_RET_VOID)
			g_assert_checked (sp == (stackval*)(locals + frame->imethod->total_locals_size));
			goto exit_frame;
		MINT_IN_CASE(MINT_RET_VT) {
			int const i32 = READ32 (ip + 1);

			sp = STACK_SUB_BYTES (sp, i32);
			if (frame->parent) {
				memmove (frame->parent->state.sp, sp, i32);
				frame->parent->state.sp = STACK_ADD_BYTES (frame->parent->state.sp, i32);
			}
			g_assert_checked (sp == (stackval*)(locals + frame->imethod->total_locals_size));
			goto exit_frame;
		}
		MINT_IN_CASE(MINT_RET_LOCALLOC)
			--sp;
			if (frame->parent) {
				frame->parent->state.sp [0] = *sp;
				frame->parent->state.sp++;
			}
			frame_data_allocator_pop (&context->data_stack, frame);
			g_assert_checked (sp == (stackval*)(locals + frame->imethod->total_locals_size));
			goto exit_frame;
		MINT_IN_CASE(MINT_RET_VOID_LOCALLOC)
			frame_data_allocator_pop (&context->data_stack, frame);
			g_assert_checked (sp == (stackval*)(locals + frame->imethod->total_locals_size));
			goto exit_frame;
		MINT_IN_CASE(MINT_RET_VT_LOCALLOC) {
			int const i32 = READ32 (ip + 1);
			sp = STACK_SUB_BYTES (sp, i32);
			if (frame->parent) {
				memmove (frame->parent->state.sp, sp, i32);
				frame->parent->state.sp = STACK_ADD_BYTES (frame->parent->state.sp, i32);
			}
			frame_data_allocator_pop (&context->data_stack, frame);
			g_assert_checked (sp == (stackval*)(locals + frame->imethod->total_locals_size));
			goto exit_frame;
		}

#ifdef ENABLE_EXPERIMENT_TIERED
#define BACK_BRANCH_PROFILE(offset) do { \
		if (offset < 0) \
			mini_tiered_inc (frame->imethod->domain, frame->imethod->method, &frame->imethod->tiered_counter, 0); \
	} while (0);
#else
#define BACK_BRANCH_PROFILE(offset)
#endif

		MINT_IN_CASE(MINT_BR_S) {
			short br_offset = (short) *(ip + 1);
			BACK_BRANCH_PROFILE (br_offset);
			ip += br_offset;
			MINT_IN_BREAK;
		}
		MINT_IN_CASE(MINT_BR) {
			gint32 br_offset = (gint32) READ32(ip + 1);
			BACK_BRANCH_PROFILE (br_offset);
			ip += br_offset;
			MINT_IN_BREAK;
		}

#define ZEROP_S(datamem, op) \
	--sp; \
	if (sp->data.datamem op 0) { \
		gint16 br_offset = (gint16) ip [1]; \
		BACK_BRANCH_PROFILE (br_offset); \
		ip += br_offset; \
	} else \
		ip += 2;

#define ZEROP(datamem, op) \
	--sp; \
	if (sp->data.datamem op 0) { \
		gint32 br_offset = (gint32)READ32(ip + 1); \
		BACK_BRANCH_PROFILE (br_offset); \
		ip += br_offset; \
	} else \
		ip += 3;

		MINT_IN_CASE(MINT_BRFALSE_I4_S)
			ZEROP_S(i, ==);
			MINT_IN_BREAK;
		MINT_IN_CASE(MINT_BRFALSE_I8_S)
			ZEROP_S(l, ==);
			MINT_IN_BREAK;
		MINT_IN_CASE(MINT_BRFALSE_R4_S)
			ZEROP_S(f_r4, ==);
			MINT_IN_BREAK;
		MINT_IN_CASE(MINT_BRFALSE_R8_S)
			ZEROP_S(f, ==);
			MINT_IN_BREAK;
		MINT_IN_CASE(MINT_BRFALSE_I4)
			ZEROP(i, ==);
			MINT_IN_BREAK;
		MINT_IN_CASE(MINT_BRFALSE_I8)
			ZEROP(l, ==);
			MINT_IN_BREAK;
		MINT_IN_CASE(MINT_BRFALSE_R4)
			ZEROP_S(f_r4, ==);
			MINT_IN_BREAK;
		MINT_IN_CASE(MINT_BRFALSE_R8)
			ZEROP_S(f, ==);
			MINT_IN_BREAK;
		MINT_IN_CASE(MINT_BRTRUE_I4_S)
			ZEROP_S(i, !=);
			MINT_IN_BREAK;
		MINT_IN_CASE(MINT_BRTRUE_I8_S)
			ZEROP_S(l, !=);
			MINT_IN_BREAK;
		MINT_IN_CASE(MINT_BRTRUE_R4_S)
			ZEROP_S(f_r4, !=);
			MINT_IN_BREAK;
		MINT_IN_CASE(MINT_BRTRUE_R8_S)
			ZEROP_S(f, !=);
			MINT_IN_BREAK;
		MINT_IN_CASE(MINT_BRTRUE_I4)
			ZEROP(i, !=);
			MINT_IN_BREAK;
		MINT_IN_CASE(MINT_BRTRUE_I8)
			ZEROP(l, !=);
			MINT_IN_BREAK;
		MINT_IN_CASE(MINT_BRTRUE_R4)
			ZEROP(f_r4, !=);
			MINT_IN_BREAK;
		MINT_IN_CASE(MINT_BRTRUE_R8)
			ZEROP(f, !=);
			MINT_IN_BREAK;
#define CONDBR_S(cond) \
	sp -= 2; \
	if (cond) { \
		gint16 br_offset = (gint16) ip [1]; \
		BACK_BRANCH_PROFILE (br_offset); \
		ip += br_offset; \
	} else \
		ip += 2;
#define BRELOP_S(datamem, op) \
	CONDBR_S(sp[0].data.datamem op sp[1].data.datamem)

#define CONDBR(cond) \
	sp -= 2; \
	if (cond) { \
		gint32 br_offset = (gint32) READ32 (ip + 1); \
		BACK_BRANCH_PROFILE (br_offset); \
		ip += br_offset; \
	} else \
		ip += 3;

#define BRELOP(datamem, op) \
	CONDBR(sp[0].data.datamem op sp[1].data.datamem)

		MINT_IN_CASE(MINT_BEQ_I4_S)
			BRELOP_S(i, ==)
			MINT_IN_BREAK;
		MINT_IN_CASE(MINT_BEQ_I8_S)
			BRELOP_S(l, ==)
			MINT_IN_BREAK;
		MINT_IN_CASE(MINT_BEQ_R4_S)
			CONDBR_S(!isunordered (sp [0].data.f_r4, sp [1].data.f_r4) && sp[0].data.f_r4 == sp[1].data.f_r4)
			MINT_IN_BREAK;
		MINT_IN_CASE(MINT_BEQ_R8_S)
			CONDBR_S(!mono_isunordered (sp [0].data.f, sp [1].data.f) && sp[0].data.f == sp[1].data.f)
			MINT_IN_BREAK;
		MINT_IN_CASE(MINT_BEQ_I4)
			BRELOP(i, ==)
			MINT_IN_BREAK;
		MINT_IN_CASE(MINT_BEQ_I8)
			BRELOP(l, ==)
			MINT_IN_BREAK;
		MINT_IN_CASE(MINT_BEQ_R4)
			CONDBR(!isunordered (sp [0].data.f_r4, sp [1].data.f_r4) && sp[0].data.f_r4 == sp[1].data.f_r4)
			MINT_IN_BREAK;
		MINT_IN_CASE(MINT_BEQ_R8)
			CONDBR(!mono_isunordered (sp [0].data.f, sp [1].data.f) && sp[0].data.f == sp[1].data.f)
			MINT_IN_BREAK;
		MINT_IN_CASE(MINT_BGE_I4_S)
			BRELOP_S(i, >=)
			MINT_IN_BREAK;
		MINT_IN_CASE(MINT_BGE_I8_S)
			BRELOP_S(l, >=)
			MINT_IN_BREAK;
		MINT_IN_CASE(MINT_BGE_R4_S)
			CONDBR_S(!isunordered (sp [0].data.f_r4, sp [1].data.f_r4) && sp[0].data.f_r4 >= sp[1].data.f_r4)
			MINT_IN_BREAK;
		MINT_IN_CASE(MINT_BGE_R8_S)
			CONDBR_S(!mono_isunordered (sp [0].data.f, sp [1].data.f) && sp[0].data.f >= sp[1].data.f)
			MINT_IN_BREAK;
		MINT_IN_CASE(MINT_BGE_I4)
			BRELOP(i, >=)
			MINT_IN_BREAK;
		MINT_IN_CASE(MINT_BGE_I8)
			BRELOP(l, >=)
			MINT_IN_BREAK;
		MINT_IN_CASE(MINT_BGE_R4)
			CONDBR(!isunordered (sp [0].data.f_r4, sp [1].data.f_r4) && sp[0].data.f_r4 >= sp[1].data.f_r4)
			MINT_IN_BREAK;
		MINT_IN_CASE(MINT_BGE_R8)
			CONDBR(!mono_isunordered (sp [0].data.f, sp [1].data.f) && sp[0].data.f >= sp[1].data.f)
			MINT_IN_BREAK;
		MINT_IN_CASE(MINT_BGT_I4_S)
			BRELOP_S(i, >)
			MINT_IN_BREAK;
		MINT_IN_CASE(MINT_BGT_I8_S)
			BRELOP_S(l, >)
			MINT_IN_BREAK;
		MINT_IN_CASE(MINT_BGT_R4_S)
			CONDBR_S(!isunordered (sp [0].data.f_r4, sp [1].data.f_r4) && sp[0].data.f_r4 > sp[1].data.f_r4)
			MINT_IN_BREAK;
		MINT_IN_CASE(MINT_BGT_R8_S)
			CONDBR_S(!mono_isunordered (sp [0].data.f, sp [1].data.f) && sp[0].data.f > sp[1].data.f)
			MINT_IN_BREAK;
		MINT_IN_CASE(MINT_BGT_I4)
			BRELOP(i, >)
			MINT_IN_BREAK;
		MINT_IN_CASE(MINT_BGT_I8)
			BRELOP(l, >)
			MINT_IN_BREAK;
		MINT_IN_CASE(MINT_BGT_R4)
			CONDBR(!isunordered (sp [0].data.f_r4, sp [1].data.f_r4) && sp[0].data.f_r4 > sp[1].data.f_r4)
			MINT_IN_BREAK;
		MINT_IN_CASE(MINT_BGT_R8)
			CONDBR(!mono_isunordered (sp [0].data.f, sp [1].data.f) && sp[0].data.f > sp[1].data.f)
			MINT_IN_BREAK;
		MINT_IN_CASE(MINT_BLT_I4_S)
			BRELOP_S(i, <)
			MINT_IN_BREAK;
		MINT_IN_CASE(MINT_BLT_I8_S)
			BRELOP_S(l, <)
			MINT_IN_BREAK;
		MINT_IN_CASE(MINT_BLT_R4_S)
			CONDBR_S(!isunordered (sp [0].data.f_r4, sp [1].data.f_r4) && sp[0].data.f_r4 < sp[1].data.f_r4)
			MINT_IN_BREAK;
		MINT_IN_CASE(MINT_BLT_R8_S)
			CONDBR_S(!mono_isunordered (sp [0].data.f, sp [1].data.f) && sp[0].data.f < sp[1].data.f)
			MINT_IN_BREAK;
		MINT_IN_CASE(MINT_BLT_I4)
			BRELOP(i, <)
			MINT_IN_BREAK;
		MINT_IN_CASE(MINT_BLT_I8)
			BRELOP(l, <)
			MINT_IN_BREAK;
		MINT_IN_CASE(MINT_BLT_R4)
			CONDBR(!isunordered (sp [0].data.f_r4, sp [1].data.f_r4) && sp[0].data.f_r4 < sp[1].data.f_r4)
			MINT_IN_BREAK;
		MINT_IN_CASE(MINT_BLT_R8)
			CONDBR(!mono_isunordered (sp [0].data.f, sp [1].data.f) && sp[0].data.f < sp[1].data.f)
			MINT_IN_BREAK;
		MINT_IN_CASE(MINT_BLE_I4_S)
			BRELOP_S(i, <=)
			MINT_IN_BREAK;
		MINT_IN_CASE(MINT_BLE_I8_S)
			BRELOP_S(l, <=)
			MINT_IN_BREAK;
		MINT_IN_CASE(MINT_BLE_R4_S)
			CONDBR_S(!isunordered (sp [0].data.f_r4, sp [1].data.f_r4) && sp[0].data.f_r4 <= sp[1].data.f_r4)
			MINT_IN_BREAK;
		MINT_IN_CASE(MINT_BLE_R8_S)
			CONDBR_S(!mono_isunordered (sp [0].data.f, sp [1].data.f) && sp[0].data.f <= sp[1].data.f)
			MINT_IN_BREAK;
		MINT_IN_CASE(MINT_BLE_I4)
			BRELOP(i, <=)
			MINT_IN_BREAK;
		MINT_IN_CASE(MINT_BLE_I8)
			BRELOP(l, <=)
			MINT_IN_BREAK;
		MINT_IN_CASE(MINT_BLE_R4)
			CONDBR(!isunordered (sp [0].data.f_r4, sp [1].data.f_r4) && sp[0].data.f_r4 <= sp[1].data.f_r4)
			MINT_IN_BREAK;
		MINT_IN_CASE(MINT_BLE_R8)
			CONDBR(!mono_isunordered (sp [0].data.f, sp [1].data.f) && sp[0].data.f <= sp[1].data.f)
			MINT_IN_BREAK;
		MINT_IN_CASE(MINT_BNE_UN_I4_S)
			BRELOP_S(i, !=)
			MINT_IN_BREAK;
		MINT_IN_CASE(MINT_BNE_UN_I8_S)
			BRELOP_S(l, !=)
			MINT_IN_BREAK;
		MINT_IN_CASE(MINT_BNE_UN_R4_S)
			CONDBR_S(isunordered (sp [0].data.f_r4, sp [1].data.f_r4) || sp[0].data.f_r4 != sp[1].data.f_r4)
			MINT_IN_BREAK;
		MINT_IN_CASE(MINT_BNE_UN_R8_S)
			CONDBR_S(mono_isunordered (sp [0].data.f, sp [1].data.f) || sp[0].data.f != sp[1].data.f)
			MINT_IN_BREAK;
		MINT_IN_CASE(MINT_BNE_UN_I4)
			BRELOP(i, !=)
			MINT_IN_BREAK;
		MINT_IN_CASE(MINT_BNE_UN_I8)
			BRELOP(l, !=)
			MINT_IN_BREAK;
		MINT_IN_CASE(MINT_BNE_UN_R4)
			CONDBR(isunordered (sp [0].data.f_r4, sp [1].data.f_r4) || sp[0].data.f_r4 != sp[1].data.f_r4)
			MINT_IN_BREAK;
		MINT_IN_CASE(MINT_BNE_UN_R8)
			CONDBR(mono_isunordered (sp [0].data.f, sp [1].data.f) || sp[0].data.f != sp[1].data.f)
			MINT_IN_BREAK;

#define BRELOP_S_CAST(datamem, op, type) \
	sp -= 2; \
	if ((type) sp[0].data.datamem op (type) sp[1].data.datamem) { \
		gint16 br_offset = (gint16) ip [1]; \
		BACK_BRANCH_PROFILE (br_offset); \
		ip += br_offset; \
	} else \
		ip += 2;

#define BRELOP_CAST(datamem, op, type) \
	sp -= 2; \
	if ((type) sp[0].data.datamem op (type) sp[1].data.datamem) { \
		gint32 br_offset = (gint32) ip [1]; \
		BACK_BRANCH_PROFILE (br_offset); \
		ip += br_offset; \
	} else \
		ip += 3;

		MINT_IN_CASE(MINT_BGE_UN_I4_S)
			BRELOP_S_CAST(i, >=, guint32);
			MINT_IN_BREAK;
		MINT_IN_CASE(MINT_BGE_UN_I8_S)
			BRELOP_S_CAST(l, >=, guint64);
			MINT_IN_BREAK;
		MINT_IN_CASE(MINT_BGE_UN_R4_S)
			CONDBR_S(isunordered (sp [0].data.f_r4, sp [1].data.f_r4) || sp[0].data.f_r4 >= sp[1].data.f_r4)
			MINT_IN_BREAK;
		MINT_IN_CASE(MINT_BGE_UN_R8_S)
			CONDBR_S(mono_isunordered (sp [0].data.f, sp [1].data.f) || sp[0].data.f >= sp[1].data.f)
			MINT_IN_BREAK;
		MINT_IN_CASE(MINT_BGE_UN_I4)
			BRELOP_CAST(i, >=, guint32);
			MINT_IN_BREAK;
		MINT_IN_CASE(MINT_BGE_UN_I8)
			BRELOP_CAST(l, >=, guint64);
			MINT_IN_BREAK;
		MINT_IN_CASE(MINT_BGE_UN_R4)
			CONDBR(isunordered (sp [0].data.f_r4, sp [1].data.f_r4) || sp[0].data.f_r4 >= sp[1].data.f_r4)
			MINT_IN_BREAK;
		MINT_IN_CASE(MINT_BGE_UN_R8)
			CONDBR(mono_isunordered (sp [0].data.f, sp [1].data.f) || sp[0].data.f >= sp[1].data.f)
			MINT_IN_BREAK;
		MINT_IN_CASE(MINT_BGT_UN_I4_S)
			BRELOP_S_CAST(i, >, guint32);
			MINT_IN_BREAK;
		MINT_IN_CASE(MINT_BGT_UN_I8_S)
			BRELOP_S_CAST(l, >, guint64);
			MINT_IN_BREAK;
		MINT_IN_CASE(MINT_BGT_UN_R4_S)
			CONDBR_S(isunordered (sp [0].data.f_r4, sp [1].data.f_r4) || sp[0].data.f_r4 > sp[1].data.f_r4)
			MINT_IN_BREAK;
		MINT_IN_CASE(MINT_BGT_UN_R8_S)
			CONDBR_S(mono_isunordered (sp [0].data.f, sp [1].data.f) || sp[0].data.f > sp[1].data.f)
			MINT_IN_BREAK;
		MINT_IN_CASE(MINT_BGT_UN_I4)
			BRELOP_CAST(i, >, guint32);
			MINT_IN_BREAK;
		MINT_IN_CASE(MINT_BGT_UN_I8)
			BRELOP_CAST(l, >, guint64);
			MINT_IN_BREAK;
		MINT_IN_CASE(MINT_BGT_UN_R4)
			CONDBR(isunordered (sp [0].data.f_r4, sp [1].data.f_r4) || sp[0].data.f_r4 > sp[1].data.f_r4)
			MINT_IN_BREAK;
		MINT_IN_CASE(MINT_BGT_UN_R8)
			CONDBR(mono_isunordered (sp [0].data.f, sp [1].data.f) || sp[0].data.f > sp[1].data.f)
			MINT_IN_BREAK;
		MINT_IN_CASE(MINT_BLE_UN_I4_S)
			BRELOP_S_CAST(i, <=, guint32);
			MINT_IN_BREAK;
		MINT_IN_CASE(MINT_BLE_UN_I8_S)
			BRELOP_S_CAST(l, <=, guint64);
			MINT_IN_BREAK;
		MINT_IN_CASE(MINT_BLE_UN_R4_S)
			CONDBR_S(isunordered (sp [0].data.f_r4, sp [1].data.f_r4) || sp[0].data.f_r4 <= sp[1].data.f_r4)
			MINT_IN_BREAK;
		MINT_IN_CASE(MINT_BLE_UN_R8_S)
			CONDBR_S(mono_isunordered (sp [0].data.f, sp [1].data.f) || sp[0].data.f <= sp[1].data.f)
			MINT_IN_BREAK;
		MINT_IN_CASE(MINT_BLE_UN_I4)
			BRELOP_CAST(i, <=, guint32);
			MINT_IN_BREAK;
		MINT_IN_CASE(MINT_BLE_UN_I8)
			BRELOP_CAST(l, <=, guint64);
			MINT_IN_BREAK;
		MINT_IN_CASE(MINT_BLE_UN_R4)
			CONDBR(isunordered (sp [0].data.f_r4, sp [1].data.f_r4) || sp[0].data.f_r4 <= sp[1].data.f_r4)
			MINT_IN_BREAK;
		MINT_IN_CASE(MINT_BLE_UN_R8)
			CONDBR(mono_isunordered (sp [0].data.f, sp [1].data.f) || sp[0].data.f <= sp[1].data.f)
			MINT_IN_BREAK;
		MINT_IN_CASE(MINT_BLT_UN_I4_S)
			BRELOP_S_CAST(i, <, guint32);
			MINT_IN_BREAK;
		MINT_IN_CASE(MINT_BLT_UN_I8_S)
			BRELOP_S_CAST(l, <, guint64);
			MINT_IN_BREAK;
		MINT_IN_CASE(MINT_BLT_UN_R4_S)
			CONDBR_S(isunordered (sp [0].data.f_r4, sp [1].data.f_r4) || sp[0].data.f_r4 < sp[1].data.f_r4)
			MINT_IN_BREAK;
		MINT_IN_CASE(MINT_BLT_UN_R8_S)
			CONDBR_S(mono_isunordered (sp [0].data.f, sp [1].data.f) || sp[0].data.f < sp[1].data.f)
			MINT_IN_BREAK;
		MINT_IN_CASE(MINT_BLT_UN_I4)
			BRELOP_CAST(i, <, guint32);
			MINT_IN_BREAK;
		MINT_IN_CASE(MINT_BLT_UN_I8)
			BRELOP_CAST(l, <, guint64);
			MINT_IN_BREAK;
		MINT_IN_CASE(MINT_BLT_UN_R4)
			CONDBR(isunordered (sp [0].data.f_r4, sp [1].data.f_r4) || sp[0].data.f_r4 < sp[1].data.f_r4)
			MINT_IN_BREAK;
		MINT_IN_CASE(MINT_BLT_UN_R8)
			CONDBR(mono_isunordered (sp [0].data.f, sp [1].data.f) || sp[0].data.f < sp[1].data.f)
			MINT_IN_BREAK;
		MINT_IN_CASE(MINT_SWITCH) {
			guint32 n;
			const unsigned short *st;
			++ip;
			n = READ32 (ip);
			ip += 2;
			st = ip + 2 * n;
			--sp;
			if ((guint32)sp->data.i < n) {
				gint offset;
				ip += 2 * (guint32)sp->data.i;
				offset = READ32 (ip);
				ip = ip + offset;
			} else {
				ip = st;
			}
			MINT_IN_BREAK;
		}
		MINT_IN_CASE(MINT_LDIND_I1_CHECK)
			NULL_CHECK (sp [-1].data.p);
			++ip;
			sp[-1].data.i = *(gint8*)sp[-1].data.p;
			MINT_IN_BREAK;
		MINT_IN_CASE(MINT_LDIND_U1_CHECK)
			NULL_CHECK (sp [-1].data.p);
			++ip;
			sp[-1].data.i = *(guint8*)sp[-1].data.p;
			MINT_IN_BREAK;
		MINT_IN_CASE(MINT_LDIND_I2_CHECK)
			NULL_CHECK (sp [-1].data.p);
			++ip;
			sp[-1].data.i = *(gint16*)sp[-1].data.p;
			MINT_IN_BREAK;
		MINT_IN_CASE(MINT_LDIND_U2_CHECK)
			NULL_CHECK (sp [-1].data.p);
			++ip;
			sp[-1].data.i = *(guint16*)sp[-1].data.p;
			MINT_IN_BREAK;
		MINT_IN_CASE(MINT_LDIND_I4_CHECK) /* Fall through */
		MINT_IN_CASE(MINT_LDIND_U4_CHECK)
			NULL_CHECK (sp [-1].data.p);
			++ip;
			sp[-1].data.i = *(gint32*)sp[-1].data.p;
			MINT_IN_BREAK;
		MINT_IN_CASE(MINT_LDIND_I8_CHECK)
			NULL_CHECK (sp [-1].data.p);
			++ip;
#ifdef NO_UNALIGNED_ACCESS
			if ((gsize)sp [-1].data.p % SIZEOF_VOID_P)
				memcpy (&sp [-1].data.l, sp [-1].data.p, sizeof (gint64));
			else
#endif
			sp[-1].data.l = *(gint64*)sp[-1].data.p;
			MINT_IN_BREAK;
		MINT_IN_CASE(MINT_LDIND_I) {
			guint16 offset = ip [1];
			// This doesn't follow the current stack based design, but we plan to switch to explicit offsets.
			stackval *addr = (stackval*)(locals + frame->imethod->total_locals_size + offset);
			addr->data.p = *(gpointer*)addr->data.p;
			ip += 2;
			MINT_IN_BREAK;
		}
		MINT_IN_CASE(MINT_LDIND_I8) {
			guint16 offset = ip [1];
			// This doesn't follow the current stack based design, but we plan to switch to explicit offsets.
			stackval *addr = (stackval*)(locals + frame->imethod->total_locals_size + offset);
#ifdef NO_UNALIGNED_ACCESS
			if ((gsize)addr->data.p % SIZEOF_VOID_P)
				memcpy (&addr->data.l, addr->data.p, sizeof (gint64));
			else
#endif
			addr->data.l = *(gint64*)addr->data.p;
			ip += 2;
			MINT_IN_BREAK;
		}
		MINT_IN_CASE(MINT_LDIND_R4_CHECK)
			NULL_CHECK (sp [-1].data.p);
			++ip;
			sp[-1].data.f_r4 = *(gfloat*)sp[-1].data.p;
			MINT_IN_BREAK;
		MINT_IN_CASE(MINT_LDIND_R8_CHECK)
			NULL_CHECK (sp [-1].data.p);
			++ip;
#ifdef NO_UNALIGNED_ACCESS
			if ((gsize)sp [-1].data.p % SIZEOF_VOID_P)
				memcpy (&sp [-1].data.f, sp [-1].data.p, sizeof (gdouble));
			else
#endif
			sp[-1].data.f = *(gdouble*)sp[-1].data.p;
			MINT_IN_BREAK;
		MINT_IN_CASE(MINT_LDIND_REF)
			++ip;
			sp[-1].data.p = *(gpointer*)sp[-1].data.p;
			MINT_IN_BREAK;
		MINT_IN_CASE(MINT_LDIND_REF_CHECK) {
			NULL_CHECK (sp [-1].data.p);
			++ip;
			sp [-1].data.p = *(gpointer*)sp [-1].data.p;
			MINT_IN_BREAK;
		}
		MINT_IN_CASE(MINT_STIND_REF) 
			NULL_CHECK (sp [-2].data.p);
			++ip;
			sp -= 2;
			mono_gc_wbarrier_generic_store_internal (sp->data.p, sp [1].data.o);
			MINT_IN_BREAK;
		MINT_IN_CASE(MINT_STIND_I1)
			NULL_CHECK (sp [-2].data.p);
			++ip;
			sp -= 2;
			* (gint8 *) sp->data.p = (gint8)sp[1].data.i;
			MINT_IN_BREAK;
		MINT_IN_CASE(MINT_STIND_I2)
			NULL_CHECK (sp [-2].data.p);
			++ip;
			sp -= 2;
			* (gint16 *) sp->data.p = (gint16)sp[1].data.i;
			MINT_IN_BREAK;
		MINT_IN_CASE(MINT_STIND_I4)
			NULL_CHECK (sp [-2].data.p);
			++ip;
			sp -= 2;
			* (gint32 *) sp->data.p = sp[1].data.i;
			MINT_IN_BREAK;
		MINT_IN_CASE(MINT_STIND_I)
			NULL_CHECK (sp [-2].data.p);
			++ip;
			sp -= 2;
			* (mono_i *) sp->data.p = (mono_i)sp[1].data.p;
			MINT_IN_BREAK;
		MINT_IN_CASE(MINT_STIND_I8)
			NULL_CHECK (sp [-2].data.p);
			++ip;
			sp -= 2;
#ifdef NO_UNALIGNED_ACCESS
			if ((gsize)sp->data.p % SIZEOF_VOID_P)
				memcpy (sp->data.p, &sp [1].data.l, sizeof (gint64));
			else
#endif
			* (gint64 *) sp->data.p = sp[1].data.l;
			MINT_IN_BREAK;
		MINT_IN_CASE(MINT_STIND_R4)
			NULL_CHECK (sp [-2].data.p);
			++ip;
			sp -= 2;
			* (float *) sp->data.p = sp[1].data.f_r4;
			MINT_IN_BREAK;
		MINT_IN_CASE(MINT_STIND_R8)
			NULL_CHECK (sp [-2].data.p);
			++ip;
			sp -= 2;
#ifdef NO_UNALIGNED_ACCESS
			if ((gsize)sp->data.p % SIZEOF_VOID_P)
				memcpy (sp->data.p, &sp [1].data.f, sizeof (double));
			else
#endif
			* (double *) sp->data.p = sp[1].data.f;
			MINT_IN_BREAK;
		MINT_IN_CASE(MINT_MONO_ATOMIC_STORE_I4)
			++ip;
			sp -= 2;
			mono_atomic_store_i32 ((gint32 *) sp->data.p, sp [1].data.i);
			MINT_IN_BREAK;
#define BINOP(datamem, op) \
	--sp; \
	sp [-1].data.datamem op ## = sp [0].data.datamem; \
	++ip;
		MINT_IN_CASE(MINT_ADD_I4)
			BINOP(i, +);
			MINT_IN_BREAK;
		MINT_IN_CASE(MINT_ADD_I8)
			BINOP(l, +);
			MINT_IN_BREAK;
		MINT_IN_CASE(MINT_ADD_R4)
			BINOP(f_r4, +);
			MINT_IN_BREAK;
		MINT_IN_CASE(MINT_ADD_R8)
			BINOP(f, +);
			MINT_IN_BREAK;
		MINT_IN_CASE(MINT_ADD1_I4)
			++sp [-1].data.i;
			++ip;
			MINT_IN_BREAK;
		MINT_IN_CASE(MINT_ADD1_I8)
			++sp [-1].data.l;
			++ip;
			MINT_IN_BREAK;
		MINT_IN_CASE(MINT_LOCADD1_I4)
			*(gint32*)(locals + ip [1]) += 1;
			ip += 2;
			MINT_IN_BREAK;
		MINT_IN_CASE(MINT_LOCADD1_I8)
			*(gint64*)(locals + ip [1]) += 1;
			ip += 2;
			MINT_IN_BREAK;
		MINT_IN_CASE(MINT_SUB_I4)
			BINOP(i, -);
			MINT_IN_BREAK;
		MINT_IN_CASE(MINT_SUB_I8)
			BINOP(l, -);
			MINT_IN_BREAK;
		MINT_IN_CASE(MINT_SUB_R4)
			BINOP(f_r4, -);
			MINT_IN_BREAK;
		MINT_IN_CASE(MINT_SUB_R8)
			BINOP(f, -);
			MINT_IN_BREAK;
		MINT_IN_CASE(MINT_SUB1_I4)
			--sp [-1].data.i;
			++ip;
			MINT_IN_BREAK;
		MINT_IN_CASE(MINT_SUB1_I8)
			--sp [-1].data.l;
			++ip;
			MINT_IN_BREAK;
		MINT_IN_CASE(MINT_LOCSUB1_I4)
			*(gint32*)(locals + ip [1]) -= 1;
			ip += 2;
			MINT_IN_BREAK;
		MINT_IN_CASE(MINT_LOCSUB1_I8)
			*(gint64*)(locals + ip [1]) -= 1;
			MINT_IN_BREAK;
		MINT_IN_CASE(MINT_MUL_I4)
			BINOP(i, *);
			MINT_IN_BREAK;
		MINT_IN_CASE(MINT_MUL_I8)
			BINOP(l, *);
			MINT_IN_BREAK;
		MINT_IN_CASE(MINT_MUL_R4)
			BINOP(f_r4, *);
			MINT_IN_BREAK;
		MINT_IN_CASE(MINT_MUL_R8)
			BINOP(f, *);
			MINT_IN_BREAK;
		MINT_IN_CASE(MINT_DIV_I4) {
			gint32 l1 = sp [-1].data.i;
			gint32 l2 = sp [-2].data.i;
			if (l1 == 0)
				THROW_EX (mono_get_exception_divide_by_zero (), ip);
			if (l1 == (-1) && l2 == G_MININT32)
				THROW_EX (mono_get_exception_overflow (), ip);
			BINOP(i, /);
			MINT_IN_BREAK;
		}
		MINT_IN_CASE(MINT_DIV_I8) {
			gint64 l1 = sp [-1].data.l;
			gint64 l2 = sp [-2].data.l;
			if (l1 == 0)
				THROW_EX (mono_get_exception_divide_by_zero (), ip);
			if (l1 == (-1) && l2 == G_MININT64)
				THROW_EX (mono_get_exception_overflow (), ip);
			BINOP(l, /);
			MINT_IN_BREAK;
			}
		MINT_IN_CASE(MINT_DIV_R4)
			BINOP(f_r4, /);
			MINT_IN_BREAK;
		MINT_IN_CASE(MINT_DIV_R8)
			BINOP(f, /);
			MINT_IN_BREAK;

#define BINOP_CAST(datamem, op, type) \
	--sp; \
	sp [-1].data.datamem = (type)sp [-1].data.datamem op (type)sp [0].data.datamem; \
	++ip;
		MINT_IN_CASE(MINT_DIV_UN_I4)
			if (sp [-1].data.i == 0)
				THROW_EX (mono_get_exception_divide_by_zero (), ip);
			BINOP_CAST(i, /, guint32);
			MINT_IN_BREAK;
		MINT_IN_CASE(MINT_DIV_UN_I8)
			if (sp [-1].data.l == 0)
				THROW_EX (mono_get_exception_divide_by_zero (), ip);
			BINOP_CAST(l, /, guint64);
			MINT_IN_BREAK;
		MINT_IN_CASE(MINT_REM_I4) {
			int i1 = sp [-1].data.i;
			int i2 = sp [-2].data.i;
			if (i1 == 0)
				THROW_EX (mono_get_exception_divide_by_zero (), ip);
			if (i1 == (-1) && i2 == G_MININT32)
				THROW_EX (mono_get_exception_overflow (), ip);
			BINOP(i, %);
			MINT_IN_BREAK;
		}
		MINT_IN_CASE(MINT_REM_I8) {
			gint64 l1 = sp [-1].data.l;
			gint64 l2 = sp [-2].data.l;
			if (l1 == 0)
				THROW_EX (mono_get_exception_divide_by_zero (), ip);
			if (l1 == (-1) && l2 == G_MININT64)
				THROW_EX (mono_get_exception_overflow (), ip);
			BINOP(l, %);
			MINT_IN_BREAK;
		}
		MINT_IN_CASE(MINT_REM_R4)
			/* FIXME: what do we actually do here? */
			--sp;
			sp [-1].data.f_r4 = fmodf (sp [-1].data.f_r4, sp [0].data.f_r4);
			++ip;
			MINT_IN_BREAK;
		MINT_IN_CASE(MINT_REM_R8)
			/* FIXME: what do we actually do here? */
			--sp;
			sp [-1].data.f = fmod (sp [-1].data.f, sp [0].data.f);
			++ip;
			MINT_IN_BREAK;
		MINT_IN_CASE(MINT_REM_UN_I4)
			if (sp [-1].data.i == 0)
				THROW_EX (mono_get_exception_divide_by_zero (), ip);
			BINOP_CAST(i, %, guint32);
			MINT_IN_BREAK;
		MINT_IN_CASE(MINT_REM_UN_I8)
			if (sp [-1].data.l == 0)
				THROW_EX (mono_get_exception_divide_by_zero (), ip);
			BINOP_CAST(l, %, guint64);
			MINT_IN_BREAK;
		MINT_IN_CASE(MINT_AND_I4)
			BINOP(i, &);
			MINT_IN_BREAK;
		MINT_IN_CASE(MINT_AND_I8)
			BINOP(l, &);
			MINT_IN_BREAK;
		MINT_IN_CASE(MINT_OR_I4)
			BINOP(i, |);
			MINT_IN_BREAK;
		MINT_IN_CASE(MINT_OR_I8)
			BINOP(l, |);
			MINT_IN_BREAK;
		MINT_IN_CASE(MINT_XOR_I4)
			BINOP(i, ^);
			MINT_IN_BREAK;
		MINT_IN_CASE(MINT_XOR_I8)
			BINOP(l, ^);
			MINT_IN_BREAK;

#define SHIFTOP(datamem, op) \
	--sp; \
	sp [-1].data.datamem op ## = sp [0].data.i; \
	++ip;

		MINT_IN_CASE(MINT_SHL_I4)
			SHIFTOP(i, <<);
			MINT_IN_BREAK;
		MINT_IN_CASE(MINT_SHL_I8)
			SHIFTOP(l, <<);
			MINT_IN_BREAK;
		MINT_IN_CASE(MINT_SHR_I4)
			SHIFTOP(i, >>);
			MINT_IN_BREAK;
		MINT_IN_CASE(MINT_SHR_I8)
			SHIFTOP(l, >>);
			MINT_IN_BREAK;
		MINT_IN_CASE(MINT_SHR_UN_I4)
			--sp;
			sp [-1].data.i = (guint32)sp [-1].data.i >> sp [0].data.i;
			++ip;
			MINT_IN_BREAK;
		MINT_IN_CASE(MINT_SHR_UN_I8)
			--sp;
			sp [-1].data.l = (guint64)sp [-1].data.l >> sp [0].data.i;
			++ip;
			MINT_IN_BREAK;
		MINT_IN_CASE(MINT_NEG_I4)
			sp [-1].data.i = - sp [-1].data.i;
			++ip;
			MINT_IN_BREAK;
		MINT_IN_CASE(MINT_NEG_I8)
			sp [-1].data.l = - sp [-1].data.l;
			++ip;
			MINT_IN_BREAK;
		MINT_IN_CASE(MINT_NEG_R4)
			sp [-1].data.f_r4 = - sp [-1].data.f_r4;
			++ip;
			MINT_IN_BREAK;
		MINT_IN_CASE(MINT_NEG_R8)
			sp [-1].data.f = - sp [-1].data.f;
			++ip;
			MINT_IN_BREAK;
		MINT_IN_CASE(MINT_NOT_I4)
			sp [-1].data.i = ~ sp [-1].data.i;
			++ip;
			MINT_IN_BREAK;
		MINT_IN_CASE(MINT_NOT_I8)
			sp [-1].data.l = ~ sp [-1].data.l;
			++ip;
			MINT_IN_BREAK;
		MINT_IN_CASE(MINT_CONV_I1_I4)
			sp [-1].data.i = (gint8)sp [-1].data.i;
			++ip;
			MINT_IN_BREAK;
		MINT_IN_CASE(MINT_CONV_I1_I8)
			sp [-1].data.i = (gint8)sp [-1].data.l;
			++ip;
			MINT_IN_BREAK;
		MINT_IN_CASE(MINT_CONV_I1_R4)
			sp [-1].data.i = (gint8) (gint32) sp [-1].data.f_r4;
			++ip;
			MINT_IN_BREAK;
		MINT_IN_CASE(MINT_CONV_I1_R8)
			/* without gint32 cast, C compiler is allowed to use undefined
			 * behaviour if data.f is bigger than >255. See conv.fpint section
			 * in C standard:
			 * > The conversion truncates; that is, the fractional  part
			 * > is discarded.  The behavior is undefined if the truncated
			 * > value cannot be represented in the destination type.
			 * */
			sp [-1].data.i = (gint8) (gint32) sp [-1].data.f;
			++ip;
			MINT_IN_BREAK;
		MINT_IN_CASE(MINT_CONV_U1_I4)
			sp [-1].data.i = (guint8)sp [-1].data.i;
			++ip;
			MINT_IN_BREAK;
		MINT_IN_CASE(MINT_CONV_U1_I8)
			sp [-1].data.i = (guint8)sp [-1].data.l;
			++ip;
			MINT_IN_BREAK;
		MINT_IN_CASE(MINT_CONV_U1_R4)
			sp [-1].data.i = (guint8) (guint32) sp [-1].data.f_r4;
			++ip;
			MINT_IN_BREAK;
		MINT_IN_CASE(MINT_CONV_U1_R8)
			sp [-1].data.i = (guint8) (guint32) sp [-1].data.f;
			++ip;
			MINT_IN_BREAK;
		MINT_IN_CASE(MINT_CONV_I2_I4)
			sp [-1].data.i = (gint16)sp [-1].data.i;
			++ip;
			MINT_IN_BREAK;
		MINT_IN_CASE(MINT_CONV_I2_I8)
			sp [-1].data.i = (gint16)sp [-1].data.l;
			++ip;
			MINT_IN_BREAK;
		MINT_IN_CASE(MINT_CONV_I2_R4)
			sp [-1].data.i = (gint16) (gint32) sp [-1].data.f_r4;
			++ip;
			MINT_IN_BREAK;
		MINT_IN_CASE(MINT_CONV_I2_R8)
			sp [-1].data.i = (gint16) (gint32) sp [-1].data.f;
			++ip;
			MINT_IN_BREAK;
		MINT_IN_CASE(MINT_CONV_U2_I4)
			sp [-1].data.i = (guint16)sp [-1].data.i;
			++ip;
			MINT_IN_BREAK;
		MINT_IN_CASE(MINT_CONV_U2_I8)
			sp [-1].data.i = (guint16)sp [-1].data.l;
			++ip;
			MINT_IN_BREAK;
		MINT_IN_CASE(MINT_CONV_U2_R4)
			sp [-1].data.i = (guint16) (guint32) sp [-1].data.f_r4;
			++ip;
			MINT_IN_BREAK;
		MINT_IN_CASE(MINT_CONV_U2_R8)
			sp [-1].data.i = (guint16) (guint32) sp [-1].data.f;
			++ip;
			MINT_IN_BREAK;
		MINT_IN_CASE(MINT_CONV_I4_R4)
			sp [-1].data.i = (gint32) sp [-1].data.f_r4;
			++ip;
			MINT_IN_BREAK;
		MINT_IN_CASE(MINT_CONV_I4_R8)
			sp [-1].data.i = (gint32)sp [-1].data.f;
			++ip;
			MINT_IN_BREAK;
		MINT_IN_CASE(MINT_CONV_U4_I8)
		MINT_IN_CASE(MINT_CONV_I4_I8)
			sp [-1].data.i = (gint32)sp [-1].data.l;
			++ip;
			MINT_IN_BREAK;
		MINT_IN_CASE(MINT_CONV_I4_I8_SP)
			sp [-2].data.i = (gint32)sp [-2].data.l;
			++ip;
			MINT_IN_BREAK;
		MINT_IN_CASE(MINT_CONV_U4_R4)
#ifdef MONO_ARCH_EMULATE_FCONV_TO_U4
			sp [-1].data.i = mono_rconv_u4 (sp [-1].data.f_r4);
#else
			sp [-1].data.i = (guint32) sp [-1].data.f_r4;
#endif
			++ip;
			MINT_IN_BREAK;
		MINT_IN_CASE(MINT_CONV_U4_R8)
#ifdef MONO_ARCH_EMULATE_FCONV_TO_U4
			sp [-1].data.i = mono_fconv_u4_2 (sp [-1].data.f);
#else
			sp [-1].data.i = (guint32) sp [-1].data.f;
#endif
			++ip;
			MINT_IN_BREAK;
		MINT_IN_CASE(MINT_CONV_I8_I4)
			sp [-1].data.l = sp [-1].data.i;
			++ip;
			MINT_IN_BREAK;
		MINT_IN_CASE(MINT_CONV_I8_I4_SP)
			sp [-2].data.l = sp [-2].data.i;
			++ip;
			MINT_IN_BREAK;
		MINT_IN_CASE(MINT_CONV_I8_U4)
			sp [-1].data.l = (guint32)sp [-1].data.i;
			++ip;
			MINT_IN_BREAK;
		MINT_IN_CASE(MINT_CONV_I8_R4)
			sp [-1].data.l = (gint64) sp [-1].data.f_r4;
			++ip;
			MINT_IN_BREAK;
		MINT_IN_CASE(MINT_CONV_I8_R8)
			sp [-1].data.l = (gint64)sp [-1].data.f;
			++ip;
			MINT_IN_BREAK;
		MINT_IN_CASE(MINT_CONV_R4_I4)
			sp [-1].data.f_r4 = (float)sp [-1].data.i;
			++ip;
			MINT_IN_BREAK;
		MINT_IN_CASE(MINT_CONV_R4_I8)
			sp [-1].data.f_r4 = (float)sp [-1].data.l;
			++ip;
			MINT_IN_BREAK;
		MINT_IN_CASE(MINT_CONV_R4_R8)
			sp [-1].data.f_r4 = (float)sp [-1].data.f;
			++ip;
			MINT_IN_BREAK;
		MINT_IN_CASE(MINT_CONV_R8_I4)
			sp [-1].data.f = (double)sp [-1].data.i;
			++ip;
			MINT_IN_BREAK;
		MINT_IN_CASE(MINT_CONV_R8_I8)
			sp [-1].data.f = (double)sp [-1].data.l;
			++ip;
			MINT_IN_BREAK;
		MINT_IN_CASE(MINT_CONV_R8_R4)
			sp [-1].data.f = (double) sp [-1].data.f_r4;
			++ip;
			MINT_IN_BREAK;
		MINT_IN_CASE(MINT_CONV_R8_R4_SP)
			sp [-2].data.f = (double) sp [-2].data.f_r4;
			++ip;
			MINT_IN_BREAK;
		MINT_IN_CASE(MINT_CONV_U8_R4)
#ifdef MONO_ARCH_EMULATE_FCONV_TO_U8
			sp [-1].data.l = mono_rconv_u8 (sp [-1].data.f_r4);
#else
			sp [-1].data.l = (guint64) sp [-1].data.f_r4;
#endif
			++ip;
			MINT_IN_BREAK;
		MINT_IN_CASE(MINT_CONV_U8_R8)
#ifdef MONO_ARCH_EMULATE_FCONV_TO_U8
			sp [-1].data.l = mono_fconv_u8_2 (sp [-1].data.f);
#else
			sp [-1].data.l = (guint64)sp [-1].data.f;
#endif
			++ip;
			MINT_IN_BREAK;
		MINT_IN_CASE(MINT_CPOBJ) {
			MonoClass* const c = (MonoClass*)frame->imethod->data_items[ip [1]];
			g_assert (m_class_is_valuetype (c));
			/* if this assertion fails, we need to add a write barrier */
			g_assert (!MONO_TYPE_IS_REFERENCE (m_class_get_byval_arg (c)));
			stackval_from_data (m_class_get_byval_arg (c), (stackval*)sp [-2].data.p, sp [-1].data.p, FALSE);
			ip += 2;
			sp -= 2;
			MINT_IN_BREAK;
		}
		MINT_IN_CASE(MINT_CPOBJ_VT) {
			MonoClass* const c = (MonoClass*)frame->imethod->data_items[ip [1]];
			mono_value_copy_internal (sp [-2].data.vt, sp [-1].data.vt, c);
			ip += 2;
			sp -= 2;
			MINT_IN_BREAK;
		}
		MINT_IN_CASE(MINT_LDOBJ_VT) {
			int size = READ32(ip + 1);
			sp--;
			memcpy (sp, sp [0].data.p, size);
			sp = STACK_ADD_BYTES (sp, size);
			ip += 3;
			MINT_IN_BREAK;
		}
		MINT_IN_CASE(MINT_LDSTR)
			sp->data.p = frame->imethod->data_items [ip [1]];
			++sp;
			ip += 2;
			MINT_IN_BREAK;
		MINT_IN_CASE(MINT_LDSTR_TOKEN) {
			MonoString *s = NULL;
			guint32 strtoken = (guint32)(gsize)frame->imethod->data_items [ip [1]];

			MonoMethod *method = frame->imethod->method;
			if (method->wrapper_type == MONO_WRAPPER_DYNAMIC_METHOD) {
				s = (MonoString*)mono_method_get_wrapper_data (method, strtoken);
			} else if (method->wrapper_type != MONO_WRAPPER_NONE) {
				s = mono_string_new_wrapper_internal ((const char*)mono_method_get_wrapper_data (method, strtoken));
			} else {
				g_assert_not_reached ();
			}
			sp->data.p = s;
			++sp;
			ip += 2;
			MINT_IN_BREAK;
		}
		MINT_IN_CASE(MINT_NEWOBJ_ARRAY) {
			MonoClass *newobj_class;
			guint32 token = ip [1];
			guint16 param_count = ip [2];

			newobj_class = (MonoClass*) frame->imethod->data_items [token];

			sp -= param_count;
			sp->data.o = ves_array_create (frame->imethod->domain, newobj_class, param_count, sp, error);
			if (!is_ok (error))
				THROW_EX (mono_error_convert_to_exception (error), ip);

			++sp;
			ip += 3;
			MINT_IN_BREAK;
		}
		MINT_IN_CASE(MINT_NEWOBJ_STRING) {
			cmethod = (InterpMethod*)frame->imethod->data_items [ip [1]];

			int param_size = ip [2];
			if (param_size) {
				sp = STACK_SUB_BYTES (sp, param_size);
				memmove (sp + 1, sp, param_size);
			}
			// `this` is implicit null. The created string will be returned
			// by the call, even though the call has void return (?!).
			sp->data.p = NULL;
			ip += 3;
			goto call;
		}
		MINT_IN_CASE(MINT_NEWOBJ_FAST) {
			MonoVTable *vtable = (MonoVTable*) frame->imethod->data_items [ip [3]];
			INIT_VTABLE (vtable);
			guint16 imethod_index = ip [1];
			guint16 param_size = ip [2];
			const gboolean is_inlined = imethod_index == INLINED_METHOD_FLAG;

			// Make room for two copies of o -- this parameter and return value.
			if (param_size) {
				sp = STACK_SUB_BYTES (sp, param_size);
				memmove (sp + 2, sp, param_size);
			}

			MonoObject *o = mono_gc_alloc_obj (vtable, m_class_get_instance_size (vtable->klass));
			if (G_UNLIKELY (!o)) {
				mono_error_set_out_of_memory (error, "Could not allocate %i bytes", m_class_get_instance_size (vtable->klass));
				THROW_EX (mono_error_convert_to_exception (error), ip);
			}

			sp [0].data.o = o;
			sp++;
			sp [0].data.o = o;
			ip += 5;
			if (!is_inlined) {
				cmethod = (InterpMethod*)frame->imethod->data_items [imethod_index];
				goto call;
			}
			sp = STACK_ADD_BYTES (sp, param_size + MINT_STACK_SLOT_SIZE);

			MINT_IN_BREAK;
		}

		MINT_IN_CASE(MINT_NEWOBJ_VT_FAST) {
			guint16 imethod_index = ip [1];
			guint16 param_size = ip [2];
			guint16 ret_size = ip [3];
			gboolean is_inlined = imethod_index == INLINED_METHOD_FLAG;

			// Make room for extra parameter and result.
			if (param_size) {
				sp = STACK_SUB_BYTES (sp, param_size);
				memmove (STACK_ADD_BYTES (sp, ret_size + MINT_STACK_SLOT_SIZE), sp, param_size);
			}
			// Allocate return value on stack
			stackval *retvt = sp;
			memset (retvt, 0, ret_size);
			sp = STACK_ADD_BYTES (sp, ret_size);
			sp [0].data.p = retvt;

			ip += 5;
			if (!is_inlined) {
				cmethod = (InterpMethod*)frame->imethod->data_items [imethod_index];
				goto call;
			}
			sp = STACK_ADD_BYTES (sp, param_size + MINT_STACK_SLOT_SIZE);
			MINT_IN_BREAK;
		}
		MINT_IN_CASE(MINT_NEWOBJ) {
			guint32 const token = ip [1];
			guint16 param_size = ip [2];

			cmethod = (InterpMethod*)frame->imethod->data_items [token];

			// Make room for result and `this`
			if (param_size) {
				sp = STACK_SUB_BYTES (sp, param_size);
				memmove (sp + 2, sp, param_size);
			}

			MonoClass * const newobj_class = cmethod->method->klass;

			/*
			 * First arg is the object.
			 * a constructor returns void, but we need to return the object we created
			 */

			g_assert (!m_class_is_valuetype (newobj_class));

			MonoDomain* const domain = frame->imethod->domain;
			MonoVTable *vtable = mono_class_vtable_checked (domain, newobj_class, error);
			if (!is_ok (error) || !mono_runtime_class_init_full (vtable, error)) {
				MonoException *exc = mono_error_convert_to_exception (error);
				g_assert (exc);
				THROW_EX (exc, ip);
			}
			error_init_reuse (error);
			MonoObject* o = mono_object_new_checked (domain, newobj_class, error);
			sp [0].data.o = o; // return value
			sp [1].data.o = o; // first parameter

<<<<<<< HEAD
			mono_error_cleanup (error); // FIXME: do not swallow the error
			error_init_reuse (error);
=======
			mono_interp_error_cleanup (error); // FIXME: do not swallow the error
>>>>>>> 1c1757c0
			EXCEPTION_CHECKPOINT;
#ifndef DISABLE_REMOTING
			if (mono_object_is_transparent_proxy (o)) {
				MonoMethod *remoting_invoke_method = mono_marshal_get_remoting_invoke_with_check (cmethod->method, error);
				mono_error_assert_ok (error);
				cmethod = mono_interp_get_imethod (domain, remoting_invoke_method, error);
				mono_error_assert_ok (error);
			}
#endif
			ip += 3;
			sp++;
			goto call;
		}
		MINT_IN_CASE(MINT_NEWOBJ_MAGIC) {
			ip += 2;

			MINT_IN_BREAK;
		}
		MINT_IN_CASE(MINT_INTRINS_SPAN_CTOR) {
			sp -= 2;
			gpointer ptr = sp [0].data.p;
			int len = sp [1].data.i;
			if (len < 0)
				THROW_EX (mono_get_exception_argument_out_of_range ("length"), ip);
			*(gpointer*)sp = ptr;
			*(gint32*)((gpointer*)sp + 1) = len;
#if SIZEOF_VOID_P == 8
			sp = STACK_ADD_BYTES (sp, 12);
#else
			sp = STACK_ADD_BYTES (sp, 8);
#endif
			ip++;
			MINT_IN_BREAK;
		}
		MINT_IN_CASE(MINT_INTRINS_BYREFERENCE_GET_VALUE) {
			sp [-1].data.p = *(gpointer*)sp [-1].data.p;
			++ip;
			MINT_IN_BREAK;
		}
		MINT_IN_CASE(MINT_INTRINS_UNSAFE_ADD_BYTE_OFFSET) {
			sp -= 2;
			sp [0].data.p = (guint8*)sp [0].data.p + sp [1].data.nati;
			sp ++;
			++ip;
			MINT_IN_BREAK;
		}
		MINT_IN_CASE(MINT_INTRINS_CLEAR_WITH_REFERENCES) {
			sp -= 2;
			gpointer p = sp [0].data.p;
			size_t size = sp [1].data.nati * sizeof (gpointer);
			mono_gc_bzero_aligned (p, size);
			++ip;
			MINT_IN_BREAK;
		}
		MINT_IN_CASE(MINT_INTRINS_MARVIN_BLOCK) {
			sp -= 2;
			interp_intrins_marvin_block ((guint32*)sp [0].data.p, (guint32*)sp [1].data.p);
			++ip;
			MINT_IN_BREAK;
		}
		MINT_IN_CASE(MINT_INTRINS_ASCII_CHARS_TO_UPPERCASE) {
			sp [-1].data.i = interp_intrins_ascii_chars_to_uppercase ((guint32)sp [-1].data.i);
			++ip;
			MINT_IN_BREAK;
		}
		MINT_IN_CASE(MINT_INTRINS_MEMORYMARSHAL_GETARRAYDATAREF) {
			MonoObject* const o = sp [-1].data.o;
			NULL_CHECK (o);
			sp[-1].data.p = (guint8*)o + MONO_STRUCT_OFFSET (MonoArray, vector);
			++ip;
			MINT_IN_BREAK;
		}
		MINT_IN_CASE(MINT_INTRINS_ORDINAL_IGNORE_CASE_ASCII) {
			sp--;
			sp [-1].data.i = interp_intrins_ordinal_ignore_case_ascii ((guint32)sp [-1].data.i, (guint32)sp [0].data.i);
			++ip;
			MINT_IN_BREAK;
		}
		MINT_IN_CASE(MINT_INTRINS_64ORDINAL_IGNORE_CASE_ASCII) {
			sp--;
			sp [-1].data.i = interp_intrins_64ordinal_ignore_case_ascii ((guint64)sp [-1].data.l, (guint64)sp [0].data.l);
			++ip;
			MINT_IN_BREAK;
		}
		MINT_IN_CASE(MINT_INTRINS_U32_TO_DECSTR) {
			MonoArray **cache_addr = (MonoArray**)frame->imethod->data_items [ip [1]];
			MonoVTable *string_vtable = (MonoVTable*)frame->imethod->data_items [ip [2]];
			sp [-1].data.o = (MonoObject*)interp_intrins_u32_to_decstr ((guint32)sp [-1].data.i, *cache_addr, string_vtable);
			ip += 3;
			MINT_IN_BREAK;
		}
		MINT_IN_CASE(MINT_INTRINS_WIDEN_ASCII_TO_UTF16) {
			sp -= 2;
			sp [-1].data.nati = interp_intrins_widen_ascii_to_utf16 ((guint8*)sp [-1].data.p, (mono_unichar2*)sp [0].data.p, sp [1].data.nati);
			ip++;
			MINT_IN_BREAK;
		}
		MINT_IN_CASE(MINT_INTRINS_UNSAFE_BYTE_OFFSET) {
			sp -= 2;
			sp [0].data.nati = (guint8*)sp [1].data.p - (guint8*)sp [0].data.p;
			sp ++;
			++ip;
			MINT_IN_BREAK;
		}
		MINT_IN_CASE(MINT_INTRINS_RUNTIMEHELPERS_OBJECT_HAS_COMPONENT_SIZE) {
			MonoObject *obj = sp [-1].data.o;
			sp [-1].data.i = (obj->vtable->flags & MONO_VT_FLAG_ARRAY_OR_STRING) != 0;
			++ip;
			MINT_IN_BREAK;
		}
		MINT_IN_CASE(MINT_CASTCLASS_INTERFACE)
		MINT_IN_CASE(MINT_ISINST_INTERFACE) {
			MonoObject* const o = sp [-1].data.o;
			if (o) {
				MonoClass* const c = (MonoClass*)frame->imethod->data_items [ip [1]];
				gboolean isinst;
				if (MONO_VTABLE_IMPLEMENTS_INTERFACE (o->vtable, m_class_get_interface_id (c))) {
					isinst = TRUE;
				} else if (m_class_is_array_special_interface (c) || mono_object_is_transparent_proxy (o)) {
					/* slow path */
					isinst = mono_interp_isinst (o, c); // FIXME: do not swallow the error
				} else {
					isinst = FALSE;
				}

				if (!isinst) {
					gboolean const isinst_instr = *ip == MINT_ISINST_INTERFACE;
					if (isinst_instr)
						sp [-1].data.p = NULL;
					else
						THROW_EX (mono_get_exception_invalid_cast (), ip);
				}
			}
			ip += 2;
			MINT_IN_BREAK;
		}
		MINT_IN_CASE(MINT_CASTCLASS_COMMON)
		MINT_IN_CASE(MINT_ISINST_COMMON) {
			MonoObject* const o = sp [-1].data.o;
			if (o) {
				MonoClass* const c = (MonoClass*)frame->imethod->data_items [ip [1]];
				gboolean isinst = mono_class_has_parent_fast (o->vtable->klass, c);

				if (!isinst) {
					gboolean const isinst_instr = *ip == MINT_ISINST_COMMON;
					if (isinst_instr)
						sp [-1].data.p = NULL;
					else
						THROW_EX (mono_get_exception_invalid_cast (), ip);
				}
			}
			ip += 2;
			MINT_IN_BREAK;
		}
		MINT_IN_CASE(MINT_CASTCLASS)
		MINT_IN_CASE(MINT_ISINST) {
			MonoObject* const o = sp [-1].data.o;
			if (o) {
				MonoClass* const c = (MonoClass*)frame->imethod->data_items [ip [1]];
				if (!mono_interp_isinst (o, c)) { // FIXME: do not swallow the error
					gboolean const isinst_instr = *ip == MINT_ISINST;
					if (isinst_instr)
						sp [-1].data.p = NULL;
					else
						THROW_EX (mono_get_exception_invalid_cast (), ip);
				}
			}
			ip += 2;
			MINT_IN_BREAK;
		}
		MINT_IN_CASE(MINT_CONV_R_UN_I4)
			sp [-1].data.f = (double)(guint32)sp [-1].data.i;
			++ip;
			MINT_IN_BREAK;
		MINT_IN_CASE(MINT_CONV_R_UN_I8)
			sp [-1].data.f = (double)(guint64)sp [-1].data.l;
			++ip;
			MINT_IN_BREAK;
		MINT_IN_CASE(MINT_UNBOX) {
			MonoObject* const o = sp [-1].data.o;
			NULL_CHECK (o);
			MonoClass* const c = (MonoClass*)frame->imethod->data_items[ip [1]];

			if (!(m_class_get_rank (o->vtable->klass) == 0 && m_class_get_element_class (o->vtable->klass) == m_class_get_element_class (c)))
				THROW_EX (mono_get_exception_invalid_cast (), ip);

			sp [-1].data.p = mono_object_unbox_internal (o);
			ip += 2;
			MINT_IN_BREAK;
		}
		MINT_IN_CASE(MINT_THROW)
			--sp;
			if (!sp->data.p)
				sp->data.p = mono_get_exception_null_reference ();

			THROW_EX ((MonoException *)sp->data.p, ip);
			MINT_IN_BREAK;
		MINT_IN_CASE(MINT_CHECKPOINT)
			/* Do synchronous checking of abort requests */
			EXCEPTION_CHECKPOINT;
			++ip;
			MINT_IN_BREAK;
		MINT_IN_CASE(MINT_SAFEPOINT)
			/* Do synchronous checking of abort requests */
			EXCEPTION_CHECKPOINT;
			/* Poll safepoint */
			mono_threads_safepoint ();
			++ip;
			MINT_IN_BREAK;
		MINT_IN_CASE(MINT_LDFLDA_UNSAFE) {
			sp[-1].data.p = (char*)sp [-1].data.o + ip [1];
			ip += 2;
			MINT_IN_BREAK;
		}
		MINT_IN_CASE(MINT_LDFLDA) {
			MonoObject* const o = sp [-1].data.o;
			NULL_CHECK (o);
			sp[-1].data.p = (char *)o + ip [1];
			ip += 2;
			MINT_IN_BREAK;
		}
		MINT_IN_CASE(MINT_CKNULL_N) {
			/* Same as CKNULL, but further down the stack */
			int offset = ip [1];
			// This doesn't follow the current stack based design, but we plan to switch to explicit offsets.
			MonoObject *o = *(MonoObject**)(locals + frame->imethod->total_locals_size + offset);
			NULL_CHECK (o);
			ip += 2;
			MINT_IN_BREAK;
		}

#define LDFLD_VT_UNALIGNED(datamem, fieldtype, unaligned) do { \
	sp = STACK_SUB_BYTES (sp, ip [2]); \
	if (unaligned) \
		memcpy (&sp [0].data.datamem, (char *)sp + ip [1], sizeof (fieldtype)); \
	else \
		sp [0].data.datamem = * (fieldtype *)((char *)sp + ip [1]); \
	sp++; \
	ip += 3; \
} while (0)

#define LDFLD_VT(datamem, fieldtype) LDFLD_VT_UNALIGNED(datamem, fieldtype, FALSE)

		MINT_IN_CASE(MINT_LDFLD_VT_I1) LDFLD_VT(i, gint8); MINT_IN_BREAK;
		MINT_IN_CASE(MINT_LDFLD_VT_U1) LDFLD_VT(i, guint8); MINT_IN_BREAK;
		MINT_IN_CASE(MINT_LDFLD_VT_I2) LDFLD_VT(i, gint16); MINT_IN_BREAK;
		MINT_IN_CASE(MINT_LDFLD_VT_U2) LDFLD_VT(i, guint16); MINT_IN_BREAK;
		MINT_IN_CASE(MINT_LDFLD_VT_I4) LDFLD_VT(i, gint32); MINT_IN_BREAK;
		MINT_IN_CASE(MINT_LDFLD_VT_I8) LDFLD_VT(l, gint64); MINT_IN_BREAK;
		MINT_IN_CASE(MINT_LDFLD_VT_R4) LDFLD_VT(f_r4, float); MINT_IN_BREAK;
		MINT_IN_CASE(MINT_LDFLD_VT_R8) LDFLD_VT(f, double); MINT_IN_BREAK;
		MINT_IN_CASE(MINT_LDFLD_VT_O) LDFLD_VT(p, gpointer); MINT_IN_BREAK;
		MINT_IN_CASE(MINT_LDFLD_VT_I8_UNALIGNED) LDFLD_VT_UNALIGNED(l, gint64, TRUE); MINT_IN_BREAK;
		MINT_IN_CASE(MINT_LDFLD_VT_R8_UNALIGNED) LDFLD_VT_UNALIGNED(f, double, TRUE); MINT_IN_BREAK;

		MINT_IN_CASE(MINT_LDFLD_VT_VT) {
			sp = STACK_SUB_BYTES (sp, ip [2]); \
			memmove (sp, (char *)sp + ip [1], ip [3]);
			sp = STACK_ADD_BYTES (sp, ip [3]);
			ip += 4;
			MINT_IN_BREAK;
		}

#define LDFLD_UNALIGNED(datamem, fieldtype, unaligned) do { \
	MonoObject* const o = sp [-1].data.o; \
	NULL_CHECK (o); \
	if (unaligned) \
		memcpy (&sp[-1].data.datamem, (char *)o + ip [1], sizeof (fieldtype)); \
	else \
		sp[-1].data.datamem = * (fieldtype *)((char *)o + ip [1]) ; \
	ip += 2; \
} while (0)

#define LDFLD(datamem, fieldtype) LDFLD_UNALIGNED(datamem, fieldtype, FALSE)

		MINT_IN_CASE(MINT_LDFLD_I1) LDFLD(i, gint8); MINT_IN_BREAK;
		MINT_IN_CASE(MINT_LDFLD_U1) LDFLD(i, guint8); MINT_IN_BREAK;
		MINT_IN_CASE(MINT_LDFLD_I2) LDFLD(i, gint16); MINT_IN_BREAK;
		MINT_IN_CASE(MINT_LDFLD_U2) LDFLD(i, guint16); MINT_IN_BREAK;
		MINT_IN_CASE(MINT_LDFLD_I4) LDFLD(i, gint32); MINT_IN_BREAK;
		MINT_IN_CASE(MINT_LDFLD_I8) LDFLD(l, gint64); MINT_IN_BREAK;
		MINT_IN_CASE(MINT_LDFLD_R4) LDFLD(f_r4, float); MINT_IN_BREAK;
		MINT_IN_CASE(MINT_LDFLD_R8) LDFLD(f, double); MINT_IN_BREAK;
		MINT_IN_CASE(MINT_LDFLD_O) LDFLD(p, gpointer); MINT_IN_BREAK;
		MINT_IN_CASE(MINT_LDFLD_I8_UNALIGNED) LDFLD_UNALIGNED(l, gint64, TRUE); MINT_IN_BREAK;
		MINT_IN_CASE(MINT_LDFLD_R8_UNALIGNED) LDFLD_UNALIGNED(f, double, TRUE); MINT_IN_BREAK;

		MINT_IN_CASE(MINT_LDFLD_VT) {
			MonoObject* const o = sp [-1].data.o;
			NULL_CHECK (o);

			int size = READ32(ip + 2);
			sp--;
			memcpy (sp, (char *)o + ip [1], size);
			sp = STACK_ADD_BYTES (sp, size);
			ip += 4;
			MINT_IN_BREAK;
		}

		MINT_IN_CASE(MINT_LDRMFLD) {
			MonoObject* const o = sp [-1].data.o;
			NULL_CHECK (o);
			mono_interp_load_remote_field (frame->imethod, o, ip, sp);
			ip += 2;
			MINT_IN_BREAK;
		}
		MINT_IN_CASE(MINT_LDRMFLD_VT) {
			MonoObject* const o = sp [-1].data.o;
			NULL_CHECK (o);
			sp = mono_interp_load_remote_field_vt (frame->imethod, o, ip, sp);
			ip += 2;
			MINT_IN_BREAK;
		}

#define LDLOCFLD(datamem, fieldtype) do { \
	MonoObject *o = *(MonoObject**)(locals + ip [1]); \
	NULL_CHECK (o); \
	sp [0].data.datamem = * (fieldtype *)((char *)o + ip [2]) ; \
	sp++; \
	ip += 3; \
} while (0)
		MINT_IN_CASE(MINT_LDLOCFLD_I1) LDLOCFLD(i, gint8); MINT_IN_BREAK;
		MINT_IN_CASE(MINT_LDLOCFLD_U1) LDLOCFLD(i, guint8); MINT_IN_BREAK;
		MINT_IN_CASE(MINT_LDLOCFLD_I2) LDLOCFLD(i, gint16); MINT_IN_BREAK;
		MINT_IN_CASE(MINT_LDLOCFLD_U2) LDLOCFLD(i, guint16); MINT_IN_BREAK;
		MINT_IN_CASE(MINT_LDLOCFLD_I4) LDLOCFLD(i, gint32); MINT_IN_BREAK;
		MINT_IN_CASE(MINT_LDLOCFLD_I8) LDLOCFLD(l, gint64); MINT_IN_BREAK;
		MINT_IN_CASE(MINT_LDLOCFLD_R4) LDLOCFLD(f_r4, float); MINT_IN_BREAK;
		MINT_IN_CASE(MINT_LDLOCFLD_R8) LDLOCFLD(f, double); MINT_IN_BREAK;
		MINT_IN_CASE(MINT_LDLOCFLD_O) LDLOCFLD(p, gpointer); MINT_IN_BREAK;

#define STFLD_UNALIGNED(datamem, fieldtype, unaligned) do { \
	MonoObject* const o = sp [-2].data.o; \
	NULL_CHECK (o); \
	sp -= 2; \
	if (unaligned) \
		memcpy ((char *)o + ip [1], &sp[1].data.datamem, sizeof (fieldtype)); \
	else \
		* (fieldtype *)((char *)o + ip [1]) = sp[1].data.datamem; \
	ip += 2; \
} while (0)

#define STFLD(datamem, fieldtype) STFLD_UNALIGNED(datamem, fieldtype, FALSE)

		MINT_IN_CASE(MINT_STFLD_I1) STFLD(i, gint8); MINT_IN_BREAK;
		MINT_IN_CASE(MINT_STFLD_U1) STFLD(i, guint8); MINT_IN_BREAK;
		MINT_IN_CASE(MINT_STFLD_I2) STFLD(i, gint16); MINT_IN_BREAK;
		MINT_IN_CASE(MINT_STFLD_U2) STFLD(i, guint16); MINT_IN_BREAK;
		MINT_IN_CASE(MINT_STFLD_I4) STFLD(i, gint32); MINT_IN_BREAK;
		MINT_IN_CASE(MINT_STFLD_I8) STFLD(l, gint64); MINT_IN_BREAK;
		MINT_IN_CASE(MINT_STFLD_R4) STFLD(f_r4, float); MINT_IN_BREAK;
		MINT_IN_CASE(MINT_STFLD_R8) STFLD(f, double); MINT_IN_BREAK;
		MINT_IN_CASE(MINT_STFLD_O) {
			MonoObject* const o = sp [-2].data.o;
			NULL_CHECK (o);
			sp -= 2;
			mono_gc_wbarrier_set_field_internal (o, (char *) o + ip [1], sp [1].data.o);
			ip += 2;
			MINT_IN_BREAK;
		}
		MINT_IN_CASE(MINT_STFLD_I8_UNALIGNED) STFLD_UNALIGNED(l, gint64, TRUE); MINT_IN_BREAK;
		MINT_IN_CASE(MINT_STFLD_R8_UNALIGNED) STFLD_UNALIGNED(f, double, TRUE); MINT_IN_BREAK;

		MINT_IN_CASE(MINT_STFLD_VT_NOREF) {
			guint16 offset = ip [1];
			guint16 vtsize = ip [2];

			sp = STACK_SUB_BYTES (sp, MINT_STACK_SLOT_SIZE + vtsize);
			MonoObject *o = sp [0].data.o;
			NULL_CHECK (o);

			memcpy ((char *) o + offset, sp + 1, vtsize);

			ip += 3;
			MINT_IN_BREAK;
		}

		MINT_IN_CASE(MINT_STFLD_VT) {
			MonoClass *klass = (MonoClass*)frame->imethod->data_items[ip [2]];
			int vtsize = mono_class_value_size (klass, NULL);

			sp = STACK_SUB_BYTES (sp, MINT_STACK_SLOT_SIZE + vtsize);
			MonoObject *o = sp [0].data.o;
			NULL_CHECK (o);

			guint16 offset = ip [1];
			mono_value_copy_internal ((char *) o + offset, sp + 1, klass);

			ip += 3;
			MINT_IN_BREAK;
		}
		MINT_IN_CASE(MINT_STRMFLD) {
			MonoClassField *field;

			MonoObject* const o = sp [-2].data.o;
			NULL_CHECK (o);
			
			field = (MonoClassField*)frame->imethod->data_items[ip [1]];
			ip += 2;

#ifndef DISABLE_REMOTING
			if (mono_object_is_transparent_proxy (o)) {
				MonoClass *klass = ((MonoTransparentProxy*)o)->remote_class->proxy_class;
				mono_store_remote_field_checked (o, klass, field, &sp [-1].data, error);
				mono_interp_error_cleanup (error); /* FIXME: don't swallow the error */
			} else
#endif
				stackval_to_data (field->type, &sp [-1], (char*)o + field->offset, FALSE);

			sp -= 2;
			MINT_IN_BREAK;
		}
		MINT_IN_CASE(MINT_STRMFLD_VT) {
			MonoClassField *field = (MonoClassField*)frame->imethod->data_items [ip [1]];
			MonoClass *klass = mono_class_from_mono_type_internal (field->type);
			int vtsize = mono_class_value_size (klass, NULL);

			sp = STACK_SUB_BYTES (sp, vtsize + MINT_STACK_SLOT_SIZE);
			MonoObject *o = sp [0].data.o;
			NULL_CHECK (o);

#ifndef DISABLE_REMOTING
			if (mono_object_is_transparent_proxy (o)) {
				MonoClass *klass = ((MonoTransparentProxy*)o)->remote_class->proxy_class;
				mono_store_remote_field_checked (o, klass, field, sp + 1, error);
				mono_interp_error_cleanup (error); /* FIXME: don't swallow the error */
			} else
#endif
				mono_value_copy_internal ((char *) o + field->offset, sp + 1, klass);

			ip += 2;
			MINT_IN_BREAK;
		}

#define STLOCFLD(datamem, fieldtype) do { \
	MonoObject *o = *(MonoObject**)(locals + ip [1]); \
	NULL_CHECK (o); \
	sp--; \
	* (fieldtype *)((char *)o + ip [2]) = sp [0].data.datamem; \
	ip += 3; \
} while (0)
		MINT_IN_CASE(MINT_STLOCFLD_I1) STLOCFLD(i, gint8); MINT_IN_BREAK;
		MINT_IN_CASE(MINT_STLOCFLD_U1) STLOCFLD(i, guint8); MINT_IN_BREAK;
		MINT_IN_CASE(MINT_STLOCFLD_I2) STLOCFLD(i, gint16); MINT_IN_BREAK;
		MINT_IN_CASE(MINT_STLOCFLD_U2) STLOCFLD(i, guint16); MINT_IN_BREAK;
		MINT_IN_CASE(MINT_STLOCFLD_I4) STLOCFLD(i, gint32); MINT_IN_BREAK;
		MINT_IN_CASE(MINT_STLOCFLD_I8) STLOCFLD(l, gint64); MINT_IN_BREAK;
		MINT_IN_CASE(MINT_STLOCFLD_R4) STLOCFLD(f_r4, float); MINT_IN_BREAK;
		MINT_IN_CASE(MINT_STLOCFLD_R8) STLOCFLD(f, double); MINT_IN_BREAK;
		MINT_IN_CASE(MINT_STLOCFLD_O) {
			MonoObject *o = *(MonoObject**)(locals + ip [1]);
			NULL_CHECK (o);
			sp--;
			mono_gc_wbarrier_set_field_internal (o, (char *) o + ip [2], sp [0].data.o);
			ip += 3;
			MINT_IN_BREAK;
		}

		MINT_IN_CASE(MINT_LDSFLDA) {
			MonoVTable *vtable = (MonoVTable*) frame->imethod->data_items [ip [1]];
			INIT_VTABLE (vtable);
			sp->data.p = frame->imethod->data_items [ip [2]];
			ip += 3;
			++sp;
			MINT_IN_BREAK;
		}

		MINT_IN_CASE(MINT_LDSSFLDA) {
			guint32 offset = READ32(ip + 1);
			sp->data.p = mono_get_special_static_data (offset);
			ip += 3;
			++sp;
			MINT_IN_BREAK;
		}

/* We init class here to preserve cctor order */
#define LDSFLD(datamem, fieldtype) { \
	MonoVTable *vtable = (MonoVTable*) frame->imethod->data_items [ip [1]]; \
	INIT_VTABLE (vtable); \
	sp[0].data.datamem = * (fieldtype *)(frame->imethod->data_items [ip [2]]) ; \
	ip += 3; \
	sp++; \
	}

		MINT_IN_CASE(MINT_LDSFLD_I1) LDSFLD(i, gint8); MINT_IN_BREAK;
		MINT_IN_CASE(MINT_LDSFLD_U1) LDSFLD(i, guint8); MINT_IN_BREAK;
		MINT_IN_CASE(MINT_LDSFLD_I2) LDSFLD(i, gint16); MINT_IN_BREAK;
		MINT_IN_CASE(MINT_LDSFLD_U2) LDSFLD(i, guint16); MINT_IN_BREAK;
		MINT_IN_CASE(MINT_LDSFLD_I4) LDSFLD(i, gint32); MINT_IN_BREAK;
		MINT_IN_CASE(MINT_LDSFLD_I8) LDSFLD(l, gint64); MINT_IN_BREAK;
		MINT_IN_CASE(MINT_LDSFLD_R4) LDSFLD(f_r4, float); MINT_IN_BREAK;
		MINT_IN_CASE(MINT_LDSFLD_R8) LDSFLD(f, double); MINT_IN_BREAK;
		MINT_IN_CASE(MINT_LDSFLD_O) LDSFLD(p, gpointer); MINT_IN_BREAK;

		MINT_IN_CASE(MINT_LDSFLD_VT) {
			MonoVTable *vtable = (MonoVTable*) frame->imethod->data_items [ip [1]];
			INIT_VTABLE (vtable);

			gpointer addr = frame->imethod->data_items [ip [2]];
			int const i32 = READ32 (ip + 3);

			memcpy (sp, addr, i32);
			sp = STACK_ADD_BYTES (sp, i32);
			ip += 5;
			MINT_IN_BREAK;
		}

#define LDTSFLD(datamem, fieldtype) { \
	MonoInternalThread *thread = mono_thread_internal_current (); \
	guint32 offset = READ32 (ip + 1); \
	gpointer addr = ((char*)thread->static_data [offset & 0x3f]) + (offset >> 6); \
	sp[0].data.datamem = *(fieldtype*)addr; \
	ip += 3; \
	++sp; \
	}
		MINT_IN_CASE(MINT_LDTSFLD_I1) LDTSFLD(i, gint8); MINT_IN_BREAK;
		MINT_IN_CASE(MINT_LDTSFLD_U1) LDTSFLD(i, guint8); MINT_IN_BREAK;
		MINT_IN_CASE(MINT_LDTSFLD_I2) LDTSFLD(i, gint16); MINT_IN_BREAK;
		MINT_IN_CASE(MINT_LDTSFLD_U2) LDTSFLD(i, guint16); MINT_IN_BREAK;
		MINT_IN_CASE(MINT_LDTSFLD_I4) LDTSFLD(i, gint32); MINT_IN_BREAK;
		MINT_IN_CASE(MINT_LDTSFLD_I8) LDTSFLD(l, gint64); MINT_IN_BREAK;
		MINT_IN_CASE(MINT_LDTSFLD_R4) LDTSFLD(f_r4, float); MINT_IN_BREAK;
		MINT_IN_CASE(MINT_LDTSFLD_R8) LDTSFLD(f, double); MINT_IN_BREAK;
		MINT_IN_CASE(MINT_LDTSFLD_O) LDTSFLD(p, gpointer); MINT_IN_BREAK;

		MINT_IN_CASE(MINT_LDSSFLD) {
			guint32 offset = READ32(ip + 2);
			gpointer addr = mono_get_special_static_data (offset);
			MonoClassField *field = (MonoClassField*)frame->imethod->data_items [ip [1]];
			stackval_from_data (field->type, sp, addr, FALSE);
			ip += 4;
			++sp;
			MINT_IN_BREAK;
		}
		MINT_IN_CASE(MINT_LDSSFLD_VT) {
			guint32 offset = READ32(ip + 1);
			gpointer addr = mono_get_special_static_data (offset);

			int size = READ32 (ip + 3);
			memcpy (sp, addr, size);
			sp = STACK_ADD_BYTES (sp, size);
			ip += 5;
			MINT_IN_BREAK;
		}
#define STSFLD(datamem, fieldtype) { \
	MonoVTable *vtable = (MonoVTable*) frame->imethod->data_items [ip [1]]; \
	INIT_VTABLE (vtable); \
	sp --; \
	* (fieldtype *)(frame->imethod->data_items [ip [2]]) = sp[0].data.datamem; \
	ip += 3; \
	}

		MINT_IN_CASE(MINT_STSFLD_I1) STSFLD(i, gint8); MINT_IN_BREAK;
		MINT_IN_CASE(MINT_STSFLD_U1) STSFLD(i, guint8); MINT_IN_BREAK;
		MINT_IN_CASE(MINT_STSFLD_I2) STSFLD(i, gint16); MINT_IN_BREAK;
		MINT_IN_CASE(MINT_STSFLD_U2) STSFLD(i, guint16); MINT_IN_BREAK;
		MINT_IN_CASE(MINT_STSFLD_I4) STSFLD(i, gint32); MINT_IN_BREAK;
		MINT_IN_CASE(MINT_STSFLD_I8) STSFLD(l, gint64); MINT_IN_BREAK;
		MINT_IN_CASE(MINT_STSFLD_R4) STSFLD(f_r4, float); MINT_IN_BREAK;
		MINT_IN_CASE(MINT_STSFLD_R8) STSFLD(f, double); MINT_IN_BREAK;
		MINT_IN_CASE(MINT_STSFLD_O) STSFLD(p, gpointer); MINT_IN_BREAK;

		MINT_IN_CASE(MINT_STSFLD_VT) {
			MonoVTable *vtable = (MonoVTable*) frame->imethod->data_items [ip [1]];
			INIT_VTABLE (vtable);
			int const i32 = READ32 (ip + 3);
			gpointer addr = frame->imethod->data_items [ip [2]];

			sp = STACK_SUB_BYTES (sp, i32);
			memcpy (addr, sp, i32);

			ip += 5;
			MINT_IN_BREAK;
		}

#define STTSFLD(datamem, fieldtype) { \
	MonoInternalThread *thread = mono_thread_internal_current (); \
	guint32 offset = READ32 (ip + 1); \
	gpointer addr = ((char*)thread->static_data [offset & 0x3f]) + (offset >> 6); \
	sp--; \
	*(fieldtype*)addr = sp[0].data.datamem; \
	ip += 3; \
	}

		MINT_IN_CASE(MINT_STTSFLD_I1) STTSFLD(i, gint8); MINT_IN_BREAK;
		MINT_IN_CASE(MINT_STTSFLD_U1) STTSFLD(i, guint8); MINT_IN_BREAK;
		MINT_IN_CASE(MINT_STTSFLD_I2) STTSFLD(i, gint16); MINT_IN_BREAK;
		MINT_IN_CASE(MINT_STTSFLD_U2) STTSFLD(i, guint16); MINT_IN_BREAK;
		MINT_IN_CASE(MINT_STTSFLD_I4) STTSFLD(i, gint32); MINT_IN_BREAK;
		MINT_IN_CASE(MINT_STTSFLD_I8) STTSFLD(l, gint64); MINT_IN_BREAK;
		MINT_IN_CASE(MINT_STTSFLD_R4) STTSFLD(f_r4, float); MINT_IN_BREAK;
		MINT_IN_CASE(MINT_STTSFLD_R8) STTSFLD(f, double); MINT_IN_BREAK;
		MINT_IN_CASE(MINT_STTSFLD_O) STTSFLD(p, gpointer); MINT_IN_BREAK;

		MINT_IN_CASE(MINT_STSSFLD) {
			guint32 offset = READ32(ip + 2);
			gpointer addr = mono_get_special_static_data (offset);
			MonoClassField *field = (MonoClassField*)frame->imethod->data_items [ip [1]];
			--sp;
			stackval_to_data (field->type, sp, addr, FALSE);
			ip += 4;
			MINT_IN_BREAK;
		}
		MINT_IN_CASE(MINT_STSSFLD_VT) {
			guint32 offset = READ32(ip + 1);
			gpointer addr = mono_get_special_static_data (offset);
			int size = READ32 (ip + 3);

			sp = STACK_SUB_BYTES (sp, size);
			memcpy (addr, sp, size);

			ip += 5;
			MINT_IN_BREAK;
		}

		MINT_IN_CASE(MINT_STOBJ_VT) {
			MonoClass *c = (MonoClass*)frame->imethod->data_items[ip [1]];
			int size = mono_class_value_size (c, NULL);

			sp = STACK_SUB_BYTES (sp, MINT_STACK_SLOT_SIZE + size);
			mono_value_copy_internal (sp [0].data.p, sp + 1, c);

			ip += 2;
			MINT_IN_BREAK;
		}
		MINT_IN_CASE(MINT_CONV_OVF_I4_UN_R8)
			if (sp [-1].data.f < 0 || sp [-1].data.f > G_MAXINT32)
				THROW_EX (mono_get_exception_overflow (), ip);
			sp [-1].data.i = (gint32)sp [-1].data.f;
			++ip;
			MINT_IN_BREAK;
		MINT_IN_CASE(MINT_CONV_OVF_U8_I4)
			if (sp [-1].data.i < 0)
				THROW_EX (mono_get_exception_overflow (), ip);
			sp [-1].data.l = sp [-1].data.i;
			++ip;
			MINT_IN_BREAK;
		MINT_IN_CASE(MINT_CONV_OVF_U8_I8)
			if (sp [-1].data.l < 0)
				THROW_EX (mono_get_exception_overflow (), ip);
			++ip;
			MINT_IN_BREAK;
		MINT_IN_CASE(MINT_CONV_OVF_I8_U8)
			if ((guint64) sp [-1].data.l > G_MAXINT64)
				THROW_EX (mono_get_exception_overflow (), ip);
			++ip;
			MINT_IN_BREAK;
		MINT_IN_CASE(MINT_CONV_OVF_U8_R4) {
			guint64 res = (guint64)sp [-1].data.f_r4;
			if (mono_isnan (sp [-1].data.f_r4) || mono_trunc (sp [-1].data.f_r4) != res)
				THROW_EX (mono_get_exception_overflow (), ip);
			sp [-1].data.l = res;
			++ip;
			MINT_IN_BREAK;
		}
		MINT_IN_CASE(MINT_CONV_OVF_U8_R8) {
			guint64 res = (guint64)sp [-1].data.f;
			if (mono_isnan (sp [-1].data.f) || mono_trunc (sp [-1].data.f) != res)
				THROW_EX (mono_get_exception_overflow (), ip);
			sp [-1].data.l = res;
			++ip;
			MINT_IN_BREAK;
		}
		MINT_IN_CASE(MINT_CONV_OVF_I8_UN_R8) {
			gint64 res = (gint64)sp [-1].data.f;
			if (res < 0 || mono_isnan (sp [-1].data.f) || mono_trunc (sp [-1].data.f) != res)
				THROW_EX (mono_get_exception_overflow (), ip);
			sp [-1].data.l = res;
			++ip;
			MINT_IN_BREAK;
		}
		MINT_IN_CASE(MINT_CONV_OVF_I8_UN_R4) {
			gint64 res = (gint64)sp [-1].data.f_r4;
			if (res < 0 || mono_isnan (sp [-1].data.f_r4) || mono_trunc (sp [-1].data.f_r4) != res)
				THROW_EX (mono_get_exception_overflow (), ip);
			sp [-1].data.l = res;
			++ip;
			MINT_IN_BREAK;
		}
		MINT_IN_CASE(MINT_CONV_OVF_I8_R4) {
			gint64 res = (gint64)sp [-1].data.f_r4;
			if (mono_isnan (sp [-1].data.f_r4) || mono_trunc (sp [-1].data.f_r4) != res)
				THROW_EX (mono_get_exception_overflow (), ip);
			sp [-1].data.l = res;
			++ip;
			MINT_IN_BREAK;
		}
		MINT_IN_CASE(MINT_CONV_OVF_I8_R8) {
			gint64 res = (gint64)sp [-1].data.f;
			if (mono_isnan (sp [-1].data.f) || mono_trunc (sp [-1].data.f) != res)
				THROW_EX (mono_get_exception_overflow (), ip);
			sp [-1].data.l = res;
			++ip;
			MINT_IN_BREAK;
		}
		MINT_IN_CASE(MINT_BOX) {
			MonoVTable *vtable = (MonoVTable*)frame->imethod->data_items [ip [1]];

			MonoObject *o = mono_gc_alloc_obj (vtable, m_class_get_instance_size (vtable->klass));
			MONO_HANDLE_ASSIGN_RAW (tmp_handle, o);
			stackval_to_data (m_class_get_byval_arg (vtable->klass), &sp [-1], mono_object_get_data (o), FALSE);
			MONO_HANDLE_ASSIGN_RAW (tmp_handle, NULL);

			sp [-1].data.o = o;
			ip += 2;
			MINT_IN_BREAK;
		}
		MINT_IN_CASE(MINT_BOX_VT) {
			MonoVTable *vtable = (MonoVTable*)frame->imethod->data_items [ip [1]];
			MonoClass *c = vtable->klass;

			int size = mono_class_value_size (c, NULL);

			MonoObject* o = mono_gc_alloc_obj (vtable, m_class_get_instance_size (c));
			MONO_HANDLE_ASSIGN_RAW (tmp_handle, o);

			sp = STACK_SUB_BYTES (sp, size);
			mono_value_copy_internal (mono_object_get_data (o), sp, c);
			MONO_HANDLE_ASSIGN_RAW (tmp_handle, NULL);

			sp [0].data.o = o;
			sp++;

			ip += 2;
			MINT_IN_BREAK;
		}
		MINT_IN_CASE(MINT_BOX_PTR) {
			MonoVTable *vtable = (MonoVTable*)frame->imethod->data_items [ip [1]];
			MonoClass *c = vtable->klass;
			// This doesn't follow the current stack based design, but we plan to switch to explicit offsets.
			stackval *sp_ptr = (stackval*)(locals + frame->imethod->total_locals_size + ip [2]);

			MonoObject* o = mono_gc_alloc_obj (vtable, m_class_get_instance_size (c));
			MONO_HANDLE_ASSIGN_RAW (tmp_handle, o);
			mono_value_copy_internal (mono_object_get_data (o), sp_ptr->data.p, c);
			MONO_HANDLE_ASSIGN_RAW (tmp_handle, NULL);

			sp_ptr->data.o = o;
			ip += 3;
			MINT_IN_BREAK;
		}
		MINT_IN_CASE(MINT_BOX_NULLABLE_PTR) {
			MonoClass *c = (MonoClass*)frame->imethod->data_items [ip [1]];
			// This doesn't follow the current stack based design, but we plan to switch to explicit offsets.
			stackval *sp_ptr = (stackval*)(locals + frame->imethod->total_locals_size + ip [2]);

			sp_ptr->data.o = mono_nullable_box (sp_ptr->data.p, c, error);
			mono_interp_error_cleanup (error); /* FIXME: don't swallow the error */
			ip += 3;
			MINT_IN_BREAK;
		}
		MINT_IN_CASE(MINT_NEWARR) {
			MonoVTable *vtable = (MonoVTable*)frame->imethod->data_items[ip [1]];
			sp [-1].data.o = (MonoObject*) mono_array_new_specific_checked (vtable, sp [-1].data.i, error);
			if (!is_ok (error)) {
				THROW_EX (mono_error_convert_to_exception (error), ip);
			}
			ip += 2;
			/*if (profiling_classes) {
				guint count = GPOINTER_TO_UINT (g_hash_table_lookup (profiling_classes, o->vtable->klass));
				count++;
				g_hash_table_insert (profiling_classes, o->vtable->klass, GUINT_TO_POINTER (count));
			}*/

			MINT_IN_BREAK;
		}
		MINT_IN_CASE(MINT_LDLEN) {
			MonoObject* const o = sp [-1].data.o;
			NULL_CHECK (o);
			sp [-1].data.nati = mono_array_length_internal ((MonoArray *)o);
			++ip;
			MINT_IN_BREAK;
		}
		MINT_IN_CASE(MINT_LDLEN_SPAN) {
			MonoObject* const o = sp [-1].data.o;
			NULL_CHECK (o);
			gsize offset_length = (gsize)(gint16)ip [1];
			sp [-1].data.nati = *(gint32 *) ((guint8 *) o + offset_length);
			ip += 2;
			MINT_IN_BREAK;
		}
		MINT_IN_CASE(MINT_GETCHR) {
			MonoString *s;
			s = (MonoString*)sp [-2].data.p;
			NULL_CHECK (s);
			int const i32 = sp [-1].data.i;
			if (i32 < 0 || i32 >= mono_string_length_internal (s))
				THROW_EX (mono_get_exception_index_out_of_range (), ip);
			--sp;
			sp [-1].data.i = mono_string_chars_internal (s)[i32];
			++ip;
			MINT_IN_BREAK;
		}
		MINT_IN_CASE(MINT_GETITEM_SPAN) {
			guint8 * const span = (guint8 *) sp [-2].data.p;
			const int index = sp [-1].data.i;
			sp--;

			NULL_CHECK (span);

			const gsize offset_length = (gsize)(gint16)ip [2];

			const gint32 length = *(gint32 *) (span + offset_length);
			if (index < 0 || index >= length)
				THROW_EX (mono_get_exception_index_out_of_range (), ip);

			const gsize element_size = (gsize)(gint16)ip [1];
			const gsize offset_pointer = (gsize)(gint16)ip [3];

			const gpointer pointer = *(gpointer *)(span + offset_pointer);
			sp [-1].data.p = (guint8 *) pointer + index * element_size;

			ip += 4;
			MINT_IN_BREAK;
		}
		MINT_IN_CASE(MINT_STRLEN) {
			++ip;
			MonoObject* const o = sp [-1].data.o;
			NULL_CHECK (o);
			sp [-1].data.i = mono_string_length_internal ((MonoString*) o);
			MINT_IN_BREAK;
		}
		MINT_IN_CASE(MINT_ARRAY_RANK) {
			MonoObject* const o = sp [-1].data.o;
			NULL_CHECK (o);
			sp [-1].data.i = m_class_get_rank (mono_object_class (o));
			ip++;
			MINT_IN_BREAK;
		}
		MINT_IN_CASE(MINT_ARRAY_ELEMENT_SIZE) {
			MonoObject* const o = sp [-1].data.o;
			NULL_CHECK (o);
			sp [-1].data.i = mono_array_element_size (mono_object_class (o));
			ip++;
			MINT_IN_BREAK;
		}
		MINT_IN_CASE(MINT_ARRAY_IS_PRIMITIVE) {
			MonoObject* const o = sp [-1].data.o;
			NULL_CHECK (o);
			sp [-1].data.i = m_class_is_primitive (m_class_get_element_class (mono_object_class (o)));
			ip++;
			MINT_IN_BREAK;
		}
		MINT_IN_CASE(MINT_LDELEMA1) {
			/* No bounds, one direction */
			MonoArray *ao = (MonoArray*)sp [-2].data.o;
			NULL_CHECK (ao);
			gint32 const index = sp [-1].data.i;
			if (index >= ao->max_length)
				THROW_EX (mono_get_exception_index_out_of_range (), ip);
			gint32 const size = READ32 (ip + 1);
			sp [-2].data.p = mono_array_addr_with_size_fast (ao, size, index);
			ip += 3;
			sp --;

			MINT_IN_BREAK;
		}
		MINT_IN_CASE(MINT_LDELEMA) {
			guint16 rank = ip [1];
			gint32 const esize = READ32 (ip + 2);
			ip += 4;
			sp -= rank;

			MonoArray* const ao = (MonoArray*) sp [-1].data.o;
			NULL_CHECK (ao);

			g_assert (ao->bounds);
			guint32 pos = 0;
			for (int i = 0; i < rank; i++) {
				gint32 idx = sp [i].data.i;
				gint32 lower = ao->bounds [i].lower_bound;
				guint32 len = ao->bounds [i].length;
				if (idx < lower || (guint32)(idx - lower) >= len)
					THROW_EX (mono_get_exception_index_out_of_range (), ip);
				pos = (pos * len) + (guint32)(idx - lower);
			}

			sp [-1].data.p = mono_array_addr_with_size_fast (ao, esize, pos);
			MINT_IN_BREAK;
		}
		MINT_IN_CASE(MINT_LDELEMA_TC) {
			guint16 rank = ip [1];
			ip += 3;
			sp -= rank;

			MonoObject* const o = sp [-1].data.o;
			NULL_CHECK (o);

			MonoClass *klass = (MonoClass*)frame->imethod->data_items [ip [-3 + 2]];
			const gboolean needs_typecheck = ip [-3] == MINT_LDELEMA_TC;
			MonoException *ex = ves_array_element_address (frame, klass, (MonoArray *) o, sp, needs_typecheck);
			if (ex)
				THROW_EX (ex, ip);
			MINT_IN_BREAK;
		}

#define LDELEM(datamem,elemtype) do { \
	sp--; \
	MonoArray *o = (MonoArray*)sp [-1].data.p; \
	NULL_CHECK (o); \
	gint32 aindex = sp [0].data.i; \
	if (aindex >= mono_array_length_internal (o)) \
		THROW_EX (mono_get_exception_index_out_of_range (), ip); \
	sp [-1].data.datamem = mono_array_get_fast (o, elemtype, aindex); \
	ip++; \
} while (0)
		MINT_IN_CASE(MINT_LDELEM_I1) LDELEM(i, gint8); MINT_IN_BREAK;
		MINT_IN_CASE(MINT_LDELEM_U1) LDELEM(i, guint8); MINT_IN_BREAK;
		MINT_IN_CASE(MINT_LDELEM_I2) LDELEM(i, gint16); MINT_IN_BREAK;
		MINT_IN_CASE(MINT_LDELEM_U2) LDELEM(i, guint16); MINT_IN_BREAK;
		MINT_IN_CASE(MINT_LDELEM_I4) LDELEM(i, gint32); MINT_IN_BREAK;
		MINT_IN_CASE(MINT_LDELEM_U4) LDELEM(i, guint32); MINT_IN_BREAK;
		MINT_IN_CASE(MINT_LDELEM_I8) LDELEM(l, guint64); MINT_IN_BREAK;
		MINT_IN_CASE(MINT_LDELEM_I)  LDELEM(nati, mono_i); MINT_IN_BREAK;
		MINT_IN_CASE(MINT_LDELEM_R4) LDELEM(f_r4, float); MINT_IN_BREAK;
		MINT_IN_CASE(MINT_LDELEM_R8) LDELEM(f, double); MINT_IN_BREAK;
		MINT_IN_CASE(MINT_LDELEM_REF) LDELEM(p, gpointer); MINT_IN_BREAK;
		MINT_IN_CASE(MINT_LDELEM_VT) {
			sp -= 2;
			MonoArray *o = (MonoArray*)sp [0].data.p;
			NULL_CHECK (o);
			mono_u aindex = sp [1].data.i;
			if (aindex >= mono_array_length_internal (o))
				THROW_EX (mono_get_exception_index_out_of_range (), ip);

			int i32 = READ32 (ip + 1);
			char *src_addr = mono_array_addr_with_size_fast ((MonoArray *) o, i32, aindex);
			memcpy (sp, src_addr, i32);
			sp = STACK_ADD_BYTES (sp, i32);

			ip += 3;
			MINT_IN_BREAK;
		}
#define STELEM_PROLOG(o, aindex) do { \
	sp -= 3; \
	o = (MonoArray*)sp [0].data.p; \
	NULL_CHECK (o); \
	aindex = sp [1].data.i; \
	if (aindex >= mono_array_length_internal (o)) \
		THROW_EX (mono_get_exception_index_out_of_range (), ip); \
} while (0)

#define STELEM(datamem,elemtype) do { \
	MonoArray *o; \
	gint32 aindex; \
	STELEM_PROLOG(o, aindex); \
	mono_array_set_fast (o, elemtype, aindex, sp [2].data.datamem); \
	ip++; \
} while (0)
		MINT_IN_CASE(MINT_STELEM_I1) STELEM(i, gint8); MINT_IN_BREAK;
		MINT_IN_CASE(MINT_STELEM_U1) STELEM(i, guint8); MINT_IN_BREAK;
		MINT_IN_CASE(MINT_STELEM_I2) STELEM(i, gint16); MINT_IN_BREAK;
		MINT_IN_CASE(MINT_STELEM_U2) STELEM(i, guint16); MINT_IN_BREAK;
		MINT_IN_CASE(MINT_STELEM_I4) STELEM(i, gint32); MINT_IN_BREAK;
		MINT_IN_CASE(MINT_STELEM_I8) STELEM(l, gint64); MINT_IN_BREAK;
		MINT_IN_CASE(MINT_STELEM_I)  STELEM(nati, mono_i); MINT_IN_BREAK;
		MINT_IN_CASE(MINT_STELEM_R4) STELEM(f_r4, float); MINT_IN_BREAK;
		MINT_IN_CASE(MINT_STELEM_R8) STELEM(f, double); MINT_IN_BREAK;
		MINT_IN_CASE(MINT_STELEM_REF) {
			MonoArray *o;
			gint32 aindex;
			STELEM_PROLOG(o, aindex);

			if (sp [2].data.o) {
				gboolean isinst = mono_interp_isinst (sp [2].data.o, m_class_get_element_class (mono_object_class (o)));
				if (!isinst)
					THROW_EX (mono_get_exception_array_type_mismatch (), ip);
			}
			mono_array_setref_fast ((MonoArray *) o, aindex, sp [2].data.p);
			ip++;
			MINT_IN_BREAK;
		}

		MINT_IN_CASE(MINT_STELEM_VT) {
			int i32 = READ32 (ip + 2);
			sp = STACK_SUB_BYTES (sp, 2 * MINT_STACK_SLOT_SIZE + i32);
			MonoArray *o = (MonoArray*)sp [0].data.p;
			NULL_CHECK (o);
			gint32 aindex = sp [1].data.i;
			if (aindex >= mono_array_length_internal (o))
				THROW_EX (mono_get_exception_index_out_of_range (), ip);

			char *dst_addr = mono_array_addr_with_size_fast ((MonoArray *) o, i32, aindex);
			MonoClass *klass_vt = (MonoClass*)frame->imethod->data_items [ip [1]];
			mono_value_copy_internal (dst_addr, sp + 2, klass_vt);
			ip += 4;
			MINT_IN_BREAK;
		}
		MINT_IN_CASE(MINT_CONV_OVF_I4_U4)
			if (sp [-1].data.i < 0)
				THROW_EX (mono_get_exception_overflow (), ip);
			++ip;
			MINT_IN_BREAK;
		MINT_IN_CASE(MINT_CONV_OVF_I4_I8)
			if (sp [-1].data.l < G_MININT32 || sp [-1].data.l > G_MAXINT32)
				THROW_EX (mono_get_exception_overflow (), ip);
			sp [-1].data.i = (gint32) sp [-1].data.l;
			++ip;
			MINT_IN_BREAK;
		MINT_IN_CASE(MINT_CONV_OVF_I4_U8)
			if ((guint64)sp [-1].data.l > G_MAXINT32)
				THROW_EX (mono_get_exception_overflow (), ip);
			sp [-1].data.i = (gint32) sp [-1].data.l;
			++ip;
			MINT_IN_BREAK;
		MINT_IN_CASE(MINT_CONV_OVF_I4_R4) {
			gint32 res = (gint32)sp [-1].data.f_r4;
			if (mono_isnan (sp [-1].data.f_r4) || mono_trunc (sp [-1].data.f_r4) != res)
				THROW_EX (mono_get_exception_overflow (), ip);
			sp [-1].data.i = res;
			++ip;
			MINT_IN_BREAK;
		}
		MINT_IN_CASE(MINT_CONV_OVF_I4_R8)
			if (sp [-1].data.f < G_MININT32 || sp [-1].data.f > G_MAXINT32 || isnan (sp [-1].data.f))
				THROW_EX (mono_get_exception_overflow (), ip);
			sp [-1].data.i = (gint32) sp [-1].data.f;
			++ip;
			MINT_IN_BREAK;
		MINT_IN_CASE(MINT_CONV_OVF_U4_I4)
			if (sp [-1].data.i < 0)
				THROW_EX (mono_get_exception_overflow (), ip);
			++ip;
			MINT_IN_BREAK;
		MINT_IN_CASE(MINT_CONV_OVF_U4_I8)
			if (sp [-1].data.l < 0 || sp [-1].data.l > G_MAXUINT32)
				THROW_EX (mono_get_exception_overflow (), ip);
			sp [-1].data.i = (guint32) sp [-1].data.l;
			++ip;
			MINT_IN_BREAK;
		MINT_IN_CASE(MINT_CONV_OVF_U4_R4) {
			guint32 res = (guint32)sp [-1].data.f_r4;
			if (mono_isnan (sp [-1].data.f_r4) || mono_trunc (sp [-1].data.f_r4) != res)
				THROW_EX (mono_get_exception_overflow (), ip);
			sp [-1].data.i = res;
			++ip;
			MINT_IN_BREAK;
		}
		MINT_IN_CASE(MINT_CONV_OVF_U4_R8)
			if (sp [-1].data.f < 0 || sp [-1].data.f > G_MAXUINT32 || isnan (sp [-1].data.f))
				THROW_EX (mono_get_exception_overflow (), ip);
			sp [-1].data.i = (guint32) sp [-1].data.f;
			++ip;
			MINT_IN_BREAK;
		MINT_IN_CASE(MINT_CONV_OVF_I2_I4)
			if (sp [-1].data.i < G_MININT16 || sp [-1].data.i > G_MAXINT16)
				THROW_EX (mono_get_exception_overflow (), ip);
			++ip;
			MINT_IN_BREAK;
		MINT_IN_CASE(MINT_CONV_OVF_I2_U4)
			if (sp [-1].data.i < 0 || sp [-1].data.i > G_MAXINT16)
				THROW_EX (mono_get_exception_overflow (), ip);
			++ip;
			MINT_IN_BREAK;
		MINT_IN_CASE(MINT_CONV_OVF_I2_I8)
			if (sp [-1].data.l < G_MININT16 || sp [-1].data.l > G_MAXINT16)
				THROW_EX (mono_get_exception_overflow (), ip);
			sp [-1].data.i = (gint16) sp [-1].data.l;
			++ip;
			MINT_IN_BREAK;
		MINT_IN_CASE(MINT_CONV_OVF_I2_U8)
			if (sp [-1].data.l < 0 || sp [-1].data.l > G_MAXINT16)
				THROW_EX (mono_get_exception_overflow (), ip);
			sp [-1].data.i = (gint16) sp [-1].data.l;
			++ip;
			MINT_IN_BREAK;
		MINT_IN_CASE(MINT_CONV_OVF_I2_R4)
			if (sp [-1].data.f_r4 < G_MININT16 || sp [-1].data.f_r4 > G_MAXINT16 || isnan (sp [-1].data.f_r4))
				THROW_EX (mono_get_exception_overflow (), ip);
			sp [-1].data.i = (gint16) sp [-1].data.f_r4;
			++ip;
			MINT_IN_BREAK;
		MINT_IN_CASE(MINT_CONV_OVF_I2_R8)
			if (sp [-1].data.f < G_MININT16 || sp [-1].data.f > G_MAXINT16 || isnan (sp [-1].data.f))
				THROW_EX (mono_get_exception_overflow (), ip);
			sp [-1].data.i = (gint16) sp [-1].data.f;
			++ip;
			MINT_IN_BREAK;
		MINT_IN_CASE(MINT_CONV_OVF_I2_UN_R4)
			if (sp [-1].data.f_r4 < 0 || sp [-1].data.f_r4 > G_MAXINT16 || isnan (sp [-1].data.f_r4))
				THROW_EX (mono_get_exception_overflow (), ip);
			sp [-1].data.i = (gint16) sp [-1].data.f_r4;
			++ip;
			MINT_IN_BREAK;
		MINT_IN_CASE(MINT_CONV_OVF_I2_UN_R8)
			if (sp [-1].data.f < 0 || sp [-1].data.f > G_MAXINT16 || isnan (sp [-1].data.f))
				THROW_EX (mono_get_exception_overflow (), ip);
			sp [-1].data.i = (gint16) sp [-1].data.f;
			++ip;
			MINT_IN_BREAK;
		MINT_IN_CASE(MINT_CONV_OVF_U2_I4)
			if (sp [-1].data.i < 0 || sp [-1].data.i > G_MAXUINT16)
				THROW_EX (mono_get_exception_overflow (), ip);
			++ip;
			MINT_IN_BREAK;
		MINT_IN_CASE(MINT_CONV_OVF_U2_I8)
			if (sp [-1].data.l < 0 || sp [-1].data.l > G_MAXUINT16)
				THROW_EX (mono_get_exception_overflow (), ip);
			sp [-1].data.i = (guint16) sp [-1].data.l;
			++ip;
			MINT_IN_BREAK;
		MINT_IN_CASE(MINT_CONV_OVF_U2_R4)
			if (sp [-1].data.f_r4 < 0 || sp [-1].data.f_r4 > G_MAXUINT16 || isnan (sp [-1].data.f_r4))
				THROW_EX (mono_get_exception_overflow (), ip);
			sp [-1].data.i = (guint16) sp [-1].data.f_r4;
			++ip;
			MINT_IN_BREAK;
		MINT_IN_CASE(MINT_CONV_OVF_U2_R8)
			if (sp [-1].data.f < 0 || sp [-1].data.f > G_MAXUINT16 || isnan (sp [-1].data.f))
				THROW_EX (mono_get_exception_overflow (), ip);
			sp [-1].data.i = (guint16) sp [-1].data.f;
			++ip;
			MINT_IN_BREAK;
		MINT_IN_CASE(MINT_CONV_OVF_I1_I4)
			if (sp [-1].data.i < G_MININT8 || sp [-1].data.i > G_MAXINT8)
				THROW_EX (mono_get_exception_overflow (), ip);
			++ip;
			MINT_IN_BREAK;
		MINT_IN_CASE(MINT_CONV_OVF_I1_U4)
			if (sp [-1].data.i < 0 || sp [-1].data.i > G_MAXINT8)
				THROW_EX (mono_get_exception_overflow (), ip);
			++ip;
			MINT_IN_BREAK;
		MINT_IN_CASE(MINT_CONV_OVF_I1_I8)
			if (sp [-1].data.l < G_MININT8 || sp [-1].data.l > G_MAXINT8)
				THROW_EX (mono_get_exception_overflow (), ip);
			sp [-1].data.i = (gint8) sp [-1].data.l;
			++ip;
			MINT_IN_BREAK;
		MINT_IN_CASE(MINT_CONV_OVF_I1_U8)
			if (sp [-1].data.l < 0 || sp [-1].data.l > G_MAXINT8)
				THROW_EX (mono_get_exception_overflow (), ip);
			sp [-1].data.i = (gint8) sp [-1].data.l;
			++ip;
			MINT_IN_BREAK;
		MINT_IN_CASE(MINT_CONV_OVF_I1_R4)
			if (sp [-1].data.f_r4 < G_MININT8 || sp [-1].data.f_r4 > G_MAXINT8 || isnan (sp [-1].data.f_r4))
				THROW_EX (mono_get_exception_overflow (), ip);
			sp [-1].data.i = (gint8) sp [-1].data.f_r4;
			++ip;
			MINT_IN_BREAK;
		MINT_IN_CASE(MINT_CONV_OVF_I1_R8)
			if (sp [-1].data.f < G_MININT8 || sp [-1].data.f > G_MAXINT8 || isnan (sp [-1].data.f))
				THROW_EX (mono_get_exception_overflow (), ip);
			sp [-1].data.i = (gint8) sp [-1].data.f;
			++ip;
			MINT_IN_BREAK;
		MINT_IN_CASE(MINT_CONV_OVF_I1_UN_R4)
			if (sp [-1].data.f_r4 < 0 || sp [-1].data.f_r4 > G_MAXINT8 || isnan (sp [-1].data.f_r4))
				THROW_EX (mono_get_exception_overflow (), ip);
			sp [-1].data.i = (gint8) sp [-1].data.f_r4;
			++ip;
			MINT_IN_BREAK;
		MINT_IN_CASE(MINT_CONV_OVF_I1_UN_R8)
			if (sp [-1].data.f < 0 || sp [-1].data.f > G_MAXINT8 || isnan (sp [-1].data.f))
				THROW_EX (mono_get_exception_overflow (), ip);
			sp [-1].data.i = (gint8) sp [-1].data.f;
			++ip;
			MINT_IN_BREAK;
		MINT_IN_CASE(MINT_CONV_OVF_U1_I4)
			if (sp [-1].data.i < 0 || sp [-1].data.i > G_MAXUINT8)
				THROW_EX (mono_get_exception_overflow (), ip);
			++ip;
			MINT_IN_BREAK;
		MINT_IN_CASE(MINT_CONV_OVF_U1_I8)
			if (sp [-1].data.l < 0 || sp [-1].data.l > G_MAXUINT8)
				THROW_EX (mono_get_exception_overflow (), ip);
			sp [-1].data.i = (guint8) sp [-1].data.l;
			++ip;
			MINT_IN_BREAK;
		MINT_IN_CASE(MINT_CONV_OVF_U1_R4)
			if (sp [-1].data.f_r4 < 0 || sp [-1].data.f_r4 > G_MAXUINT8 || isnan (sp [-1].data.f_r4))
				THROW_EX (mono_get_exception_overflow (), ip);
			sp [-1].data.i = (guint8) sp [-1].data.f_r4;
			++ip;
			MINT_IN_BREAK;
		MINT_IN_CASE(MINT_CONV_OVF_U1_R8)
			if (sp [-1].data.f < 0 || sp [-1].data.f > G_MAXUINT8 || isnan (sp [-1].data.f))
				THROW_EX (mono_get_exception_overflow (), ip);
			sp [-1].data.i = (guint8) sp [-1].data.f;
			++ip;
			MINT_IN_BREAK;
		MINT_IN_CASE(MINT_CKFINITE)
			if (!mono_isfinite (sp [-1].data.f))
				THROW_EX (mono_get_exception_arithmetic (), ip);
			++ip;
			MINT_IN_BREAK;
		MINT_IN_CASE(MINT_MKREFANY) {
			MonoClass* const c = (MonoClass*)frame->imethod->data_items [ip [1]];

			sp--;
			/* The value address is on the stack */
			gpointer addr = sp [0].data.p;
			/* Push the typedref value on the stack */
			MonoTypedRef *tref = (MonoTypedRef*)sp;
			tref->klass = c;
			tref->type = m_class_get_byval_arg (c);
			tref->value = addr;

			sp = STACK_ADD_BYTES (sp, sizeof (MonoTypedRef));
			ip += 2;
			MINT_IN_BREAK;
		}
		MINT_IN_CASE(MINT_REFANYTYPE) {
			sp = STACK_SUB_BYTES (sp, sizeof (MonoTypedRef));
			MonoTypedRef *tref = (MonoTypedRef*)sp;

			sp [0].data.p = tref->type;
			sp++;
			ip++;
			MINT_IN_BREAK;
		}
		MINT_IN_CASE(MINT_REFANYVAL) {
			sp = STACK_SUB_BYTES (sp, sizeof (MonoTypedRef));
			MonoTypedRef *tref = (MonoTypedRef*)sp;

			MonoClass* const c = (MonoClass*)frame->imethod->data_items [ip [1]];
			if (c != tref->klass)
				THROW_EX (mono_get_exception_invalid_cast (), ip);

			sp [0].data.p = tref->value;
			sp++;
			ip += 2;
			MINT_IN_BREAK;
		}
		MINT_IN_CASE(MINT_LDTOKEN)
			// FIXME same as MINT_MONO_LDPTR
			sp->data.p = frame->imethod->data_items [ip [1]];
			sp++;
			ip += 2;
			MINT_IN_BREAK;
		MINT_IN_CASE(MINT_ADD_OVF_I4)
			if (CHECK_ADD_OVERFLOW (sp [-2].data.i, sp [-1].data.i))
				THROW_EX (mono_get_exception_overflow (), ip);
			BINOP(i, +);
			MINT_IN_BREAK;
		MINT_IN_CASE(MINT_ADD_OVF_I8)
			if (CHECK_ADD_OVERFLOW64 (sp [-2].data.l, sp [-1].data.l))
				THROW_EX (mono_get_exception_overflow (), ip);
			BINOP(l, +);
			MINT_IN_BREAK;
		MINT_IN_CASE(MINT_ADD_OVF_UN_I4)
			if (CHECK_ADD_OVERFLOW_UN (sp [-2].data.i, sp [-1].data.i))
				THROW_EX (mono_get_exception_overflow (), ip);
			BINOP_CAST(i, +, guint32);
			MINT_IN_BREAK;
		MINT_IN_CASE(MINT_ADD_OVF_UN_I8)
			if (CHECK_ADD_OVERFLOW64_UN (sp [-2].data.l, sp [-1].data.l))
				THROW_EX (mono_get_exception_overflow (), ip);
			BINOP_CAST(l, +, guint64);
			MINT_IN_BREAK;
		MINT_IN_CASE(MINT_MUL_OVF_I4)
			if (CHECK_MUL_OVERFLOW (sp [-2].data.i, sp [-1].data.i))
				THROW_EX (mono_get_exception_overflow (), ip);
			BINOP(i, *);
			MINT_IN_BREAK;
		MINT_IN_CASE(MINT_MUL_OVF_I8)
			if (CHECK_MUL_OVERFLOW64 (sp [-2].data.l, sp [-1].data.l))
				THROW_EX (mono_get_exception_overflow (), ip);
			BINOP(l, *);
			MINT_IN_BREAK;
		MINT_IN_CASE(MINT_MUL_OVF_UN_I4)
			if (CHECK_MUL_OVERFLOW_UN (sp [-2].data.i, sp [-1].data.i))
				THROW_EX (mono_get_exception_overflow (), ip);
			BINOP_CAST(i, *, guint32);
			MINT_IN_BREAK;
		MINT_IN_CASE(MINT_MUL_OVF_UN_I8)
			if (CHECK_MUL_OVERFLOW64_UN (sp [-2].data.l, sp [-1].data.l))
				THROW_EX (mono_get_exception_overflow (), ip);
			BINOP_CAST(l, *, guint64);
			MINT_IN_BREAK;
		MINT_IN_CASE(MINT_SUB_OVF_I4)
			if (CHECK_SUB_OVERFLOW (sp [-2].data.i, sp [-1].data.i))
				THROW_EX (mono_get_exception_overflow (), ip);
			BINOP(i, -);
			MINT_IN_BREAK;
		MINT_IN_CASE(MINT_SUB_OVF_I8)
			if (CHECK_SUB_OVERFLOW64 (sp [-2].data.l, sp [-1].data.l))
				THROW_EX (mono_get_exception_overflow (), ip);
			BINOP(l, -);
			MINT_IN_BREAK;
		MINT_IN_CASE(MINT_SUB_OVF_UN_I4)
			if (CHECK_SUB_OVERFLOW_UN (sp [-2].data.i, sp [-1].data.i))
				THROW_EX (mono_get_exception_overflow (), ip);
			BINOP_CAST(i, -, guint32);
			MINT_IN_BREAK;
		MINT_IN_CASE(MINT_SUB_OVF_UN_I8)
			if (CHECK_SUB_OVERFLOW64_UN (sp [-2].data.l, sp [-1].data.l))
				THROW_EX (mono_get_exception_overflow (), ip);
			BINOP_CAST(l, -, guint64);
			MINT_IN_BREAK;
		MINT_IN_CASE(MINT_START_ABORT_PROT)
			mono_threads_begin_abort_protected_block ();
			ip ++;
			MINT_IN_BREAK;
		MINT_IN_CASE(MINT_ENDFINALLY) {
			mono_threads_end_abort_protected_block ();
			guint16 clause_index = *(ip + 1);

			// endfinally empties the stack
			sp = (stackval*)(locals + frame->imethod->total_locals_size);

			guint16 *ret_ip = *(guint16**)(locals + frame->imethod->clause_data_offsets [clause_index]);
			if (!ret_ip) {
				// this clause was called from EH, return to eh
				g_assert (clause_args && clause_args->exec_frame == frame);
				goto exit_clause;
			}
			ip = ret_ip;
			MINT_IN_BREAK;
		}
		MINT_IN_CASE(MINT_CALL_HANDLER)
		MINT_IN_CASE(MINT_CALL_HANDLER_S) {
			gboolean short_offset = *ip == MINT_CALL_HANDLER_S;
			const guint16 *ret_ip = short_offset ? (ip + 3) : (ip + 4);
			guint16 clause_index = *(ret_ip - 1);

			*(const guint16**)(locals + frame->imethod->clause_data_offsets [clause_index]) = ret_ip;

			// jump to clause
			ip += short_offset ? (gint16)*(ip + 1) : (gint32)READ32 (ip + 1);
			MINT_IN_BREAK;
		}

		MINT_IN_CASE(MINT_LEAVE)
		MINT_IN_CASE(MINT_LEAVE_S)
		MINT_IN_CASE(MINT_LEAVE_CHECK)
		MINT_IN_CASE(MINT_LEAVE_S_CHECK) {
			// leave empties the stack
			sp = (stackval*)(locals + frame->imethod->total_locals_size);

			int opcode = *ip;
			gboolean const check = opcode == MINT_LEAVE_CHECK || opcode == MINT_LEAVE_S_CHECK;

			if (check && frame->imethod->method->wrapper_type != MONO_WRAPPER_RUNTIME_INVOKE) {
				MonoException *abort_exc = mono_interp_leave (frame);
				if (abort_exc)
					THROW_EX (abort_exc, ip);
			}

			gboolean const short_offset = opcode == MINT_LEAVE_S || opcode == MINT_LEAVE_S_CHECK;
			ip += short_offset ? (gint16)*(ip + 1) : (gint32)READ32 (ip + 1);
			// Check for any abort requests, once all finally blocks were invoked
			if (!check)
				EXCEPTION_CHECKPOINT;
			MINT_IN_BREAK;
		}
		MINT_IN_CASE(MINT_ICALL_V_V) 
		MINT_IN_CASE(MINT_ICALL_V_P)
		MINT_IN_CASE(MINT_ICALL_P_V) 
		MINT_IN_CASE(MINT_ICALL_P_P)
		MINT_IN_CASE(MINT_ICALL_PP_V)
		MINT_IN_CASE(MINT_ICALL_PP_P)
		MINT_IN_CASE(MINT_ICALL_PPP_V)
		MINT_IN_CASE(MINT_ICALL_PPP_P)
		MINT_IN_CASE(MINT_ICALL_PPPP_V)
		MINT_IN_CASE(MINT_ICALL_PPPP_P)
		MINT_IN_CASE(MINT_ICALL_PPPPP_V)
		MINT_IN_CASE(MINT_ICALL_PPPPP_P)
		MINT_IN_CASE(MINT_ICALL_PPPPPP_V)
		MINT_IN_CASE(MINT_ICALL_PPPPPP_P)
			frame->state.ip = ip + 2;
			sp = do_icall_wrapper (frame, NULL, *ip, sp, frame->imethod->data_items [ip [1]], FALSE);
			EXCEPTION_CHECKPOINT_GC_UNSAFE;
			CHECK_RESUME_STATE (context);
			ip += 2;
			MINT_IN_BREAK;
		MINT_IN_CASE(MINT_MONO_LDPTR) 
			sp->data.p = frame->imethod->data_items [ip [1]];
			ip += 2;
			++sp;
			MINT_IN_BREAK;
		MINT_IN_CASE(MINT_MONO_NEWOBJ)
			sp->data.o = mono_interp_new (frame->imethod->domain, (MonoClass*)frame->imethod->data_items [ip [1]]); // FIXME: do not swallow the error
			ip += 2;
			sp++;
			MINT_IN_BREAK;
		MINT_IN_CASE(MINT_MONO_RETOBJ)
			++ip;
			sp--;
			g_assert_not_reached ();
			stackval_from_data (mono_method_signature_internal (frame->imethod->method)->ret, frame->retval, sp->data.p,
			     mono_method_signature_internal (frame->imethod->method)->pinvoke);
			if (sp > frame->stack)
				g_warning_d ("retobj: more values on stack: %d", sp - frame->stack);
			frame_data_allocator_pop (&context->data_stack, frame);
			goto exit_frame;
		MINT_IN_CASE(MINT_MONO_SGEN_THREAD_INFO)
			sp->data.p = mono_tls_get_sgen_thread_info ();
			sp++;
			++ip;
			MINT_IN_BREAK;
		MINT_IN_CASE(MINT_MONO_MEMORY_BARRIER) {
			++ip;
			mono_memory_barrier ();
			MINT_IN_BREAK;
		}
		MINT_IN_CASE(MINT_MONO_EXCHANGE_I8) {
			sp--;
			gboolean flag = FALSE;
#if SIZEOF_VOID_P == 4
			if (G_UNLIKELY ((size_t) ((gint64*) sp [-1].data.p) & 0x7)) {
				gint64 result;
				mono_interlocked_lock ();
				result = *((gint64*) sp [-1].data.p);
				*((gint64*) sp [-1].data.p) = sp [0].data.l;
				mono_interlocked_unlock ();
				sp [-1].data.l = result;
				flag = TRUE;
			}
#endif
			if (!flag)
				sp [-1].data.l = mono_atomic_xchg_i64 ((gint64*) sp [-1].data.p, sp [0].data.l);
			++ip;
			MINT_IN_BREAK;
		}
		MINT_IN_CASE(MINT_MONO_LDDOMAIN)
			sp->data.p = mono_domain_get ();
			++sp;
			++ip;
			MINT_IN_BREAK;
		MINT_IN_CASE(MINT_MONO_GET_SP)
			sp->data.p = frame;
			++sp;
			++ip;
			MINT_IN_BREAK;
		MINT_IN_CASE(MINT_SDB_INTR_LOC)
			if (G_UNLIKELY (ss_enabled)) {
				typedef void (*T) (void);
				static T ss_tramp;

				if (!ss_tramp) {
					void *tramp = mini_get_single_step_trampoline ();
					mono_memory_barrier ();
					ss_tramp = (T)tramp;
				}

				/*
				 * Make this point to the MINT_SDB_SEQ_POINT instruction which follows this since
				 * the address of that instruction is stored as the seq point address. Add also
				 * 1 to offset subtraction from interp_frame_get_ip.
				 */
				frame->state.ip = ip + 2;

				/*
				 * Use the same trampoline as the JIT. This ensures that
				 * the debugger has the context for the last interpreter
				 * native frame.
				 */
				do_debugger_tramp (ss_tramp, frame);

				CHECK_RESUME_STATE (context);
			}
			++ip;
			MINT_IN_BREAK;
		MINT_IN_CASE(MINT_SDB_SEQ_POINT)
			/* Just a placeholder for a breakpoint */
			++ip;
			MINT_IN_BREAK;
		MINT_IN_CASE(MINT_SDB_BREAKPOINT) {
			typedef void (*T) (void);
			static T bp_tramp;
			if (!bp_tramp) {
				void *tramp = mini_get_breakpoint_trampoline ();
				mono_memory_barrier ();
				bp_tramp = (T)tramp;
			}

			/* Add 1 to offset subtraction from interp_frame_get_ip */
			frame->state.ip = ip + 1;

			/* Use the same trampoline as the JIT */
			do_debugger_tramp (bp_tramp, frame);

			CHECK_RESUME_STATE (context);

			++ip;
			MINT_IN_BREAK;
		}

#define RELOP(datamem, op) \
	--sp; \
	sp [-1].data.i = sp [-1].data.datamem op sp [0].data.datamem; \
	++ip;

#define RELOP_FP(datamem, op, noorder) \
	--sp; \
	if (mono_isunordered (sp [-1].data.datamem, sp [0].data.datamem)) \
		sp [-1].data.i = noorder; \
	else \
		sp [-1].data.i = sp [-1].data.datamem op sp [0].data.datamem; \
	++ip;

		MINT_IN_CASE(MINT_CEQ_I4)
			RELOP(i, ==);
			MINT_IN_BREAK;
		MINT_IN_CASE(MINT_CEQ0_I4)
			sp [-1].data.i = (sp [-1].data.i == 0);
			++ip;
			MINT_IN_BREAK;
		MINT_IN_CASE(MINT_CEQ_I8)
			RELOP(l, ==);
			MINT_IN_BREAK;
		MINT_IN_CASE(MINT_CEQ_R4)
			RELOP_FP(f_r4, ==, 0);
			MINT_IN_BREAK;
		MINT_IN_CASE(MINT_CEQ_R8)
			RELOP_FP(f, ==, 0);
			MINT_IN_BREAK;
		MINT_IN_CASE(MINT_CNE_I4)
			RELOP(i, !=);
			MINT_IN_BREAK;
		MINT_IN_CASE(MINT_CNE_I8)
			RELOP(l, !=);
			MINT_IN_BREAK;
		MINT_IN_CASE(MINT_CNE_R4)
			RELOP_FP(f_r4, !=, 1);
			MINT_IN_BREAK;
		MINT_IN_CASE(MINT_CNE_R8)
			RELOP_FP(f, !=, 1);
			MINT_IN_BREAK;
		MINT_IN_CASE(MINT_CGT_I4)
			RELOP(i, >);
			MINT_IN_BREAK;
		MINT_IN_CASE(MINT_CGT_I8)
			RELOP(l, >);
			MINT_IN_BREAK;
		MINT_IN_CASE(MINT_CGT_R4)
			RELOP_FP(f_r4, >, 0);
			MINT_IN_BREAK;
		MINT_IN_CASE(MINT_CGT_R8)
			RELOP_FP(f, >, 0);
			MINT_IN_BREAK;
		MINT_IN_CASE(MINT_CGE_I4)
			RELOP(i, >=);
			MINT_IN_BREAK;
		MINT_IN_CASE(MINT_CGE_I8)
			RELOP(l, >=);
			MINT_IN_BREAK;
		MINT_IN_CASE(MINT_CGE_R4)
			RELOP_FP(f_r4, >=, 0);
			MINT_IN_BREAK;
		MINT_IN_CASE(MINT_CGE_R8)
			RELOP_FP(f, >=, 0);
			MINT_IN_BREAK;

#define RELOP_CAST(datamem, op, type) \
	--sp; \
	sp [-1].data.i = (type)sp [-1].data.datamem op (type)sp [0].data.datamem; \
	++ip;

		MINT_IN_CASE(MINT_CGE_UN_I4)
			RELOP_CAST(l, >=, guint32);
			MINT_IN_BREAK;
		MINT_IN_CASE(MINT_CGE_UN_I8)
			RELOP_CAST(l, >=, guint64);
			MINT_IN_BREAK;

		MINT_IN_CASE(MINT_CGT_UN_I4)
			RELOP_CAST(i, >, guint32);
			MINT_IN_BREAK;
		MINT_IN_CASE(MINT_CGT_UN_I8)
			RELOP_CAST(l, >, guint64);
			MINT_IN_BREAK;
		MINT_IN_CASE(MINT_CGT_UN_R4)
			RELOP_FP(f_r4, >, 1);
			MINT_IN_BREAK;
		MINT_IN_CASE(MINT_CGT_UN_R8)
			RELOP_FP(f, >, 1);
			MINT_IN_BREAK;
		MINT_IN_CASE(MINT_CLT_I4)
			RELOP(i, <);
			MINT_IN_BREAK;
		MINT_IN_CASE(MINT_CLT_I8)
			RELOP(l, <);
			MINT_IN_BREAK;
		MINT_IN_CASE(MINT_CLT_R4)
			RELOP_FP(f_r4, <, 0);
			MINT_IN_BREAK;
		MINT_IN_CASE(MINT_CLT_R8)
			RELOP_FP(f, <, 0);
			MINT_IN_BREAK;
		MINT_IN_CASE(MINT_CLT_UN_I4)
			RELOP_CAST(i, <, guint32);
			MINT_IN_BREAK;
		MINT_IN_CASE(MINT_CLT_UN_I8)
			RELOP_CAST(l, <, guint64);
			MINT_IN_BREAK;
		MINT_IN_CASE(MINT_CLT_UN_R4)
			RELOP_FP(f_r4, <, 1);
			MINT_IN_BREAK;
		MINT_IN_CASE(MINT_CLT_UN_R8)
			RELOP_FP(f, <, 1);
			MINT_IN_BREAK;
		MINT_IN_CASE(MINT_CLE_I4)
			RELOP(i, <=);
			MINT_IN_BREAK;
		MINT_IN_CASE(MINT_CLE_I8)
			RELOP(l, <=);
			MINT_IN_BREAK;
		MINT_IN_CASE(MINT_CLE_UN_I4)
			RELOP_CAST(l, <=, guint32);
			MINT_IN_BREAK;
		MINT_IN_CASE(MINT_CLE_UN_I8)
			RELOP_CAST(l, <=, guint64);
			MINT_IN_BREAK;
		MINT_IN_CASE(MINT_CLE_R4)
			RELOP_FP(f_r4, <=, 0);
			MINT_IN_BREAK;
		MINT_IN_CASE(MINT_CLE_R8)
			RELOP_FP(f, <=, 0);
			MINT_IN_BREAK;

#undef RELOP
#undef RELOP_FP
#undef RELOP_CAST

		MINT_IN_CASE(MINT_LDFTN) {
			sp->data.p = frame->imethod->data_items [ip [1]];
			++sp;
			ip += 2;
			MINT_IN_BREAK;
		}
		MINT_IN_CASE(MINT_LDVIRTFTN) {
			InterpMethod *m = (InterpMethod*)frame->imethod->data_items [ip [1]];
			--sp;
			NULL_CHECK (sp->data.p);
				
			sp->data.p = get_virtual_method (m, sp->data.o->vtable);
			ip += 2;
			++sp;
			MINT_IN_BREAK;
		}
		MINT_IN_CASE(MINT_LDFTN_DYNAMIC) {
			error_init_reuse (error);
			InterpMethod *m = mono_interp_get_imethod (mono_domain_get (), (MonoMethod*) sp [-1].data.p, error);
			mono_error_assert_ok (error);
			sp [-1].data.p = m;
			ip++;
			MINT_IN_BREAK;
		}
		MINT_IN_CASE(MINT_PROF_ENTER) {
			guint16 flag = ip [1];
			ip += 2;

			if ((flag & TRACING_FLAG) || ((flag & PROFILING_FLAG) && MONO_PROFILER_ENABLED (method_enter) &&
					(frame->imethod->prof_flags & MONO_PROFILER_CALL_INSTRUMENTATION_ENTER_CONTEXT))) {
				MonoProfilerCallContext *prof_ctx = g_new0 (MonoProfilerCallContext, 1);
				prof_ctx->interp_frame = frame;
				prof_ctx->method = frame->imethod->method;
				if (flag & TRACING_FLAG)
					mono_trace_enter_method (frame->imethod->method, frame->imethod->jinfo, prof_ctx);
				if (flag & PROFILING_FLAG)
					MONO_PROFILER_RAISE (method_enter, (frame->imethod->method, prof_ctx));
				g_free (prof_ctx);
			} else if ((flag & PROFILING_FLAG) && MONO_PROFILER_ENABLED (method_enter)) {
				MONO_PROFILER_RAISE (method_enter, (frame->imethod->method, NULL));
			}
			MINT_IN_BREAK;
		}

		MINT_IN_CASE(MINT_PROF_EXIT)
		MINT_IN_CASE(MINT_PROF_EXIT_VOID) {
			guint16 flag = ip [1];
			// Set retval
			int const i32 = READ32 (ip + 2);
			if (i32 == -1) {
			} else if (i32) {
				sp = STACK_SUB_BYTES (sp, i32);
				if (frame->parent) {
					memmove (frame->parent->state.sp, sp, i32);
					frame->parent->state.sp = STACK_ADD_BYTES (frame->parent->state.sp, i32);
				}
			} else {
				sp--;
				if (frame->parent) {
					frame->parent->state.sp [0] = *sp;
					frame->parent->state.sp++;
				}
			}

			if ((flag & TRACING_FLAG) || ((flag & PROFILING_FLAG) && MONO_PROFILER_ENABLED (method_leave) &&
					(frame->imethod->prof_flags & MONO_PROFILER_CALL_INSTRUMENTATION_LEAVE_CONTEXT))) {
				MonoProfilerCallContext *prof_ctx = g_new0 (MonoProfilerCallContext, 1);
				prof_ctx->interp_frame = frame;
				prof_ctx->method = frame->imethod->method;
				if (i32 != -1)
					prof_ctx->return_value = sp;
				if (flag & TRACING_FLAG)
					mono_trace_leave_method (frame->imethod->method, frame->imethod->jinfo, prof_ctx);
				if (flag & PROFILING_FLAG)
					MONO_PROFILER_RAISE (method_leave, (frame->imethod->method, prof_ctx));
				g_free (prof_ctx);
			} else if ((flag & PROFILING_FLAG) && MONO_PROFILER_ENABLED (method_enter)) {
				MONO_PROFILER_RAISE (method_leave, (frame->imethod->method, NULL));
			}

			ip += 4;
			frame_data_allocator_pop (&context->data_stack, frame);
			goto exit_frame;
		}
		MINT_IN_CASE(MINT_PROF_COVERAGE_STORE) {
			++ip;
			guint32 *p = (guint32*)GINT_TO_POINTER (READ64 (ip));
			*p = 1;
			ip += 4;
			MINT_IN_BREAK;
		}

#define LDLOC(datamem, argtype) \
	sp->data.datamem = * (argtype *)(locals + ip [1]); \
	ip += 2; \
	++sp; 
	
		MINT_IN_CASE(MINT_LDLOC_I1) LDLOC(i, gint8); MINT_IN_BREAK;
		MINT_IN_CASE(MINT_LDLOC_U1) LDLOC(i, guint8); MINT_IN_BREAK;
		MINT_IN_CASE(MINT_LDLOC_I2) LDLOC(i, gint16); MINT_IN_BREAK;
		MINT_IN_CASE(MINT_LDLOC_U2) LDLOC(i, guint16); MINT_IN_BREAK;
		MINT_IN_CASE(MINT_LDLOC_I4) LDLOC(i, gint32); MINT_IN_BREAK;
		MINT_IN_CASE(MINT_LDLOC_I8) LDLOC(l, gint64); MINT_IN_BREAK;
		MINT_IN_CASE(MINT_LDLOC_R4) LDLOC(f_r4, float); MINT_IN_BREAK;
		MINT_IN_CASE(MINT_LDLOC_R8) LDLOC(f, double); MINT_IN_BREAK;
		MINT_IN_CASE(MINT_LDLOC_O) LDLOC(p, gpointer); MINT_IN_BREAK;

		MINT_IN_CASE(MINT_LDLOC_VT) {
			int const i32 = READ32 (ip + 2);
			memcpy (sp, locals + ip [1], i32);
			sp = STACK_ADD_BYTES (sp, i32);
			ip += 4;
			MINT_IN_BREAK;
		}
		MINT_IN_CASE(MINT_LDLOCA_S)
			sp->data.p = locals + ip [1];
			ip += 2;
			++sp;
			MINT_IN_BREAK;

#define STLOC(datamem, argtype) \
	--sp; \
	* (argtype *)(locals + ip [1]) = sp->data.datamem; \
	ip += 2;
	
		MINT_IN_CASE(MINT_STLOC_I1) STLOC(i, gint8); MINT_IN_BREAK;
		MINT_IN_CASE(MINT_STLOC_U1) STLOC(i, guint8); MINT_IN_BREAK;
		MINT_IN_CASE(MINT_STLOC_I2) STLOC(i, gint16); MINT_IN_BREAK;
		MINT_IN_CASE(MINT_STLOC_U2) STLOC(i, guint16); MINT_IN_BREAK;
		MINT_IN_CASE(MINT_STLOC_I4) STLOC(i, gint32); MINT_IN_BREAK;
		MINT_IN_CASE(MINT_STLOC_I8) STLOC(l, gint64); MINT_IN_BREAK;
		MINT_IN_CASE(MINT_STLOC_R4) STLOC(f_r4, float); MINT_IN_BREAK;
		MINT_IN_CASE(MINT_STLOC_R8) STLOC(f, double); MINT_IN_BREAK;
		MINT_IN_CASE(MINT_STLOC_O) STLOC(p, gpointer); MINT_IN_BREAK;

#define STLOC_NP(datamem, argtype) \
	* (argtype *)(locals + ip [1]) = sp [-1].data.datamem; \
	ip += 2;

		MINT_IN_CASE(MINT_STLOC_NP_I4) STLOC_NP(i, gint32); MINT_IN_BREAK;
		MINT_IN_CASE(MINT_STLOC_NP_I8) STLOC_NP(l, gint64); MINT_IN_BREAK;
		MINT_IN_CASE(MINT_STLOC_NP_R4) STLOC_NP(f_r4, float); MINT_IN_BREAK;
		MINT_IN_CASE(MINT_STLOC_NP_R8) STLOC_NP(f, double); MINT_IN_BREAK;
		MINT_IN_CASE(MINT_STLOC_NP_O) STLOC_NP(p, gpointer); MINT_IN_BREAK;

		MINT_IN_CASE(MINT_STLOC_VT) {
			int const i32 = READ32 (ip + 2);
			sp = STACK_SUB_BYTES (sp, i32);
			memcpy (locals + ip [1], sp, i32);
			ip += 4;
			MINT_IN_BREAK;
		}

#define MOVLOC(argtype) \
	* (argtype *)(locals + ip [2]) = * (argtype *)(locals + ip [1]); \
	ip += 3;

		MINT_IN_CASE(MINT_MOVLOC_1) MOVLOC(guint8); MINT_IN_BREAK;
		MINT_IN_CASE(MINT_MOVLOC_2) MOVLOC(guint16); MINT_IN_BREAK;
		MINT_IN_CASE(MINT_MOVLOC_4) MOVLOC(guint32); MINT_IN_BREAK;
		MINT_IN_CASE(MINT_MOVLOC_8) MOVLOC(guint64); MINT_IN_BREAK;

		MINT_IN_CASE(MINT_MOVLOC_VT) {
			int const i32 = READ32(ip + 3);
			memcpy (locals + ip [2], locals + ip [1], i32);
			ip += 5;
			MINT_IN_BREAK;
		}

		MINT_IN_CASE(MINT_LOCALLOC) {
			stackval *sp_start = (stackval*)(locals + frame->imethod->total_locals_size);
			if (sp != sp_start + 1) /*FIX?*/
				THROW_EX (mono_get_exception_execution_engine (NULL), ip);

			int len = sp [-1].data.i;
			// FIXME we need a separate allocator for localloc sections
			sp [-1].data.p = frame_data_allocator_alloc (&context->data_stack, frame, ALIGN_TO (len, MINT_VT_ALIGNMENT));

			if (frame->imethod->init_locals)
				memset (sp [-1].data.p, 0, len);
			++ip;
			MINT_IN_BREAK;
		}
		MINT_IN_CASE(MINT_ENDFILTER)
			/* top of stack is result of filter */
			frame->retval->data.i = sp [-1].data.i;
			goto exit_clause;
		MINT_IN_CASE(MINT_INITOBJ)
			--sp;
			memset (sp->data.vt, 0, READ32(ip + 1));
			ip += 3;
			MINT_IN_BREAK;
		MINT_IN_CASE(MINT_CPBLK)
			sp -= 3;
			if (!sp [0].data.p || !sp [1].data.p)
				THROW_EX (mono_get_exception_null_reference(), ip - 1);
			++ip;
			/* FIXME: value and size may be int64... */
			memcpy (sp [0].data.p, sp [1].data.p, sp [2].data.i);
			MINT_IN_BREAK;
#if 0
		MINT_IN_CASE(MINT_CONSTRAINED_) {
			guint32 token;
			/* FIXME: implement */
			++ip;
			token = READ32 (ip);
			ip += 2;
			MINT_IN_BREAK;
		}
#endif
		MINT_IN_CASE(MINT_INITBLK)
			sp -= 3;
			NULL_CHECK (sp [0].data.p);
			++ip;
			/* FIXME: value and size may be int64... */
			memset (sp [0].data.p, sp [1].data.i, sp [2].data.i);
			MINT_IN_BREAK;
#if 0
		MINT_IN_CASE(MINT_NO_)
			/* FIXME: implement */
			ip += 2;
			MINT_IN_BREAK;
#endif
	   MINT_IN_CASE(MINT_RETHROW) {
			int exvar_offset = ip [1];
			THROW_EX_GENERAL (*(MonoException**)(frame_locals (frame) + exvar_offset), ip, TRUE);
			MINT_IN_BREAK;
	   }
	   MINT_IN_CASE(MINT_MONO_RETHROW) {
			/* 
			 * need to clarify what this should actually do:
			 *
			 * Takes an exception from the stack and rethrows it.
			 * This is useful for wrappers that don't want to have to
			 * use CEE_THROW and lose the exception stacktrace. 
			 */

			--sp;
			if (!sp->data.p)
				sp->data.p = mono_get_exception_null_reference ();

			THROW_EX_GENERAL ((MonoException *)sp->data.p, ip, TRUE);
			MINT_IN_BREAK;
	   }
	   MINT_IN_CASE(MINT_LD_DELEGATE_METHOD_PTR) {
		   MonoDelegate *del;

		   --sp;
		   del = (MonoDelegate*)sp->data.p;
		   if (!del->interp_method) {
			   /* Not created from interpreted code */
			   error_init_reuse (error);
			   g_assert (del->method);
			   del->interp_method = mono_interp_get_imethod (del->object.vtable->domain, del->method, error);
			   mono_error_assert_ok (error);
		   }
		   g_assert (del->interp_method);
		   sp->data.p = del->interp_method;
		   ++sp;
		   ip += 1;
		   MINT_IN_BREAK;
	   }

#define MATH_UNOP(mathfunc) \
	sp [-1].data.f = mathfunc (sp [-1].data.f); \
	++ip;

#define MATH_BINOP(mathfunc) \
	sp--; \
	sp [-1].data.f = mathfunc (sp [-1].data.f, sp [0].data.f); \
	++ip;

		MINT_IN_CASE(MINT_ABS) MATH_UNOP(fabs); MINT_IN_BREAK;
		MINT_IN_CASE(MINT_ASIN) MATH_UNOP(asin); MINT_IN_BREAK;
		MINT_IN_CASE(MINT_ASINH) MATH_UNOP(asinh); MINT_IN_BREAK;
		MINT_IN_CASE(MINT_ACOS) MATH_UNOP(acos); MINT_IN_BREAK;
		MINT_IN_CASE(MINT_ACOSH) MATH_UNOP(acosh); MINT_IN_BREAK;
		MINT_IN_CASE(MINT_ATAN) MATH_UNOP(atan); MINT_IN_BREAK;
		MINT_IN_CASE(MINT_ATANH) MATH_UNOP(atanh); MINT_IN_BREAK;
		MINT_IN_CASE(MINT_CEILING) MATH_UNOP(ceil); MINT_IN_BREAK;
		MINT_IN_CASE(MINT_COS) MATH_UNOP(cos); MINT_IN_BREAK;
		MINT_IN_CASE(MINT_CBRT) MATH_UNOP(cbrt); MINT_IN_BREAK;
		MINT_IN_CASE(MINT_COSH) MATH_UNOP(cosh); MINT_IN_BREAK;
		MINT_IN_CASE(MINT_EXP) MATH_UNOP(exp); MINT_IN_BREAK;
		MINT_IN_CASE(MINT_FLOOR) MATH_UNOP(floor); MINT_IN_BREAK;
		MINT_IN_CASE(MINT_LOG) MATH_UNOP(log); MINT_IN_BREAK;
		MINT_IN_CASE(MINT_LOG2) MATH_UNOP(log2); MINT_IN_BREAK;
		MINT_IN_CASE(MINT_LOG10) MATH_UNOP(log10); MINT_IN_BREAK;
		MINT_IN_CASE(MINT_SIN) MATH_UNOP(sin); MINT_IN_BREAK;
		MINT_IN_CASE(MINT_SQRT) MATH_UNOP(sqrt); MINT_IN_BREAK;
		MINT_IN_CASE(MINT_SINH) MATH_UNOP(sinh); MINT_IN_BREAK;
		MINT_IN_CASE(MINT_TAN) MATH_UNOP(tan); MINT_IN_BREAK;
		MINT_IN_CASE(MINT_TANH) MATH_UNOP(tanh); MINT_IN_BREAK;

		MINT_IN_CASE(MINT_ATAN2) MATH_BINOP(atan2); MINT_IN_BREAK;
		MINT_IN_CASE(MINT_POW) MATH_BINOP(pow); MINT_IN_BREAK;
		MINT_IN_CASE(MINT_FMA)
			sp -= 2;
			sp [-1].data.f = fma (sp [-1].data.f, sp [0].data.f, sp [1].data.f);
			ip++;
			MINT_IN_BREAK;
		MINT_IN_CASE(MINT_SCALEB)
			sp--;
			sp [-1].data.f = scalbn (sp [-1].data.f, sp [0].data.i);
			ip++;
			MINT_IN_BREAK;
		MINT_IN_CASE(MINT_ILOGB) {
			int result;
			double x = sp [-1].data.f;
			if (FP_ILOGB0 != INT_MIN && x == 0.0)
				result = INT_MIN;
			else if (FP_ILOGBNAN != INT_MAX && isnan(x))
				result = INT_MAX;
			else
				result = ilogb (x);
			sp [-1].data.i = result;
			ip++;
			MINT_IN_BREAK;
		}

#define MATH_UNOPF(mathfunc) \
	sp [-1].data.f_r4 = mathfunc (sp [-1].data.f_r4); \
	++ip;

#define MATH_BINOPF(mathfunc) \
	sp--; \
	sp [-1].data.f_r4 = mathfunc (sp [-1].data.f_r4, sp [0].data.f_r4); \
	++ip;
		MINT_IN_CASE(MINT_ABSF) MATH_UNOPF(fabsf); MINT_IN_BREAK;
		MINT_IN_CASE(MINT_ASINF) MATH_UNOPF(asinf); MINT_IN_BREAK;
		MINT_IN_CASE(MINT_ASINHF) MATH_UNOPF(asinhf); MINT_IN_BREAK;
		MINT_IN_CASE(MINT_ACOSF) MATH_UNOPF(acosf); MINT_IN_BREAK;
		MINT_IN_CASE(MINT_ACOSHF) MATH_UNOPF(acoshf); MINT_IN_BREAK;
		MINT_IN_CASE(MINT_ATANF) MATH_UNOPF(atanf); MINT_IN_BREAK;
		MINT_IN_CASE(MINT_ATANHF) MATH_UNOPF(atanhf); MINT_IN_BREAK;
		MINT_IN_CASE(MINT_CEILINGF) MATH_UNOPF(ceilf); MINT_IN_BREAK;
		MINT_IN_CASE(MINT_COSF) MATH_UNOPF(cosf); MINT_IN_BREAK;
		MINT_IN_CASE(MINT_CBRTF) MATH_UNOPF(cbrtf); MINT_IN_BREAK;
		MINT_IN_CASE(MINT_COSHF) MATH_UNOPF(coshf); MINT_IN_BREAK;
		MINT_IN_CASE(MINT_EXPF) MATH_UNOPF(expf); MINT_IN_BREAK;
		MINT_IN_CASE(MINT_FLOORF) MATH_UNOPF(floorf); MINT_IN_BREAK;
		MINT_IN_CASE(MINT_LOGF) MATH_UNOPF(logf); MINT_IN_BREAK;
		MINT_IN_CASE(MINT_LOG2F) MATH_UNOPF(log2f); MINT_IN_BREAK;
		MINT_IN_CASE(MINT_LOG10F) MATH_UNOPF(log10f); MINT_IN_BREAK;
		MINT_IN_CASE(MINT_SINF) MATH_UNOPF(sinf); MINT_IN_BREAK;
		MINT_IN_CASE(MINT_SQRTF) MATH_UNOPF(sqrtf); MINT_IN_BREAK;
		MINT_IN_CASE(MINT_SINHF) MATH_UNOPF(sinhf); MINT_IN_BREAK;
		MINT_IN_CASE(MINT_TANF) MATH_UNOPF(tanf); MINT_IN_BREAK;
		MINT_IN_CASE(MINT_TANHF) MATH_UNOPF(tanhf); MINT_IN_BREAK;

		MINT_IN_CASE(MINT_ATAN2F) MATH_BINOPF(atan2f); MINT_IN_BREAK;
		MINT_IN_CASE(MINT_POWF) MATH_BINOPF(powf); MINT_IN_BREAK;
		MINT_IN_CASE(MINT_FMAF)
			sp -= 2;
			sp [-1].data.f_r4 = fmaf (sp [-1].data.f_r4, sp [0].data.f_r4, sp [1].data.f_r4);
			ip++;
			MINT_IN_BREAK;
		MINT_IN_CASE(MINT_SCALEBF)
			sp--;
			sp [-1].data.f_r4 = scalbnf (sp [-1].data.f_r4, sp [0].data.i);
			ip++;
			MINT_IN_BREAK;
		MINT_IN_CASE(MINT_ILOGBF) {
			int result;
			float x = sp [-1].data.f_r4;
			if (FP_ILOGB0 != INT_MIN && x == 0.0)
				result = INT_MIN;
			else if (FP_ILOGBNAN != INT_MAX && isnan(x))
				result = INT_MAX;
			else
				result = ilogbf (x);
			sp [-1].data.i = result;
			ip++;
			MINT_IN_BREAK;
		}

		MINT_IN_CASE(MINT_INTRINS_ENUM_HASFLAG) {
			MonoClass *klass = (MonoClass*)frame->imethod->data_items[ip [1]];
			mono_interp_enum_hasflag (sp, klass);
			sp--;
			ip += 2;
			MINT_IN_BREAK;
		}
		MINT_IN_CASE(MINT_INTRINS_GET_HASHCODE) {
			sp [-1].data.i = mono_object_hash_internal (sp [-1].data.o);
			ip++;
			MINT_IN_BREAK;
		}
		MINT_IN_CASE(MINT_INTRINS_GET_TYPE) {
			NULL_CHECK (sp [-1].data.p);
			sp [-1].data.o = (MonoObject*) sp [-1].data.o->vtable->type;
			ip++;
			MINT_IN_BREAK;
		}

#if !USE_COMPUTED_GOTO
		default:
			interp_error_xsx ("Unimplemented opcode: %04x %s at 0x%x\n", *ip, mono_interp_opname (*ip), ip - frame->imethod->code);
#endif
		}
	}

	g_assert_not_reached ();

resume:
	g_assert (context->has_resume_state);
	g_assert (frame->imethod);

	if (frame == context->handler_frame) {
		/*
		 * When running finally blocks, we can have the same frame twice on the stack. If we have
		 * clause_args information, we need to check whether resuming should happen inside this
		 * finally block, or in some other part of the method, in which case we need to exit.
		 */
		if (clause_args && frame == clause_args->exec_frame && context->handler_ip >= clause_args->end_at_ip) {
			goto exit_clause;
		} else {
			/* Set the current execution state to the resume state in context */
			ip = context->handler_ip;
			/* spec says stack should be empty at endfinally so it should be at the start too */
			locals = (guchar*)frame->stack;
			sp = (stackval*)(locals + frame->imethod->total_locals_size);
			g_assert (context->exc_gchandle);
			sp->data.p = mono_gchandle_get_target_internal (context->exc_gchandle);
			++sp;

			clear_resume_state (context);
			// goto main_loop instead of MINT_IN_DISPATCH helps the compiler and therefore conserves stack.
			// This is a slow/rare path and conserving stack is preferred over its performance otherwise.
			goto main_loop;
		}
	} else if (clause_args && frame == clause_args->exec_frame) {
		/*
		 * This frame doesn't handle the resume state and it is the first frame invoked from EH.
		 * We can't just return to parent. We must first exit the EH mechanism and start resuming
		 * again from the original frame.
		 */
		goto exit_clause;
	}
	// Because we are resuming in another frame, bypassing a normal ret opcode,
	// we need to make sure to reset the localloc stack
	frame_data_allocator_pop (&context->data_stack, frame);
	// fall through
exit_frame:
	g_assert_checked (frame->imethod);

	if (frame->parent && frame->parent->state.ip) {
		/* Return to the main loop after a non-recursive interpreter call */
		//printf ("R: %s -> %s %p\n", mono_method_get_full_name (frame->imethod->method), mono_method_get_full_name (frame->parent->imethod->method), frame->parent->state.ip);
		g_assert_checked (frame->stack);
		frame = frame->parent;
		/*
		 * FIXME We should be able to avoid dereferencing imethod here, if we will have
		 * a param_area and all calls would inherit the same sp, or if we are full coop.
		 */
		context->stack_pointer = (guchar*)frame->stack + frame->imethod->alloca_size;
		LOAD_INTERP_STATE (frame);

		CHECK_RESUME_STATE (context);

		goto main_loop;
	}
exit_clause:
	if (!clause_args)
		context->stack_pointer = (guchar*)frame->stack;

	DEBUG_LEAVE ();

	HANDLE_FUNCTION_RETURN ();
}

static void
interp_parse_options (const char *options)
{
	char **args, **ptr;

	if (!options)
		return;

	args = g_strsplit (options, ",", -1);
	for (ptr = args; ptr && *ptr; ptr ++) {
		char *arg = *ptr;

		if (strncmp (arg, "jit=", 4) == 0)
			mono_interp_jit_classes = g_slist_prepend (mono_interp_jit_classes, arg + 4);
		else if (strncmp (arg, "interp-only=", strlen ("interp-only=")) == 0)
			mono_interp_only_classes = g_slist_prepend (mono_interp_only_classes, arg + strlen ("interp-only="));
		else if (strncmp (arg, "-inline", 7) == 0)
			mono_interp_opt &= ~INTERP_OPT_INLINE;
		else if (strncmp (arg, "-cprop", 6) == 0)
			mono_interp_opt &= ~INTERP_OPT_CPROP;
		else if (strncmp (arg, "-super", 6) == 0)
			mono_interp_opt &= ~INTERP_OPT_SUPER_INSTRUCTIONS;
		else if (strncmp (arg, "-bblocks", 8) == 0)
			mono_interp_opt &= ~INTERP_OPT_BBLOCKS;
		else if (strncmp (arg, "-all", 4) == 0)
			mono_interp_opt = INTERP_OPT_NONE;
	}
}

/*
 * interp_set_resume_state:
 *
 *   Set the state the interpeter will continue to execute from after execution returns to the interpreter.
 */
static void
interp_set_resume_state (MonoJitTlsData *jit_tls, MonoObject *ex, MonoJitExceptionInfo *ei, MonoInterpFrameHandle interp_frame, gpointer handler_ip)
{
	ThreadContext *context;

	g_assert (jit_tls);
	context = (ThreadContext*)jit_tls->interp_context;
	g_assert (context);

	context->has_resume_state = TRUE;
	context->handler_frame = (InterpFrame*)interp_frame;
	context->handler_ei = ei;
	if (context->exc_gchandle)
		mono_gchandle_free_internal (context->exc_gchandle);
	context->exc_gchandle = mono_gchandle_new_internal ((MonoObject*)ex, FALSE);
	/* Ditto */
	if (ei)
		*(MonoObject**)(frame_locals (context->handler_frame) + ei->exvar_offset) = ex;
	context->handler_ip = (const guint16*)handler_ip;
}

static void
interp_get_resume_state (const MonoJitTlsData *jit_tls, gboolean *has_resume_state, MonoInterpFrameHandle *interp_frame, gpointer *handler_ip)
{
	g_assert (jit_tls);
	ThreadContext *context = (ThreadContext*)jit_tls->interp_context;

	*has_resume_state = context ? context->has_resume_state : FALSE;
	if (!*has_resume_state)
		return;

	*interp_frame = context->handler_frame;
	*handler_ip = (gpointer)context->handler_ip;
}

/*
 * interp_run_finally:
 *
 *   Run the finally clause identified by CLAUSE_INDEX in the intepreter frame given by
 * frame->interp_frame.
 * Return TRUE if the finally clause threw an exception.
 */
static gboolean
interp_run_finally (StackFrameInfo *frame, int clause_index, gpointer handler_ip, gpointer handler_ip_end)
{
	InterpFrame *iframe = (InterpFrame*)frame->interp_frame;
	ThreadContext *context = get_context ();
	FrameClauseArgs clause_args;
	const guint16 *state_ip;

	memset (&clause_args, 0, sizeof (FrameClauseArgs));
	clause_args.start_with_ip = (const guint16*)handler_ip;
	clause_args.end_at_ip = (const guint16*)handler_ip_end;
	clause_args.exit_clause = clause_index;
	clause_args.exec_frame = iframe;

	state_ip = iframe->state.ip;
	iframe->state.ip = NULL;

	InterpFrame* const next_free = iframe->next_free;
	iframe->next_free = NULL;

	// this informs MINT_ENDFINALLY to return to EH
	*(guint16**)(frame_locals (iframe) + iframe->imethod->clause_data_offsets [clause_index]) = NULL;

	interp_exec_method (iframe, context, &clause_args);

	iframe->next_free = next_free;
	iframe->state.ip = state_ip;
	if (context->has_resume_state) {
		return TRUE;
	} else {
		return FALSE;
	}
}

/*
 * interp_run_filter:
 *
 *   Run the filter clause identified by CLAUSE_INDEX in the intepreter frame given by
 * frame->interp_frame.
 */
// Do not inline in case order of frame addresses matters.
static MONO_NEVER_INLINE gboolean
interp_run_filter (StackFrameInfo *frame, MonoException *ex, int clause_index, gpointer handler_ip, gpointer handler_ip_end)
{
	InterpFrame *iframe = (InterpFrame*)frame->interp_frame;
	ThreadContext *context = get_context ();
	stackval retval;
	FrameClauseArgs clause_args;

	/*
	 * Have to run the clause in a new frame which is a copy of IFRAME, since
	 * during debugging, there are two copies of the frame on the stack.
	 */
	InterpFrame child_frame = {0};
	child_frame.parent = iframe;
	child_frame.imethod = iframe->imethod;
	child_frame.stack = (stackval*)context->stack_pointer;
	child_frame.retval = &retval;

	/* Copy the stack frame of the original method */
	memcpy (child_frame.stack, iframe->stack, iframe->imethod->total_locals_size);
	context->stack_pointer += iframe->imethod->alloca_size;

	memset (&clause_args, 0, sizeof (FrameClauseArgs));
	clause_args.start_with_ip = (const guint16*)handler_ip;
	clause_args.end_at_ip = (const guint16*)handler_ip_end;
	clause_args.filter_exception = ex;
	clause_args.exec_frame = &child_frame;

	interp_exec_method (&child_frame, context, &clause_args);

	/* Copy back the updated frame */
	memcpy (iframe->stack, child_frame.stack, iframe->imethod->total_locals_size);

	context->stack_pointer = (guchar*)child_frame.stack;

	/* ENDFILTER stores the result into child_frame->retval */
	return retval.data.i ? TRUE : FALSE;
}

typedef struct {
	InterpFrame *current;
} StackIter;

static gpointer
interp_frame_get_ip (MonoInterpFrameHandle frame)
{
	InterpFrame *iframe = (InterpFrame*)frame;

	g_assert (iframe->imethod);
	/*
	 * For calls, state.ip points to the instruction following the call, so we need to subtract
	 * in order to get inside the call instruction range. Other instructions that set the IP for
	 * the rest of the runtime to see, like throws and sdb breakpoints, will need to account for
	 * this subtraction that we are doing here.
	 */
	return (gpointer)(iframe->state.ip - 1);
}

/*
 * interp_frame_iter_init:
 *
 *   Initialize an iterator for iterating through interpreted frames.
 */
static void
interp_frame_iter_init (MonoInterpStackIter *iter, gpointer interp_exit_data)
{
	StackIter *stack_iter = (StackIter*)iter;

	stack_iter->current = (InterpFrame*)interp_exit_data;
}

/*
 * interp_frame_iter_next:
 *
 *   Fill out FRAME with date for the next interpreter frame.
 */
static gboolean
interp_frame_iter_next (MonoInterpStackIter *iter, StackFrameInfo *frame)
{
	StackIter *stack_iter = (StackIter*)iter;
	InterpFrame *iframe = stack_iter->current;

	memset (frame, 0, sizeof (StackFrameInfo));
	/* pinvoke frames doesn't have imethod set */
	while (iframe && !(iframe->imethod && iframe->imethod->code && iframe->imethod->jinfo))
		iframe = iframe->parent;
	if (!iframe)
		return FALSE;

	MonoMethod *method = iframe->imethod->method;
	frame->domain = iframe->imethod->domain;
	frame->interp_frame = iframe;
	frame->method = method;
	frame->actual_method = method;
	if (method && ((method->flags & METHOD_ATTRIBUTE_PINVOKE_IMPL) || (method->iflags & (METHOD_IMPL_ATTRIBUTE_INTERNAL_CALL | METHOD_IMPL_ATTRIBUTE_RUNTIME)))) {
		frame->native_offset = -1;
		frame->type = FRAME_TYPE_MANAGED_TO_NATIVE;
	} else {
		frame->type = FRAME_TYPE_INTERP;
		/* This is the offset in the interpreter IR. */
		frame->native_offset = (guint8*)interp_frame_get_ip (iframe) - (guint8*)iframe->imethod->code;
		if (!method->wrapper_type || method->wrapper_type == MONO_WRAPPER_DYNAMIC_METHOD)
			frame->managed = TRUE;
	}
	frame->ji = iframe->imethod->jinfo;
	frame->frame_addr = iframe;

	stack_iter->current = iframe->parent;

	return TRUE;
}

static MonoJitInfo*
interp_find_jit_info (MonoDomain *domain, MonoMethod *method)
{
	InterpMethod* imethod;

	imethod = lookup_imethod (domain, method);
	if (imethod)
		return imethod->jinfo;
	else
		return NULL;
}

static void
interp_set_breakpoint (MonoJitInfo *jinfo, gpointer ip)
{
	guint16 *code = (guint16*)ip;
	g_assert (*code == MINT_SDB_SEQ_POINT);
	*code = MINT_SDB_BREAKPOINT;
}

static void
interp_clear_breakpoint (MonoJitInfo *jinfo, gpointer ip)
{
	guint16 *code = (guint16*)ip;
	g_assert (*code == MINT_SDB_BREAKPOINT);
	*code = MINT_SDB_SEQ_POINT;
}

static MonoJitInfo*
interp_frame_get_jit_info (MonoInterpFrameHandle frame)
{
	InterpFrame *iframe = (InterpFrame*)frame;

	g_assert (iframe->imethod);
	return iframe->imethod->jinfo;
}

static gpointer
interp_frame_get_arg (MonoInterpFrameHandle frame, int pos)
{
	InterpFrame *iframe = (InterpFrame*)frame;

	g_assert (iframe->imethod);

	return (char*)iframe->stack + get_arg_offset_fast (iframe->imethod, pos + iframe->imethod->hasthis);
}

static gpointer
interp_frame_get_local (MonoInterpFrameHandle frame, int pos)
{
	InterpFrame *iframe = (InterpFrame*)frame;

	g_assert (iframe->imethod);

	return frame_locals (iframe) + iframe->imethod->local_offsets [pos];
}

static gpointer
interp_frame_get_this (MonoInterpFrameHandle frame)
{
	InterpFrame *iframe = (InterpFrame*)frame;

	g_assert (iframe->imethod);
	g_assert (iframe->imethod->hasthis);
	return iframe->stack;
}

static MonoInterpFrameHandle
interp_frame_get_parent (MonoInterpFrameHandle frame)
{
	InterpFrame *iframe = (InterpFrame*)frame;

	return iframe->parent;
}

static void
interp_start_single_stepping (void)
{
	ss_enabled = TRUE;
}

static void
interp_stop_single_stepping (void)
{
	ss_enabled = FALSE;
}

/*
 * interp_mark_stack:
 *
 *   Mark the interpreter stack frames for a thread.
 *
 */
static void
interp_mark_stack (gpointer thread_data, GcScanFunc func, gpointer gc_data, gboolean precise)
{
	MonoThreadInfo *info = (MonoThreadInfo*)thread_data;

	if (!mono_use_interpreter)
		return;
	if (precise)
		return;

	/*
	 * We explicitly mark the frames instead of registering the stack fragments as GC roots, so
	 * we have to process less data and avoid false pinning from data which is above 'pos'.
	 *
	 * The stack frame handling code uses compiler write barriers only, but the calling code
	 * in sgen-mono.c already did a mono_memory_barrier_process_wide () so we can
	 * process these data structures normally.
	 */
	MonoJitTlsData *jit_tls = (MonoJitTlsData *)info->tls [TLS_KEY_JIT_TLS];
	if (!jit_tls)
		return;

	ThreadContext *context = (ThreadContext*)jit_tls->interp_context;
	if (!context || !context->stack_start)
		return;

	// FIXME: Scan the whole area with 1 call
	for (gpointer *p = (gpointer*)context->stack_start; p < (gpointer*)context->stack_pointer; p++)
		func (p, gc_data);

	FrameDataFragment *frag;
	for (frag = context->data_stack.first; frag; frag = frag->next) {
		// FIXME: Scan the whole area with 1 call
		for (gpointer *p = (gpointer*)&frag->data; p < (gpointer*)frag->pos; ++p)
			func (p, gc_data);
		if (frag == context->data_stack.current)
			break;
	}
}

#if COUNT_OPS

static int
opcode_count_comparer (const void * pa, const void * pb)
{
	long counta = opcode_counts [*(int*)pa];
	long countb = opcode_counts [*(int*)pb];

	if (counta < countb)
		return 1;
	else if (counta > countb)
		return -1;
	else
		return 0;
}

static void
interp_print_op_count (void)
{
	int ordered_ops [MINT_LASTOP];
	int i;
	long total_ops = 0;

	for (i = 0; i < MINT_LASTOP; i++) {
		ordered_ops [i] = i;
		total_ops += opcode_counts [i];
	}
	qsort (ordered_ops, MINT_LASTOP, sizeof (int), opcode_count_comparer);

	g_print ("total ops %ld\n", total_ops);
	for (i = 0; i < MINT_LASTOP; i++) {
		long count = opcode_counts [ordered_ops [i]];
		g_print ("%s : %ld (%.2lf%%)\n", mono_interp_opname (ordered_ops [i]), count, (double)count / total_ops * 100);
	}
}
#endif

#if PROFILE_INTERP

static InterpMethod **imethods;
static int num_methods;
const int opcount_threshold = 100000;

static void
interp_add_imethod (gpointer method)
{
	InterpMethod *imethod = (InterpMethod*) method;
	if (imethod->opcounts > opcount_threshold)
		imethods [num_methods++] = imethod;
}

static int
imethod_opcount_comparer (gconstpointer m1, gconstpointer m2)
{
	return (*(InterpMethod**)m2)->opcounts - (*(InterpMethod**)m1)->opcounts;
}

static void
interp_print_method_counts (void)
{
	MonoDomain *domain = mono_get_root_domain ();
	MonoJitDomainInfo *info = domain_jit_info (domain);

	mono_domain_jit_code_hash_lock (domain);
	imethods = (InterpMethod**) malloc (info->interp_code_hash.num_entries * sizeof (InterpMethod*));
	mono_internal_hash_table_apply (&info->interp_code_hash, interp_add_imethod);
	mono_domain_jit_code_hash_unlock (domain);

	qsort (imethods, num_methods, sizeof (InterpMethod*), imethod_opcount_comparer);

	printf ("Total executed opcodes %ld\n", total_executed_opcodes);
	long cumulative_executed_opcodes = 0;
	for (int i = 0; i < num_methods; i++) {
		cumulative_executed_opcodes += imethods [i]->opcounts;
		printf ("%d%% Opcounts %ld, calls %ld, Method %s, imethod ptr %p\n", (int)(cumulative_executed_opcodes * 100 / total_executed_opcodes), imethods [i]->opcounts, imethods [i]->calls, mono_method_full_name (imethods [i]->method, TRUE), imethods [i]);
	}
}
#endif

static void
interp_set_optimizations (guint32 opts)
{
	mono_interp_opt = opts;
}

static void
invalidate_transform (gpointer imethod_)
{
	InterpMethod *imethod = (InterpMethod *) imethod_;
	imethod->transformed = FALSE;
}

static void
interp_invalidate_transformed (MonoDomain *domain)
{
	MonoJitDomainInfo *info = domain_jit_info (domain);
	mono_domain_jit_code_hash_lock (domain);
	mono_internal_hash_table_apply (&info->interp_code_hash, invalidate_transform);
	mono_domain_jit_code_hash_unlock (domain);
}

static void
interp_cleanup (void)
{
#if COUNT_OPS
	interp_print_op_count ();
#endif
#if PROFILE_INTERP
	interp_print_method_counts ();
#endif
}

static void
register_interp_stats (void)
{
	mono_counters_init ();
	mono_counters_register ("Total transform time", MONO_COUNTER_INTERP | MONO_COUNTER_LONG | MONO_COUNTER_TIME, &mono_interp_stats.transform_time);
	mono_counters_register ("Methods transformed", MONO_COUNTER_INTERP | MONO_COUNTER_LONG, &mono_interp_stats.methods_transformed);
	mono_counters_register ("Total cprop time", MONO_COUNTER_INTERP | MONO_COUNTER_LONG | MONO_COUNTER_TIME, &mono_interp_stats.cprop_time);
	mono_counters_register ("Total super instructions time", MONO_COUNTER_INTERP | MONO_COUNTER_LONG | MONO_COUNTER_TIME, &mono_interp_stats.super_instructions_time);
	mono_counters_register ("STLOC_NP count", MONO_COUNTER_INTERP | MONO_COUNTER_INT, &mono_interp_stats.stloc_nps);
	mono_counters_register ("MOVLOC count", MONO_COUNTER_INTERP | MONO_COUNTER_INT, &mono_interp_stats.movlocs);
	mono_counters_register ("Copy propagations", MONO_COUNTER_INTERP | MONO_COUNTER_INT, &mono_interp_stats.copy_propagations);
	mono_counters_register ("Added pop count", MONO_COUNTER_INTERP | MONO_COUNTER_INT, &mono_interp_stats.added_pop_count);
	mono_counters_register ("Constant folds", MONO_COUNTER_INTERP | MONO_COUNTER_INT, &mono_interp_stats.constant_folds);
	mono_counters_register ("Ldlocas removed", MONO_COUNTER_INTERP | MONO_COUNTER_INT, &mono_interp_stats.ldlocas_removed);
	mono_counters_register ("Super instructions", MONO_COUNTER_INTERP | MONO_COUNTER_INT, &mono_interp_stats.super_instructions);
	mono_counters_register ("Killed instructions", MONO_COUNTER_INTERP | MONO_COUNTER_INT, &mono_interp_stats.killed_instructions);
	mono_counters_register ("Emitted instructions", MONO_COUNTER_INTERP | MONO_COUNTER_INT, &mono_interp_stats.emitted_instructions);
	mono_counters_register ("Methods inlined", MONO_COUNTER_INTERP | MONO_COUNTER_INT, &mono_interp_stats.inlined_methods);
	mono_counters_register ("Inline failures", MONO_COUNTER_INTERP | MONO_COUNTER_INT, &mono_interp_stats.inline_failures);
}

#undef MONO_EE_CALLBACK
#define MONO_EE_CALLBACK(ret, name, sig) interp_ ## name,

static const MonoEECallbacks mono_interp_callbacks = {
	MONO_EE_CALLBACKS
};

void
mono_ee_interp_init (const char *opts)
{
	g_assert (mono_ee_api_version () == MONO_EE_API_VERSION);
	g_assert (!interp_init_done);
	interp_init_done = TRUE;

	mono_native_tls_alloc (&thread_context_id, NULL);
	set_context (NULL);

	interp_parse_options (opts);
	/* Don't do any optimizations if running under debugger */
	if (mini_get_debug_options ()->mdb_optimizations)
		mono_interp_opt = 0;
	mono_interp_transform_init ();

	mini_install_interp_callbacks (&mono_interp_callbacks);

	register_interp_stats ();
}<|MERGE_RESOLUTION|>--- conflicted
+++ resolved
@@ -1304,18 +1304,12 @@
 	}
 
 	for (int i = 0; i < sig->param_count; i++) {
-<<<<<<< HEAD
-		guint32 ptype = sig->params [i]->byref ? MONO_TYPE_PTR : sig->params [i]->type;
-		guint32 offset = get_arg_offset (frame->imethod, sig, i);
-		stackval *sp_arg = STACK_ADD_BYTES (frame->stack, offset);
-=======
 		guint32 offset = get_arg_offset (frame->imethod, sig, i);
 		stackval *sp_arg = STACK_ADD_BYTES (frame->stack, offset);
 		MonoType *type = sig->params [i];
 		guint32 ptype;
 retry:
 		ptype = type->byref ? MONO_TYPE_PTR : type->type;
->>>>>>> 1c1757c0
 		switch (ptype) {
 		case MONO_TYPE_BOOLEAN:
 		case MONO_TYPE_CHAR:
@@ -1592,12 +1586,9 @@
 
 	g_free (ccontext.stack);
 #else
-<<<<<<< HEAD
-=======
 	// Only the vt address has been returned, we need to copy the entire content on interp stack
 	if (!context->has_resume_state && MONO_TYPE_ISSTRUCT (sig->ret))
 		stackval_from_data (sig->ret, frame.stack, (char*)frame.stack->data.p, sig->pinvoke);
->>>>>>> 1c1757c0
 
 	g_free (margs->iargs);
 	g_free (margs->fargs);
@@ -5019,12 +5010,7 @@
 			sp [0].data.o = o; // return value
 			sp [1].data.o = o; // first parameter
 
-<<<<<<< HEAD
-			mono_error_cleanup (error); // FIXME: do not swallow the error
-			error_init_reuse (error);
-=======
 			mono_interp_error_cleanup (error); // FIXME: do not swallow the error
->>>>>>> 1c1757c0
 			EXCEPTION_CHECKPOINT;
 #ifndef DISABLE_REMOTING
 			if (mono_object_is_transparent_proxy (o)) {
