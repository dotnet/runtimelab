<Project Sdk="Microsoft.NET.Sdk">
  <Sdk Name="Microsoft.DotNet.SharedFramework.Sdk" />

  <PropertyGroup>
<<<<<<< HEAD
    <SkipBuild Condition="'$(RuntimeFlavor)' == 'Mono' and '$(TargetArchitecture)' != 's390x'">true</SkipBuild>
=======
    <SkipBuild Condition="'$(RuntimeFlavor)' != '$(PrimaryRuntimeFlavor)'">true</SkipBuild>
>>>>>>> 5df6cc63
    <PlatformPackageType>AppHostPack</PlatformPackageType>
    <UseTemplatedPlatformManifest>true</UseTemplatedPlatformManifest>
    <ArchiveName>dotnet-apphost-pack</ArchiveName>
    <InstallerName>dotnet-apphost-pack</InstallerName>
    <VSInsertionShortComponentName>NetCore.AppHostPack</VSInsertionShortComponentName>
    <OverridePackageId Condition="'$(PgoInstrument)' != ''">$(SharedFrameworkName).PGO</OverridePackageId>
  </PropertyGroup>

  <!--
    See https://github.com/dotnet/core-setup/issues/7846. Cross-arch MSI installers are needed for
    C++/CLI project system support.
  -->
  <ItemGroup>
    <CrossArchSdkMsiInstallerArch Include="x86;x64" />
  </ItemGroup>

  <ItemGroup>
    <NativeRuntimeAsset Include="$(DotNetHostBinDir)/apphost$(ExeSuffix)" />
    <NativeRuntimeAsset Include="$(DotNetHostBinDir)/$(LibPrefix)nethost$(LibSuffix)" />
    <NativeRuntimeAsset Include="$(DotNetHostBinDir)/$(LibPrefix)nethost$(StaticLibSuffix)" />
    <NativeRuntimeAsset Include="$(DotNetHostBinDir)/nethost.h" />
    <NativeRuntimeAsset Include="$(DotNetHostBinDir)/hostfxr.h" />
    <NativeRuntimeAsset Include="$(DotNetHostBinDir)/coreclr_delegates.h" />
  </ItemGroup>
  <ItemGroup Condition="'$(RuntimeFlavor)' != 'Mono'">
<<<<<<< HEAD
    <!-- FIXME: See src/installer/corehost/cli/apphost/CMakeLists.txt -->
=======
>>>>>>> 5df6cc63
    <NativeRuntimeAsset Include="$(DotNetHostBinDir)/singlefilehost$(ExeSuffix)" />
  </ItemGroup>
  <ItemGroup Condition="'$(TargetOS)' == 'windows'">
    <NativeRuntimeAsset Include="$(DotNetHostBinDir)/comhost.dll" />
    <NativeRuntimeAsset Include="$(DotNetHostBinDir)/ijwhost.dll" />
    <NativeRuntimeAsset Include="$(DotNetHostBinDir)/ijwhost.lib" />
    <NativeRuntimeAsset Include="$(DotNetHostBinDir)/libnethost.lib" />
  </ItemGroup>

  <ItemGroup>
    <_SymbolFiles Condition="'$(TargetOS)' == 'windows'"
                    Include="@(NativeRuntimeAsset->'%(RootDir)%(Directory)PDB/%(Filename).pdb')"
                    IsSymbolFile="true"
                    IsNative="true" />
    <_SymbolFiles Condition="'$(TargetOS)' != 'windows'"
                    Include="@(NativeRuntimeAsset->'%(RootDir)%(Directory)PDB/%(Filename)%(Extension)%(SymbolsSuffix)')"
                    IsSymbolFile="true"
                    IsNative="true" />
  </ItemGroup>

  <Target Name="AddSymbolFiles" BeforeTargets="GetFilesToPackage">
    <ItemGroup>
        <FilesToPackage Include="@(_SymbolFiles)" Condition="Exists('%(Identity)')" />
    </ItemGroup>
  </Target>

  <!--
    These files are not signed, because they're templates: they are modified by the SDK on the
    user's machine before use. We have a signing validation exception for Visual Studio insertion's
    signature validation. However, the exceptions are based on the file IDs, which are not stable
    because product version is in the path. We need to force these IDs to be stable by modifying
    the WiX source file. https://github.com/dotnet/core-setup/issues/7327
  -->
  <ItemGroup>
    <HeatOutputFileElementToStabilize Include="native\apphost.exe" ReplacementId="apphosttemplateapphostexe" />
    <HeatOutputFileElementToStabilize Include="native\singlefilehost.exe" ReplacementId="staticapphosttemplateapphostexe" />
    <HeatOutputFileElementToStabilize Include="native\comhost.dll" ReplacementId="comhosttemplatecomhostdll" />
  </ItemGroup>
</Project><|MERGE_RESOLUTION|>--- conflicted
+++ resolved
@@ -2,11 +2,7 @@
   <Sdk Name="Microsoft.DotNet.SharedFramework.Sdk" />
 
   <PropertyGroup>
-<<<<<<< HEAD
-    <SkipBuild Condition="'$(RuntimeFlavor)' == 'Mono' and '$(TargetArchitecture)' != 's390x'">true</SkipBuild>
-=======
     <SkipBuild Condition="'$(RuntimeFlavor)' != '$(PrimaryRuntimeFlavor)'">true</SkipBuild>
->>>>>>> 5df6cc63
     <PlatformPackageType>AppHostPack</PlatformPackageType>
     <UseTemplatedPlatformManifest>true</UseTemplatedPlatformManifest>
     <ArchiveName>dotnet-apphost-pack</ArchiveName>
@@ -32,10 +28,6 @@
     <NativeRuntimeAsset Include="$(DotNetHostBinDir)/coreclr_delegates.h" />
   </ItemGroup>
   <ItemGroup Condition="'$(RuntimeFlavor)' != 'Mono'">
-<<<<<<< HEAD
-    <!-- FIXME: See src/installer/corehost/cli/apphost/CMakeLists.txt -->
-=======
->>>>>>> 5df6cc63
     <NativeRuntimeAsset Include="$(DotNetHostBinDir)/singlefilehost$(ExeSuffix)" />
   </ItemGroup>
   <ItemGroup Condition="'$(TargetOS)' == 'windows'">
