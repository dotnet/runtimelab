<Project Sdk="Microsoft.NET.Sdk">
  <PropertyGroup>
    <VersionProp>AppHostVersion</VersionProp>
    <PackageDescription>Provides the .NET app bootstrapper intended for use in the application directory</PackageDescription>
  </PropertyGroup>

  <ItemGroup>
    <NativeBinary Include="$(DotNetHostBinDir)/apphost$(ExeSuffix)" />
    <NativeBinary Include="$(DotNetHostBinDir)/$(LibPrefix)nethost$(LibSuffix)" />
    <NativeBinary Include="$(DotNetHostBinDir)/$(LibPrefix)nethost$(StaticLibSuffix)" />
    <NativeBinary Include="$(DotNetHostBinDir)/coreclr_delegates.h" />
    <NativeBinary Include="$(DotNetHostBinDir)/hostfxr.h" />
    <NativeBinary Include="$(DotNetHostBinDir)/nethost.h" />
  </ItemGroup>
  <ItemGroup Condition="'$(RuntimeFlavor)' != 'Mono'">
<<<<<<< HEAD
    <!-- FIXME: See src/installer/corehost/cli/apphost/CMakeLists.txt -->
=======
>>>>>>> 5df6cc63
    <NativeBinary Include="$(DotNetHostBinDir)/singlefilehost$(ExeSuffix)" />
  </ItemGroup>
  <ItemGroup Condition="'$(TargetOS)' == 'windows'">
    <NativeBinary Include="$(DotNetHostBinDir)/comhost.dll" />
    <NativeBinary Include="$(DotNetHostBinDir)/ijwhost.dll" />
    <NativeBinary Include="$(DotNetHostBinDir)/ijwhost.lib" />
    <!-- The libnethost.lib is a static library for the nethost scenario.
        The symbols file is also shipped to enable users to fully debug
        binaries that link against the static version. -->
    <NativeBinary Include="$(DotNetHostBinDir)/libnethost.lib" />
    <NativeBinary Include="$(DotNetHostBinDir)/PDB/libnethost.pdb" />
    <NativeBinary Include="$(DotNetHostBinDir)/libhostfxr.lib" />
    <NativeBinary Include="$(DotNetHostBinDir)/PDB/libhostfxr.pdb" />
  </ItemGroup>
  <ItemGroup Condition="'$(TargetOS)' != 'windows'">
    <NativeBinary Include="$(DotNetHostBinDir)/$(LibPrefix)hostfxr$(StaticLibSuffix)" />
  </ItemGroup>

  <ItemGroup Condition="'$(PackageTargetRuntime)' != ''">
    <File Include="@(NativeBinary)">
      <TargetPath>runtimes/$(PackageTargetRuntime)/native</TargetPath>
      <IsNative>true</IsNative>
    </File>
  </ItemGroup>
</Project><|MERGE_RESOLUTION|>--- conflicted
+++ resolved
@@ -13,10 +13,6 @@
     <NativeBinary Include="$(DotNetHostBinDir)/nethost.h" />
   </ItemGroup>
   <ItemGroup Condition="'$(RuntimeFlavor)' != 'Mono'">
-<<<<<<< HEAD
-    <!-- FIXME: See src/installer/corehost/cli/apphost/CMakeLists.txt -->
-=======
->>>>>>> 5df6cc63
     <NativeBinary Include="$(DotNetHostBinDir)/singlefilehost$(ExeSuffix)" />
   </ItemGroup>
   <ItemGroup Condition="'$(TargetOS)' == 'windows'">
