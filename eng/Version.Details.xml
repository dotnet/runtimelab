--- conflicted
+++ resolved
@@ -9,15 +9,9 @@
     </Dependency>
   </ProductDependencies>
   <ToolsetDependencies>
-<<<<<<< HEAD
-    <Dependency Name="Microsoft.DotNet.Arcade.Sdk" Version="6.0.0-beta.21222.1">
-      <Uri>https://github.com/dotnet/arcade</Uri>
-      <Sha>b7279bb45342c948ab46fea2d08ec17ae2f2a1bf</Sha>
-=======
     <Dependency Name="Microsoft.DotNet.Arcade.Sdk" Version="6.0.0-beta.21226.16">
       <Uri>https://github.com/dotnet/arcade</Uri>
       <Sha>bfd2d598fb91f8e21fa1dbe9ced70df203fe7eda</Sha>
->>>>>>> b61a7adb
     </Dependency>
   </ToolsetDependencies>
 </Dependencies>