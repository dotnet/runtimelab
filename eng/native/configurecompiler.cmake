--- conflicted
+++ resolved
@@ -85,9 +85,6 @@
     set(CMAKE_EXE_LINKER_FLAGS "${CMAKE_EXE_LINKER_FLAGS} /sourcelink:${CLR_SOURCELINK_FILE_PATH}")
   endif(EXISTS ${CLR_SOURCELINK_FILE_PATH})
 
-<<<<<<< HEAD
-  add_linker_flag(/INCREMENTAL:NO) # Not compatible with /DEBUGTYPE see https://github.com/dotnet/runtime/issues/64082
-=======
   if (CMAKE_GENERATOR MATCHES "^Visual Studio.*$")
     # Debug build specific flags
     # The Ninja generator doesn't appear to have the default `/INCREMENTAL:ON` that
@@ -96,7 +93,6 @@
     add_linker_flag(/OPT:REF DEBUG)
     add_linker_flag(/OPT:NOICF DEBUG)
   endif (CMAKE_GENERATOR MATCHES "^Visual Studio.*$")
->>>>>>> 83f71b53d7f08700fd059191859f7931cf5712f4
 
   # Checked build specific flags
   add_linker_flag(/INCREMENTAL:NO CHECKED) # prevent "warning LNK4075: ignoring '/INCREMENTAL' due to '/OPT:REF' specification"
