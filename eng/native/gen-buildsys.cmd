--- conflicted
+++ resolved
@@ -28,12 +28,12 @@
 if /i "%__Ninja%" == "1" (
     set __CmakeGenerator=Ninja
 ) else (
-    if /i "%__VSVersion%" == "vs2022" (set __CmakeGenerator=%__CmakeGenerator% 17 2022)
+        if /i "%__VSVersion%" == "vs2022" (set __CmakeGenerator=%__CmakeGenerator% 17 2022)
 
-    if /i "%__Arch%" == "x64" (set __ExtraCmakeParams=%__ExtraCmakeParams% -A x64)
-    if /i "%__Arch%" == "arm" (set __ExtraCmakeParams=%__ExtraCmakeParams% -A ARM)
-    if /i "%__Arch%" == "arm64" (set __ExtraCmakeParams=%__ExtraCmakeParams% -A ARM64)
-    if /i "%__Arch%" == "x86" (set __ExtraCmakeParams=%__ExtraCmakeParams% -A Win32)
+        if /i "%__Arch%" == "x64" (set __ExtraCmakeParams=%__ExtraCmakeParams% -A x64)
+        if /i "%__Arch%" == "arm" (set __ExtraCmakeParams=%__ExtraCmakeParams% -A ARM)
+        if /i "%__Arch%" == "arm64" (set __ExtraCmakeParams=%__ExtraCmakeParams% -A ARM64)
+        if /i "%__Arch%" == "x86" (set __ExtraCmakeParams=%__ExtraCmakeParams% -A Win32)
 )
 
 if /i "%__Arch%" == "wasm" (
@@ -44,8 +44,8 @@
     if /i "%__Os%" == "browser" (
         if "%EMSDK%" == "" (
             echo Error: Should set EMSDK environment variable pointing to emsdk root.
-            exit /B 1
-        )
+                exit /B 1
+            )
 
         set __ExtraCmakeParams=%__ExtraCmakeParams% "-DCMAKE_TOOLCHAIN_FILE=%EMSDK%/upstream/emscripten/cmake/Modules/Platform/Emscripten.cmake"
         set __UseEmcmake=1
@@ -64,11 +64,7 @@
         set "WASI_SDK22_PATH=!WASI_SDK22_PATH:\=/!"
         if not "!WASI_SDK22_PATH:~-1!" == "/" set "WASI_SDK22_PATH=!WASI_SDK22_PATH!/"
         set __CmakeGenerator=Ninja
-<<<<<<< HEAD
-        set __ExtraCmakeParams=%__ExtraCmakeParams% -DCLR_CMAKE_TARGET_OS=wasi -DCLR_CMAKE_TARGET_ARCH=wasm "-DWASI_SDK_PREFIX=!WASI_SDK_PATH!" "-DCMAKE_TOOLCHAIN_FILE=!WASI_SDK_PATH!/share/cmake/wasi-sdk.cmake" -DCMAKE_CROSSCOMPILING_EMULATOR="%EMSDK_NODE% --experimental-wasm-bigint --experimental-wasi-unstable-preview1"
-=======
-        set __ExtraCmakeParams=%__ExtraCmakeParams% -DCLR_CMAKE_TARGET_OS=wasi -DCLR_CMAKE_TARGET_ARCH=wasm "-DWASI_SDK_PREFIX=!WASI_SDK22_PATH!" "-DCMAKE_TOOLCHAIN_FILE=!WASI_SDK22_PATH!share/cmake/wasi-sdk.cmake" "-DCMAKE_SYSROOT=!WASI_SDK22_PATH!share/wasi-sysroot"
->>>>>>> 0d426df3
+        set __ExtraCmakeParams=%__ExtraCmakeParams% -DCLR_CMAKE_TARGET_OS=wasi -DCLR_CMAKE_TARGET_ARCH=wasm "-DWASI_SDK_PREFIX=!WASI_SDK22_PATH!" "-DCMAKE_TOOLCHAIN_FILE=!WASI_SDK22_PATH!/share/cmake/wasi-sdk.cmake" -DCMAKE_CROSSCOMPILING_EMULATOR="%EMSDK_NODE% --experimental-wasm-bigint --experimental-wasi-unstable-preview1"
     )
 ) else (
     set __ExtraCmakeParams=%__ExtraCmakeParams%  "-DCMAKE_SYSTEM_VERSION=10.0"
