include(${CMAKE_CURRENT_LIST_DIR}/functions.cmake)

# If set, indicates that this is not an officially supported release.
# Release branches should set this to false.
set(PRERELEASE 1)

#----------------------------------------
# Detect and set platform variable names
#     - for non-windows build platform & architecture is detected using inbuilt CMAKE variables and cross target component configure
#     - for windows we use the passed in parameter to CMAKE to determine build arch
#----------------------------------------
set(CLR_CMAKE_HOST_OS ${CMAKE_SYSTEM_NAME})
string(TOLOWER ${CLR_CMAKE_HOST_OS} CLR_CMAKE_HOST_OS)
if(CLR_CMAKE_HOST_OS STREQUAL linux)
    set(CLR_CMAKE_HOST_UNIX 1)
    if(CLR_CROSS_COMPONENTS_BUILD)
        # CMAKE_HOST_SYSTEM_PROCESSOR returns the value of `uname -p` on host.
        if(CMAKE_HOST_SYSTEM_PROCESSOR STREQUAL x86_64 OR CMAKE_HOST_SYSTEM_PROCESSOR STREQUAL amd64)
            if(CLR_CMAKE_TARGET_ARCH STREQUAL "arm" OR CLR_CMAKE_TARGET_ARCH STREQUAL "armel")
                if(CMAKE_CROSSCOMPILING)
                    set(CLR_CMAKE_HOST_UNIX_X86 1)
                else()
                    set(CLR_CMAKE_HOST_UNIX_AMD64 1)
                endif()
            else()
                set(CLR_CMAKE_HOST_UNIX_AMD64 1)
            endif()
        elseif(CMAKE_HOST_SYSTEM_PROCESSOR STREQUAL i686)
            set(CLR_CMAKE_HOST_UNIX_X86 1)
        else()
            clr_unknown_arch()
        endif()
    else()
        # CMAKE_SYSTEM_PROCESSOR returns the value of `uname -p` on target.
        # For the AMD/Intel 64bit architecture two different strings are common.
        # Linux and Darwin identify it as "x86_64" while FreeBSD and netbsd uses the
        # "amd64" string. Accept either of the two here.
        if(CMAKE_SYSTEM_PROCESSOR STREQUAL x86_64 OR CMAKE_SYSTEM_PROCESSOR STREQUAL amd64)
            set(CLR_CMAKE_HOST_UNIX_AMD64 1)
        elseif(CMAKE_SYSTEM_PROCESSOR STREQUAL armv7l OR CMAKE_SYSTEM_PROCESSOR STREQUAL armv8l)
            set(CLR_CMAKE_HOST_UNIX_ARM 1)
            set(CLR_CMAKE_HOST_UNIX_ARMV7L 1)
        elseif(CMAKE_SYSTEM_PROCESSOR STREQUAL arm OR CMAKE_SYSTEM_PROCESSOR STREQUAL armv7-a)
            set(CLR_CMAKE_HOST_UNIX_ARM 1)
        elseif(CMAKE_SYSTEM_PROCESSOR STREQUAL armv6 OR CMAKE_SYSTEM_PROCESSOR STREQUAL armv6l)
            set(CLR_CMAKE_HOST_UNIX_ARMV6 1)
        elseif(CMAKE_SYSTEM_PROCESSOR STREQUAL aarch64 OR CMAKE_SYSTEM_PROCESSOR STREQUAL arm64)
            set(CLR_CMAKE_HOST_UNIX_ARM64 1)
        elseif(CMAKE_SYSTEM_PROCESSOR STREQUAL loongarch64)
            set(CLR_CMAKE_HOST_UNIX_LOONGARCH64 1)
        elseif(CMAKE_SYSTEM_PROCESSOR STREQUAL riscv64)
            set(CLR_CMAKE_HOST_UNIX_RISCV64 1)
        elseif(CMAKE_SYSTEM_PROCESSOR STREQUAL i686 OR CMAKE_SYSTEM_PROCESSOR STREQUAL x86)
            set(CLR_CMAKE_HOST_UNIX_X86 1)
        elseif(CMAKE_SYSTEM_PROCESSOR STREQUAL s390x)
            set(CLR_CMAKE_HOST_UNIX_S390X 1)
        elseif(CMAKE_SYSTEM_PROCESSOR STREQUAL ppc64le)
            set(CLR_CMAKE_HOST_UNIX_POWERPC64 1)
        elseif(CMAKE_SYSTEM_PROCESSOR STREQUAL mips64)
            set(CLR_CMAKE_HOST_UNIX_MIPS64 1)
        else()
            clr_unknown_arch()
        endif()
    endif()
    set(CLR_CMAKE_HOST_LINUX 1)

    # Detect Linux ID
    set(LINUX_ID_FILE "/etc/os-release")
    if(CMAKE_CROSSCOMPILING)
        set(LINUX_ID_FILE "${CMAKE_SYSROOT}${LINUX_ID_FILE}")
    endif()

    if(EXISTS ${LINUX_ID_FILE})
        execute_process(
            COMMAND bash -c "source ${LINUX_ID_FILE} && echo \$ID"
            OUTPUT_VARIABLE CLR_CMAKE_LINUX_ID
            OUTPUT_STRIP_TRAILING_WHITESPACE)

        execute_process(
            COMMAND bash -c "if strings \"${CMAKE_SYSROOT}/usr/bin/ldd\" 2>&1 | grep -q musl; then echo musl; fi"
            OUTPUT_VARIABLE CLR_CMAKE_LINUX_MUSL
            OUTPUT_STRIP_TRAILING_WHITESPACE)
    endif()

    if(DEFINED CLR_CMAKE_LINUX_ID)
        if(CLR_CMAKE_LINUX_ID STREQUAL tizen)
            set(CLR_CMAKE_TARGET_TIZEN_LINUX 1)
            set(CLR_CMAKE_HOST_OS ${CLR_CMAKE_LINUX_ID})
        elseif(CLR_CMAKE_LINUX_ID STREQUAL alpine)
            set(CLR_CMAKE_HOST_ALPINE_LINUX 1)
            set(CLR_CMAKE_HOST_OS ${CLR_CMAKE_LINUX_ID})
        endif()

        if(CLR_CMAKE_LINUX_MUSL STREQUAL musl)
            set(CLR_CMAKE_HOST_LINUX_MUSL 1)
        endif()
    endif(DEFINED CLR_CMAKE_LINUX_ID)
endif(CLR_CMAKE_HOST_OS STREQUAL linux)

if(CLR_CMAKE_HOST_OS STREQUAL darwin)
    set(CLR_CMAKE_HOST_UNIX 1)
    set(CLR_CMAKE_HOST_APPLE 1)

    if(CMAKE_SYSTEM_VARIANT STREQUAL maccatalyst)
      set(CLR_CMAKE_HOST_MACCATALYST 1)
    else()
      set(CLR_CMAKE_HOST_OSX 1)
    endif(CMAKE_SYSTEM_VARIANT STREQUAL maccatalyst)

    if(CMAKE_OSX_ARCHITECTURES STREQUAL x86_64)
        set(CLR_CMAKE_HOST_UNIX_AMD64 1)
    elseif(CMAKE_OSX_ARCHITECTURES STREQUAL arm64)
        set(CLR_CMAKE_HOST_UNIX_ARM64 1)
    else()
        clr_unknown_arch()
    endif()
    set(CMAKE_ASM_COMPILE_OBJECT "${CMAKE_C_COMPILER} <FLAGS> <DEFINES> <INCLUDES> -o <OBJECT> -c <SOURCE>")
endif(CLR_CMAKE_HOST_OS STREQUAL darwin)

if(CLR_CMAKE_HOST_OS STREQUAL ios OR CLR_CMAKE_HOST_OS STREQUAL iossimulator)
    set(CLR_CMAKE_HOST_UNIX 1)
    set(CLR_CMAKE_HOST_APPLE 1)
    set(CLR_CMAKE_HOST_IOS 1)
    if(CMAKE_OSX_ARCHITECTURES MATCHES "x86_64")
        set(CLR_CMAKE_HOST_UNIX_AMD64 1)
    elseif(CMAKE_OSX_ARCHITECTURES MATCHES "i386")
        set(CLR_CMAKE_HOST_UNIX_X86 1)
    elseif(CMAKE_OSX_ARCHITECTURES MATCHES "armv7")
        set(CLR_CMAKE_HOST_UNIX_ARM 1)
    elseif(CMAKE_OSX_ARCHITECTURES MATCHES "arm64")
        set(CLR_CMAKE_HOST_UNIX_ARM64 1)
    else()
        clr_unknown_arch()
    endif()
endif(CLR_CMAKE_HOST_OS STREQUAL ios OR CLR_CMAKE_HOST_OS STREQUAL iossimulator)

if(CLR_CMAKE_HOST_OS STREQUAL tvos OR CLR_CMAKE_HOST_OS STREQUAL tvossimulator)
    set(CLR_CMAKE_HOST_UNIX 1)
    set(CLR_CMAKE_HOST_APPLE 1)
    set(CLR_CMAKE_HOST_TVOS 1)
    if(CMAKE_OSX_ARCHITECTURES MATCHES "x86_64")
        set(CLR_CMAKE_HOST_UNIX_AMD64 1)
    elseif(CMAKE_OSX_ARCHITECTURES MATCHES "arm64")
        set(CLR_CMAKE_HOST_UNIX_ARM64 1)
    else()
        clr_unknown_arch()
    endif()
endif(CLR_CMAKE_HOST_OS STREQUAL tvos OR CLR_CMAKE_HOST_OS STREQUAL tvossimulator)

if(CLR_CMAKE_HOST_OS STREQUAL android)
    set(CLR_CMAKE_HOST_UNIX 1)
    set(CLR_CMAKE_HOST_LINUX 1)
    set(CLR_CMAKE_HOST_ANDROID 1)
    if(CMAKE_SYSTEM_PROCESSOR STREQUAL x86_64)
        set(CLR_CMAKE_HOST_UNIX_AMD64 1)
    elseif(CMAKE_SYSTEM_PROCESSOR STREQUAL armv7-a)
        set(CLR_CMAKE_HOST_UNIX_ARM 1)
    elseif(CMAKE_SYSTEM_PROCESSOR STREQUAL aarch64)
        set(CLR_CMAKE_HOST_UNIX_ARM64 1)
    elseif(CMAKE_SYSTEM_PROCESSOR STREQUAL i686)
        set(CLR_CMAKE_HOST_UNIX_X86 1)
    else()
        clr_unknown_arch()
    endif()
endif(CLR_CMAKE_HOST_OS STREQUAL android)

if(CLR_CMAKE_HOST_OS STREQUAL freebsd)
    set(CLR_CMAKE_HOST_UNIX 1)
    if (CMAKE_SYSTEM_PROCESSOR STREQUAL amd64 OR CMAKE_SYSTEM_PROCESSOR STREQUAL x86_64)
        set(CLR_CMAKE_HOST_UNIX_AMD64 1)
    elseif (CMAKE_SYSTEM_PROCESSOR STREQUAL aarch64 OR CMAKE_SYSTEM_PROCESSOR STREQUAL arm64)
        set(CLR_CMAKE_HOST_UNIX_ARM64 1)
    else()
        clr_unknown_arch()
    endif()
    set(CLR_CMAKE_HOST_FREEBSD 1)
endif(CLR_CMAKE_HOST_OS STREQUAL freebsd)

if(CLR_CMAKE_HOST_OS STREQUAL openbsd)
    set(CLR_CMAKE_HOST_UNIX 1)
    set(CLR_CMAKE_HOST_UNIX_AMD64 1)
    set(CLR_CMAKE_HOST_OPENBSD 1)
endif(CLR_CMAKE_HOST_OS STREQUAL openbsd)

if(CLR_CMAKE_HOST_OS STREQUAL netbsd)
    set(CLR_CMAKE_HOST_UNIX 1)
    set(CLR_CMAKE_HOST_UNIX_AMD64 1)
    set(CLR_CMAKE_HOST_NETBSD 1)
endif(CLR_CMAKE_HOST_OS STREQUAL netbsd)

if(CLR_CMAKE_HOST_OS STREQUAL sunos)
    set(CLR_CMAKE_HOST_UNIX 1)
    EXECUTE_PROCESS(
        COMMAND isainfo -n
        OUTPUT_VARIABLE SUNOS_NATIVE_INSTRUCTION_SET)

    if(SUNOS_NATIVE_INSTRUCTION_SET MATCHES "amd64" OR CMAKE_CROSSCOMPILING)
        set(CLR_CMAKE_HOST_UNIX_AMD64 1)
        set(CMAKE_SYSTEM_PROCESSOR "amd64")
    else()
        clr_unknown_arch()
    endif()

    EXECUTE_PROCESS(
        COMMAND uname -o
        OUTPUT_VARIABLE SUNOS_KERNEL_KIND
        ERROR_QUIET)

    set(CLR_CMAKE_HOST_SUNOS 1)
    if(SUNOS_KERNEL_KIND STREQUAL illumos OR CMAKE_CROSSCOMPILING)
        set(CLR_CMAKE_HOST_OS_ILLUMOS 1)
    else(SUNOS_KERNEL_KIND STREQUAL illumos OR CMAKE_CROSSCOMPILING)
        set(CLR_CMAKE_HOST_OS_SOLARIS 1)
    endif(SUNOS_KERNEL_KIND STREQUAL illumos OR CMAKE_CROSSCOMPILING)
endif(CLR_CMAKE_HOST_OS STREQUAL sunos)

if(CLR_CMAKE_HOST_OS STREQUAL haiku)
    set(CLR_CMAKE_HOST_UNIX 1)
    set(CLR_CMAKE_HOST_UNIX_AMD64 1)
    set(CLR_CMAKE_HOST_HAIKU 1)
endif(CLR_CMAKE_HOST_OS STREQUAL haiku)

if(CLR_CMAKE_HOST_OS STREQUAL windows)
    set(CLR_CMAKE_HOST_WIN32 1)
endif(CLR_CMAKE_HOST_OS STREQUAL windows)

if(CLR_CMAKE_HOST_OS STREQUAL emscripten)
    set(CLR_CMAKE_HOST_UNIX 1)
    set(CLR_CMAKE_HOST_BROWSER 1)
endif(CLR_CMAKE_HOST_OS STREQUAL emscripten)

if(CLR_CMAKE_TARGET_OS STREQUAL wasi)
    set(CLR_CMAKE_HOST_WASI 1)
endif(CLR_CMAKE_TARGET_OS STREQUAL wasi)

#--------------------------------------------
# This repo builds two set of binaries
# 1. binaries which execute on target arch machine
#        - for such binaries host architecture & target architecture are same
#        - eg. coreclr.dll
# 2. binaries which execute on host machine but target another architecture
#        - host architecture is different from target architecture
#        - eg. crossgen.exe - runs on x64 machine and generates nis targeting arm64
#        - for complete list of such binaries refer to file crosscomponents.cmake
#-------------------------------------------------------------
# Set HOST architecture variables
if(CLR_CMAKE_HOST_UNIX_ARM)
    set(CLR_CMAKE_HOST_ARCH_ARM 1)
    set(CLR_CMAKE_HOST_ARCH "arm")

    if(CLR_CMAKE_HOST_UNIX_ARMV7L)
        set(CLR_CMAKE_HOST_ARCH_ARMV7L 1)
    endif()
elseif(CLR_CMAKE_HOST_UNIX_ARMV6)
    set(CLR_CMAKE_HOST_ARCH_ARMV6 1)
    set(CLR_CMAKE_HOST_ARCH "armv6")

    if(CLR_CMAKE_HOST_UNIX_ARMV6L)
        set(CLR_CMAKE_HOST_ARCH_ARMV6L 1)
    endif()
elseif(CLR_CMAKE_HOST_UNIX_ARM64)
    set(CLR_CMAKE_HOST_ARCH_ARM64 1)
    set(CLR_CMAKE_HOST_ARCH "arm64")
elseif(CLR_CMAKE_HOST_UNIX_LOONGARCH64)
    set(CLR_CMAKE_HOST_ARCH_LOONGARCH64 1)
    set(CLR_CMAKE_HOST_ARCH "loongarch64")
elseif(CLR_CMAKE_HOST_UNIX_RISCV64)
    set(CLR_CMAKE_HOST_ARCH_RISCV64 1)
    set(CLR_CMAKE_HOST_ARCH "riscv64")
elseif(CLR_CMAKE_HOST_UNIX_AMD64)
    set(CLR_CMAKE_HOST_ARCH_AMD64 1)
    set(CLR_CMAKE_HOST_ARCH "x64")
elseif(CLR_CMAKE_HOST_UNIX_X86)
    set(CLR_CMAKE_HOST_ARCH_I386 1)
    set(CLR_CMAKE_HOST_ARCH "x86")
elseif(CLR_CMAKE_HOST_UNIX_S390X)
    set(CLR_CMAKE_HOST_ARCH_S390X 1)
    set(CLR_CMAKE_HOST_ARCH "s390x")
elseif(CLR_CMAKE_HOST_UNIX_POWERPC64)
    set(CLR_CMAKE_HOST_ARCH_POWERPC64 1)
    set(CLR_CMAKE_HOST_ARCH "ppc64le")
elseif(CLR_CMAKE_HOST_BROWSER)
    set(CLR_CMAKE_HOST_ARCH_WASM 1)
    set(CLR_CMAKE_HOST_ARCH "wasm")
elseif(CLR_CMAKE_HOST_WASI)
    set(CLR_CMAKE_HOST_ARCH_WASM 1)
    set(CLR_CMAKE_HOST_ARCH "wasm")
elseif(CLR_CMAKE_HOST_UNIX_MIPS64)
    set(CLR_CMAKE_HOST_ARCH_MIPS64 1)
    set(CLR_CMAKE_HOST_ARCH "mips64")
elseif(WIN32)
    # CLR_CMAKE_HOST_ARCH is passed in as param to cmake
    if (CLR_CMAKE_HOST_ARCH STREQUAL x64)
        set(CLR_CMAKE_HOST_ARCH_AMD64 1)
    elseif(CLR_CMAKE_HOST_ARCH STREQUAL x86)
        set(CLR_CMAKE_HOST_ARCH_I386 1)
    elseif(CLR_CMAKE_HOST_ARCH STREQUAL arm)
        set(CLR_CMAKE_HOST_ARCH_ARM 1)
    elseif(CLR_CMAKE_HOST_ARCH STREQUAL arm64)
        set(CLR_CMAKE_HOST_ARCH_ARM64 1)
    else()
        clr_unknown_arch()
    endif()
endif()

# Set TARGET architecture variables
# Target arch will be a cmake param (optional) for both windows as well as non-windows build
# if target arch is not specified then host & target are same
if(NOT DEFINED CLR_CMAKE_TARGET_ARCH OR CLR_CMAKE_TARGET_ARCH STREQUAL "" )
  set(CLR_CMAKE_TARGET_ARCH ${CLR_CMAKE_HOST_ARCH})

  # This is required for "arm" targets (CMAKE_SYSTEM_PROCESSOR "armv7l"),
  # for which this flag otherwise won't be set up below
  if (CLR_CMAKE_HOST_ARCH_ARMV7L)
    set(CLR_CMAKE_TARGET_ARCH_ARMV7L 1)
  endif()
endif()

# Set target architecture variables
if (CLR_CMAKE_TARGET_ARCH STREQUAL x64)
    set(CLR_CMAKE_TARGET_ARCH_AMD64 1)
elseif(CLR_CMAKE_TARGET_ARCH STREQUAL x86)
    set(CLR_CMAKE_TARGET_ARCH_I386 1)
elseif(CLR_CMAKE_TARGET_ARCH STREQUAL arm64)
    set(CLR_CMAKE_TARGET_ARCH_ARM64 1)
elseif(CLR_CMAKE_TARGET_ARCH STREQUAL loongarch64)
    set(CLR_CMAKE_TARGET_ARCH_LOONGARCH64 1)
elseif(CLR_CMAKE_TARGET_ARCH STREQUAL riscv64)
    set(CLR_CMAKE_TARGET_ARCH_RISCV64 1)
elseif(CLR_CMAKE_TARGET_ARCH STREQUAL arm)
    set(CLR_CMAKE_TARGET_ARCH_ARM 1)
elseif(CLR_CMAKE_TARGET_ARCH STREQUAL armv6)
    set(CLR_CMAKE_TARGET_ARCH_ARMV6 1)
elseif(CLR_CMAKE_TARGET_ARCH STREQUAL armel)
    set(CLR_CMAKE_TARGET_ARCH_ARM 1)
    set(CLR_CMAKE_TARGET_ARCH_ARMV7L 1)
    set(ARM_SOFTFP 1)
elseif(CLR_CMAKE_TARGET_ARCH STREQUAL s390x)
    set(CLR_CMAKE_TARGET_ARCH_S390X 1)
elseif(CLR_CMAKE_TARGET_ARCH STREQUAL ppc64le)
    set(CLR_CMAKE_TARGET_ARCH_POWERPC64 1)
elseif(CLR_CMAKE_TARGET_ARCH STREQUAL wasm)
    set(CLR_CMAKE_TARGET_ARCH_WASM 1)
elseif(CLR_CMAKE_TARGET_ARCH STREQUAL mips64)
    set(CLR_CMAKE_TARGET_ARCH_MIPS64 1)
else()
    clr_unknown_arch()
endif()

# Set TARGET architecture variables
# Target os will be a cmake param (optional) for both windows as well as non-windows build
# if target os is not specified then host & target os are same
if (NOT DEFINED CLR_CMAKE_TARGET_OS OR CLR_CMAKE_TARGET_OS STREQUAL "" )
  set(CLR_CMAKE_TARGET_OS ${CLR_CMAKE_HOST_OS})
endif()

if(CLR_CMAKE_TARGET_OS STREQUAL linux)
    set(CLR_CMAKE_TARGET_UNIX 1)
    set(CLR_CMAKE_TARGET_LINUX 1)
endif(CLR_CMAKE_TARGET_OS STREQUAL linux)

if(CLR_CMAKE_HOST_LINUX_MUSL)
    set(CLR_CMAKE_TARGET_LINUX_MUSL 1)
endif(CLR_CMAKE_HOST_LINUX_MUSL)

if(CLR_CMAKE_TARGET_OS STREQUAL tizen)
    set(CLR_CMAKE_TARGET_UNIX 1)
    set(CLR_CMAKE_TARGET_LINUX 1)
    set(CLR_CMAKE_TARGET_TIZEN_LINUX 1)
endif(CLR_CMAKE_TARGET_OS STREQUAL tizen)

if(CLR_CMAKE_TARGET_OS STREQUAL alpine)
    set(CLR_CMAKE_TARGET_UNIX 1)
    set(CLR_CMAKE_TARGET_LINUX 1)
    set(CLR_CMAKE_TARGET_ALPINE_LINUX 1)
endif(CLR_CMAKE_TARGET_OS STREQUAL alpine)

if(CLR_CMAKE_TARGET_OS STREQUAL android)
    set(CLR_CMAKE_TARGET_UNIX 1)
    set(CLR_CMAKE_TARGET_LINUX 1)
    set(CLR_CMAKE_TARGET_ANDROID 1)
endif(CLR_CMAKE_TARGET_OS STREQUAL android)

if(CLR_CMAKE_TARGET_OS STREQUAL darwin)
    set(CLR_CMAKE_TARGET_UNIX 1)
    set(CLR_CMAKE_TARGET_APPLE 1)

    if(CMAKE_SYSTEM_VARIANT STREQUAL maccatalyst)
        set(CLR_CMAKE_TARGET_MACCATALYST 1)
    else()
        set(CLR_CMAKE_TARGET_OSX 1)
    endif(CMAKE_SYSTEM_VARIANT STREQUAL maccatalyst)
endif(CLR_CMAKE_TARGET_OS STREQUAL darwin)

if(CLR_CMAKE_TARGET_OS STREQUAL ios OR CLR_CMAKE_TARGET_OS STREQUAL iossimulator)
    set(CLR_CMAKE_TARGET_UNIX 1)
    set(CLR_CMAKE_TARGET_APPLE 1)
    set(CLR_CMAKE_TARGET_IOS 1)
endif(CLR_CMAKE_TARGET_OS STREQUAL ios OR CLR_CMAKE_TARGET_OS STREQUAL iossimulator)

if(CLR_CMAKE_TARGET_OS STREQUAL tvos OR CLR_CMAKE_TARGET_OS STREQUAL tvossimulator)
    set(CLR_CMAKE_TARGET_UNIX 1)
    set(CLR_CMAKE_TARGET_APPLE 1)
    set(CLR_CMAKE_TARGET_TVOS 1)
endif(CLR_CMAKE_TARGET_OS STREQUAL tvos OR CLR_CMAKE_TARGET_OS STREQUAL tvossimulator)

if(CLR_CMAKE_TARGET_OS STREQUAL freebsd)
    set(CLR_CMAKE_TARGET_UNIX 1)
    set(CLR_CMAKE_TARGET_FREEBSD 1)
endif(CLR_CMAKE_TARGET_OS STREQUAL freebsd)

if(CLR_CMAKE_TARGET_OS STREQUAL openbsd)
    set(CLR_CMAKE_TARGET_UNIX 1)
    set(CLR_CMAKE_TARGET_OPENBSD 1)
endif(CLR_CMAKE_TARGET_OS STREQUAL openbsd)

if(CLR_CMAKE_TARGET_OS STREQUAL netbsd)
    set(CLR_CMAKE_TARGET_UNIX 1)
    set(CLR_CMAKE_TARGET_NETBSD 1)
endif(CLR_CMAKE_TARGET_OS STREQUAL netbsd)

if(CLR_CMAKE_TARGET_OS STREQUAL sunos)
    set(CLR_CMAKE_TARGET_UNIX 1)
    if(CLR_CMAKE_HOST_OS_ILLUMOS)
        set(CLR_CMAKE_TARGET_OS_ILLUMOS 1)
    else(CLR_CMAKE_HOST_OS_ILLUMOS)
        set(CLR_CMAKE_TARGET_OS_SOLARIS 1)
    endif(CLR_CMAKE_HOST_OS_ILLUMOS)
    set(CLR_CMAKE_TARGET_SUNOS 1)
endif(CLR_CMAKE_TARGET_OS STREQUAL sunos)

if(CLR_CMAKE_TARGET_OS STREQUAL haiku)
    set(CLR_CMAKE_TARGET_UNIX 1)
    set(CLR_CMAKE_TARGET_HAIKU 1)
endif(CLR_CMAKE_TARGET_OS STREQUAL haiku)

if(CLR_CMAKE_TARGET_OS STREQUAL emscripten)
    set(CLR_CMAKE_TARGET_UNIX 1)
    set(CLR_CMAKE_TARGET_BROWSER 1)
endif(CLR_CMAKE_TARGET_OS STREQUAL emscripten)

if(CLR_CMAKE_TARGET_OS STREQUAL wasi)
    set(CLR_CMAKE_TARGET_WASI 1)
endif(CLR_CMAKE_TARGET_OS STREQUAL wasi)

if(CLR_CMAKE_TARGET_UNIX)
    if(CLR_CMAKE_TARGET_ARCH STREQUAL x64)
        set(CLR_CMAKE_TARGET_UNIX_AMD64 1)
    elseif(CLR_CMAKE_TARGET_ARCH STREQUAL armel)
        set(CLR_CMAKE_TARGET_UNIX_ARM 1)
    elseif(CLR_CMAKE_TARGET_ARCH STREQUAL arm)
        set(CLR_CMAKE_TARGET_UNIX_ARM 1)
    elseif(CLR_CMAKE_TARGET_ARCH STREQUAL armv6)
        set(CLR_CMAKE_TARGET_UNIX_ARMV6 1)
    elseif(CLR_CMAKE_TARGET_ARCH STREQUAL arm64)
        set(CLR_CMAKE_TARGET_UNIX_ARM64 1)
    elseif(CLR_CMAKE_TARGET_ARCH STREQUAL loongarch64)
        set(CLR_CMAKE_TARGET_UNIX_LOONGARCH64 1)
    elseif(CLR_CMAKE_TARGET_ARCH STREQUAL riscv64)
        set(CLR_CMAKE_TARGET_UNIX_RISCV64 1)
    elseif(CLR_CMAKE_TARGET_ARCH STREQUAL x86)
        set(CLR_CMAKE_TARGET_UNIX_X86 1)
    elseif(CLR_CMAKE_TARGET_ARCH STREQUAL s390x)
        set(CLR_CMAKE_TARGET_UNIX_S390X 1)
    elseif(CLR_CMAKE_TARGET_ARCH STREQUAL ppc64le)
        set(CLR_CMAKE_TARGET_UNIX_POWERPC64 1)
    elseif(CLR_CMAKE_TARGET_ARCH STREQUAL wasm)
        set(CLR_CMAKE_TARGET_UNIX_WASM 1)
    elseif(CLR_CMAKE_TARGET_ARCH STREQUAL mips64)
        set(CLR_CMAKE_TARGET_UNIX_MIPS64 1)
    else()
        clr_unknown_arch()
    endif()
<<<<<<< HEAD
else()
    if(NOT (CLR_CMAKE_TARGET_WASI))
        set(CLR_CMAKE_TARGET_WIN32 1)
    endif()
=======
>>>>>>> 83f71b53d7f08700fd059191859f7931cf5712f4
endif(CLR_CMAKE_TARGET_UNIX)

if(CLR_CMAKE_TARGET_OS STREQUAL windows)
    set(CLR_CMAKE_TARGET_WIN32 1)
endif()

# check if host & target os/arch combination are valid
if (NOT (CLR_CMAKE_TARGET_OS STREQUAL CLR_CMAKE_HOST_OS) AND NOT CLR_CMAKE_TARGET_WASI AND NOT CLR_CMAKE_TARGET_BROWSER)
    if(NOT (CLR_CMAKE_HOST_OS STREQUAL windows))
        message(FATAL_ERROR "Invalid host and target os/arch combination. Host OS: ${CLR_CMAKE_HOST_OS}")
    endif()
    if(NOT (CLR_CMAKE_TARGET_LINUX OR CLR_CMAKE_TARGET_ALPINE_LINUX OR CLR_CMAKE_TARGET_UNIX_WASM))
        message(FATAL_ERROR "Invalid host and target os/arch combination. Target OS: ${CLR_CMAKE_TARGET_OS}")
    endif()
    if(NOT ((CLR_CMAKE_HOST_ARCH_AMD64 AND (CLR_CMAKE_TARGET_ARCH_AMD64 OR CLR_CMAKE_TARGET_ARCH_ARM64 OR CLR_CMAKE_TARGET_ARCH_WASM)) OR (CLR_CMAKE_HOST_ARCH_I386 AND CLR_CMAKE_TARGET_ARCH_ARM)))
        message(FATAL_ERROR "Invalid host and target os/arch combination. Host Arch: ${CLR_CMAKE_HOST_ARCH} Target Arch: ${CLR_CMAKE_TARGET_ARCH}")
    endif()
endif()

if(NOT CLR_CMAKE_TARGET_BROWSER AND NOT CLR_CMAKE_TARGET_WASI)
    # The default linker on Solaris also does not support PIE.
    if(NOT CLR_CMAKE_TARGET_ANDROID AND NOT CLR_CMAKE_TARGET_SUNOS AND NOT CLR_CMAKE_TARGET_APPLE AND NOT MSVC)
        set(CMAKE_EXE_LINKER_FLAGS "${CMAKE_EXE_LINKER_FLAGS} -pie")
        add_compile_options($<$<STREQUAL:$<TARGET_PROPERTY:TYPE>,EXECUTABLE>:-fPIE>)
        add_compile_options($<$<STREQUAL:$<TARGET_PROPERTY:TYPE>,SHARED_LIBRARY>:-fPIC>)
    endif()

    set(CMAKE_POSITION_INDEPENDENT_CODE ON)
endif()

string(TOLOWER "${CMAKE_BUILD_TYPE}" LOWERCASE_CMAKE_BUILD_TYPE)
if(LOWERCASE_CMAKE_BUILD_TYPE STREQUAL debug)
    # Clear _FORTIFY_SOURCE=2, if set
    string(REPLACE "-D_FORTIFY_SOURCE=2 " "" CMAKE_CXX_FLAGS "${CMAKE_CXX_FLAGS}")
    string(REPLACE "-D_FORTIFY_SOURCE=2 " "" CMAKE_C_FLAGS "${CMAKE_C_FLAGS}")
endif()<|MERGE_RESOLUTION|>--- conflicted
+++ resolved
@@ -471,13 +471,6 @@
     else()
         clr_unknown_arch()
     endif()
-<<<<<<< HEAD
-else()
-    if(NOT (CLR_CMAKE_TARGET_WASI))
-        set(CLR_CMAKE_TARGET_WIN32 1)
-    endif()
-=======
->>>>>>> 83f71b53d7f08700fd059191859f7931cf5712f4
 endif(CLR_CMAKE_TARGET_UNIX)
 
 if(CLR_CMAKE_TARGET_OS STREQUAL windows)
