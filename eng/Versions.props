<Project>
  <PropertyGroup>
    <!-- The .NET product branding version -->
    <ProductVersion>6.0.0</ProductVersion>
    <!-- File version numbers -->
    <MajorVersion>6</MajorVersion>
    <MinorVersion>0</MinorVersion>
    <PatchVersion>0</PatchVersion>
<<<<<<< HEAD
    <PreReleaseVersionLabel>Utf8String</PreReleaseVersionLabel>
=======
    <PreReleaseVersionLabel>alpha</PreReleaseVersionLabel>
>>>>>>> af415cd7
    <PreReleaseVersionIteration>1</PreReleaseVersionIteration>
    <!-- Set assembly version to align with major and minor version,
         as for the patches and revisions should be manually updated per assembly if it is serviced. -->
    <!-- Changing assembly versions without changing TFM lead to broken packages.
         This shoud be incremented after introducing the 6.0 TFM. -->
    <AssemblyVersion>5.0.0.0</AssemblyVersion>
    <!-- Enable to remove prerelease label. -->
    <StabilizePackageVersion Condition="'$(StabilizePackageVersion)' == ''">false</StabilizePackageVersion>
    <DotNetFinalVersionKind Condition="'$(StabilizePackageVersion)' == 'true'">release</DotNetFinalVersionKind>
    <!-- Opt-in/out repo features -->
    <UsingToolMicrosoftNetCompilers>true</UsingToolMicrosoftNetCompilers>
    <UsingToolIbcOptimization>true</UsingToolIbcOptimization>
    <UsingToolXliff>false</UsingToolXliff>
    <UsingToolNetFrameworkReferenceAssemblies>true</UsingToolNetFrameworkReferenceAssemblies>
    <!-- Blob storage container that has the "Latest" channel to publish to. -->
    <ContainerName>dotnet</ContainerName>
    <ChecksumContainerName>$(ContainerName)</ChecksumContainerName>
    <!--
      The NETStandard.Library targeting pack uses this patch version, which does not match the
      runtime's. After publishing a new version of the NETStandard targeting pack in a servicing
      release, increase this number by one.
    -->
    <NETStandardPatchVersion>0</NETStandardPatchVersion>
  </PropertyGroup>
  <!--
    Servicing build settings for Setup/Installer packages. Instructions:

    * To enable a package build for the current patch release, set PatchVersion to match the current
      patch version of that package. ("major.minor.patch".) This is normally the same as
      PatchVersion above, but not always. Notably, NETStandard has its own patch version.
    * When the PatchVersion property above is incremented at the beginning of the next servicing
      release, all packages listed below automatically stop building because the property no longer
      matches the metadata. (Do not delete the items!)

    If the PatchVersion below is never changed from '0', the package will build in the 'master'
    branch, and during a forked RTM release ("X.Y.0"). It will stop building for "X.Y.1" unless
    manually enabled by updating the metadata.
  -->
  <ItemGroup>
    <!-- Targeting packs are only patched in extreme cases. -->
    <ProjectServicingConfiguration Include="Microsoft.NETCore.App.Ref" PatchVersion="0" />
  </ItemGroup>
  <PropertyGroup>
    <!-- Pin compiler version to workaround: https://github.com/dotnet/runtime/issues/41100 -->
    <MicrosoftNetCompilersToolsetVersion>3.8.0-2.20403.2</MicrosoftNetCompilersToolsetVersion>
    <!-- Arcade dependencies -->
    <MicrosoftDotNetApiCompatVersion>5.0.0-beta.20419.21</MicrosoftDotNetApiCompatVersion>
    <MicrosoftDotNetBuildTasksFeedVersion>5.0.0-beta.20419.21</MicrosoftDotNetBuildTasksFeedVersion>
    <MicrosoftDotNetCodeAnalysisVersion>5.0.0-beta.20419.21</MicrosoftDotNetCodeAnalysisVersion>
    <MicrosoftDotNetGenAPIVersion>5.0.0-beta.20419.21</MicrosoftDotNetGenAPIVersion>
    <MicrosoftDotNetGenFacadesVersion>5.0.0-beta.20419.21</MicrosoftDotNetGenFacadesVersion>
    <MicrosoftDotNetXUnitExtensionsVersion>5.0.0-beta.20419.21</MicrosoftDotNetXUnitExtensionsVersion>
    <MicrosoftDotNetXUnitConsoleRunnerVersion>2.5.1-beta.20419.21</MicrosoftDotNetXUnitConsoleRunnerVersion>
    <MicrosoftDotNetBuildTasksPackagingVersion>5.0.0-beta.20419.21</MicrosoftDotNetBuildTasksPackagingVersion>
    <MicrosoftDotNetRemoteExecutorVersion>5.0.0-beta.20419.21</MicrosoftDotNetRemoteExecutorVersion>
    <MicrosoftDotNetVersionToolsTasksVersion>5.0.0-beta.20419.21</MicrosoftDotNetVersionToolsTasksVersion>
    <!-- Installer dependencies -->
    <MicrosoftNETCoreAppVersion>5.0.0-preview.4.20202.18</MicrosoftNETCoreAppVersion>
    <MicrosoftNETCoreDotNetHostVersion>5.0.0-preview.4.20202.18</MicrosoftNETCoreDotNetHostVersion>
    <MicrosoftNETCoreDotNetHostPolicyVersion>5.0.0-preview.4.20202.18</MicrosoftNETCoreDotNetHostPolicyVersion>
    <MicrosoftExtensionsDependencyModelVersion>3.1.0</MicrosoftExtensionsDependencyModelVersion>
    <!-- CoreClr dependencies -->
    <MicrosoftNETCoreILAsmVersion>5.0.0-preview.8.20359.4</MicrosoftNETCoreILAsmVersion>
    <!-- Libraries dependencies -->
    <SystemBuffersVersion>4.5.1</SystemBuffersVersion>
    <SystemCollectionsVersion>4.3.0</SystemCollectionsVersion>
    <SystemCollectionsConcurrentVersion>4.3.0</SystemCollectionsConcurrentVersion>
    <SystemComponentModelAnnotationsVersion>4.7.0</SystemComponentModelAnnotationsVersion>
    <SystemDataSqlClientVersion>4.8.1</SystemDataSqlClientVersion>
    <SystemDiagnosticsContractsVersion>4.3.0</SystemDiagnosticsContractsVersion>
    <SystemDiagnosticsDebugVersion>4.3.0</SystemDiagnosticsDebugVersion>
    <SystemDiagnosticsTracingVersion>4.3.0</SystemDiagnosticsTracingVersion>
    <SystemDynamicRuntimeVersion>4.3.0</SystemDynamicRuntimeVersion>
    <SystemLinqExpressionsVersion>4.3.0</SystemLinqExpressionsVersion>
    <SystemMemoryVersion>4.5.4</SystemMemoryVersion>
    <SystemNetHttpVersion>4.3.4</SystemNetHttpVersion>
    <SystemNetPrimitivesVersion>4.3.1</SystemNetPrimitivesVersion>
    <SystemNumericsVectorsVersion>4.5.0</SystemNumericsVectorsVersion>
    <SystemResourcesResourceManagerVersion>4.3.0</SystemResourcesResourceManagerVersion>
    <SystemRuntimeVersion>4.3.1</SystemRuntimeVersion>
    <SystemRuntimeExtensionsVersion>4.3.1</SystemRuntimeExtensionsVersion>
    <SystemRuntimeInteropServicesVersion>4.3.0</SystemRuntimeInteropServicesVersion>
    <SystemRuntimeInteropServicesRuntimeInformationVersion>4.3.0</SystemRuntimeInteropServicesRuntimeInformationVersion>
    <SystemRuntimeSerializationPrimitivesVersion>4.3.0</SystemRuntimeSerializationPrimitivesVersion>
    <SystemSecurityCryptographyAlgorithmsVersion>4.3.1</SystemSecurityCryptographyAlgorithmsVersion>
    <SystemSecurityCryptographyCngVersion>4.7.0</SystemSecurityCryptographyCngVersion>
    <SystemSecurityCryptographyPkcsVersion>4.7.0</SystemSecurityCryptographyPkcsVersion>
    <SystemSecurityCryptographyOpenSslVersion>4.7.0</SystemSecurityCryptographyOpenSslVersion>
    <SystemTextJsonVersion>5.0.0-preview.4.20202.18</SystemTextJsonVersion>
    <SystemThreadingVersion>4.3.0</SystemThreadingVersion>
    <SystemThreadingTasksExtensionsVersion>4.5.4</SystemThreadingTasksExtensionsVersion>
    <SystemValueTupleVersion>4.5.0</SystemValueTupleVersion>
    <MicrosoftBclAsyncInterfacesVersion>1.1.1</MicrosoftBclAsyncInterfacesVersion>
    <MicrosoftWin32PrimitivesVersion>4.3.0</MicrosoftWin32PrimitivesVersion>
    <runtimenativeSystemIOPortsVersion>5.0.0-alpha.1.19563.3</runtimenativeSystemIOPortsVersion>
    <!-- Runtime-Assets dependencies -->
    <SystemComponentModelTypeConverterTestDataVersion>5.0.0-beta.20420.1</SystemComponentModelTypeConverterTestDataVersion>
    <SystemDrawingCommonTestDataVersion>5.0.0-beta.20420.1</SystemDrawingCommonTestDataVersion>
    <SystemIOCompressionTestDataVersion>5.0.0-beta.20420.1</SystemIOCompressionTestDataVersion>
    <SystemIOPackagingTestDataVersion>5.0.0-beta.20420.1</SystemIOPackagingTestDataVersion>
    <SystemNetTestDataVersion>5.0.0-beta.20420.1</SystemNetTestDataVersion>
    <SystemPrivateRuntimeUnicodeDataVersion>5.0.0-beta.20420.1</SystemPrivateRuntimeUnicodeDataVersion>
    <SystemSecurityCryptographyX509CertificatesTestDataVersion>5.0.0-beta.20420.1</SystemSecurityCryptographyX509CertificatesTestDataVersion>
    <SystemWindowsExtensionsTestDataVersion>5.0.0-beta.20420.1</SystemWindowsExtensionsTestDataVersion>
    <!-- Standard dependencies -->
    <NETStandardLibraryVersion>2.2.0-prerelease.19564.1</NETStandardLibraryVersion>
    <NetStandardLibrary20Version>2.0.3</NetStandardLibrary20Version>
    <!-- dotnet-optimization dependencies -->
    <optimizationwindows_ntx64IBCCoreFxVersion>99.99.99-master-20200806.6</optimizationwindows_ntx64IBCCoreFxVersion>
    <optimizationlinuxx64IBCCoreFxVersion>99.99.99-master-20200806.6</optimizationlinuxx64IBCCoreFxVersion>
    <optimizationwindows_ntx64IBCCoreCLRVersion>99.99.99-master-20200806.6</optimizationwindows_ntx64IBCCoreCLRVersion>
    <optimizationlinuxx64IBCCoreCLRVersion>99.99.99-master-20200806.6</optimizationlinuxx64IBCCoreCLRVersion>
    <optimizationPGOCoreCLRVersion>99.99.99-master-20200806.6</optimizationPGOCoreCLRVersion>
    <!-- Not auto-updated. -->
    <MicrosoftDiaSymReaderNativeVersion>1.7.0</MicrosoftDiaSymReaderNativeVersion>
    <SystemCommandLineVersion>2.0.0-beta1.20253.1</SystemCommandLineVersion>
    <!--
      These are used as reference assemblies only, so they must not take a ProdCon/source-build
      version. Insert "RefOnly" to avoid assignment via PVP.
    -->
    <RefOnlyMicrosoftBuildVersion>15.7.179</RefOnlyMicrosoftBuildVersion>
    <RefOnlyMicrosoftBuildFrameworkVersion>$(RefOnlyMicrosoftBuildVersion)</RefOnlyMicrosoftBuildFrameworkVersion>
    <RefOnlyMicrosoftBuildTasksCoreVersion>$(RefOnlyMicrosoftBuildVersion)</RefOnlyMicrosoftBuildTasksCoreVersion>
    <RefOnlyMicrosoftBuildUtilitiesCoreVersion>$(RefOnlyMicrosoftBuildVersion)</RefOnlyMicrosoftBuildUtilitiesCoreVersion>
    <RefOnlyNugetProjectModelVersion>4.9.4</RefOnlyNugetProjectModelVersion>
    <RefOnlyNugetPackagingVersion>4.9.4</RefOnlyNugetPackagingVersion>
    <!-- Testing -->
    <MicrosoftNETTestSdkVersion>16.8.0-release-20200821-04</MicrosoftNETTestSdkVersion>
    <MicrosoftDotNetXHarnessTestRunnersXunitVersion>1.0.0-prerelease.20424.1</MicrosoftDotNetXHarnessTestRunnersXunitVersion>
    <MicrosoftDotNetXHarnessCLIVersion>1.0.0-prerelease.20424.1</MicrosoftDotNetXHarnessCLIVersion>
    <XUnitVersion>2.4.1</XUnitVersion>
    <XUnitRunnerVisualStudioVersion>2.4.2</XUnitRunnerVisualStudioVersion>
    <CoverletCollectorVersion>1.3.0</CoverletCollectorVersion>
    <TraceEventVersion>2.0.5</TraceEventVersion>
    <NewtonsoftJsonVersion>12.0.3</NewtonsoftJsonVersion>
    <MoqVersion>4.12.0</MoqVersion>
    <FsCheckVersion>2.14.3</FsCheckVersion>
    <!-- Docs -->
    <MicrosoftPrivateIntellisenseVersion>3.0.0-preview-20200715.1</MicrosoftPrivateIntellisenseVersion>
    <!-- ILLink -->
    <MicrosoftNETILLinkTasksVersion>6.0.0-alpha.1.20424.3</MicrosoftNETILLinkTasksVersion>
    <!-- ICU -->
    <MicrosoftNETCoreRuntimeICUTransportVersion>5.0.0-preview.8.20421.1</MicrosoftNETCoreRuntimeICUTransportVersion>
    <!-- Mono LLVM -->
    <runtimelinuxarm64MicrosoftNETCoreRuntimeMonoLLVMSdkVersion>9.0.1-alpha.1.20418.1</runtimelinuxarm64MicrosoftNETCoreRuntimeMonoLLVMSdkVersion>
    <runtimelinuxarm64MicrosoftNETCoreRuntimeMonoLLVMToolsVersion>9.0.1-alpha.1.20418.1</runtimelinuxarm64MicrosoftNETCoreRuntimeMonoLLVMToolsVersion>
    <runtimelinuxx64MicrosoftNETCoreRuntimeMonoLLVMSdkVersion>9.0.1-alpha.1.20418.1</runtimelinuxx64MicrosoftNETCoreRuntimeMonoLLVMSdkVersion>
    <runtimelinuxx64MicrosoftNETCoreRuntimeMonoLLVMToolsVersion>9.0.1-alpha.1.20418.1</runtimelinuxx64MicrosoftNETCoreRuntimeMonoLLVMToolsVersion>
    <runtimewinx64MicrosoftNETCoreRuntimeMonoLLVMSdkVersion>9.0.1-alpha.1.20418.1</runtimewinx64MicrosoftNETCoreRuntimeMonoLLVMSdkVersion>
    <runtimewinx64MicrosoftNETCoreRuntimeMonoLLVMToolsVersion>9.0.1-alpha.1.20418.1</runtimewinx64MicrosoftNETCoreRuntimeMonoLLVMToolsVersion>
    <runtimeosx1012x64MicrosoftNETCoreRuntimeMonoLLVMSdkVersion>9.0.1-alpha.1.20418.1</runtimeosx1012x64MicrosoftNETCoreRuntimeMonoLLVMSdkVersion>
    <runtimeosx1012x64MicrosoftNETCoreRuntimeMonoLLVMToolsVersion>9.0.1-alpha.1.20418.1</runtimeosx1012x64MicrosoftNETCoreRuntimeMonoLLVMToolsVersion>
  </PropertyGroup>
  <!-- Package names -->
  <PropertyGroup>
    <NETStandardLibraryPackage>netstandard.library</NETStandardLibraryPackage>
    <WindowsCoreFxOptimizationDataPackage>optimization.windows_nt-x64.ibc.corefx</WindowsCoreFxOptimizationDataPackage>
    <LinuxCoreFxOptimizationDataPackage>optimization.linux-x64.ibc.corefx</LinuxCoreFxOptimizationDataPackage>
    <MicrosoftPrivateIntellisensePackage>microsoft.private.intellisense</MicrosoftPrivateIntellisensePackage>
    <MicrosoftDotNetXUnitConsoleRunnerPackage>Microsoft.DotNet.XUnitConsoleRunner</MicrosoftDotNetXUnitConsoleRunnerPackage>
    <MicrosoftNETCoreAppPackage>Microsoft.NETCore.App</MicrosoftNETCoreAppPackage>
    <WindowsOptimizationIBCCoreCLRPackage>optimization.windows_nt-x64.IBC.CoreCLR</WindowsOptimizationIBCCoreCLRPackage>
    <LinuxOptimizationIBCCoreCLRPackage>optimization.linux-x64.IBC.CoreCLR</LinuxOptimizationIBCCoreCLRPackage>
    <optimizationPGOCoreCLRPackage>optimization.PGO.CoreCLR</optimizationPGOCoreCLRPackage>
    <MicrosoftDotNetBuildTasksFeedPackage>Microsoft.DotNet.Build.Tasks.Feed</MicrosoftDotNetBuildTasksFeedPackage>
    <MicrosoftNETCoreTargetsPackage>Microsoft.NETCore.Targets</MicrosoftNETCoreTargetsPackage>
    <MicrosoftNETCoreRuntimeCoreCLRPackage>Microsoft.NETCore.Runtime.CoreCLR</MicrosoftNETCoreRuntimeCoreCLRPackage>
    <MicrosoftNETCoreRuntimeICUTransportPackage>Microsoft.NETCore.Runtime.ICU.Transport</MicrosoftNETCoreRuntimeICUTransportPackage>
    <!-- XmlDocFileRoot needs to be defined here since we use it in packaging.props and docs.targets.
    It also uses Arcade defined property NuGetPackageRoot, this is the only codepath shared in between
    packaging.props and docs.targets with arcade properties defined.
    -->
    <XmlDocFileRoot>$([MSBuild]::NormalizeDirectory('$(NuGetPackageRoot)', '$(MicrosoftPrivateIntellisensePackage)', '$(MicrosoftPrivateIntellisenseVersion)', 'IntellisenseFiles', 'net'))</XmlDocFileRoot>
  </PropertyGroup>
  <!-- Override isolated build dependency versions with versions from Repo API. -->
  <Import Project="$(DotNetPackageVersionPropsPath)" Condition="'$(DotNetPackageVersionPropsPath)' != ''" />
</Project><|MERGE_RESOLUTION|>--- conflicted
+++ resolved
@@ -6,11 +6,7 @@
     <MajorVersion>6</MajorVersion>
     <MinorVersion>0</MinorVersion>
     <PatchVersion>0</PatchVersion>
-<<<<<<< HEAD
     <PreReleaseVersionLabel>Utf8String</PreReleaseVersionLabel>
-=======
-    <PreReleaseVersionLabel>alpha</PreReleaseVersionLabel>
->>>>>>> af415cd7
     <PreReleaseVersionIteration>1</PreReleaseVersionIteration>
     <!-- Set assembly version to align with major and minor version,
          as for the patches and revisions should be manually updated per assembly if it is serviced. -->
