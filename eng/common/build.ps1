--- conflicted
+++ resolved
@@ -149,16 +149,6 @@
       $binaryLog = $true
     }
 
-<<<<<<< HEAD
-    # This is a bit of a workaround for the fact that the pipelines do not have a great
-    # way of preserving the environment between scripts. Set by install-emscripten.ps1.
-    if ($env:NATIVEAOT_CI_WASM_BUILD_EMSDK_PATH)
-    {
-        . $env:NATIVEAOT_CI_WASM_BUILD_EMSDK_PATH/emsdk_env.ps1
-    }
-
-=======
->>>>>>> fec50537
     $nodeReuse = $false
   }
 
