--- conflicted
+++ resolved
@@ -85,15 +85,13 @@
         # Limiting interp runs as we don't need as much coverage.
         - Debian.9.Amd64.Open
 
-<<<<<<< HEAD
     # Linux s390x
     - ${{ if eq(parameters.platform, 'Linux_s390x') }}:
         - Ubuntu.2004.S390X.Experimental.Open
-=======
+
     # OSX arm64
     - ${{ if eq(parameters.platform, 'OSX_arm64') }}:
       - OSX.1100.ARM64.Open
->>>>>>> 1a80e785
 
     # OSX x64
     - ${{ if eq(parameters.platform, 'OSX_x64') }}:
