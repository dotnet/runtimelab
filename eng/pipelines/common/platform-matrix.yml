--- conflicted
+++ resolved
@@ -229,7 +229,6 @@
           platforms: ${{ parameters.platforms }}
         ${{ insert }}: ${{ parameters.jobParameters }}
 
-<<<<<<< HEAD
 - ${{ if and(containsValue(parameters.platforms, 'Browser_wasm'), eq(parameters.runtimeFlavor, 'coreclr')) }}:
   - template: xplat-setup.yml
     parameters:
@@ -247,9 +246,8 @@
         ${{ if eq(parameters.passPlatforms, true) }}:
           platforms: ${{ parameters.platforms }}
         ${{ insert }}: ${{ parameters.jobParameters }}
-=======
+
 # WebAssembly on Windows
->>>>>>> 67b45225
 
 - ${{ if containsValue(parameters.platforms, 'Browser_wasm_win') }}:
   - template: xplat-setup.yml
