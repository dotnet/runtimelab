parameters:
  buildConfig: ''
  nameSuffix: ''
  buildArgs: ''
  archType: ''
  hostedOs: ''
  osGroup: ''
  osSubgroup: ''
  container: ''
  crossBuild: false
  variables: []
  targetRid: ''
  timeoutInMinutes: ''
  dependsOn: []
  # The following parameter is used to specify dependencies on other global build for the same platform.
  # We provide this mechanism to allow for global builds to depend on other global builds and use the multiplexing
  # that platform-matrix.yml enables.
  # Each item can have the following properties:
  # - nameSuffix: The suffix of the job name to depend on.
  # - buildConfig: The configuration of the job to depend on.
  dependsOnGlobalBuilds: []
  pool: ''
  platform: ''
  condition: true
  useContinueOnErrorDuringBuild: false
  shouldContinueOnError: false
  isOfficialBuild: false
  runtimeFlavor: 'coreclr'
  runtimeVariant: ''
  helixQueues: ''
  enablePublishTestResults: false
  testResultsFormat: ''
  postBuildSteps: []
  extraVariablesTemplates: []
  preBuildSteps: []
  templatePath: 'templates'
  templateContext: ''

jobs:
- template: /eng/common/${{ parameters.templatePath }}/job/job.yml
  parameters:
    ${{ if eq(parameters.hostedOs, '') }}:
      name: ${{ format('build_{0}{1}_{2}_{3}_{4}', parameters.osGroup, parameters.osSubgroup, parameters.archType, parameters.buildConfig, parameters.nameSuffix) }}
      displayName: ${{ format('{0}{1}-{2} {3} {4} {5}', parameters.osGroup, parameters.osSubgroup, parameters.archType, parameters.buildConfig, parameters.nameSuffix, parameters.runtimeVariant) }}
    ${{ if ne(parameters.hostedOs, '') }}:
      name: ${{ format('build_{0}{1}_{2}_{3}_{4}_{5}', parameters.osGroup, parameters.osSubgroup, parameters.archType, parameters.hostedOs, parameters.buildConfig, parameters.nameSuffix) }}
      displayName: ${{ format('{0}{1}-{2} {3} {4} {5} {6}', parameters.osGroup, parameters.osSubgroup, parameters.archType, parameters.hostedOs, parameters.buildConfig, parameters.nameSuffix, parameters.runtimeVariant) }}
    pool: ${{ parameters.pool }}
    container: ${{ parameters.container }}
    condition: and(succeeded(), ${{ parameters.condition }})
    timeoutInMinutes: ${{ parameters.timeoutInMinutes }}
    enablePublishTestResults: ${{ parameters.enablePublishTestResults }}
    testResultsFormat: ${{ parameters.testResultsFormat }}

    ${{ if ne(parameters.templateContext, '') }}:
      templateContext: ${{ parameters.templateContext }}

    artifacts:
      publish:
        logs:
          ${{ if notin(parameters.osGroup, 'browser', 'wasi') }}:
            name: Logs_Build_Attempt$(System.JobAttempt)_${{ parameters.osGroup }}_${{ parameters.osSubGroup }}_${{ parameters.archType }}_${{ parameters.buildConfig }}_${{ parameters.nameSuffix }}
          ${{ if in(parameters.osGroup, 'browser', 'wasi') }}:
            name: Logs_Build_Attempt$(System.JobAttempt)_${{ parameters.osGroup }}_${{ parameters.archType }}_${{ parameters.hostedOs }}_${{ parameters.buildConfig }}_${{ parameters.nameSuffix }}

    # Component governance does not work on musl machines
    ${{ if eq(parameters.osSubGroup, '_musl') }}:
      disableComponentGovernance: true
    ${{ else }}:
      disableComponentGovernance: ${{ parameters.disableComponentGovernance }}

    workspace:
      clean: all

    ${{ if or(ne(parameters.dependsOn,''), ne(parameters.dependsOnGlobalBuilds,'')) }}:
      dependsOn:
      - ${{ each build in parameters.dependsOn }}:
        - ${{ build }}
      - ${{ each globalBuild in parameters.dependsOnGlobalBuilds }}:
        - ${{ format('build_{0}{1}_{2}_{3}_{4}', parameters.osGroup, parameters.osSubgroup, parameters.archType, coalesce(globalBuild.buildConfig, parameters.buildConfig), globalBuild.nameSuffix) }}

    variables:
      - ${{ if eq(variables['System.TeamProject'], 'internal') }}:
          - group: DotNet-HelixApi-Access
          - group: AzureDevOps-Artifact-Feeds-Pats

      - name: _osParameter
        value: -os ${{ parameters.osGroup }}
      - name: _archParameter
        value: -arch ${{ parameters.archType }}

      - ${{ if and(eq(parameters.osGroup, 'linux'), eq(parameters.osSubGroup, '_bionic')) }}:
        - name: _osParameter
          value: -os linux-bionic

      - name: crossArg
        value: ''
      - ${{ if eq(parameters.crossBuild, true) }}:
        - name: crossArg
          value: '-cross'

      - name: CxxStandardLibraryArg
        value: ''
      - ${{ if ne(parameters.cxxStandardLibrary, '') }}:
        - name: CxxStandardLibraryArg
          value: /p:TargetCxxStandardLibrary=${{ parameters.cxxStandardLibrary }}

      - name: CxxStandardLibraryStaticArg
        value: ''
      - ${{ if ne(parameters.cxxStandardLibraryStatic, '') }}:
        - name: CxxStandardLibraryStaticArg
          value: /p:TargetCxxStandardLibraryStatic=${{ parameters.cxxStandardLibraryStatic }}

      - name: CxxAbiLibraryArg
        value: ''
      - ${{ if ne(parameters.cxxAbiLibrary, '') }}:
        - name: CxxAbiLibraryArg
          value: /p:TargetCxxAbiLibrary=${{ parameters.cxxAbiLibrary }}
      
      - name: TargetCxxLibraryConfigurationArgs
        value: $(CxxStandardLibraryArg) $(CxxStandardLibraryStaticArg) $(CxxAbiLibraryArg)

      - name: _officialBuildParameter
        ${{ if eq(parameters.isOfficialBuild, true) }}:
          value: /p:OfficialBuildId=$(Build.BuildNumber)
        ${{ if ne(parameters.isOfficialBuild, true) }}:
          value: ''

      - name: _buildDarwinFrameworksParameter
        ${{ if in(parameters.osGroup, 'ios', 'tvos', 'maccatalyst')}}:
          value: /p:BuildDarwinFrameworks=true
        ${{ if notin(parameters.osGroup, 'ios', 'tvos', 'maccatalyst')}}:
          value: ''

      # Set no native sanitizers by default
      - name: _nativeSanitizersArg
        value: ''

      - ${{ each variableTemplate in parameters.extraVariablesTemplates }}:
        - template: ${{ variableTemplate.template }}
          parameters:
            osGroup: ${{ parameters.osGroup }}
            osSubgroup: ${{ parameters.osSubgroup }}
            archType: ${{ parameters.archType }}
            buildConfig: ${{ parameters.buildConfig }}
            runtimeFlavor: ${{ parameters.runtimeFlavor }}
            runtimeVariant: ${{ parameters.runtimeVariant }}
            helixQueues: ${{ parameters.helixQueues }}
            targetRid: ${{ parameters.targetRid }}
            nameSuffix: ${{ parameters.nameSuffix }}
            platform: ${{ parameters.platform }}
            shouldContinueOnError: ${{ parameters.shouldContinueOnError }}
            ${{ if ne(variableTemplate.forwardedParameters, '') }}:
              ${{ each parameter in variableTemplate.forwardedParameters }}:
                ${{ parameter }}: ${{ parameters[parameter] }}
            ${{ if ne(variableTemplate.parameters, '') }}:
              ${{ insert }}: ${{ variableTemplate.parameters }}

      - ${{ each variable in parameters.variables }}:
        - ${{ variable }}

    steps:
    - ${{ if eq(parameters.osGroup, 'windows') }}:
      - template: /eng/pipelines/common/templates/disable-vsupdate-or-failfast.yml

    - checkout: self
      clean: true
      fetchDepth: $(checkoutFetchDepth)

    - ${{ if and(eq(parameters.isOfficialBuild, true), notin(parameters.osGroup, 'osx', 'maccatalyst', 'ios', 'iossimulator', 'tvos', 'tvossimulator')) }}:
      - template: /eng/pipelines/common/restore-internal-tools.yml

    - ${{ if ne(variables['System.TeamProject'], 'public') }}:
      - ${{ if and(ne(parameters.osGroup, 'windows'), ne(parameters.hostedOs, 'windows')) }}:
        - task: Bash@3
          displayName: Setup Private Feeds Credentials
          inputs:
            filePath: $(Build.SourcesDirectory)/eng/common/SetupNugetSources.sh
            arguments: $(Build.SourcesDirectory)/NuGet.config $Token
          env:
            Token: $(dn-bot-dnceng-artifact-feeds-rw)
      - ${{ else }}:
        - task: PowerShell@2
          displayName: Setup Private Feeds Credentials
          inputs:
            filePath: $(Build.SourcesDirectory)/eng/common/SetupNugetSources.ps1
            arguments: -ConfigFile $(Build.SourcesDirectory)/NuGet.config -Password $Env:Token
          env:
            Token: $(dn-bot-dnceng-artifact-feeds-rw)
        # Run the NuGetAuthenticate task after the internal feeds are added to the nuget.config
        # This ensures that creds are set appropriately for all feeds in the config, and that the
        # credential provider is installed.
        - task: NuGetAuthenticate@1

    - ${{ each monoCrossAOTTargetOS in parameters.monoCrossAOTTargetOS }}:
      - task: DownloadPipelineArtifact@2
        displayName: Download ${{monoCrossAOTTargetOS}} AOT offset files
        inputs:
          artifact: Mono_Offsets_${{monoCrossAOTTargetOS}}
          path: '$(Build.SourcesDirectory)/artifacts/obj/mono/offsetfiles'

    - ${{ if in(parameters.osGroup, 'osx', 'maccatalyst', 'ios', 'iossimulator', 'tvos', 'tvossimulator') }}:
      - script: $(Build.SourcesDirectory)/eng/install-native-dependencies.sh ${{ parameters.osGroup }}
        displayName: Install Build Dependencies

      - script: |
          du -sh $(Build.SourcesDirectory)/*
          df -h
        displayName: Disk Usage before Build

      # Install Wasm dependencies: emscripten, LLVM, NodeJS
    - ${{ if and(eq(parameters.runtimeFlavor, 'coreclr'), eq(parameters.archType, 'wasm')) }}:
      # Install Powershell on OSes that don't come with it by default
      - ${{ if ne(parameters.hostedOs, 'windows') }}:
        - script: $(Build.SourcesDirectory)/eng/pipelines/runtimelab/install-pwsh.sh $(Build.SourcesDirectory)/wasm-tools
          displayName: Install Powershell 7
        - script: $(Build.SourcesDirectory)/eng/pipelines/runtimelab/install-python.sh $(Build.SourcesDirectory)/wasm-tools
          displayName: set PYTHON3
      - script: pwsh $(Build.SourcesDirectory)/eng/pipelines/runtimelab/install-emscripten.ps1 $(Build.SourcesDirectory)/wasm-tools
        displayName: Install/activate emscripten
      - ${{ if eq(parameters.hostedOs, 'windows') }}:
        - script: call $(Build.SourcesDirectory)/eng/pipelines/runtimelab/set-cmake-path.cmd
          displayName: Set CMake path
      - script: pwsh $(Build.SourcesDirectory)/eng/pipelines/runtimelab/install-llvm.ps1 -CloneDir $(Build.SourcesDirectory)/wasm-tools -Configs ${{ parameters.buildConfig }} -CI
        displayName: Install/build LLVM
      - script: pwsh $(Build.SourcesDirectory)/eng/pipelines/runtimelab/install-nodejs.ps1 $(Build.SourcesDirectory)/wasm-tools
        displayName: Install NodeJS

    - ${{ if and(eq(parameters.runtimeFlavor, 'coreclr'), or(eq(parameters.platform, 'wasi_wasm_win'), eq(parameters.platform, 'wasi_wasm_linux_x64_naot_llvm'))) }}:
      # Install Wasi Wasm dependencies: wasi-sdk, wasmer
      - script: pwsh $(Build.SourcesDirectory)/eng/pipelines/runtimelab/install-wasi-sdk.ps1 -CI -InstallDir $(Build.SourcesDirectory)/wasm-tools
        displayName: Install wasi-sdk
<<<<<<< HEAD
      - script: pwsh $(Build.SourcesDirectory)/eng/pipelines/runtimelab/install-wasmer.ps1 -CI -InstallDir $(Build.SourcesDirectory)/wasm-tools
        displayName: Install wasmer
=======
      - script: pwsh $(Build.SourcesDirectory)/eng/pipelines/runtimelab/install-wasmtime.ps1 -CI -InstallDir $(Build.SourcesDirectory)/wasm-tools
        displayName: Install wasmtime
>>>>>>> fec50537

    - ${{ if or(eq(parameters.platform, 'browser_wasm_win'), and(eq(parameters.platform, 'wasi_wasm_win'), not(eq(parameters.runtimeFlavor, 'coreclr')))) }}:
      # Update machine certs
      - task: PowerShell@2
        displayName: Update machine certs
        inputs:
          filePath: $(Build.SourcesDirectory)/eng/pipelines/mono/update-machine-certs.ps1

    - ${{ if ne(parameters.preBuildSteps,'') }}:
      - ${{ each preBuildStep in parameters.preBuildSteps }}:
        - ${{ if ne(preBuildStep.template, '') }}:
          - template: ${{ preBuildStep.template }}
            parameters:
              osGroup: ${{ parameters.osGroup }}
              osSubgroup: ${{ parameters.osSubgroup }}
              archType: ${{ parameters.archType }}
              buildConfig: ${{ parameters.buildConfig }}
              runtimeFlavor: ${{ parameters.runtimeFlavor }}
              runtimeVariant: ${{ parameters.runtimeVariant }}
              helixQueues: ${{ parameters.helixQueues }}
              targetRid: ${{ parameters.targetRid }}
              nameSuffix: ${{ parameters.nameSuffix }}
              platform: ${{ parameters.platform }}
              shouldContinueOnError: ${{ parameters.shouldContinueOnError }}
              ${{ if ne(preBuildStep.forwardedParameters, '') }}:
                ${{ each parameter in preBuildStep.forwardedParameters }}:
                  ${{ parameter }}: ${{ parameters[parameter] }}
              ${{ if ne(preBuildStep.parameters, '') }}:
                ${{ insert }}: ${{ preBuildStep.parameters }}
        - ${{ else }}:
          - ${{ preBuildStep }}

    # Build
    - template: /eng/pipelines/common/templates/global-build-step.yml
      parameters:
        buildArgs: ${{ parameters.buildArgs }}
        useContinueOnErrorDuringBuild: ${{ parameters.useContinueOnErrorDuringBuild }}
        shouldContinueOnError: ${{ parameters.shouldContinueOnError }}

    - ${{ if in(parameters.osGroup, 'osx', 'ios', 'tvos', 'android') }}:
      - script: |
          du -sh $(Build.SourcesDirectory)/*
          df -h
        displayName: Disk Usage after Build
        condition: always()

      # If intended to send extra steps after regular build add them here.
    - ${{ if ne(parameters.postBuildSteps,'') }}:
      - ${{ each postBuildStep in parameters.postBuildSteps }}:
        - ${{ if ne(postBuildStep.template, '') }}:
          - template: ${{ postBuildStep.template }}
            parameters:
              osGroup: ${{ parameters.osGroup }}
              osSubgroup: ${{ parameters.osSubgroup }}
              archType: ${{ parameters.archType }}
              buildConfig: ${{ parameters.buildConfig }}
              runtimeFlavor: ${{ parameters.runtimeFlavor }}
              runtimeVariant: ${{ parameters.runtimeVariant }}
              helixQueues: ${{ parameters.helixQueues }}
              targetRid: ${{ parameters.targetRid }}
              nameSuffix: ${{ parameters.nameSuffix }}
              platform: ${{ parameters.platform }}
              shouldContinueOnError: ${{ parameters.shouldContinueOnError }}
              ${{ if ne(postBuildStep.forwardedParameters, '') }}:
                ${{ each parameter in postBuildStep.forwardedParameters }}:
                  ${{ parameter }}: ${{ parameters[parameter] }}
              ${{ if ne(postBuildStep.parameters, '') }}:
                ${{ insert }}: ${{ postBuildStep.parameters }}
        - ${{ else }}:
          - ${{ postBuildStep }}

      - ${{ if and(eq(parameters.isOfficialBuild, true), eq(parameters.osGroup, 'windows')) }}:
        - powershell: ./eng/collect_vsinfo.ps1 -ArchiveRunName postbuild_log
          displayName: Collect vslogs on exit
          condition: always()<|MERGE_RESOLUTION|>--- conflicted
+++ resolved
@@ -227,16 +227,11 @@
         displayName: Install NodeJS
 
     - ${{ if and(eq(parameters.runtimeFlavor, 'coreclr'), or(eq(parameters.platform, 'wasi_wasm_win'), eq(parameters.platform, 'wasi_wasm_linux_x64_naot_llvm'))) }}:
-      # Install Wasi Wasm dependencies: wasi-sdk, wasmer
+      # Install Wasi Wasm dependencies: wasi-sdk, wasmtime
       - script: pwsh $(Build.SourcesDirectory)/eng/pipelines/runtimelab/install-wasi-sdk.ps1 -CI -InstallDir $(Build.SourcesDirectory)/wasm-tools
         displayName: Install wasi-sdk
-<<<<<<< HEAD
-      - script: pwsh $(Build.SourcesDirectory)/eng/pipelines/runtimelab/install-wasmer.ps1 -CI -InstallDir $(Build.SourcesDirectory)/wasm-tools
-        displayName: Install wasmer
-=======
       - script: pwsh $(Build.SourcesDirectory)/eng/pipelines/runtimelab/install-wasmtime.ps1 -CI -InstallDir $(Build.SourcesDirectory)/wasm-tools
         displayName: Install wasmtime
->>>>>>> fec50537
 
     - ${{ if or(eq(parameters.platform, 'browser_wasm_win'), and(eq(parameters.platform, 'wasi_wasm_win'), not(eq(parameters.runtimeFlavor, 'coreclr')))) }}:
       # Update machine certs
