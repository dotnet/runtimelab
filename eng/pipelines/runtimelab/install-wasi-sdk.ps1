--- conflicted
+++ resolved
@@ -1,31 +1,10 @@
-<<<<<<< HEAD
-[CmdletBinding(PositionalBinding=$false)]
 param(
     $InstallDir,
     [switch]$CI
 )
 
+$WasiSdkVersion = 24
 Set-Location -Path $InstallDir
-
-if ($IsWindows)
-{
-    $WasiTar = "wasi-sdk-22.0.m-mingw64.tar.gz"
-    $WasiFolder = "wasi-sdk-22.0+m"
-}
-else
-{
-    $WasiTar = "wasi-sdk-22.0-linux.tar.gz"
-    $WasiFolder = "wasi-sdk-22.0"
-}
-
-$ProgressPreference = SilentlyContinue
-Invoke-WebRequest -Uri https://github.com/WebAssembly/wasi-sdk/releases/download/wasi-sdk-22/$WasiTar -OutFile $WasiTar
-
-tar -xzf $WasiTar
-mv $WasiFolder wasi-sdk
-=======
-$WasiSdkVersion = 24
-
 $ErrorActionPreference = "Stop"
 $ProgressPreference = "SilentlyContinue"
 
@@ -36,25 +15,28 @@
     Write-Error "Upstream WASI SDK version is $UpstreamWasiSdkVersion; update `$WasiSdlVersion (currently $WasiSdkVersion)!"
     exit
 }
->>>>>>> fec50537
 
-$WasiSdkHost = "x86_64-windows"
+if ($IsWindows)
+{
+    $WasiSdkHost = "x86_64-windows"
+}
+else
+{
+    $WasiSdkHost = "x86_64-linux"
+}
 $WasiSdkDirName = "wasi-sdk-$WasiSdkVersion.0-$WasiSdkHost"
 $WasiSdkGzFile = "$WasiSdkDirName.tar.gz"
-Invoke-WebRequest -Uri "https://github.com/WebAssembly/wasi-sdk/releases/download/wasi-sdk-$WasiSdkVersion/$WasiSdkGzFile" -OutFile $WasiSdkGzFile
 
-<<<<<<< HEAD
-cp wasi-sdk/share/wasi-sysroot/include/wasm32-wasi-threads/pthread.h wasi-sdk/share/wasi-sysroot/include/wasm32-wasi/
+Invoke-WebRequest -Uri https://github.com/WebAssembly/wasi-sdk/releases/download/wasi-sdk-$WasiSdkVersion/$WasiSdkGzFile -OutFile $WasiSdkGzFile
+
+tar -xzf $WasiSdkGzFile
+mv $WasiSdkDirName wasi-sdk
+
+# The upstream build expects this sentinel to exist, otherwise it tries to use a provisioned SDK.
+$WasiSdkVersion > wasi-sdk/"VERSION$("$WasiSdkVersion".ToUpper())"
 
 if ($CI)
 {
     Write-Host "Setting WASI_SDK_PATH to '$InstallDir/wasi-sdk'"
     Write-Output "##vso[task.setvariable variable=WASI_SDK_PATH]$InstallDir/wasi-sdk"
-}
-=======
-tar -xzf $WasiSdkGzFile
-mv $WasiSdkDirName wasi-sdk
-
-# The upstream build expects this sentinel to exist, otherwise it tries to use a provisioned SDK.
-$WasiSdkVersion > wasi-sdk/"VERSION$("$WasiSdkVersion".ToUpper())"
->>>>>>> fec50537
+}