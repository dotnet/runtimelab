# Setting batch to true, triggers one build at a time.
# if there is a push while a build in progress, it will wait,
# until the running build finishes, and produce a build with all the changes
# that happened during the last build.
trigger:
  batch: true
  branches:
    include:
    - feature/FreeBSD
  paths:
    include:
    - '*'
    - docs/manpages/*
    exclude:
    - eng/Version.Details.xml
    - .github/*
    - docs/*
    - CODE-OF-CONDUCT.md
    - CONTRIBUTING.md
    - LICENSE.TXT
    - PATENTS.TXT
    - README.md
    - SECURITY.md
    - THIRD-PARTY-NOTICES.TXT

pr:
  branches:
    include:
    - feature/FreeBSD
  paths:
    include:
    - '*'
    - docs/manpages/*
    exclude:
    - eng/Version.Details.xml
    - .github/*
    - docs/*
    - CODE-OF-CONDUCT.md
    - CONTRIBUTING.md
    - LICENSE.TXT
    - PATENTS.TXT
    - README.md
    - SECURITY.md
    - THIRD-PARTY-NOTICES.TXT

variables:
  - template: /eng/pipelines/common/variables.yml
  - ${{ if and(ne(variables['System.TeamProject'], 'public'), ne(variables['Build.Reason'], 'PullRequest')) }}:
    - name: TeamName
      value: dotnet-core

stages:
- stage: Build
  jobs:
  #
  # Checkout repository
  #
  - template: /eng/pipelines/common/checkout-job.yml

<<<<<<< HEAD
#
# Build with Release config and Release runtimeConfiguration
#
- template: /eng/pipelines/common/platform-matrix.yml
  parameters:
    jobTemplate: /eng/pipelines/common/global-build-job.yml
    buildConfig: Release
    platforms:
    - Linux_x64
    - FreeBSD_x64
    jobParameters:
      testGroup: innerloop
      buildArgs: -s clr+libs+libs.tests+installer -c $(_BuildConfig) /p:ArchiveTests=true
      extraStepsTemplate: /eng/pipelines/runtimelab/runtimelab-post-build-steps.yml
      extraStepsParameters:
        uploadTests: true

#
# Build with Release allConfigurations to produce packages
#
- template: /eng/pipelines/common/platform-matrix.yml
  parameters:
    jobTemplate: /eng/pipelines/common/global-build-job.yml
    buildConfig: release
    platforms:
    - Windows_NT_x64
    jobParameters:
      testGroup: innerloop
      nameSuffix: All_Configurations
      buildArgs: -s libs -c $(_BuildConfig) -allConfigurations
=======
  #
  # Build with Debug config and Checked runtimeConfiguration
  #
  - ${{ if ne(variables.isOfficialBuild, true) }}:
    - template: /eng/pipelines/common/platform-matrix.yml
      parameters:
        jobTemplate: /eng/pipelines/common/global-build-job.yml
        buildConfig: Checked
        platforms:
        - Linux_x64
        - Windows_NT_x64
        jobParameters:
          timeoutInMinutes: 100
          testGroup: innerloop
          buildArgs: -s clr+libs+installer -c debug -runtimeConfiguration Checked
          extraStepsTemplate: /eng/pipelines/runtimelab/runtimelab-post-build-steps.yml
          extraStepsParameters:
            uploadRuntimeTests: true

  #
  # Build with Release config and Release runtimeConfiguration
  #
  - template: /eng/pipelines/common/platform-matrix.yml
    parameters:
      jobTemplate: /eng/pipelines/common/global-build-job.yml
      buildConfig: Release
      platforms:
      - Linux_x64
      - Windows_NT_x64
      jobParameters:
        isOfficialBuild: ${{ variables.isOfficialBuild }}
        testGroup: innerloop
        extraStepsTemplate: /eng/pipelines/runtimelab/runtimelab-post-build-steps.yml
        extraStepsParameters:
          uploadLibrariesTests: ${{ eq(variables.isOfficialBuild, false) }}
          uploadUnsignedArtifacts: false
        ${{ if eq(variables.isOfficialBuild, false) }}:
          buildArgs: -s clr+libs+libs.tests+installer -c $(_BuildConfig) /p:ArchiveTests=true
        ${{ if eq(variables.isOfficialBuild, true) }}:
          buildArgs: -s clr+libs -c $(_BuildConfig)

  #
  # Build with Release allConfigurations to produce packages
  #
  - template: /eng/pipelines/common/platform-matrix.yml
    parameters:
      jobTemplate: /eng/pipelines/common/global-build-job.yml
      buildConfig: Release
      platforms:
      - Windows_NT_x64
      jobParameters:
        isOfficialBuild: ${{ variables.isOfficialBuild }}
        testGroup: innerloop
        nameSuffix: AllConfigurations
        buildArgs: -s libs -c $(_BuildConfig) -allConfigurations
        ${{ if eq(variables.isOfficialBuild, true) }}:
          extraStepsTemplate: /eng/pipelines/runtimelab/runtimelab-post-build-steps.yml
          extraStepsParameters:
            uploadUnsignedArtifacts: true
            isOfficialBuild: true
            librariesBinArtifactName: libraries_bin_official_allconfigurations

  # Installer official builds need to build installers and need the libraries all configurations build
  - ${{ if eq(variables.isOfficialBuild, true) }}:
    - template: /eng/pipelines/installer/installer-matrix.yml
      parameters:
        jobParameters:
          liveRuntimeBuildConfig: Release
          liveLibrariesBuildConfig: Release
          isOfficialBuild: ${{ variables.isOfficialBuild }}
          useOfficialAllConfigurations: true
          dependsOnGlobalBuild: true
        platforms:
        - Linux_x64
        - Windows_NT_x64

  - ${{ if ne(variables.isOfficialBuild, true) }}:
    #
    # CoreCLR Test builds using live libraries release build
    #
    - template: /eng/pipelines/common/platform-matrix.yml
      parameters:
        jobTemplate: /eng/pipelines/common/templates/runtimes/build-test-job.yml
        buildConfig: Checked
        platforms:
        - CoreClrTestBuildHost # Either OSX_x64 or Linux_x64
        jobParameters:
          testGroup: innerloop
          liveLibrariesBuildConfig: Release
          dependsOn:
          - build_Linux_x64_Checked_
          - build_Linux_x64_Release_

    #
    # CoreCLR Test executions using live libraries
    #
    - template: /eng/pipelines/common/platform-matrix.yml
      parameters:
        jobTemplate: /eng/pipelines/common/templates/runtimes/run-test-job.yml
        buildConfig: Checked
        platforms:
        - Linux_x64
        helixQueueGroup: pr
        helixQueuesTemplate: /eng/pipelines/coreclr/templates/helix-queues-setup.yml
        jobParameters:
          testGroup: innerloop
          liveLibrariesBuildConfig: Release
          dependsOn:
          - coreclr_common_test_build_p0_AnyOS_AnyCPU_Checked

    - template: /eng/pipelines/common/platform-matrix.yml
      parameters:
        jobTemplate: /eng/pipelines/common/templates/runtimes/run-test-job.yml
        buildConfig: Checked
        platforms:
        - Windows_NT_x64
        helixQueueGroup: pr
        helixQueuesTemplate: /eng/pipelines/coreclr/templates/helix-queues-setup.yml
        jobParameters:
          testGroup: innerloop
          liveLibrariesBuildConfig: Release
          dependsOn:
          - coreclr_common_test_build_p0_AnyOS_AnyCPU_Checked
          - build_Windows_NT_x64_Checked_
          - build_Windows_NT_x64_Release_

    #
    # Libraries Release Test Execution against a release coreclr runtime
    #
    - template: /eng/pipelines/common/platform-matrix.yml
      parameters:
        jobTemplate: /eng/pipelines/libraries/run-test-job.yml
        buildConfig: Release
        platforms:
        - Linux_x64
        helixQueuesTemplate: /eng/pipelines/libraries/helix-queues-setup.yml
        jobParameters:
          isFullMatrix: false
          isOfficialBuild: false
          testScope: innerloop
          liveRuntimeBuildConfig: Release
          dependsOnTestBuildConfiguration: Release
          dependsOnTestArchitecture: x64
          dependsOn:
          - build_Linux_x64_Release_

    - template: /eng/pipelines/common/platform-matrix.yml
      parameters:
        jobTemplate: /eng/pipelines/libraries/run-test-job.yml
        buildConfig: Release
        platforms:
        - Windows_NT_x64
        helixQueuesTemplate: /eng/pipelines/libraries/helix-queues-setup.yml
        jobParameters:
          isFullMatrix: false
          isOfficialBuild: false
          testScope: innerloop
          liveRuntimeBuildConfig: Release
          dependsOnTestBuildConfiguration: Release
          dependsOnTestArchitecture: x64
          dependsOn:
          - build_Windows_NT_x64_Release_

- ${{ if eq(variables.isOfficialBuild, true) }}:
  - template: /eng/pipelines/official/stages/publish.yml
    parameters:
      isOfficialBuild: ${{ variables.isOfficialBuild }}
>>>>>>> 4a989cf8
<|MERGE_RESOLUTION|>--- conflicted
+++ resolved
@@ -57,57 +57,6 @@
   #
   - template: /eng/pipelines/common/checkout-job.yml
 
-<<<<<<< HEAD
-#
-# Build with Release config and Release runtimeConfiguration
-#
-- template: /eng/pipelines/common/platform-matrix.yml
-  parameters:
-    jobTemplate: /eng/pipelines/common/global-build-job.yml
-    buildConfig: Release
-    platforms:
-    - Linux_x64
-    - FreeBSD_x64
-    jobParameters:
-      testGroup: innerloop
-      buildArgs: -s clr+libs+libs.tests+installer -c $(_BuildConfig) /p:ArchiveTests=true
-      extraStepsTemplate: /eng/pipelines/runtimelab/runtimelab-post-build-steps.yml
-      extraStepsParameters:
-        uploadTests: true
-
-#
-# Build with Release allConfigurations to produce packages
-#
-- template: /eng/pipelines/common/platform-matrix.yml
-  parameters:
-    jobTemplate: /eng/pipelines/common/global-build-job.yml
-    buildConfig: release
-    platforms:
-    - Windows_NT_x64
-    jobParameters:
-      testGroup: innerloop
-      nameSuffix: All_Configurations
-      buildArgs: -s libs -c $(_BuildConfig) -allConfigurations
-=======
-  #
-  # Build with Debug config and Checked runtimeConfiguration
-  #
-  - ${{ if ne(variables.isOfficialBuild, true) }}:
-    - template: /eng/pipelines/common/platform-matrix.yml
-      parameters:
-        jobTemplate: /eng/pipelines/common/global-build-job.yml
-        buildConfig: Checked
-        platforms:
-        - Linux_x64
-        - Windows_NT_x64
-        jobParameters:
-          timeoutInMinutes: 100
-          testGroup: innerloop
-          buildArgs: -s clr+libs+installer -c debug -runtimeConfiguration Checked
-          extraStepsTemplate: /eng/pipelines/runtimelab/runtimelab-post-build-steps.yml
-          extraStepsParameters:
-            uploadRuntimeTests: true
-
   #
   # Build with Release config and Release runtimeConfiguration
   #
@@ -117,7 +66,7 @@
       buildConfig: Release
       platforms:
       - Linux_x64
-      - Windows_NT_x64
+      - FreeBSD_x64
       jobParameters:
         isOfficialBuild: ${{ variables.isOfficialBuild }}
         testGroup: innerloop
@@ -150,110 +99,3 @@
             uploadUnsignedArtifacts: true
             isOfficialBuild: true
             librariesBinArtifactName: libraries_bin_official_allconfigurations
-
-  # Installer official builds need to build installers and need the libraries all configurations build
-  - ${{ if eq(variables.isOfficialBuild, true) }}:
-    - template: /eng/pipelines/installer/installer-matrix.yml
-      parameters:
-        jobParameters:
-          liveRuntimeBuildConfig: Release
-          liveLibrariesBuildConfig: Release
-          isOfficialBuild: ${{ variables.isOfficialBuild }}
-          useOfficialAllConfigurations: true
-          dependsOnGlobalBuild: true
-        platforms:
-        - Linux_x64
-        - Windows_NT_x64
-
-  - ${{ if ne(variables.isOfficialBuild, true) }}:
-    #
-    # CoreCLR Test builds using live libraries release build
-    #
-    - template: /eng/pipelines/common/platform-matrix.yml
-      parameters:
-        jobTemplate: /eng/pipelines/common/templates/runtimes/build-test-job.yml
-        buildConfig: Checked
-        platforms:
-        - CoreClrTestBuildHost # Either OSX_x64 or Linux_x64
-        jobParameters:
-          testGroup: innerloop
-          liveLibrariesBuildConfig: Release
-          dependsOn:
-          - build_Linux_x64_Checked_
-          - build_Linux_x64_Release_
-
-    #
-    # CoreCLR Test executions using live libraries
-    #
-    - template: /eng/pipelines/common/platform-matrix.yml
-      parameters:
-        jobTemplate: /eng/pipelines/common/templates/runtimes/run-test-job.yml
-        buildConfig: Checked
-        platforms:
-        - Linux_x64
-        helixQueueGroup: pr
-        helixQueuesTemplate: /eng/pipelines/coreclr/templates/helix-queues-setup.yml
-        jobParameters:
-          testGroup: innerloop
-          liveLibrariesBuildConfig: Release
-          dependsOn:
-          - coreclr_common_test_build_p0_AnyOS_AnyCPU_Checked
-
-    - template: /eng/pipelines/common/platform-matrix.yml
-      parameters:
-        jobTemplate: /eng/pipelines/common/templates/runtimes/run-test-job.yml
-        buildConfig: Checked
-        platforms:
-        - Windows_NT_x64
-        helixQueueGroup: pr
-        helixQueuesTemplate: /eng/pipelines/coreclr/templates/helix-queues-setup.yml
-        jobParameters:
-          testGroup: innerloop
-          liveLibrariesBuildConfig: Release
-          dependsOn:
-          - coreclr_common_test_build_p0_AnyOS_AnyCPU_Checked
-          - build_Windows_NT_x64_Checked_
-          - build_Windows_NT_x64_Release_
-
-    #
-    # Libraries Release Test Execution against a release coreclr runtime
-    #
-    - template: /eng/pipelines/common/platform-matrix.yml
-      parameters:
-        jobTemplate: /eng/pipelines/libraries/run-test-job.yml
-        buildConfig: Release
-        platforms:
-        - Linux_x64
-        helixQueuesTemplate: /eng/pipelines/libraries/helix-queues-setup.yml
-        jobParameters:
-          isFullMatrix: false
-          isOfficialBuild: false
-          testScope: innerloop
-          liveRuntimeBuildConfig: Release
-          dependsOnTestBuildConfiguration: Release
-          dependsOnTestArchitecture: x64
-          dependsOn:
-          - build_Linux_x64_Release_
-
-    - template: /eng/pipelines/common/platform-matrix.yml
-      parameters:
-        jobTemplate: /eng/pipelines/libraries/run-test-job.yml
-        buildConfig: Release
-        platforms:
-        - Windows_NT_x64
-        helixQueuesTemplate: /eng/pipelines/libraries/helix-queues-setup.yml
-        jobParameters:
-          isFullMatrix: false
-          isOfficialBuild: false
-          testScope: innerloop
-          liveRuntimeBuildConfig: Release
-          dependsOnTestBuildConfiguration: Release
-          dependsOnTestArchitecture: x64
-          dependsOn:
-          - build_Windows_NT_x64_Release_
-
-- ${{ if eq(variables.isOfficialBuild, true) }}:
-  - template: /eng/pipelines/official/stages/publish.yml
-    parameters:
-      isOfficialBuild: ${{ variables.isOfficialBuild }}
->>>>>>> 4a989cf8
