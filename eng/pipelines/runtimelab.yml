--- conflicted
+++ resolved
@@ -49,18 +49,7 @@
   displayName: Build
   jobs:
   - ${{ if or(eq(variables['System.TeamProject'], 'public'), in(variables['Build.Reason'], 'PullRequest')) }}:
-<<<<<<< HEAD
-    - template: /eng/pipelines/templates/build-job.yml
-=======
     - template: /eng/pipelines/common/templates/build-job.yml
-      parameters:
-        osGroup: Windows_NT
-        archType: x64
-        pool:
-          vmImage: 'windows-latest'
-
-    - template: /eng/pipelines/common/templates/build-job.yml
->>>>>>> af6d72f9
       parameters:
         osGroup: OSX
         archType: arm64
@@ -74,8 +63,4 @@
         archType: x64
         runTests: true
         pool:
-<<<<<<< HEAD
-          vmImage: 'macOS-latest'
-=======
-          vmImage: 'ubuntu-latest'
->>>>>>> af6d72f9
+          vmImage: 'macOS-latest'