# Setting batch to true, triggers one build at a time.
# if there is a push while a build in progress, it will wait,
# until the running build finishes, and produce a build with all the changes
# that happened during the last build.
trigger:
  batch: true
  branches:
    include:
    - feature/*
  paths:
    include:
    - '*'
    - docs/manpages/*
    exclude:
    - eng/Version.Details.xml
    - .github/*
    - docs/*
    - CODE-OF-CONDUCT.md
    - CONTRIBUTING.md
    - LICENSE.TXT
    - PATENTS.TXT
    - README.md
    - SECURITY.md
    - THIRD-PARTY-NOTICES.TXT

pr:
  branches:
    include:
    - feature/*
  paths:
    include:
    - '*'
    - docs/manpages/*
    exclude:
    - eng/Version.Details.xml
    - .github/*
    - docs/*
    - CODE-OF-CONDUCT.md
    - CONTRIBUTING.md
    - LICENSE.TXT
    - PATENTS.TXT
    - README.md
    - SECURITY.md
    - THIRD-PARTY-NOTICES.TXT

variables:
  - template: /eng/pipelines/common/variables.yml

stages:
- stage: Build
  jobs:
  #
  # Checkout repository
  #
  - template: /eng/pipelines/common/checkout-job.yml

  #
<<<<<<< HEAD
  # Build the whole product using Mono and run libraries tests
=======
  # Build with Debug config and Checked runtimeConfiguration
  #
  - ${{ if ne(variables.isOfficialBuild, true) }}:
    - template: /eng/pipelines/common/platform-matrix.yml
      parameters:
        jobTemplate: /eng/pipelines/common/global-build-job.yml
        buildConfig: Checked
        platforms:
        - Linux_x64
        - windows_x64
        jobParameters:
          timeoutInMinutes: 100
          testGroup: innerloop
          buildArgs: -s clr+libs+host+packs -c debug -runtimeConfiguration Checked
          extraStepsTemplate: /eng/pipelines/runtimelab/runtimelab-post-build-steps.yml
          extraStepsParameters:
            uploadRuntimeTests: true

  #
  # Build with Release config and Release runtimeConfiguration
>>>>>>> 1edc35f8
  #
  - template: /eng/pipelines/common/platform-matrix.yml
    parameters:
      jobTemplate: /eng/pipelines/common/global-build-job.yml
      helixQueuesTemplate: /eng/pipelines/libraries/helix-queues-setup.yml
      buildConfig: Release
      runtimeFlavor: mono
      platforms:
      - Linux_s390x
      jobParameters:
        testGroup: innerloop
        nameSuffix: AllSubsets_Mono
        buildArgs: -s mono+libs+installer+libs.tests -c $(_BuildConfig) /p:ArchiveTests=true
        timeoutInMinutes: 120
        # extra steps, run tests
        extraStepsTemplate: /eng/pipelines/libraries/helix.yml
        extraStepsParameters:
<<<<<<< HEAD
          condition: ne(variables.isOfficialBuild, true)
          creator: dotnet-bot
          testRunNamePrefixSuffix: Mono_$(_BuildConfig)
=======
          uploadLibrariesTests: ${{ eq(variables.isOfficialBuild, false) }}
          uploadIntermediateArtifacts: false
        ${{ if eq(variables.isOfficialBuild, false) }}:
          buildArgs: -s clr+libs+libs.tests+host+packs -c $(_BuildConfig) /p:ArchiveTests=true
        ${{ if eq(variables.isOfficialBuild, true) }}:
          buildArgs: -s clr+libs -c $(_BuildConfig)

  #
  # Build with Release allConfigurations to produce packages
  #
  - template: /eng/pipelines/common/platform-matrix.yml
    parameters:
      jobTemplate: /eng/pipelines/common/global-build-job.yml
      buildConfig: Release
      platforms:
      - windows_x64
      jobParameters:
        isOfficialBuild: ${{ variables.isOfficialBuild }}
        testGroup: innerloop
        nameSuffix: AllConfigurations
        buildArgs: -s libs -c $(_BuildConfig) -allConfigurations
        ${{ if eq(variables.isOfficialBuild, true) }}:
          extraStepsTemplate: /eng/pipelines/runtimelab/runtimelab-post-build-steps.yml
          extraStepsParameters:
            uploadIntermediateArtifacts: true
            isOfficialBuild: true
            librariesBinArtifactName: libraries_bin_official_allconfigurations

  # Installer official builds need to build installers and need the libraries all configurations build
  - ${{ if eq(variables.isOfficialBuild, true) }}:
    - template: /eng/pipelines/installer/installer-matrix.yml
      parameters:
        jobParameters:
          liveRuntimeBuildConfig: Release
          liveLibrariesBuildConfig: Release
          isOfficialBuild: ${{ variables.isOfficialBuild }}
          useOfficialAllConfigurations: true
          dependsOnGlobalBuild: true
        platforms:
        - Linux_x64
        - windows_x64

  - ${{ if ne(variables.isOfficialBuild, true) }}:
    #
    # CoreCLR Test builds using live libraries release build
    #
    - template: /eng/pipelines/common/platform-matrix.yml
      parameters:
        jobTemplate: /eng/pipelines/common/templates/runtimes/build-test-job.yml
        buildConfig: Checked
        platforms:
        - CoreClrTestBuildHost # Either OSX_x64 or Linux_x64
        jobParameters:
          testGroup: innerloop
          liveLibrariesBuildConfig: Release
          dependsOn:
          - build_Linux_x64_Checked_
          - build_Linux_x64_Release_

    #
    # CoreCLR Test executions using live libraries
    #
    - template: /eng/pipelines/common/platform-matrix.yml
      parameters:
        jobTemplate: /eng/pipelines/common/templates/runtimes/run-test-job.yml
        buildConfig: Checked
        platforms:
        - Linux_x64
        helixQueueGroup: pr
        helixQueuesTemplate: /eng/pipelines/coreclr/templates/helix-queues-setup.yml
        jobParameters:
          testGroup: innerloop
          liveLibrariesBuildConfig: Release
          dependsOn:
          - coreclr_common_test_build_p0_AnyOS_AnyCPU_Checked

    - template: /eng/pipelines/common/platform-matrix.yml
      parameters:
        jobTemplate: /eng/pipelines/common/templates/runtimes/run-test-job.yml
        buildConfig: Checked
        platforms:
        - windows_x64
        helixQueueGroup: pr
        helixQueuesTemplate: /eng/pipelines/coreclr/templates/helix-queues-setup.yml
        jobParameters:
          testGroup: innerloop
          liveLibrariesBuildConfig: Release
          dependsOn:
          - coreclr_common_test_build_p0_AnyOS_AnyCPU_Checked
          - build_windows_x64_Checked_
          - build_windows_x64_Release_

    #
    # Libraries Release Test Execution against a release coreclr runtime
    #
    - template: /eng/pipelines/common/platform-matrix.yml
      parameters:
        jobTemplate: /eng/pipelines/libraries/run-test-job.yml
        buildConfig: Release
        platforms:
        - Linux_x64
        helixQueuesTemplate: /eng/pipelines/libraries/helix-queues-setup.yml
        jobParameters:
          isFullMatrix: false
          isOfficialBuild: false
          testScope: innerloop
          liveRuntimeBuildConfig: Release
          dependsOnTestBuildConfiguration: Release
          dependsOnTestArchitecture: x64
          dependsOn:
          - build_Linux_x64_Release_

    - template: /eng/pipelines/common/platform-matrix.yml
      parameters:
        jobTemplate: /eng/pipelines/libraries/run-test-job.yml
        buildConfig: Release
        platforms:
        - windows_x64
        helixQueuesTemplate: /eng/pipelines/libraries/helix-queues-setup.yml
        jobParameters:
          isFullMatrix: false
          isOfficialBuild: false
          testScope: innerloop
          liveRuntimeBuildConfig: Release
          dependsOnTestBuildConfiguration: Release
          dependsOnTestArchitecture: x64
          dependsOn:
          - build_windows_x64_Release_
>>>>>>> 1edc35f8

- ${{ if eq(variables.isOfficialBuild, true) }}:
  - template: /eng/pipelines/official/stages/publish.yml
    parameters:
      isOfficialBuild: ${{ variables.isOfficialBuild }}<|MERGE_RESOLUTION|>--- conflicted
+++ resolved
@@ -55,30 +55,7 @@
   - template: /eng/pipelines/common/checkout-job.yml
 
   #
-<<<<<<< HEAD
   # Build the whole product using Mono and run libraries tests
-=======
-  # Build with Debug config and Checked runtimeConfiguration
-  #
-  - ${{ if ne(variables.isOfficialBuild, true) }}:
-    - template: /eng/pipelines/common/platform-matrix.yml
-      parameters:
-        jobTemplate: /eng/pipelines/common/global-build-job.yml
-        buildConfig: Checked
-        platforms:
-        - Linux_x64
-        - windows_x64
-        jobParameters:
-          timeoutInMinutes: 100
-          testGroup: innerloop
-          buildArgs: -s clr+libs+host+packs -c debug -runtimeConfiguration Checked
-          extraStepsTemplate: /eng/pipelines/runtimelab/runtimelab-post-build-steps.yml
-          extraStepsParameters:
-            uploadRuntimeTests: true
-
-  #
-  # Build with Release config and Release runtimeConfiguration
->>>>>>> 1edc35f8
   #
   - template: /eng/pipelines/common/platform-matrix.yml
     parameters:
@@ -91,145 +68,14 @@
       jobParameters:
         testGroup: innerloop
         nameSuffix: AllSubsets_Mono
-        buildArgs: -s mono+libs+installer+libs.tests -c $(_BuildConfig) /p:ArchiveTests=true
+        buildArgs: -s mono+libs+libs.tests+host+packs -c $(_BuildConfig) /p:ArchiveTests=true
         timeoutInMinutes: 120
         # extra steps, run tests
         extraStepsTemplate: /eng/pipelines/libraries/helix.yml
         extraStepsParameters:
-<<<<<<< HEAD
           condition: ne(variables.isOfficialBuild, true)
           creator: dotnet-bot
           testRunNamePrefixSuffix: Mono_$(_BuildConfig)
-=======
-          uploadLibrariesTests: ${{ eq(variables.isOfficialBuild, false) }}
-          uploadIntermediateArtifacts: false
-        ${{ if eq(variables.isOfficialBuild, false) }}:
-          buildArgs: -s clr+libs+libs.tests+host+packs -c $(_BuildConfig) /p:ArchiveTests=true
-        ${{ if eq(variables.isOfficialBuild, true) }}:
-          buildArgs: -s clr+libs -c $(_BuildConfig)
-
-  #
-  # Build with Release allConfigurations to produce packages
-  #
-  - template: /eng/pipelines/common/platform-matrix.yml
-    parameters:
-      jobTemplate: /eng/pipelines/common/global-build-job.yml
-      buildConfig: Release
-      platforms:
-      - windows_x64
-      jobParameters:
-        isOfficialBuild: ${{ variables.isOfficialBuild }}
-        testGroup: innerloop
-        nameSuffix: AllConfigurations
-        buildArgs: -s libs -c $(_BuildConfig) -allConfigurations
-        ${{ if eq(variables.isOfficialBuild, true) }}:
-          extraStepsTemplate: /eng/pipelines/runtimelab/runtimelab-post-build-steps.yml
-          extraStepsParameters:
-            uploadIntermediateArtifacts: true
-            isOfficialBuild: true
-            librariesBinArtifactName: libraries_bin_official_allconfigurations
-
-  # Installer official builds need to build installers and need the libraries all configurations build
-  - ${{ if eq(variables.isOfficialBuild, true) }}:
-    - template: /eng/pipelines/installer/installer-matrix.yml
-      parameters:
-        jobParameters:
-          liveRuntimeBuildConfig: Release
-          liveLibrariesBuildConfig: Release
-          isOfficialBuild: ${{ variables.isOfficialBuild }}
-          useOfficialAllConfigurations: true
-          dependsOnGlobalBuild: true
-        platforms:
-        - Linux_x64
-        - windows_x64
-
-  - ${{ if ne(variables.isOfficialBuild, true) }}:
-    #
-    # CoreCLR Test builds using live libraries release build
-    #
-    - template: /eng/pipelines/common/platform-matrix.yml
-      parameters:
-        jobTemplate: /eng/pipelines/common/templates/runtimes/build-test-job.yml
-        buildConfig: Checked
-        platforms:
-        - CoreClrTestBuildHost # Either OSX_x64 or Linux_x64
-        jobParameters:
-          testGroup: innerloop
-          liveLibrariesBuildConfig: Release
-          dependsOn:
-          - build_Linux_x64_Checked_
-          - build_Linux_x64_Release_
-
-    #
-    # CoreCLR Test executions using live libraries
-    #
-    - template: /eng/pipelines/common/platform-matrix.yml
-      parameters:
-        jobTemplate: /eng/pipelines/common/templates/runtimes/run-test-job.yml
-        buildConfig: Checked
-        platforms:
-        - Linux_x64
-        helixQueueGroup: pr
-        helixQueuesTemplate: /eng/pipelines/coreclr/templates/helix-queues-setup.yml
-        jobParameters:
-          testGroup: innerloop
-          liveLibrariesBuildConfig: Release
-          dependsOn:
-          - coreclr_common_test_build_p0_AnyOS_AnyCPU_Checked
-
-    - template: /eng/pipelines/common/platform-matrix.yml
-      parameters:
-        jobTemplate: /eng/pipelines/common/templates/runtimes/run-test-job.yml
-        buildConfig: Checked
-        platforms:
-        - windows_x64
-        helixQueueGroup: pr
-        helixQueuesTemplate: /eng/pipelines/coreclr/templates/helix-queues-setup.yml
-        jobParameters:
-          testGroup: innerloop
-          liveLibrariesBuildConfig: Release
-          dependsOn:
-          - coreclr_common_test_build_p0_AnyOS_AnyCPU_Checked
-          - build_windows_x64_Checked_
-          - build_windows_x64_Release_
-
-    #
-    # Libraries Release Test Execution against a release coreclr runtime
-    #
-    - template: /eng/pipelines/common/platform-matrix.yml
-      parameters:
-        jobTemplate: /eng/pipelines/libraries/run-test-job.yml
-        buildConfig: Release
-        platforms:
-        - Linux_x64
-        helixQueuesTemplate: /eng/pipelines/libraries/helix-queues-setup.yml
-        jobParameters:
-          isFullMatrix: false
-          isOfficialBuild: false
-          testScope: innerloop
-          liveRuntimeBuildConfig: Release
-          dependsOnTestBuildConfiguration: Release
-          dependsOnTestArchitecture: x64
-          dependsOn:
-          - build_Linux_x64_Release_
-
-    - template: /eng/pipelines/common/platform-matrix.yml
-      parameters:
-        jobTemplate: /eng/pipelines/libraries/run-test-job.yml
-        buildConfig: Release
-        platforms:
-        - windows_x64
-        helixQueuesTemplate: /eng/pipelines/libraries/helix-queues-setup.yml
-        jobParameters:
-          isFullMatrix: false
-          isOfficialBuild: false
-          testScope: innerloop
-          liveRuntimeBuildConfig: Release
-          dependsOnTestBuildConfiguration: Release
-          dependsOnTestArchitecture: x64
-          dependsOn:
-          - build_windows_x64_Release_
->>>>>>> 1edc35f8
 
 - ${{ if eq(variables.isOfficialBuild, true) }}:
   - template: /eng/pipelines/official/stages/publish.yml
