trigger: none

schedules:
- cron: "0 6 * * *"
  displayName: Mon through Sun at 10:00 PM (UTC-8:00)
  branches:
    include:
    - master
  always: true

jobs:
#
# Checkout repository
#
- template: /eng/pipelines/common/checkout-job.yml

- template: /eng/pipelines/common/platform-matrix.yml
  parameters:
    jobTemplate: /eng/pipelines/common/build-coreclr-and-libraries-job.yml
    buildConfig: checked
    platforms:
    - Linux_arm
    - Linux_x64
    - Linux_arm64
    - OSX_x64
<<<<<<< HEAD
    - Windows_NT_x86
    - Windows_NT_x64
    - Windows_NT_arm64
=======
    - windows_x86
    - windows_x64
    - windows_arm64
>>>>>>> 1c1757c0
    - CoreClrTestBuildHost # Either OSX_x64 or Linux_x64
    jobParameters:
      testGroup: innerloop

- template: /eng/pipelines/common/platform-matrix.yml
  parameters:
    jobTemplate: /eng/pipelines/common/templates/runtimes/build-test-job.yml
    buildConfig: checked
    platforms:
    - CoreClrTestBuildHost # Either OSX_x64 or Linux_x64
    jobParameters:
      testGroup: innerloop
      liveLibrariesBuildConfig: Release

- template: /eng/pipelines/common/platform-matrix.yml
  parameters:
    jobTemplate: /eng/pipelines/common/templates/runtimes/run-test-job.yml
    helixQueuesTemplate: /eng/pipelines/coreclr/templates/helix-queues-setup.yml
    buildConfig: checked
    platforms:
    - Linux_arm
    - Linux_x64
    - Linux_arm64
    - OSX_x64
<<<<<<< HEAD
    - Windows_NT_x86
    - Windows_NT_x64
    - Windows_NT_arm64
=======
    - windows_x86
    - windows_x64
    - windows_arm64
>>>>>>> 1c1757c0
    jobParameters:
      testGroup: innerloop
      readyToRun: true
      crossgen2: true
      compositeBuildMode: true
      displayNameArgs: Composite
      liveLibrariesBuildConfig: Release<|MERGE_RESOLUTION|>--- conflicted
+++ resolved
@@ -23,15 +23,9 @@
     - Linux_x64
     - Linux_arm64
     - OSX_x64
-<<<<<<< HEAD
-    - Windows_NT_x86
-    - Windows_NT_x64
-    - Windows_NT_arm64
-=======
     - windows_x86
     - windows_x64
     - windows_arm64
->>>>>>> 1c1757c0
     - CoreClrTestBuildHost # Either OSX_x64 or Linux_x64
     jobParameters:
       testGroup: innerloop
@@ -56,15 +50,9 @@
     - Linux_x64
     - Linux_arm64
     - OSX_x64
-<<<<<<< HEAD
-    - Windows_NT_x86
-    - Windows_NT_x64
-    - Windows_NT_arm64
-=======
     - windows_x86
     - windows_x64
     - windows_arm64
->>>>>>> 1c1757c0
     jobParameters:
       testGroup: innerloop
       readyToRun: true
