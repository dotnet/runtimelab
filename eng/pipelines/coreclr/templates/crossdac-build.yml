parameters:
  archType: ''
  osGroup: ''
  osSubgroup: ''

steps:
  # Always build the crossdac, that way we know in CI/PR if things break to build.
<<<<<<< HEAD
  - ${{ if eq(parameters.osGroup, 'Windows_NT') }}:
=======
  - ${{ if eq(parameters.osGroup, 'windows') }}:
>>>>>>> 1c1757c0
    - ${{ if notin(parameters.archType, 'x86') }}:
      - script: set __TestIntermediateDir=int&&$(Build.SourcesDirectory)/src/coreclr/build-runtime$(scriptExt) $(buildConfig) $(archType) -ci -linuxdac $(officialBuildIdArg)
        displayName: Build Cross OS Linux DAC for Windows


<<<<<<< HEAD
  - ${{ if eq(parameters.osGroup, 'Windows_NT') }}:
=======
  - ${{ if eq(parameters.osGroup, 'windows') }}:
>>>>>>> 1c1757c0
    - ${{ if notin(parameters.archType, 'x86') }}:
      - script: set __TestIntermediateDir=int&&$(Build.SourcesDirectory)/src/coreclr/build-runtime$(scriptExt) $(buildConfig) $(archType) -ci -alpinedac $(officialBuildIdArg)
        displayName: Build Cross OS Linux-musl DAC for Windows

    - task: CopyFiles@2
      displayName: Gather CrossDac Artifacts (Linux)
      inputs:
        SourceFolder: $(buildLinuxDacRootFolderPath)
        Contents: |
          **/*
          !**/sharedFramework/**/*
        TargetFolder: $(buildLinuxDacStagingPath)

    - task: CopyFiles@2
      displayName: Gather CrossDac Artifacts (Linux_musl)
      inputs:
        SourceFolder: $(buildMuslDacRootFolderPath)
        Contents: |
          **/*
          !**/sharedFramework/**/*
        TargetFolder: '$(buildMuslDacStagingPath)'

  - ${{ if eq(parameters.osGroup, 'Linux') }}:
    - task: CopyFiles@2
      displayName: Gather runtime for CrossDac
      inputs:
        SourceFolder: $(coreClrProductRootFolderPath)
        Contents: libcoreclr.so
        TargetFolder: '$(crossDacArtifactPath)/${{ parameters.osGroup }}${{ parameters.osSubgroup }}.$(archType).$(buildConfigUpper)/$(crossDacHostArch)'

  # Make the assets available in a single container for the packaging job.
  - task: PublishBuildArtifacts@1
    displayName: Publish runtime for CrossDac
    inputs:
      pathtoPublish:  $(crossDacArtifactPath)
      PublishLocation: Container
      artifactName:  $(buildCrossDacArtifactName)<|MERGE_RESOLUTION|>--- conflicted
+++ resolved
@@ -5,21 +5,13 @@
 
 steps:
   # Always build the crossdac, that way we know in CI/PR if things break to build.
-<<<<<<< HEAD
-  - ${{ if eq(parameters.osGroup, 'Windows_NT') }}:
-=======
   - ${{ if eq(parameters.osGroup, 'windows') }}:
->>>>>>> 1c1757c0
     - ${{ if notin(parameters.archType, 'x86') }}:
       - script: set __TestIntermediateDir=int&&$(Build.SourcesDirectory)/src/coreclr/build-runtime$(scriptExt) $(buildConfig) $(archType) -ci -linuxdac $(officialBuildIdArg)
         displayName: Build Cross OS Linux DAC for Windows
 
 
-<<<<<<< HEAD
-  - ${{ if eq(parameters.osGroup, 'Windows_NT') }}:
-=======
   - ${{ if eq(parameters.osGroup, 'windows') }}:
->>>>>>> 1c1757c0
     - ${{ if notin(parameters.archType, 'x86') }}:
       - script: set __TestIntermediateDir=int&&$(Build.SourcesDirectory)/src/coreclr/build-runtime$(scriptExt) $(buildConfig) $(archType) -ci -alpinedac $(officialBuildIdArg)
         displayName: Build Cross OS Linux-musl DAC for Windows
