parameters:
  steps: []                       # optional -- any additional steps that need to happen before pulling down the performance repo and sending the performance benchmarks to helix (ie building your repo)
  variables: []                   # optional -- list of additional variables to send to the template
  jobName: ''                     # required -- job name
  displayName: ''                 # optional -- display name for the job. Will use jobName if not passed
  pool: ''                        # required -- name of the Build pool
  container: ''                   # required -- name of the container
  buildConfig: ''                 # required -- build configuration
  archType: ''                    # required -- targeting CPU architecture
  osGroup: ''                     # required -- operating system for the job
  osSubgroup: ''                  # optional -- operating system subgroup
  extraSetupParameters: ''        # optional -- extra arguments to pass to the setup script
  frameworks: ['netcoreapp3.0']   # optional -- list of frameworks to run against
  continueOnError: 'false'        # optional -- determines whether to continue the build if the step errors
  dependsOn: ''                   # optional -- dependencies of the job
  timeoutInMinutes: 320           # optional -- timeout for the job
  enableTelemetry: false          # optional -- enable for telemetry
  liveLibrariesBuildConfig: ''    # optional -- live-live libraries configuration to use for the run
  runtimeType: 'coreclr'          # optional -- Sets the runtime as coreclr or mono
  codeGenType: 'JIT'              # optional -- Decides on the codegen technology if running on mono
  projectFile: 'microbenchmarks.proj'   # optional -- project file to build helix workitems
  runKind: ''                     # required -- test category

jobs:
- template: xplat-pipeline-job.yml
  parameters:
    dependsOn: ${{ parameters.dependsOn }}
    buildConfig: ${{ parameters.buildConfig }}
    archType: ${{ parameters.archType }}
    osGroup: ${{ parameters.osGroup }}
    osSubgroup: ${{ parameters.osSubgroup }}
    liveLibrariesBuildConfig: ${{ parameters.liveLibrariesBuildConfig }}
    enableTelemetry: ${{ parameters.enableTelemetry }}
    enablePublishBuildArtifacts: true
    continueOnError: ${{ parameters.continueOnError }}
    
    ${{ if ne(parameters.displayName, '') }}:
      displayName: '${{ parameters.displayName }}'
    ${{ if eq(parameters.displayName, '') }}:
      displayName: '${{ parameters.jobName }}'

    timeoutInMinutes: ${{ parameters.timeoutInMinutes }}

    variables:

    - ${{ each variable in parameters.variables }}:
      - ${{ if ne(variable.name, '') }}:
        - name: ${{ variable.name }}
          value: ${{ variable.value }}
      - ${{ if ne(variable.group, '') }}:
        - group: ${{ variable.group }}

    - IsInternal: ''
    - HelixApiAccessToken: ''
    - HelixPreCommandStemWindows: 'py -3 -m venv %HELIX_WORKITEM_PAYLOAD%\.venv;call %HELIX_WORKITEM_PAYLOAD%\.venv\Scripts\activate.bat;set PYTHONPATH=;py -3 -m pip install --user azure.storage.blob==12.0.0 --force-reinstall;py -3 -m pip install --user azure.storage.queue==12.0.0 --force-reinstall;set "PERFLAB_UPLOAD_TOKEN=$(PerfCommandUploadToken)"'
    - HelixPreCommandStemLinux: 'sudo apt-get -y install python3-venv;python3 -m venv $HELIX_WORKITEM_PAYLOAD/.venv;source $HELIX_WORKITEM_PAYLOAD/.venv/Scripts/activate;export PYTHONPATH=;pip3 install --user azure.storage.blob==12.0.0 --force-reinstall;pip3 install --user azure.storage.queue==12.0.0 --force-reinstall;sudo apt-get update;sudo apt -y install curl dirmngr apt-transport-https lsb-release ca-certificates;curl -sL https://deb.nodesource.com/setup_12.x | sudo -E bash -;sudo apt-get -y install nodejs;sudo apt-get -y install npm;npm install --prefix $HELIX_WORKITEM_PAYLOAD jsvu -g;$HELIX_WORKITEM_PAYLOAD/bin/jsvu --os=linux64 --engines=v8;export PERFLAB_UPLOAD_TOKEN="$(PerfCommandUploadTokenLinux)"'
    - ExtraMSBuildLogsWindows: 'set MSBUILDDEBUGCOMM=1;set "MSBUILDDEBUGPATH=%HELIX_WORKITEM_UPLOAD_ROOT%"'
    - ExtraMSBuildLogsLinux: 'export MSBUILDDEBUGCOMM=1;export "MSBUILDDEBUGPATH=$HELIX_WORKITEM_UPLOAD_ROOT"'
    - HelixPreCommand: ''
    - Interpreter: ''

    - ${{ if and(ne(variables['System.TeamProject'], 'public'), notin(variables['Build.Reason'], 'PullRequest')) }}:
      - ${{ if eq( parameters.osGroup, 'windows') }}:
        - HelixPreCommand: $(HelixPreCommandStemWindows);$(ExtraMSBuildLogsWindows)
        - IsInternal: -Internal
      - ${{ if ne(parameters.osGroup, 'windows') }}:
        - HelixPreCommand: $(HelixPreCommandStemLinux);$(ExtraMSBuildLogsLinux)
        - IsInternal: --internal
      - group: DotNet-HelixApi-Access
      - group: dotnet-benchview

    - ${{ if not(and(ne(variables['System.TeamProject'], 'public'), notin(variables['Build.Reason'], 'PullRequest'))) }}:
      - ${{ if eq( parameters.osGroup, 'windows') }}:
        - HelixPreCommand: $(ExtraMSBuildLogsWindows)
<<<<<<< HEAD
      - ${{ if ne(parameters.osGroup, 'Windows_NT') }}:
=======
      - ${{ if ne(parameters.osGroup, 'windows') }}:
>>>>>>> 1c1757c0
          - HelixPreCommand: $(ExtraMSBuildLogsLinux);npm install --prefix $HELIX_WORKITEM_PAYLOAD jsvu -g;$HELIX_WORKITEM_PAYLOAD/bin/jsvu --os=linux64 --engines=v8
    

    - ${{ if and(eq(parameters.codeGenType, 'Interpreter'), eq(parameters.runtimeType, 'mono')) }}:
      - ${{ if eq( parameters.osGroup, 'windows') }}:
        - ${{ if and(ne(variables['System.TeamProject'], 'public'), notin(variables['Build.Reason'], 'PullRequest')) }}:
          - HelixPreCommand: '$(HelixPreCommandStemWindows);set MONO_ENV_OPTIONS="--interpreter";$(ExtraMSBuildLogsWindows)'
          - Interpreter: ' -MonoInterpreter'
        - ${{ if not(and(ne(variables['System.TeamProject'], 'public'), notin(variables['Build.Reason'], 'PullRequest'))) }}:
          - HelixPreCommand: 'set MONO_ENV_OPTIONS="--interpreter";$(ExtraMSBuildLogsWindows)'
          - Interpreter: ' -MonoInterpreter'
      - ${{ if ne(parameters.osGroup, 'windows') }}:
        - ${{ if and(ne(variables['System.TeamProject'], 'public'), notin(variables['Build.Reason'], 'PullRequest')) }}:
          - HelixPreCommand: '$(HelixPreCommandStemLinux);export MONO_ENV_OPTIONS="--interpreter";$(ExtraMSBuildLogsLinux)'
          - Interpreter: ' --monointerpreter'
        - ${{ if not(and(ne(variables['System.TeamProject'], 'public'), notin(variables['Build.Reason'], 'PullRequest'))) }}:
          - HelixPreCommand: 'export MONO_ENV_OPTIONS="--interpreter";$(ExtraMSBuildLogsLinux)'
          - Interpreter: ' --monointerpreter'


    workspace:
      clean: all
    pool:
      ${{ parameters.pool }}
    container: ${{ parameters.container }}
    strategy:
      matrix:
        ${{ each framework in parameters.frameworks }}:
          ${{ framework }}:
            _Framework: ${{ framework }}
    steps:
    - ${{ parameters.steps }}
    - powershell: $(Build.SourcesDirectory)\eng\common\performance\performance-setup.ps1 $(IsInternal)$(Interpreter) -Framework $(_Framework) -Kind ${{ parameters.runKind }} ${{ parameters.extraSetupParameters }}
      displayName: Performance Setup (Windows)
      condition: and(succeeded(), eq(variables['Agent.Os'], 'Windows_NT'))
      continueOnError: ${{ parameters.continueOnError }}
    - script: $(Build.SourcesDirectory)/eng/common/performance/performance-setup.sh $(IsInternal)$(Interpreter) --framework $(_Framework) --kind ${{ parameters.runKind }} ${{ parameters.extraSetupParameters }}
      displayName: Performance Setup (Unix)
      condition: and(succeeded(), ne(variables['Agent.Os'], 'Windows_NT'))
      continueOnError: ${{ parameters.continueOnError }}
    - script: $(Python) $(PerformanceDirectory)/scripts/ci_setup.py $(SetupArguments)
      displayName: Run ci setup script
      # Run perf testing in helix
    - template: /eng/common/templates/steps/perf-send-to-helix.yml
      parameters:
        HelixSource: '$(HelixSourcePrefix)/$(Build.Repository.Name)/$(Build.SourceBranch)' # sources must start with pr/, official/, prodcon/, or agent/
        HelixType: 'test/performance/$(Kind)/$(_Framework)/$(Architecture)'
        HelixAccessToken: $(HelixApiAccessToken)
        HelixTargetQueues: $(Queue)
        HelixPreCommands: $(HelixPreCommand)
        Creator: $(Creator)
        WorkItemTimeout: 4:00 # 4 hours
        WorkItemDirectory: '$(WorkItemDirectory)' # WorkItemDirectory can not be empty, so we send it some docs to keep it happy
        CorrelationPayloadDirectory: '$(PayloadDirectory)' # it gets checked out to a folder with shorter path than WorkItemDirectory so we can avoid file name too long exceptions
        ProjectFile: ${{ parameters.projectFile }}
        osGroup: ${{ parameters.osGroup }}
    - task: PublishPipelineArtifact@1
      displayName: Publish Logs
      inputs:
        targetPath: $(Build.SourcesDirectory)/artifacts/log
        artifactName: 'Performance_Run_$(osGroup)$(osSubgroup)_$(archType)_$(buildConfig)_${{ parameters.runtimeType }}_${{ parameters.codeGenType }}_${{ parameters.runKind }}'
      continueOnError: true
      condition: always()<|MERGE_RESOLUTION|>--- conflicted
+++ resolved
@@ -72,11 +72,7 @@
     - ${{ if not(and(ne(variables['System.TeamProject'], 'public'), notin(variables['Build.Reason'], 'PullRequest'))) }}:
       - ${{ if eq( parameters.osGroup, 'windows') }}:
         - HelixPreCommand: $(ExtraMSBuildLogsWindows)
-<<<<<<< HEAD
-      - ${{ if ne(parameters.osGroup, 'Windows_NT') }}:
-=======
       - ${{ if ne(parameters.osGroup, 'windows') }}:
->>>>>>> 1c1757c0
           - HelixPreCommand: $(ExtraMSBuildLogsLinux);npm install --prefix $HELIX_WORKITEM_PAYLOAD jsvu -g;$HELIX_WORKITEM_PAYLOAD/bin/jsvu --os=linux64 --engines=v8
     
 
