parameters:
  buildConfig: ''
  osGroup: ''
  archType: ''
  osSubgroup: ''
  platform: ''
  crossBuild: false
  crossrootfsDir: ''
  timeoutInMinutes: 120
  condition: true
  container: ''
  buildSteps: []
  dependsOn: []
  dependsOnGlobalBuild: false
  globalBuildSuffix: ''
  variables: []
  name: ''
  displayName: ''
  runtimeVariant: ''
  pool: ''

  packageDistroList:
  - image: mcr.microsoft.com/dotnet-buildtools/prereqs:ubuntu-14.04-debpkg-e5cf912-20175003025046
    imageRid: ubuntu.14.04
    rids: []
  - image: mcr.microsoft.com/dotnet-buildtools/prereqs:rhel-7-rpmpkg-c982313-20174116044113
    imageRid: rhel.7
    rids:
    - centos.7
    - fedora.27
    - opensuse.42
    - oraclelinux.7
    - sles.12

  isOfficialBuild: false
  useOfficialAllConfigurations: false
  buildFullPlatformManifest: false

  liveRuntimeBuildConfig: ''
  liveLibrariesBuildConfig: ''
  runtimeFlavor: 'coreclr'
  platforms: []

jobs:
- job: ${{ format('installer_{0}_{1}_{2}_{3}', parameters.runtimeFlavor, parameters.runtimeVariant, coalesce(parameters.name, parameters.platform), parameters.buildConfig) }}
  displayName: ${{ format('Installer Build and Test {0} {1} {2} {3}', parameters.runtimeFlavor, parameters.runtimeVariant, coalesce(parameters.name, parameters.platform), parameters.buildConfig) }}

  condition: and(succeeded(), ${{ parameters.condition }})
  pool: ${{ parameters.pool }}
  timeoutInMinutes: ${{ parameters.timeoutInMinutes }}

  # Do not attempt to clean workspace on Linux: the agent might not be able to remove the files
  # because they may be owned by "root" due to the way this job uses Docker. We do our own cleanup
  # in this case as a prepare step.
  ${{ if ne(parameters.osGroup, 'Linux') }}:
    workspace:
      clean: all

  variables:
  - ${{ each variable in parameters.variables }}:
    - ${{ variable }}

  - name: OfficialBuildArg
    value: ''

  - name: SkipTests
    value: ${{ or(
      not(in(parameters.archType, 'x64', 'x86')),
      eq(parameters.runtimeFlavor, 'mono'),
      eq(parameters.isOfficialBuild, true),
      eq(parameters.crossBuild, true)) }}

  - name: BuildAction
    value: -test

  - ${{ if eq(variables.SkipTests, true) }}:
    - name: BuildAction
      value: ''

  - name: SignType
    value: test

  # Set up non-PR build from internal project
  - ${{ if eq(parameters.isOfficialBuild, true) }}:
    - name: SignType
      value: $[ coalesce(variables.OfficialSignType, 'real') ]
    - name: OfficialBuildArg
      value: /p:OfficialBuildId=$(Build.BuildNumber)

  - name: buildCommandSourcesDirectory
    ${{ if not(in(parameters.osGroup, 'Linux', 'FreeBSD')) }}:
      value: '$(Build.SourcesDirectory)/'
    # This job runs within Docker containers, so Build.SourcesDirectory is not accurate.
    ${{ if in(parameters.osGroup, 'Linux', 'FreeBSD') }}:
      value: '/root/runtime/'

  ###
  ### Platform-specific variable setup
  ###

  - ${{ if eq(parameters.osGroup, 'windows') }}:

    - name: CommonMSBuildArgs
      value: >-
        /p:TargetArchitecture=${{ parameters.archType }}
        /p:PortableBuild=true
        /p:SkipTests=$(SkipTests)
        /p:RuntimeFlavor=${{ parameters.runtimeFlavor }}
        $(llvmParameter)
        $(OfficialBuildArg)
    - name: MsbuildSigningArguments
      value: >-
        /p:CertificateId=400
        /p:DotNetSignType=$(SignType)
    - name: TargetArchitecture
      value: ${{ parameters.archType }}

    - name: BaseJobBuildCommand
      value: >-
        build.cmd -subset installer -ci
        $(BuildAction)
        -configuration $(_BuildConfig)
        $(LiveOverridePathArgs)
        $(CommonMSBuildArgs)
        $(MsbuildSigningArguments)

  - ${{ if eq(parameters.osGroup, 'OSX') }}:

    - name: CommonMSBuildArgs
      value: >-
        /p:PortableBuild=true
        /p:SkipTests=$(SkipTests)
        /p:RuntimeFlavor=${{ parameters.runtimeFlavor }}
        /p:TargetArchitecture=${{ parameters.archType }}
        /p:CrossBuild=${{ parameters.crossBuild }}
        $(llvmParameter)

    - name: BaseJobBuildCommand
      value: >-
        $(Build.SourcesDirectory)/build.sh -ci
        $(BuildAction)
        -configuration $(_BuildConfig)
        -arch ${{ parameters.archType }}
        $(LiveOverridePathArgs)
        $(CommonMSBuildArgs)
        $(OfficialBuildArg)

  - ${{ if in(parameters.osGroup, 'iOS', 'tvOS', 'Android', 'Browser') }}:

    - name: CommonMSBuildArgs
      value: >-
        /p:PortableBuild=true
        /p:SkipTests=$(SkipTests)
        $(llvmParameter)

    - name: BaseJobBuildCommand
      value: >-
        $(Build.SourcesDirectory)/build.sh -subset installer -ci
        $(BuildAction)
        -configuration $(_BuildConfig)
        -os ${{ parameters.osGroup }}
        -arch ${{ parameters.archType }}
        /p:StripSymbols=true
        $(LiveOverridePathArgs)
        $(CommonMSBuildArgs)
        $(OfficialBuildArg)

  - ${{ if in(parameters.osGroup, 'Linux', 'FreeBSD') }}:

    # Preserve the NuGet authentication env vars into the Docker container.
    # The 'NuGetAuthenticate' build step may have set these.
    - name: PreserveNuGetAuthDockerArgs
      value: >-
        -e VSS_NUGET_URI_PREFIXES
        -e VSS_NUGET_ACCESSTOKEN

    - ${{ if ne(parameters.container, '') }}:
      - name: RunArguments
        value: >-
          docker run --privileged --rm
          -v "$(Build.SourcesDirectory):/root/runtime"
          -w="/root/runtime"
          $(PreserveNuGetAuthDockerArgs)
          -e ROOTFS_DIR=${{ parameters.crossrootfsDir }}
          ${{ parameters.container }}

    - name: BuildScript
      value: ./build.sh
    - name: MSBuildScript
      value: /root/runtime/eng/common/msbuild.sh

    - ${{ if eq(parameters.isOfficialBuild, true) }}:
      - name: BuildScript
        value: ./eng/install-nuget-credprovider-then-build.sh --subset installer
      - name: MSBuildScript
        value: /root/runtime/eng/install-nuget-credprovider-then-msbuild.sh

    - name: CommonMSBuildArgs
      value: >-
        /p:Configuration=$(_BuildConfig)
        /p:TargetOS=${{ parameters.osGroup }}
        /p:TargetArchitecture=${{ parameters.archType }}
        /p:RuntimeFlavor=${{ parameters.runtimeFlavor }}
        $(OfficialBuildArg)
        $(llvmParameter)

    - name: _PortableBuild
      value: ${{ eq(parameters.osSubgroup, '') }}

    - ${{ if and(eq(parameters.osSubgroup, '_musl'), eq(parameters.osGroup, 'Linux')) }}:
      # Set output RID manually: musl isn't properly detected. Make sure to also convert linux to
      # lowercase for RID format. (Detection normally converts, but we're preventing it.)
      - name: OutputRidArg
        value: /p:OutputRid=linux-musl-${{ parameters.archType }}
      - name: _PortableBuild
        value: true

    - name: BuildArguments
      value: >-
        -subset installer -ci
        $(BuildAction)
        /p:CrossBuild=${{ parameters.crossBuild }}
        /p:PortableBuild=$(_PortableBuild)
        /p:SkipTests=$(SkipTests)
        $(LiveOverridePathArgs)
        $(CommonMSBuildArgs)
        $(OutputRidArg)

    - name: PublishArguments
      value: >-
        /p:PortableBuild=$(_PortableBuild)
        $(CommonMSBuildArgs)
        $(OutputRidArg)
        /bl:msbuild.publish.binlog

    # Tell the build to package up the bits from the portable build.
    - name: PackagePortableBitsArgs
      value: >-
        /p:PortableBuild=false
        /p:SharedFrameworkPublishDir=/root/sharedFrameworkPublish/
        /p:InstallerSourceOSPlatformConfig=linux-x64.$(_BuildConfig)

    - name: DockerRunMSBuild
      value: >-
        docker run
        -v $(Build.SourcesDirectory):/root/runtime
        -v $(Build.StagingDirectory)/sharedFrameworkPublish/:/root/sharedFrameworkPublish/
        -w=/root/runtime
        $(PreserveNuGetAuthDockerArgs)

    - name: installersSubsetArg
      value: --subset Installers

    - name: BaseJobBuildCommand
      value: |
        set -x
        df -h
        $(RunArguments) $(BuildScript) $(BuildArguments)

  ###
  ### Common Live build override variable setup
  ###

  - name: LiveOverridePathArgs
    value: >-
      $(RuntimeArtifactsArgs)
      $(LibrariesConfigurationArg)
      $(LibrariesAllConfigurationsOverridePathArg)
      $(AllArtifactsArgs)

  - name: RuntimeArtifactsArgs
    value: ''
  - name: LibrariesConfigurationArg
    value: ''
  - name: LibrariesAllConfigurationsOverridePathArg
    value: ''
  - name: AllArtifactsArgs
    value: ''

  - name: RuntimeDownloadPath
    value: ''
  - name: LibrariesDownloadPath
    value: ''
  - name: LibrariesDownloadPathAllConfigurations
    value: ''
  - name: AllArtifactsDownloadPath
    value: ''

  - ${{ if ne(parameters.liveRuntimeBuildConfig, '') }}:
    - name: liveRuntimeLegName
      value: ${{ format('{0}{1}_{2}_{3}',
        parameters.osGroup,
        parameters.osSubgroup,
        parameters.archType,
        parameters.liveRuntimeBuildConfig) }}
    - name: RuntimeDownloadPath
      value: 'artifacts/transport/${{ parameters.runtimeFlavor }}'
    - name: RuntimeArtifactsArgs
      value: >-
        /p:RuntimeArtifactsPath=$(buildCommandSourcesDirectory)$(RuntimeDownloadPath)
        /p:RuntimeConfiguration=${{ parameters.liveRuntimeBuildConfig }}
    - name: RuntimeArtifactName
      value: $(runtimeFlavorName)Product_${{ parameters.runtimeVariant }}_$(liveRuntimeLegName)

  - ${{ if ne(parameters.liveLibrariesBuildConfig, '') }}:
    - name: liveLibrariesLegName
      value: ${{ format('{0}{1}_{2}_{3}',
        parameters.osGroup,
        parameters.osSubgroup,
        parameters.archType,
        parameters.liveLibrariesBuildConfig) }}
    - name: LibrariesDownloadPath
      value: 'artifacts'
    - name: LibrariesArtifactName
      value: libraries_bin_$(liveLibrariesLegName)
    - name: LibrariesConfigurationArg
      value: ' /p:LibrariesConfiguration=${{ parameters.liveLibrariesBuildConfig }}'

  # Download allconfigurations bits to a separate location. It overlaps with the live libraries
  # download and causes conflict when unzipping to the same location.
  - ${{ if eq(parameters.useOfficialAllConfigurations, true) }}:
    - name: LibrariesDownloadPathAllConfigurations
      value: 'artifacts/transport/librariesallconfigurations'
    - name: LibrariesAllConfigurationsOverridePathArg
      value: /p:LibrariesAllConfigurationsOverridePath=${{ parameters.buildCommandSourcesDirectory }}$(LibrariesDownloadPathAllConfigurations)
    - name: LibrariesArtifactNameAllConfigurations
      value: libraries_bin_official_allconfigurations

  # Download all upstream platforms and incorporate in the platform manifest.
  - ${{ if eq(parameters.buildFullPlatformManifest, true) }}:
    - name: AllArtifactsDownloadPath
      value: 'artifacts/transport/AllArtifacts'
    - name: AllArtifactsArgs
      value: >-
        /p:AllArtifactsDownloadPath=${{ parameters.buildCommandSourcesDirectory }}$(AllArtifactsDownloadPath)
        /p:BuildFullPlatformManifest=true

  dependsOn:
  - checkout
  - ${{ parameters.dependsOn }}
  - ${{ if eq(parameters.dependsOnGlobalBuild, false) }}:
    - ${{ if ne(parameters.liveRuntimeBuildConfig, '') }}:
        - ${{ format('{0}_{1}_product_build_{2}{3}_{4}_{5}',
            parameters.runtimeFlavor,
            parameters.runtimeVariant,
            parameters.osGroup,
            parameters.osSubgroup,
            parameters.archType,
            parameters.liveRuntimeBuildConfig) }}
    - ${{ if ne(parameters.liveLibrariesBuildConfig, '') }}:
      - libraries_build_${{ format('{0}{1}_{2}_{3}',
          parameters.osGroup,
          parameters.osSubgroup,
          parameters.archType,
          parameters.liveLibrariesBuildConfig) }}
    - ${{ if eq(parameters.useOfficialAllConfigurations, true) }}:
<<<<<<< HEAD
      - libraries_build_allconfigurations_Windows_NT_x64_Release
=======
      - libraries_build_allconfigurations_windows_x64_Release
>>>>>>> 1c1757c0
    - ${{ if eq(parameters.buildFullPlatformManifest, true) }}:
      - ${{ each platform in parameters.platforms }}:
        - ${{ parameters.runtimeFlavor }}_${{ parameters.runtimeVariant }}_product_build_${{ platform }}_${{ parameters.liveRuntimeBuildConfig }}
        - libraries_build_${{ platform }}_${{ parameters.liveLibrariesBuildConfig }}

  - ${{ if eq(parameters.dependsOnGlobalBuild, true) }}:
    - ${{ if ne(parameters.liveRuntimeBuildConfig, '') }}:
        - ${{ format('build_{0}{1}_{2}_{3}_{4}',
            parameters.osGroup,
            parameters.osSubgroup,
            parameters.archType,
            parameters.liveRuntimeBuildConfig,
            parameters.globalBuildSuffix) }}
    - ${{ if eq(parameters.useOfficialAllConfigurations, true) }}:
<<<<<<< HEAD
      - build_Windows_NT_x64_${{ parameters.liveLibrariesBuildConfig }}_AllConfigurations
=======
      - build_windows_x64_${{ parameters.liveLibrariesBuildConfig }}_AllConfigurations
>>>>>>> 1c1757c0

  steps:

  - ${{ if ne(parameters.container, '') }}:
    # Builds don't set user ID, so files might be owned by root and unable to be cleaned up by AzDO.
    # Clean up the build dirs ourselves in another Docker container to avoid failures.
    # Using hosted agents is tracked by https://github.com/dotnet/core-setup/issues/4997
    - script: |
        set -x
        docker run --rm \
          -v "$(Agent.BuildDirectory):/root/build" \
          -w /root/build \
          ${{ parameters.container }} \
          bash -c '
            rm -v -rf a b s'
        mkdir "$(Agent.BuildDirectory)/s"
      displayName: Clean up old artifacts owned by root

  - ${{ if and(ne(variables['System.TeamProject'], 'public'), notin(variables['Build.Reason'], 'PullRequest')) }}:
    - task: NuGetAuthenticate@0

    - ${{ if eq(parameters.osGroup, 'windows') }}:
      # NuGet's http cache lasts 30 minutes. If we're on a static machine, this may interfere with
      # auto-update PRs by preventing the CI build from fetching the new version. Delete the cache.
      - powershell: Remove-Item -Recurse -ErrorAction Ignore "$env:LocalAppData\NuGet\v3-cache"
        displayName: Clear NuGet http cache (if exists)

      - task: MicroBuildSigningPlugin@2
        displayName: Install MicroBuild plugin for Signing
        inputs:
          signType: $(SignType)
          zipSources: false
          feedSource: https://dnceng.pkgs.visualstudio.com/_packaging/MicroBuildToolset/nuget/v3/index.json
        continueOnError: false
        condition: and(succeeded(), in(variables['SignType'], 'real', 'test'))

  - template: /eng/pipelines/common/clone-checkout-bundle-step.yml

  # Download and extract artifacts for earlier subsets.
  - task: DownloadBuildArtifacts@0
    displayName: 'Download artifacts for all platforms'
    inputs:
      buildType: current
      downloadType: specific
      downloadPath: '$(Build.SourcesDirectory)/__download__/AllPlatforms/'
      allowPartiallySucceededBuilds: true
      itemPattern: |
        $(runtimeFlavorName)Product_*/**
        libraries_bin_*/**
        !*Logs*

  - ${{ if eq(parameters.buildFullPlatformManifest, true) }}:
    - ${{ each platform in parameters.platforms }}:
      - task: ExtractFiles@1
        displayName: 'Unzip $(runtimeFlavorName) artifacts: ${{ platform }}'
        inputs:
          archiveFilePatterns: |
            $(Build.SourcesDirectory)/__download__/AllPlatforms/**/$(runtimeFlavorName)Product_${{ platform }}_${{ parameters.liveRuntimeBuildConfig }}.*
          destinationFolder: $(AllArtifactsDownloadPath)/$(runtimeFlavorName)Product_${{ platform }}_${{ parameters.liveRuntimeBuildConfig }}/
          cleanUnpackFolder: false
      - task: ExtractFiles@1
        displayName: 'Unzip Libraries artifacts: ${{ platform }}'
        inputs:
          archiveFilePatterns: |
            $(Build.SourcesDirectory)/__download__/AllPlatforms/**/libraries_bin_${{ platform }}_${{ parameters.liveLibrariesBuildConfig }}.*
          destinationFolder: $(AllArtifactsDownloadPath)/libraries_bin_${{ platform }}_${{ parameters.liveLibrariesBuildConfig }}/
          cleanUnpackFolder: false

  - ${{ if ne(parameters.liveRuntimeBuildConfig, '') }}:
    - template: /eng/pipelines/common/download-artifact-step.yml
      parameters:
        unpackFolder: $(Build.SourcesDirectory)/$(RuntimeDownloadPath)
        artifactFileName: '$(RuntimeArtifactName)$(archiveExtension)'
        artifactName: '$(RuntimeArtifactName)'
        displayName: '$(runtimeFlavorName) artifacts'

  - ${{ if ne(parameters.liveLibrariesBuildConfig, '') }}:
    - template: /eng/pipelines/common/download-artifact-step.yml
      parameters:
        unpackFolder: $(Build.SourcesDirectory)/$(LibrariesDownloadPath)
        artifactFileName: '$(LibrariesArtifactName)$(archiveExtension)'
        artifactName: '$(LibrariesArtifactName)'
        displayName: 'Libraries artifacts'
        cleanUnpackFolder: false

  - ${{ if eq(parameters.useOfficialAllConfigurations, true) }}:
    - template: /eng/pipelines/common/download-artifact-step.yml
      parameters:
        unpackFolder: $(Build.SourcesDirectory)/$(LibrariesDownloadPathAllConfigurations)
        # Always use '.zip' because AllConfigurations is built on Windows but used everywhere.
        artifactFileName: '$(LibrariesArtifactNameAllConfigurations).zip'
        artifactName: '$(LibrariesArtifactNameAllConfigurations)'
        displayName: 'Libraries artifacts (AllConfigurations)'
        cleanUnpackFolder: false

  - ${{ if in(parameters.osGroup, 'OSX', 'iOS', 'tvOS') }}:
    - script: $(Build.SourcesDirectory)/eng/install-native-dependencies.sh ${{ parameters.osGroup }} ${{ parameters.archType }} azDO
      displayName: Install Build Dependencies

    - script: |
        du -sh $(Build.SourcesDirectory)/*
        df -h
      displayName: Disk Usage before Build

  # Build the default subset non-MacOS platforms
  - ${{ if ne(parameters.osGroup, 'OSX') }}:
    - script: $(BaseJobBuildCommand)
      displayName: Build

  # Build corehost, sign and add entitlements to MacOS binaries
  - ${{ if eq(parameters.osGroup, 'OSX') }}:
    - script: $(BaseJobBuildCommand) -subset corehost
      displayName: Build CoreHost

    - ${{ if and(ne(variables['System.TeamProject'], 'public'), notin(variables['Build.Reason'], 'PullRequest')) }}:
      - template: /eng/pipelines/common/macos-sign-with-entitlements.yml
        parameters:
          filesToSign: 
          - name: dotnet
            path: $(Build.SourcesDirectory)/artifacts/bin/osx-${{ parameters.archType }}.$(_BuildConfig)/corehost
            entitlementsFile: $(Build.SourcesDirectory)/eng/pipelines/common/entitlements.plist
          - name: apphost
            path: $(Build.SourcesDirectory)/artifacts/bin/osx-${{ parameters.archType }}.$(_BuildConfig)/corehost
            entitlementsFile: $(Build.SourcesDirectory)/eng/pipelines/common/entitlements.plist

    - script: $(BaseJobBuildCommand) -subset installer.nocorehost
      displayName: Build and Package

  - ${{ if in(parameters.osGroup, 'OSX', 'iOS','tvOS') }}: 
    - script: |
        du -sh $(Build.SourcesDirectory)/*
        df -h
      displayName: Disk Usage after Build

  # Only in glibc leg, we produce RPMs and Debs
  - ${{ if and(eq(parameters.runtimeFlavor, 'coreclr'), eq(parameters.platform, 'Linux_x64'), eq(parameters.osSubgroup, ''))}}:
    - task: CopyFiles@2
      displayName: 'Copy built Portable linux-x64 binaries to staging directory'
      inputs:
        SourceFolder: '$(Build.SourcesDirectory)/artifacts/obj/linux-x64.$(_BuildConfig)/sharedFrameworkPublish'
        TargetFolder: '$(Build.StagingDirectory)/sharedFrameworkPublish'

    - ${{ each packageBuild in parameters.packageDistroList }}:
      # This leg's RID matches the build image. Build its distro-dependent packages, as well as
      # the distro-independent installers. (There's no particular reason to build the distro-
      # independent installers on this leg, but we need to do it somewhere.)
      - template: steps/build-linux-package.yml
        parameters:
          distroRid: ${{ packageBuild.imageRid }}
          image: ${{ packageBuild.image }}
          packageStepDescription: Runtime Deps, Runtime, Framework Packs installers
          subsetArg: $(installersSubsetArg)

      - ${{ each rid in packageBuild.rids }}:
        # Build distro-dependent packages.
        - template: steps/build-linux-package.yml
          parameters:
            distroRid: ${{ rid }}
            image: ${{ packageBuild.image }}
            outputRidArg: /p:OutputRid=${{ rid }}-${{ parameters.archType }}
            packageStepDescription: Runtime Deps installers
            packagingArgs: /p:BuildDistroIndependentInstallers=false
            subsetArg: $(installersSubsetArg)

  - ${{ if ne(parameters.container, '') }}:
    # Files may be owned by root because builds don't set user ID. Later build steps run 'find' in
    # the source tree, which fails due to permissions in the 'NetCore*-Int-Pool' queues. This step
    # prevents the failure by using chown to clean up our source tree.
    - script: |
        set -x
        docker run --rm \
          -v "$(Agent.BuildDirectory):/root/build" \
          -w /root/build \
          ${{ parameters.container }} \
          bash -c "chown -R $(id -u):$(id -g) *"
      displayName: Update file ownership from root to build agent account
      continueOnError: true
      condition: succeededOrFailed()

  - ${{ if and(eq(parameters.osGroup, 'windows'), eq(parameters.isOfficialBuild, true)) }}:
    - task: NuGetCommand@2
      displayName: Push Visual Studio NuPkgs
      inputs:
        command: push
        packagesToPush: '$(Build.SourcesDirectory)/artifacts/packages/$(_BuildConfig)/*/VS.Redist.Common.*.nupkg'
        nuGetFeedType: external
        publishFeedCredentials: 'DevDiv - VS package feed'
      condition: and(
        succeeded(),
        eq(variables['_BuildConfig'], 'Release'),
        ne(variables['DisableVSPublish'], 'true'))

  - template: steps/upload-job-artifacts.yml
    parameters:
      name: ${{ coalesce(parameters.name, parameters.platform) }}
      runtimeFlavor: ${{ parameters.runtimeFlavor }}
      runtimeVariant: ${{ parameters.runtimeVariant }}
      skipTests: $(SkipTests)
      isOfficialBuild: ${{ eq(parameters.isOfficialBuild, true) }}

  - ${{ if ne(parameters.osGroup, 'windows') }}:
    - script: set -x && df -h
      displayName: Check remaining storage space
      condition: always()
      continueOnError: true

    # Force clean up machine in case any docker images are left behind
    - ${{ if ne(parameters.container, '') }}:
      - script: docker system prune -af && df -h
        displayName: Run Docker clean up
        condition: succeededOrFailed()<|MERGE_RESOLUTION|>--- conflicted
+++ resolved
@@ -354,11 +354,7 @@
           parameters.archType,
           parameters.liveLibrariesBuildConfig) }}
     - ${{ if eq(parameters.useOfficialAllConfigurations, true) }}:
-<<<<<<< HEAD
-      - libraries_build_allconfigurations_Windows_NT_x64_Release
-=======
       - libraries_build_allconfigurations_windows_x64_Release
->>>>>>> 1c1757c0
     - ${{ if eq(parameters.buildFullPlatformManifest, true) }}:
       - ${{ each platform in parameters.platforms }}:
         - ${{ parameters.runtimeFlavor }}_${{ parameters.runtimeVariant }}_product_build_${{ platform }}_${{ parameters.liveRuntimeBuildConfig }}
@@ -373,11 +369,7 @@
             parameters.liveRuntimeBuildConfig,
             parameters.globalBuildSuffix) }}
     - ${{ if eq(parameters.useOfficialAllConfigurations, true) }}:
-<<<<<<< HEAD
-      - build_Windows_NT_x64_${{ parameters.liveLibrariesBuildConfig }}_AllConfigurations
-=======
       - build_windows_x64_${{ parameters.liveLibrariesBuildConfig }}_AllConfigurations
->>>>>>> 1c1757c0
 
   steps:
 
