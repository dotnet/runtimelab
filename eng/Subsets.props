--- conflicted
+++ resolved
@@ -271,11 +271,7 @@
   </ItemGroup>
 
   <!-- Mono sets -->
-<<<<<<< HEAD
-  <ItemGroup Condition="$(_subset.Contains('+mono.llvm+')) or $(_subset.Contains('+mono.aotcross+')) or '$(TargetOS)' == 'iOS' or '$(TargetOS)' == 'iOSSimulator' or '$(TargetOS)' == 'tvOS' or '$(TargetOS)' == 'tvOSSimulator'  or '$(TargetOS)' == 'Android' or ('$(TargetOS)' == 'Browser' and '$(RuntimeFlavor)' != 'CoreCLR')">
-=======
-  <ItemGroup Condition="$(_subset.Contains('+mono.llvm+')) or $(_subset.Contains('+mono.aotcross+')) or '$(TargetOS)' == 'iOS' or '$(TargetOS)' == 'iOSSimulator' or '$(TargetOS)' == 'tvOS' or '$(TargetOS)' == 'tvOSSimulator' or '$(TargetOS)' == 'MacCatalyst' or '$(TargetOS)' == 'Android' or '$(TargetOS)' == 'Browser'">
->>>>>>> 67b45225
+  <ItemGroup Condition="$(_subset.Contains('+mono.llvm+')) or $(_subset.Contains('+mono.aotcross+')) or '$(TargetOS)' == 'iOS' or '$(TargetOS)' == 'iOSSimulator' or '$(TargetOS)' == 'tvOS' or '$(TargetOS)' == 'tvOSSimulator' or '$(TargetOS)' == 'MacCatalyst' or '$(TargetOS)' == 'Android' or ('$(TargetOS)' == 'Browser' and '$(RuntimeFlavor)' != 'CoreCLR')">
     <ProjectToBuild Include="$(MonoProjectRoot)llvm\llvm-init.proj" Category="mono" />
   </ItemGroup>
 
