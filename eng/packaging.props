--- conflicted
+++ resolved
@@ -31,18 +31,6 @@
 
   <PropertyGroup>
     <PkgProjPath>$(MSBuildProjectDirectory)\..\pkg\$(MSBuildProjectName).pkgproj</PkgProjPath>
-<<<<<<< HEAD
-    <!-- Controls if packages for libraries should be created in (traversal) builds. -->
-    <!-- Disable publishing of libraries packages in this branch -->
-    <PackAllLibraries>false</PackAllLibraries>
-    <PackAllLibraries Condition="'$(PackAllLibraries)' == '' and
-                                 ('$(PreReleaseVersionLabel)' != 'servicing' or
-                                  '$(BuildAllProjects)' != 'true')">true</PackAllLibraries>
-    <IsPackable Condition="('$(MSBuildProjectExtension)' == '.pkgproj' or
-                            ('$(IsSourceProject)' == 'true' and Exists('$(PkgProjPath)'))) and
-                           '$(PackAllLibraries)' == 'true'">true</IsPackable>
-=======
->>>>>>> 7c18d4d6
   </PropertyGroup>
 
   <Import Condition="Exists('$(PkgDir)baseline\baseline.props') and '$(MSBuildProjectExtension)' == '.pkgproj'" Project="$(PkgDir)baseline\baseline.props" />
