using Microsoft.CodeAnalysis;
using System;
using System.Collections.Generic;
using System.Runtime.InteropServices;
using System.Threading.Tasks;
using Xunit;

namespace DllImportGenerator.UnitTests
{
    public class Compiles
    {
        public static IEnumerable<object[]> CodeSnippetsToCompile()
        {
            yield return new[] { CodeSnippets.TrivialClassDeclarations };
            yield return new[] { CodeSnippets.TrivialStructDeclarations };
            yield return new[] { CodeSnippets.MultipleAttributes };
            yield return new[] { CodeSnippets.NestedNamespace };
            yield return new[] { CodeSnippets.NestedTypes };
            yield return new[] { CodeSnippets.UserDefinedEntryPoint };
            yield return new[] { CodeSnippets.AllSupportedDllImportNamedArguments };
            yield return new[] { CodeSnippets.DefaultParameters };
            yield return new[] { CodeSnippets.UseCSharpFeaturesForConstants };

            // Parameter / return types
            yield return new[] { CodeSnippets.BasicParametersAndModifiers<byte>() };
            yield return new[] { CodeSnippets.BasicParametersAndModifiers<sbyte>() };
            yield return new[] { CodeSnippets.BasicParametersAndModifiers<short>() };
            yield return new[] { CodeSnippets.BasicParametersAndModifiers<ushort>() };
            yield return new[] { CodeSnippets.BasicParametersAndModifiers<int>() };
            yield return new[] { CodeSnippets.BasicParametersAndModifiers<uint>() };
            yield return new[] { CodeSnippets.BasicParametersAndModifiers<long>() };
            yield return new[] { CodeSnippets.BasicParametersAndModifiers<ulong>() };
            yield return new[] { CodeSnippets.BasicParametersAndModifiers<float>() };
            yield return new[] { CodeSnippets.BasicParametersAndModifiers<double>() };
            yield return new[] { CodeSnippets.BasicParametersAndModifiers<bool>() };
            yield return new[] { CodeSnippets.BasicParametersAndModifiers<IntPtr>() };
            yield return new[] { CodeSnippets.BasicParametersAndModifiers<UIntPtr>() };

            // Arrays
            yield return new[] { CodeSnippets.ArrayParametersAndModifiers<byte>() };
            yield return new[] { CodeSnippets.ArrayParametersAndModifiers<sbyte>() };
            yield return new[] { CodeSnippets.ArrayParametersAndModifiers<short>() };
            yield return new[] { CodeSnippets.ArrayParametersAndModifiers<ushort>() };
            yield return new[] { CodeSnippets.ArrayParametersAndModifiers<int>() };
            yield return new[] { CodeSnippets.ArrayParametersAndModifiers<uint>() };
            yield return new[] { CodeSnippets.ArrayParametersAndModifiers<long>() };
            yield return new[] { CodeSnippets.ArrayParametersAndModifiers<ulong>() };
            yield return new[] { CodeSnippets.ArrayParametersAndModifiers<float>() };
            yield return new[] { CodeSnippets.ArrayParametersAndModifiers<double>() };
            yield return new[] { CodeSnippets.ArrayParametersAndModifiers<bool>() };
            yield return new[] { CodeSnippets.ArrayParametersAndModifiers<IntPtr>() };
            yield return new[] { CodeSnippets.ArrayParametersAndModifiers<UIntPtr>() };
            yield return new[] { CodeSnippets.ArrayParameterWithSizeParam<byte>(isByRef: false) };
            yield return new[] { CodeSnippets.ArrayParameterWithSizeParam<sbyte>(isByRef: false) };
            yield return new[] { CodeSnippets.ArrayParameterWithSizeParam<short>(isByRef: false) };
            yield return new[] { CodeSnippets.ArrayParameterWithSizeParam<ushort>(isByRef: false) };
            yield return new[] { CodeSnippets.ArrayParameterWithSizeParam<int>(isByRef: false) };
            yield return new[] { CodeSnippets.ArrayParameterWithSizeParam<uint>(isByRef: false) };
            yield return new[] { CodeSnippets.ArrayParameterWithSizeParam<long>(isByRef: false) };
            yield return new[] { CodeSnippets.ArrayParameterWithSizeParam<ulong>(isByRef: false) };
            yield return new[] { CodeSnippets.ArrayParameterWithSizeParam<IntPtr>(isByRef: false) };
            yield return new[] { CodeSnippets.ArrayParameterWithSizeParam<UIntPtr>(isByRef: false) };
            yield return new[] { CodeSnippets.ArrayParameterWithSizeParam<byte>(isByRef: true) };
            yield return new[] { CodeSnippets.ArrayParameterWithSizeParam<sbyte>(isByRef: true) };
            yield return new[] { CodeSnippets.ArrayParameterWithSizeParam<short>(isByRef: true) };
            yield return new[] { CodeSnippets.ArrayParameterWithSizeParam<ushort>(isByRef: true) };
            yield return new[] { CodeSnippets.ArrayParameterWithSizeParam<int>(isByRef: true) };
            yield return new[] { CodeSnippets.ArrayParameterWithSizeParam<uint>(isByRef: true) };
            yield return new[] { CodeSnippets.ArrayParameterWithSizeParam<long>(isByRef: true) };
            yield return new[] { CodeSnippets.ArrayParameterWithSizeParam<ulong>(isByRef: true) };
            yield return new[] { CodeSnippets.ArrayParameterWithSizeParam<IntPtr>(isByRef: true) };
            yield return new[] { CodeSnippets.ArrayParameterWithSizeParam<UIntPtr>(isByRef: true) };

            // CharSet
            yield return new[] { CodeSnippets.BasicParametersAndModifiersWithCharSet<char>(CharSet.Unicode) };
            yield return new[] { CodeSnippets.BasicParametersAndModifiersWithCharSet<string>(CharSet.Unicode) };
            yield return new[] { CodeSnippets.BasicParametersAndModifiersWithCharSet<string>(CharSet.Ansi) };
            yield return new[] { CodeSnippets.BasicParametersAndModifiersWithCharSet<string>(CharSet.Auto) };

            // MarshalAs
            yield return new[] { CodeSnippets.MarshalAsParametersAndModifiers<bool>(UnmanagedType.Bool) };
            yield return new[] { CodeSnippets.MarshalAsParametersAndModifiers<bool>(UnmanagedType.VariantBool) };
            yield return new[] { CodeSnippets.MarshalAsParametersAndModifiers<bool>(UnmanagedType.I1) };
            yield return new[] { CodeSnippets.MarshalAsParametersAndModifiers<char>(UnmanagedType.I2) };
            yield return new[] { CodeSnippets.MarshalAsParametersAndModifiers<char>(UnmanagedType.U2) };
            yield return new[] { CodeSnippets.MarshalAsParametersAndModifiers<IntPtr>(UnmanagedType.SysInt) };
            yield return new[] { CodeSnippets.MarshalAsParametersAndModifiers<UIntPtr>(UnmanagedType.SysUInt) };
            yield return new[] { CodeSnippets.MarshalAsParametersAndModifiers<string>(UnmanagedType.LPWStr) };
            yield return new[] { CodeSnippets.MarshalAsParametersAndModifiers<string>(UnmanagedType.LPTStr) };
            yield return new[] { CodeSnippets.MarshalAsParametersAndModifiers<string>(UnmanagedType.LPUTF8Str) };
            yield return new[] { CodeSnippets.MarshalAsParametersAndModifiers<string>(UnmanagedType.LPStr) };
            yield return new[] { CodeSnippets.ArrayParameterWithNestedMarshalInfo<string>(UnmanagedType.LPWStr) };
            yield return new[] { CodeSnippets.ArrayParameterWithNestedMarshalInfo<string>(UnmanagedType.LPUTF8Str) };
            yield return new[] { CodeSnippets.ArrayParameterWithNestedMarshalInfo<string>(UnmanagedType.LPStr) };

            // [In, Out] attributes
            // By value non-blittable array
            yield return new[] { CodeSnippets.ByValueParameterWithModifier<bool[]>("Out") };
            yield return new[] { CodeSnippets.ByValueParameterWithModifier<bool[]>("In, Out") };

            // Enums
            yield return new[] { CodeSnippets.EnumParameters };

            // Pointers
            yield return new[] { CodeSnippets.PointerParameters<byte>() };
            yield return new[] { CodeSnippets.PointerParameters<sbyte>() };
            yield return new[] { CodeSnippets.PointerParameters<short>() };
            yield return new[] { CodeSnippets.PointerParameters<ushort>() };
            yield return new[] { CodeSnippets.PointerParameters<int>() };
            yield return new[] { CodeSnippets.PointerParameters<uint>() };
            yield return new[] { CodeSnippets.PointerParameters<long>() };
            yield return new[] { CodeSnippets.PointerParameters<ulong>() };
            yield return new[] { CodeSnippets.PointerParameters<float>() };
            yield return new[] { CodeSnippets.PointerParameters<double>() };
            yield return new[] { CodeSnippets.PointerParameters<bool>() };
            yield return new[] { CodeSnippets.PointerParameters<IntPtr>() };
            yield return new[] { CodeSnippets.PointerParameters<UIntPtr>() };
            yield return new[] { CodeSnippets.BasicParametersAndModifiersUnsafe("void*") };

            // Delegates
            yield return new[] { CodeSnippets.DelegateParametersAndModifiers };
            yield return new[] { CodeSnippets.DelegateMarshalAsParametersAndModifiers };

            // Function pointers
            yield return new[] { CodeSnippets.BasicParametersAndModifiersUnsafe("delegate* <void>") };
            yield return new[] { CodeSnippets.BasicParametersAndModifiersUnsafe("delegate* unmanaged<void>") };
            yield return new[] { CodeSnippets.BasicParametersAndModifiersUnsafe("delegate* unmanaged<int, int>") };
            yield return new[] { CodeSnippets.BasicParametersAndModifiersUnsafe("delegate* unmanaged[Stdcall]<int, int>") };
            yield return new[] { CodeSnippets.MarshalAsParametersAndModifiersUnsafe("delegate* <int>", UnmanagedType.FunctionPtr) };
            yield return new[] { CodeSnippets.MarshalAsParametersAndModifiersUnsafe("delegate* unmanaged<int>", UnmanagedType.FunctionPtr) };

            // Structs
            yield return new[] { CodeSnippets.BlittableStructParametersAndModifiers };

            // SafeHandle
            yield return new[] { CodeSnippets.BasicParametersAndModifiers("Microsoft.Win32.SafeHandles.SafeFileHandle") };
            yield return new[] { CodeSnippets.BasicParameterByValue("System.Runtime.InteropServices.SafeHandle") };
            yield return new[] { CodeSnippets.SafeHandleWithCustomDefaultConstructorAccessibility(privateCtor: false) };
            yield return new[] { CodeSnippets.SafeHandleWithCustomDefaultConstructorAccessibility(privateCtor: true) };

            // PreserveSig
            yield return new[] { CodeSnippets.PreserveSigFalseVoidReturn };
            yield return new[] { CodeSnippets.PreserveSigFalse<byte>() };
            yield return new[] { CodeSnippets.PreserveSigFalse<sbyte>() };
            yield return new[] { CodeSnippets.PreserveSigFalse<short>() };
            yield return new[] { CodeSnippets.PreserveSigFalse<ushort>() };
            yield return new[] { CodeSnippets.PreserveSigFalse<int>() };
            yield return new[] { CodeSnippets.PreserveSigFalse<uint>() };
            yield return new[] { CodeSnippets.PreserveSigFalse<long>() };
            yield return new[] { CodeSnippets.PreserveSigFalse<ulong>() };
            yield return new[] { CodeSnippets.PreserveSigFalse<float>() };
            yield return new[] { CodeSnippets.PreserveSigFalse<double>() };
            yield return new[] { CodeSnippets.PreserveSigFalse<bool>() };
            yield return new[] { CodeSnippets.PreserveSigFalse<IntPtr>() };
            yield return new[] { CodeSnippets.PreserveSigFalse<UIntPtr>() };
            yield return new[] { CodeSnippets.PreserveSigFalse("Microsoft.Win32.SafeHandles.SafeFileHandle") };
            yield return new[] { CodeSnippets.ArrayPreserveSigFalse<byte>() };
            yield return new[] { CodeSnippets.ArrayPreserveSigFalse<sbyte>() };
            yield return new[] { CodeSnippets.ArrayPreserveSigFalse<short>() };
            yield return new[] { CodeSnippets.ArrayPreserveSigFalse<ushort>() };
            yield return new[] { CodeSnippets.ArrayPreserveSigFalse<int>() };
            yield return new[] { CodeSnippets.ArrayPreserveSigFalse<uint>() };
            yield return new[] { CodeSnippets.ArrayPreserveSigFalse<long>() };
            yield return new[] { CodeSnippets.ArrayPreserveSigFalse<ulong>() };
            yield return new[] { CodeSnippets.ArrayPreserveSigFalse<float>() };
            yield return new[] { CodeSnippets.ArrayPreserveSigFalse<double>() };
            yield return new[] { CodeSnippets.ArrayPreserveSigFalse<bool>() };
            yield return new[] { CodeSnippets.ArrayPreserveSigFalse<IntPtr>() };
            yield return new[] { CodeSnippets.ArrayPreserveSigFalse<UIntPtr>() };

            // Custom type marshalling
            yield return new[] { CodeSnippets.CustomStructMarshallingParametersAndModifiers };
            yield return new[] { CodeSnippets.CustomStructMarshallingStackallocParametersAndModifiersNoRef };
            yield return new[] { CodeSnippets.CustomStructMarshallingStackallocValuePropertyParametersAndModifiersNoRef };
            yield return new[] { CodeSnippets.CustomStructMarshallingOptionalStackallocParametersAndModifiers };
            yield return new[] { CodeSnippets.CustomStructMarshallingValuePropertyParametersAndModifiers };
            yield return new[] { CodeSnippets.CustomStructMarshallingPinnableParametersAndModifiers };
            yield return new[] { CodeSnippets.CustomStructMarshallingNativeTypePinnable };
            yield return new[] { CodeSnippets.CustomStructMarshallingMarshalUsingParametersAndModifiers };
            yield return new[] { CodeSnippets.ArrayMarshallingWithCustomStructElement };

<<<<<<< HEAD
            // Generics
            yield return new[] { CodeSnippets.MaybeBlittableGenericTypeParametersAndModifiers<byte>() };
            yield return new[] { CodeSnippets.MaybeBlittableGenericTypeParametersAndModifiers<sbyte>() };
            yield return new[] { CodeSnippets.MaybeBlittableGenericTypeParametersAndModifiers<short>() };
            yield return new[] { CodeSnippets.MaybeBlittableGenericTypeParametersAndModifiers<ushort>() };
            yield return new[] { CodeSnippets.MaybeBlittableGenericTypeParametersAndModifiers<int>() };
            yield return new[] { CodeSnippets.MaybeBlittableGenericTypeParametersAndModifiers<uint>() };
            yield return new[] { CodeSnippets.MaybeBlittableGenericTypeParametersAndModifiers<long>() };
            yield return new[] { CodeSnippets.MaybeBlittableGenericTypeParametersAndModifiers<ulong>() };
            yield return new[] { CodeSnippets.MaybeBlittableGenericTypeParametersAndModifiers<float>() };
            yield return new[] { CodeSnippets.MaybeBlittableGenericTypeParametersAndModifiers<double>() };
            yield return new[] { CodeSnippets.MaybeBlittableGenericTypeParametersAndModifiers<IntPtr>() };
            yield return new[] { CodeSnippets.MaybeBlittableGenericTypeParametersAndModifiers<UIntPtr>() };

            // Implicit blittable types
            yield return new[] { CodeSnippets.ImplicitlyBlittableStructParametersAndModifiers() };
            yield return new[] { CodeSnippets.ImplicitlyBlittableStructParametersAndModifiers("internal") };
            yield return new[] { CodeSnippets.ImplicitlyBlittableGenericTypeParametersAndModifiers<int>() };
            yield return new[] { CodeSnippets.ImplicitlyBlittableGenericTypeParametersAndModifiers<int>("internal") };
=======
            // Escaped C# keyword identifiers
            yield return new[] { CodeSnippets.ByValueParameterWithName("Method", "@event") };
            yield return new[] { CodeSnippets.ByValueParameterWithName("Method", "@var") };
            yield return new[] { CodeSnippets.ByValueParameterWithName("@params", "i") };
>>>>>>> 3c162b8e
        }

        [Theory]
        [MemberData(nameof(CodeSnippetsToCompile))]
        public async Task ValidateSnippets(string source)
        {
            Compilation comp = await TestUtils.CreateCompilation(source);
            TestUtils.AssertPreSourceGeneratorCompilation(comp);

            var newComp = TestUtils.RunGenerators(comp, out var generatorDiags, new Microsoft.Interop.DllImportGenerator());
            Assert.Empty(generatorDiags);

            var newCompDiags = newComp.GetDiagnostics();
            Assert.Empty(newCompDiags);
        }

        public static IEnumerable<object[]> CodeSnippetsToCompileWithPreprocessorSymbols()
        {
            yield return new object[] { CodeSnippets.PreprocessorIfAroundFullFunctionDefinition("Foo"), new string[] { "Foo" } };
            yield return new object[] { CodeSnippets.PreprocessorIfAroundFullFunctionDefinition("Foo"), Array.Empty<string>() };
            yield return new object[] { CodeSnippets.PreprocessorIfAroundFullFunctionDefinitionWithFollowingFunction("Foo"), new string[] { "Foo" } };
            yield return new object[] { CodeSnippets.PreprocessorIfAroundFullFunctionDefinitionWithFollowingFunction("Foo"), Array.Empty<string>() };
            yield return new object[] { CodeSnippets.PreprocessorIfAfterAttributeAroundFunction("Foo"), new string[] { "Foo" } };
            yield return new object[] { CodeSnippets.PreprocessorIfAfterAttributeAroundFunction("Foo"), Array.Empty<string>() };
            yield return new object[] { CodeSnippets.PreprocessorIfAfterAttributeAroundFunctionAdditionalFunctionAfter("Foo"), new string[] { "Foo" } };
            yield return new object[] { CodeSnippets.PreprocessorIfAfterAttributeAroundFunctionAdditionalFunctionAfter("Foo"), Array.Empty<string>() };
        }

        [Theory]
        [MemberData(nameof(CodeSnippetsToCompileWithPreprocessorSymbols))]
        public async Task ValidateSnippetsWithPreprocessorDefintions(string source, IEnumerable<string> preprocessorSymbols)
        {
            Compilation comp = await TestUtils.CreateCompilation(source, preprocessorSymbols: preprocessorSymbols);
            TestUtils.AssertPreSourceGeneratorCompilation(comp);

            var newComp = TestUtils.RunGenerators(comp, out var generatorDiags, new Microsoft.Interop.DllImportGenerator());
            Assert.Empty(generatorDiags);

            var newCompDiags = newComp.GetDiagnostics();
            Assert.Empty(newCompDiags);
        }

        public static IEnumerable<object[]> CodeSnippetsToCompileWithForwarder()
        {
            yield return new[] { CodeSnippets.UserDefinedEntryPoint };
            yield return new[] { CodeSnippets.AllSupportedDllImportNamedArguments };

            // Parameter / return types (supported in DllImportGenerator)
            yield return new[] { CodeSnippets.BasicParametersAndModifiers<byte>() };
            // Parameter / return types (not supported in DllImportGenerator)
            yield return new[] { CodeSnippets.BasicParametersAndModifiers<string>() };
        }

        [Theory]
        [MemberData(nameof(CodeSnippetsToCompileWithForwarder))]
        public async Task ValidateSnippetsWithForwarder(string source)
        {
            Compilation comp = await TestUtils.CreateCompilation(source);
            TestUtils.AssertPreSourceGeneratorCompilation(comp);

            var newComp = TestUtils.RunGenerators(
                comp,
                new DllImportGeneratorOptionsProvider(useMarshalType: false, generateForwarders: true),
                out var generatorDiags,
                new Microsoft.Interop.DllImportGenerator());

            Assert.Empty(generatorDiags);

            var newCompDiags = newComp.GetDiagnostics();
            Assert.Empty(newCompDiags);
        }

        public static IEnumerable<object[]> CodeSnippetsToCompileWithMarshalType()
        {
            yield break;
        }

        [Theory(Skip = "No current scenarios to test.")]
        [MemberData(nameof(CodeSnippetsToCompileWithMarshalType))]
        public async Task ValidateSnippetsWithMarshalType(string source)
        {
            Compilation comp = await TestUtils.CreateCompilation(source);
            TestUtils.AssertPreSourceGeneratorCompilation(comp);

            var newComp = TestUtils.RunGenerators(
                comp,
                new DllImportGeneratorOptionsProvider(useMarshalType: true, generateForwarders: false),
                out var generatorDiags,
                new Microsoft.Interop.DllImportGenerator());

            Assert.Empty(generatorDiags);

            var newCompDiags = newComp.GetDiagnostics();

            Assert.All(newCompDiags, diag =>
            {
                Assert.Equal("CS0117", diag.Id);
                Assert.StartsWith("'Marshal' does not contain a definition for ", diag.GetMessage());
            });
        }

        public static IEnumerable<object[]> CodeSnippetsToCompileMultipleSources()
        {
            yield return new object[] { new[] { CodeSnippets.BasicParametersAndModifiers<int>(), CodeSnippets.MarshalAsParametersAndModifiers<bool>(UnmanagedType.Bool) } };
            yield return new object[] { new[] { CodeSnippets.BasicParametersAndModifiersWithCharSet<int>(CharSet.Unicode), CodeSnippets.MarshalAsParametersAndModifiers<bool>(UnmanagedType.Bool) } };
            yield return new object[] { new[] { CodeSnippets.BasicParameterByValue("int[]"), CodeSnippets.BasicParameterWithByRefModifier("ref", "int") } };
        }

        [Theory]
        [MemberData(nameof(CodeSnippetsToCompileMultipleSources))]
        public async Task ValidateSnippetsWithMultipleSources(string[] sources)
        {
            Compilation comp = await TestUtils.CreateCompilation(sources);
            TestUtils.AssertPreSourceGeneratorCompilation(comp);

            var newComp = TestUtils.RunGenerators(comp, out var generatorDiags, new Microsoft.Interop.DllImportGenerator());
            Assert.Empty(generatorDiags);

            var newCompDiags = newComp.GetDiagnostics();
            Assert.Empty(newCompDiags);
        }
    }
}<|MERGE_RESOLUTION|>--- conflicted
+++ resolved
@@ -179,7 +179,11 @@
             yield return new[] { CodeSnippets.CustomStructMarshallingMarshalUsingParametersAndModifiers };
             yield return new[] { CodeSnippets.ArrayMarshallingWithCustomStructElement };
 
-<<<<<<< HEAD
+            // Escaped C# keyword identifiers
+            yield return new[] { CodeSnippets.ByValueParameterWithName("Method", "@event") };
+            yield return new[] { CodeSnippets.ByValueParameterWithName("Method", "@var") };
+            yield return new[] { CodeSnippets.ByValueParameterWithName("@params", "i") };
+
             // Generics
             yield return new[] { CodeSnippets.MaybeBlittableGenericTypeParametersAndModifiers<byte>() };
             yield return new[] { CodeSnippets.MaybeBlittableGenericTypeParametersAndModifiers<sbyte>() };
@@ -199,12 +203,6 @@
             yield return new[] { CodeSnippets.ImplicitlyBlittableStructParametersAndModifiers("internal") };
             yield return new[] { CodeSnippets.ImplicitlyBlittableGenericTypeParametersAndModifiers<int>() };
             yield return new[] { CodeSnippets.ImplicitlyBlittableGenericTypeParametersAndModifiers<int>("internal") };
-=======
-            // Escaped C# keyword identifiers
-            yield return new[] { CodeSnippets.ByValueParameterWithName("Method", "@event") };
-            yield return new[] { CodeSnippets.ByValueParameterWithName("Method", "@var") };
-            yield return new[] { CodeSnippets.ByValueParameterWithName("@params", "i") };
->>>>>>> 3c162b8e
         }
 
         [Theory]
