--- conflicted
+++ resolved
@@ -135,35 +135,6 @@
             yield return new[] { CodeSnippets.PreserveSigFalse<bool>() };
             yield return new[] { CodeSnippets.PreserveSigFalse<IntPtr>() };
             yield return new[] { CodeSnippets.PreserveSigFalse<UIntPtr>() };
-<<<<<<< HEAD
-            //yield return new[] { CodeSnippets.PreserveSigFalse<byte[]>() };
-            //yield return new[] { CodeSnippets.PreserveSigFalse<sbyte[]>() };
-            //yield return new[] { CodeSnippets.PreserveSigFalse<short[]>() };
-            //yield return new[] { CodeSnippets.PreserveSigFalse<ushort[]>() };
-            //yield return new[] { CodeSnippets.PreserveSigFalse<int[]>() };
-            //yield return new[] { CodeSnippets.PreserveSigFalse<uint[]>() };
-            //yield return new[] { CodeSnippets.PreserveSigFalse<long[]>() };
-            //yield return new[] { CodeSnippets.PreserveSigFalse<ulong[]>() };
-            //yield return new[] { CodeSnippets.PreserveSigFalse<float[]>() };
-            //yield return new[] { CodeSnippets.PreserveSigFalse<double[]>() };
-            //yield return new[] { CodeSnippets.PreserveSigFalse<bool[]>() };
-            //yield return new[] { CodeSnippets.PreserveSigFalse<char[]>() };
-            //yield return new[] { CodeSnippets.PreserveSigFalse<string[]>() };
-            //yield return new[] { CodeSnippets.PreserveSigFalse<IntPtr[]>() };
-            //yield return new[] { CodeSnippets.PreserveSigFalse<UIntPtr[]>() };
-            yield return new[] { CodeSnippets.DelegateParametersAndModifiers };
-            yield return new[] { CodeSnippets.DelegateMarshalAsParametersAndModifiers };
-            yield return new[] { CodeSnippets.BlittableStructParametersAndModifiers };
-            yield return new[] { CodeSnippets.GenericBlittableStructParametersAndModifiers };
-            yield return new[] { CodeSnippets.BasicParametersAndModifiers("Microsoft.Win32.SafeHandles.SafeFileHandle") };
-            yield return new[] { CodeSnippets.CustomStructMarshallingParametersAndModifiers };
-            yield return new[] { CodeSnippets.CustomStructMarshallingStackallocParametersAndModifiersNoRef };
-            yield return new[] { CodeSnippets.CustomStructMarshallingStackallocValuePropertyParametersAndModifiersNoRef };
-            yield return new[] { CodeSnippets.CustomStructMarshallingOptionalStackallocParametersAndModifiers };
-            yield return new[] { CodeSnippets.CustomStructMarshallingValuePropertyParametersAndModifiers };
-            yield return new[] { CodeSnippets.CustomStructMarshallingPinnableParametersAndModifiers };
-            yield return new[] { CodeSnippets.CustomStructMarshallingNativeTypePinnable };
-=======
             yield return new[] { CodeSnippets.PreserveSigFalse("Microsoft.Win32.SafeHandles.SafeFileHandle") };
             yield return new[] { CodeSnippets.ArrayPreserveSigFalse<byte>() };
             yield return new[] { CodeSnippets.ArrayPreserveSigFalse<sbyte>() };
@@ -178,35 +149,28 @@
             yield return new[] { CodeSnippets.ArrayPreserveSigFalse<bool>() };
             yield return new[] { CodeSnippets.ArrayPreserveSigFalse<IntPtr>() };
             yield return new[] { CodeSnippets.ArrayPreserveSigFalse<UIntPtr>() };
->>>>>>> 4562fa70
+            yield return new[] { CodeSnippets.DelegateParametersAndModifiers };
+            yield return new[] { CodeSnippets.DelegateMarshalAsParametersAndModifiers };
+            yield return new[] { CodeSnippets.BlittableStructParametersAndModifiers };
+            yield return new[] { CodeSnippets.GenericBlittableStructParametersAndModifiers };
+            yield return new[] { CodeSnippets.BasicParametersAndModifiers("Microsoft.Win32.SafeHandles.SafeFileHandle") };
+            yield return new[] { CodeSnippets.CustomStructMarshallingParametersAndModifiers };
+            yield return new[] { CodeSnippets.CustomStructMarshallingStackallocParametersAndModifiersNoRef };
+            yield return new[] { CodeSnippets.CustomStructMarshallingStackallocValuePropertyParametersAndModifiersNoRef };
+            yield return new[] { CodeSnippets.CustomStructMarshallingOptionalStackallocParametersAndModifiers };
+            yield return new[] { CodeSnippets.CustomStructMarshallingValuePropertyParametersAndModifiers };
+            yield return new[] { CodeSnippets.CustomStructMarshallingPinnableParametersAndModifiers };
+            yield return new[] { CodeSnippets.CustomStructMarshallingNativeTypePinnable };
         }
 
         public static IEnumerable<object[]> CodeSnippetsToCompile_WithDiagnostics()
         {
-<<<<<<< HEAD
-            yield return new[] { CodeSnippets.PreserveSigFalse<byte[]>() };
-            yield return new[] { CodeSnippets.PreserveSigFalse<sbyte[]>() };
-            yield return new[] { CodeSnippets.PreserveSigFalse<short[]>() };
-            yield return new[] { CodeSnippets.PreserveSigFalse<ushort[]>() };
-            yield return new[] { CodeSnippets.PreserveSigFalse<int[]>() };
-            yield return new[] { CodeSnippets.PreserveSigFalse<uint[]>() };
-            yield return new[] { CodeSnippets.PreserveSigFalse<long[]>() };
-            yield return new[] { CodeSnippets.PreserveSigFalse<ulong[]>() };
-            yield return new[] { CodeSnippets.PreserveSigFalse<float[]>() };
-            yield return new[] { CodeSnippets.PreserveSigFalse<double[]>() };
-            yield return new[] { CodeSnippets.PreserveSigFalse<bool[]>() };
-            yield return new[] { CodeSnippets.PreserveSigFalse<char[]>() };
-            yield return new[] { CodeSnippets.PreserveSigFalse<string[]>() };
-            yield return new[] { CodeSnippets.PreserveSigFalse<IntPtr[]>() };
-            yield return new[] { CodeSnippets.PreserveSigFalse<UIntPtr[]>() };
             yield return new[] { CodeSnippets.CustomStructMarshallingByRefValueProperty };
             yield return new[] { CodeSnippets.CustomStructMarshallingManagedToNativeOnlyOutParameter };
             yield return new[] { CodeSnippets.CustomStructMarshallingManagedToNativeOnlyReturnValue };
             yield return new[] { CodeSnippets.CustomStructMarshallingNativeToManagedOnlyInParameter };
             yield return new[] { CodeSnippets.CustomStructMarshallingStackallocOnlyRefParameter };
-=======
             yield return new[] { CodeSnippets.AllSupportedDllImportNamedArguments };
->>>>>>> 4562fa70
         }
 
         [Theory]
