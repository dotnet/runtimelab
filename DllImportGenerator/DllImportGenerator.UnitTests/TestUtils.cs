﻿using Microsoft.CodeAnalysis;
using Microsoft.CodeAnalysis.CSharp;
using Microsoft.CodeAnalysis.Diagnostics;
using Microsoft.CodeAnalysis.Testing;
using System;
using System.Collections.Generic;
using System.Collections.Immutable;
using System.IO;
using System.Linq;
using System.Reflection;
using System.Runtime.InteropServices;
using System.Threading;
using System.Threading.Tasks;
using Xunit;

namespace DllImportGenerator.UnitTests
{
    internal static class TestUtils
    {
        /// <summary>
        /// Assert the pre-srouce generator compilation has only
        /// the expected failure diagnostics.
        /// </summary>
        /// <param name="comp"></param>
        public static void AssertPreSourceGeneratorCompilation(Compilation comp)
        {
            var allowedDiagnostics = new HashSet<string>()
            {
                "CS8795", // Partial method impl missing
                "CS0234", // Missing type or namespace - GeneratedDllImportAttribute
                "CS0246", // Missing type or namespace - GeneratedDllImportAttribute
                "CS8019", // Unnecessary using
            };
            var compDiags = comp.GetDiagnostics();
            Assert.All(compDiags, diag =>
            {
                Assert.Subset(allowedDiagnostics, new HashSet<string> { diag.Id });
            });
        }

        /// <summary>
        /// Create a compilation given source
        /// </summary>
        /// <param name="source">Source to compile</param>
        /// <param name="outputKind">Output type</param>
        /// <param name="allowUnsafe">Whether or not use of the unsafe keyword should be allowed</param>
        /// <returns>The resulting compilation</returns>
        public static Task<Compilation> CreateCompilation(string source, OutputKind outputKind = OutputKind.DynamicallyLinkedLibrary, bool allowUnsafe = true, IEnumerable<string>? preprocessorSymbols = null)
        {
            return CreateCompilation(new[] { source }, outputKind, allowUnsafe, preprocessorSymbols);
        }

        /// <summary>
        /// Create a compilation given sources
        /// </summary>
        /// <param name="sources">Sources to compile</param>
        /// <param name="outputKind">Output type</param>
        /// <param name="allowUnsafe">Whether or not use of the unsafe keyword should be allowed</param>
        /// <returns>The resulting compilation</returns>
        public static Task<Compilation> CreateCompilation(string[] sources, OutputKind outputKind = OutputKind.DynamicallyLinkedLibrary, bool allowUnsafe = true, IEnumerable<string>? preprocessorSymbols = null)
        {
            return CreateCompilation(
                sources.Select(source =>
                    CSharpSyntaxTree.ParseText(source, new CSharpParseOptions(LanguageVersion.Preview, preprocessorSymbols: preprocessorSymbols))).ToArray(),
                outputKind,
                allowUnsafe,
                preprocessorSymbols);
        }

        /// <summary>
        /// Create a compilation given sources
        /// </summary>
        /// <param name="sources">Sources to compile</param>
        /// <param name="outputKind">Output type</param>
        /// <param name="allowUnsafe">Whether or not use of the unsafe keyword should be allowed</param>
        /// <returns>The resulting compilation</returns>
        public static async Task<Compilation> CreateCompilation(SyntaxTree[] sources, OutputKind outputKind = OutputKind.DynamicallyLinkedLibrary, bool allowUnsafe = true, IEnumerable<string>? preprocessorSymbols = null)
        {
            var (mdRefs, ancillary) = GetReferenceAssemblies();

            return CSharpCompilation.Create("compilation",
                sources,
                (await mdRefs.ResolveAsync(LanguageNames.CSharp, CancellationToken.None)).Add(ancillary),
                new CSharpCompilationOptions(outputKind, allowUnsafe: allowUnsafe));
        }

        /// <summary>
        /// Create a compilation given source and reference assemblies
        /// </summary>
        /// <param name="source">Source to compile</param>
        /// <param name="referenceAssemblies">Reference assemblies to include</param>
        /// <param name="outputKind">Output type</param>
        /// <param name="allowUnsafe">Whether or not use of the unsafe keyword should be allowed</param>
        /// <returns>The resulting compilation</returns>
        public static Task<Compilation> CreateCompilationWithReferenceAssemblies(string source, ReferenceAssemblies referenceAssemblies, OutputKind outputKind = OutputKind.DynamicallyLinkedLibrary, bool allowUnsafe = true)
        {
            return CreateCompilationWithReferenceAssemblies(new[] { CSharpSyntaxTree.ParseText(source, new CSharpParseOptions(LanguageVersion.Preview)) }, referenceAssemblies, outputKind, allowUnsafe);
        }

        /// <summary>
        /// Create a compilation given source and reference assemblies
        /// </summary>
        /// <param name="source">Source to compile</param>
        /// <param name="referenceAssemblies">Reference assemblies to include</param>
        /// <param name="outputKind">Output type</param>
        /// <param name="allowUnsafe">Whether or not use of the unsafe keyword should be allowed</param>
        /// <returns>The resulting compilation</returns>
        public static async Task<Compilation> CreateCompilationWithReferenceAssemblies(SyntaxTree[] sources, ReferenceAssemblies referenceAssemblies, OutputKind outputKind = OutputKind.DynamicallyLinkedLibrary, bool allowUnsafe = true)
        {
            return CSharpCompilation.Create("compilation",
                sources,
                (await referenceAssemblies.ResolveAsync(LanguageNames.CSharp, CancellationToken.None)),
                new CSharpCompilationOptions(outputKind, allowUnsafe: allowUnsafe));
        }

        public static (ReferenceAssemblies, MetadataReference) GetReferenceAssemblies()
        {
            // TODO: When .NET 6.0 releases, we can simplify this.
            var referenceAssemblies = new ReferenceAssemblies(
                    "net6.0",
                    new PackageIdentity(
                        "Microsoft.NETCore.App.Ref",
<<<<<<< HEAD
                        "6.0.0-preview.7.21376.23"),
                    Path.Combine("ref", "net6.0"));
=======
                        "6.0.0-preview.6.21317.4"),
                    Path.Combine("ref", "net6.0"))
                .WithNuGetConfigFilePath(Path.Combine(Path.GetDirectoryName(typeof(TestUtils).Assembly.Location)!, "NuGet.config"));
>>>>>>> 397ccce0

            // Include the assembly containing the new attribute and all of its references.
            // [TODO] Remove once the attribute has been added to the BCL
            var attrAssem = typeof(GeneratedDllImportAttribute).GetTypeInfo().Assembly;

            return (referenceAssemblies, MetadataReference.CreateFromFile(attrAssem.Location));
        }

        /// <summary>
        /// Run the supplied generators on the compilation.
        /// </summary>
        /// <param name="comp">Compilation target</param>
        /// <param name="diagnostics">Resulting diagnostics</param>
        /// <param name="generators">Source generator instances</param>
        /// <returns>The resulting compilation</returns>
        public static Compilation RunGenerators(Compilation comp, out ImmutableArray<Diagnostic> diagnostics, params IIncrementalGenerator[] generators)
        {
            CreateDriver(comp, null, generators).RunGeneratorsAndUpdateCompilation(comp, out var d, out diagnostics);
            return d;
        }

        /// <summary>
        /// Run the supplied generators on the compilation.
        /// </summary>
        /// <param name="comp">Compilation target</param>
        /// <param name="diagnostics">Resulting diagnostics</param>
        /// <param name="generators">Source generator instances</param>
        /// <returns>The resulting compilation</returns>
        public static Compilation RunGenerators(Compilation comp, AnalyzerConfigOptionsProvider options, out ImmutableArray<Diagnostic> diagnostics, params IIncrementalGenerator[] generators)
        {
            CreateDriver(comp, options, generators).RunGeneratorsAndUpdateCompilation(comp, out var d, out diagnostics);
            return d;
        }

        public static GeneratorDriver CreateDriver(Compilation c, AnalyzerConfigOptionsProvider? options, IIncrementalGenerator[] generators)
            => CSharpGeneratorDriver.Create(
                ImmutableArray.Create(generators.Select(gen => gen.AsSourceGenerator()).ToArray()),
                parseOptions: (CSharpParseOptions)c.SyntaxTrees.First().Options,
                optionsProvider: options);
    }
}<|MERGE_RESOLUTION|>--- conflicted
+++ resolved
@@ -120,14 +120,9 @@
                     "net6.0",
                     new PackageIdentity(
                         "Microsoft.NETCore.App.Ref",
-<<<<<<< HEAD
                         "6.0.0-preview.7.21376.23"),
-                    Path.Combine("ref", "net6.0"));
-=======
-                        "6.0.0-preview.6.21317.4"),
                     Path.Combine("ref", "net6.0"))
                 .WithNuGetConfigFilePath(Path.Combine(Path.GetDirectoryName(typeof(TestUtils).Assembly.Location)!, "NuGet.config"));
->>>>>>> 397ccce0
 
             // Include the assembly containing the new attribute and all of its references.
             // [TODO] Remove once the attribute has been added to the BCL
