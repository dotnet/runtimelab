﻿<?xml version="1.0" encoding="utf-8"?>
<root>
  <!-- 
    Microsoft ResX Schema 
    
    Version 2.0
    
    The primary goals of this format is to allow a simple XML format 
    that is mostly human readable. The generation and parsing of the 
    various data types are done through the TypeConverter classes 
    associated with the data types.
    
    Example:
    
    ... ado.net/XML headers & schema ...
    <resheader name="resmimetype">text/microsoft-resx</resheader>
    <resheader name="version">2.0</resheader>
    <resheader name="reader">System.Resources.ResXResourceReader, System.Windows.Forms, ...</resheader>
    <resheader name="writer">System.Resources.ResXResourceWriter, System.Windows.Forms, ...</resheader>
    <data name="Name1"><value>this is my long string</value><comment>this is a comment</comment></data>
    <data name="Color1" type="System.Drawing.Color, System.Drawing">Blue</data>
    <data name="Bitmap1" mimetype="application/x-microsoft.net.object.binary.base64">
        <value>[base64 mime encoded serialized .NET Framework object]</value>
    </data>
    <data name="Icon1" type="System.Drawing.Icon, System.Drawing" mimetype="application/x-microsoft.net.object.bytearray.base64">
        <value>[base64 mime encoded string representing a byte array form of the .NET Framework object]</value>
        <comment>This is a comment</comment>
    </data>
                
    There are any number of "resheader" rows that contain simple 
    name/value pairs.
    
    Each data row contains a name, and value. The row also contains a 
    type or mimetype. Type corresponds to a .NET class that support 
    text/value conversion through the TypeConverter architecture. 
    Classes that don't support this are serialized and stored with the 
    mimetype set.
    
    The mimetype is used for serialized objects, and tells the 
    ResXResourceReader how to depersist the object. This is currently not 
    extensible. For a given mimetype the value must be set accordingly:
    
    Note - application/x-microsoft.net.object.binary.base64 is the format 
    that the ResXResourceWriter will generate, however the reader can 
    read any of the formats listed below.
    
    mimetype: application/x-microsoft.net.object.binary.base64
    value   : The object must be serialized with 
            : System.Runtime.Serialization.Formatters.Binary.BinaryFormatter
            : and then encoded with base64 encoding.
    
    mimetype: application/x-microsoft.net.object.soap.base64
    value   : The object must be serialized with 
            : System.Runtime.Serialization.Formatters.Soap.SoapFormatter
            : and then encoded with base64 encoding.

    mimetype: application/x-microsoft.net.object.bytearray.base64
    value   : The object must be serialized into a byte array 
            : using a System.ComponentModel.TypeConverter
            : and then encoded with base64 encoding.
    -->
  <xsd:schema id="root" xmlns="" xmlns:xsd="http://www.w3.org/2001/XMLSchema" xmlns:msdata="urn:schemas-microsoft-com:xml-msdata">
    <xsd:import namespace="http://www.w3.org/XML/1998/namespace" />
    <xsd:element name="root" msdata:IsDataSet="true">
      <xsd:complexType>
        <xsd:choice maxOccurs="unbounded">
          <xsd:element name="metadata">
            <xsd:complexType>
              <xsd:sequence>
                <xsd:element name="value" type="xsd:string" minOccurs="0" />
              </xsd:sequence>
              <xsd:attribute name="name" use="required" type="xsd:string" />
              <xsd:attribute name="type" type="xsd:string" />
              <xsd:attribute name="mimetype" type="xsd:string" />
              <xsd:attribute ref="xml:space" />
            </xsd:complexType>
          </xsd:element>
          <xsd:element name="assembly">
            <xsd:complexType>
              <xsd:attribute name="alias" type="xsd:string" />
              <xsd:attribute name="name" type="xsd:string" />
            </xsd:complexType>
          </xsd:element>
          <xsd:element name="data">
            <xsd:complexType>
              <xsd:sequence>
                <xsd:element name="value" type="xsd:string" minOccurs="0" msdata:Ordinal="1" />
                <xsd:element name="comment" type="xsd:string" minOccurs="0" msdata:Ordinal="2" />
              </xsd:sequence>
              <xsd:attribute name="name" type="xsd:string" use="required" msdata:Ordinal="1" />
              <xsd:attribute name="type" type="xsd:string" msdata:Ordinal="3" />
              <xsd:attribute name="mimetype" type="xsd:string" msdata:Ordinal="4" />
              <xsd:attribute ref="xml:space" />
            </xsd:complexType>
          </xsd:element>
          <xsd:element name="resheader">
            <xsd:complexType>
              <xsd:sequence>
                <xsd:element name="value" type="xsd:string" minOccurs="0" msdata:Ordinal="1" />
              </xsd:sequence>
              <xsd:attribute name="name" type="xsd:string" use="required" />
            </xsd:complexType>
          </xsd:element>
        </xsd:choice>
      </xsd:complexType>
    </xsd:element>
  </xsd:schema>
  <resheader name="resmimetype">
    <value>text/microsoft-resx</value>
  </resheader>
  <resheader name="version">
    <value>2.0</value>
  </resheader>
  <resheader name="reader">
    <value>System.Resources.ResXResourceReader, System.Windows.Forms, Version=4.0.0.0, Culture=neutral, PublicKeyToken=b77a5c561934e089</value>
  </resheader>
  <resheader name="writer">
    <value>System.Resources.ResXResourceWriter, System.Windows.Forms, Version=4.0.0.0, Culture=neutral, PublicKeyToken=b77a5c561934e089</value>
  </resheader>
<<<<<<< HEAD
=======
  <data name="ArraySizeMustBeSpecified" xml:space="preserve">
    <value>Marshalling an array from unmanaged to managed requires either the 'SizeParamIndex' or 'SizeConst' fields to be set on a 'MarshalAsAttribute' or the 'ConstantElementCount' or 'CountElementName' properties to be set on a 'MarshalUsingAttribute'.</value>
  </data>
>>>>>>> 90c617d3
  <data name="BlittableTypeMustBeBlittableDescription" xml:space="preserve">
    <value>A type marked with 'BlittableTypeAttribute' must be blittable.</value>
  </data>
  <data name="BlittableTypeMustBeBlittableMessage" xml:space="preserve">
    <value>Type '{0}' is marked with 'BlittableTypeAttribute' but is not blittable</value>
  </data>
  <data name="CannotHaveMultipleMarshallingAttributesDescription" xml:space="preserve">
    <value>The 'BlittableTypeAttribute' and 'NativeMarshallingAttribute' attributes are mutually exclusive.</value>
  </data>
  <data name="CannotHaveMultipleMarshallingAttributesMessage" xml:space="preserve">
    <value>Type '{0}' is marked with 'BlittableTypeAttribute' and 'NativeMarshallingAttribute'. A type can only have one of these two attributes.</value>
  </data>
  <data name="ConfigurationNotSupportedDescription" xml:space="preserve">
    <value>Source-generated P/Invokes will ignore any configuration that is not supported.</value>
  </data>
  <data name="ConfigurationNotSupportedMessage" xml:space="preserve">
    <value>The '{0}' configuration is not supported by source-generated P/Invokes. If the specified configuration is required, use a regular `DllImport` instead.</value>
  </data>
  <data name="ConfigurationNotSupportedMessageMarshallingInfo" xml:space="preserve">
    <value>The specified marshalling configuration is not supported by source-generated P/Invokes. {0}.</value>
  </data>
  <data name="ConfigurationNotSupportedMessageParameter" xml:space="preserve">
    <value>The specified '{0}' configuration for parameter '{1}' is not supported by source-generated P/Invokes. If the specified configuration is required, use a regular `DllImport` instead.</value>
  </data>
  <data name="ConfigurationNotSupportedMessageReturn" xml:space="preserve">
    <value>The specified '{0}' configuration for the return value of method '{1}' is not supported by source-generated P/Invokes. If the specified configuration is required, use a regular `DllImport` instead.</value>
  </data>
  <data name="ConfigurationNotSupportedMessageValue" xml:space="preserve">
    <value>The specified value '{0}' for '{1}' is not supported by source-generated P/Invokes. If the specified configuration is required, use a regular `DllImport` instead.</value>
  </data>
  <data name="ConfigurationNotSupportedTitle" xml:space="preserve">
    <value>Specified configuration is not supported by source-generated P/Invokes.</value>
  </data>
  <data name="ConstantAndElementCountInfoDisallowed" xml:space="preserve">
    <value>Only one of 'ConstantElementCount' or 'ElementCountInfo' may be used in a 'MarshalUsingAttribute' for a given 'ElementIndirectionLevel'</value>
  </data>
  <data name="ConvertToGeneratedDllImportDescription" xml:space="preserve">
    <value>Use 'GeneratedDllImportAttribute' instead of 'DllImportAttribute' to generate P/Invoke marshalling code at compile time</value>
  </data>
  <data name="ConvertToGeneratedDllImportMessage" xml:space="preserve">
    <value>Mark the method '{0}' with 'GeneratedDllImportAttribute' instead of 'DllImportAttribute' to generate P/Invoke marshalling code at compile time</value>
  </data>
  <data name="ConvertToGeneratedDllImportNoPreprocessor" xml:space="preserve">
    <value>Convert to 'GeneratedDllImport'</value>
  </data>
  <data name="ConvertToGeneratedDllImportTitle" xml:space="preserve">
    <value>Use 'GeneratedDllImportAttribute' instead of 'DllImportAttribute' to generate P/Invoke marshalling code at compile time</value>
  </data>
  <data name="ConvertToGeneratedDllImportWarning" xml:space="preserve">
    <value>Conversion to 'GeneratedDllImport' may change behavior and compatibility. See {0} for more information.</value>
    <comment>{0} is a documentation link</comment>
  </data>
  <data name="ConvertToGeneratedDllImportWithPreprocessor" xml:space="preserve">
    <value>Convert to 'GeneratedDllImport' under a preprocessor define</value>
  </data>
  <data name="CustomTypeMarshallingManagedToNativeUnsupported" xml:space="preserve">
    <value>The specified parameter needs to be marshalled from managed to native, but the native type '{0}' does not support it.</value>
  </data>
  <data name="CustomTypeMarshallingNativeToManagedUnsupported" xml:space="preserve">
    <value>The specified parameter needs to be marshalled from native to managed, but the native type '{0}' does not support it.</value>
  </data>
  <data name="CyclicalCountInfo" xml:space="preserve">
    <value>This element cannot depend on '{0}' for collection size information without creating a dependency cycle</value>
  </data>
  <data name="DuplicateCountInfo" xml:space="preserve">
    <value>Count information for a given element at a given indirection level can only be specified once</value>
  </data>
  <data name="DuplicateMarshallingInfo" xml:space="preserve">
    <value>Multiple marshalling attributes per element per indirection level is unsupported, but duplicate information was provided for indirection level {0}</value>
  </data>
  <data name="ExtraneousMarshallingInfo" xml:space="preserve">
    <value>Marshalling info was specified for 'ElementIndirectionLevel' {0}, but marshalling info was only needed for {1} level(s) of indirection</value>
  </data>
  <data name="GeneratedDllImportContainingTypeMissingModifiersDescription" xml:space="preserve">
    <value>Types that contain methods marked with 'GeneratedDllImportAttribute' must be 'partial'. P/Invoke source generation will ignore methods contained within non-partial types.</value>
  </data>
  <data name="GeneratedDllImportContainingTypeMissingModifiersMessage" xml:space="preserve">
    <value>Type '{0}' contains methods marked with 'GeneratedDllImportAttribute' and should be 'partial'. P/Invoke source generation will ignore methods contained within non-partial types.</value>
  </data>
  <data name="GeneratedDllImportContainingTypeMissingModifiersTitle" xml:space="preserve">
    <value>Types that contain methods marked with 'GeneratedDllImportAttribute' must be 'partial'.</value>
  </data>
  <data name="GeneratedDllImportMissingModifiersDescription" xml:space="preserve">
    <value>Methods marked with 'GeneratedDllImportAttribute' should be 'static' and 'partial'. P/Invoke source generation will ignore methods that are not 'static' and 'partial'.</value>
  </data>
  <data name="GeneratedDllImportMissingModifiersMessage" xml:space="preserve">
    <value>Method '{0}' should be 'static' and 'partial' when marked with 'GeneratedDllImportAttribute'. P/Invoke source generation will ignore methods that are not 'static' and 'partial'.</value>
  </data>
  <data name="GeneratedDllImportMissingModifiersTitle" xml:space="preserve">
    <value>Method marked with 'GeneratedDllImportAttribute' should be 'static' and 'partial'</value>
  </data>
  <data name="GetPinnableReferenceReturnTypeBlittableDescription" xml:space="preserve">
    <value>The return type of 'GetPinnableReference' (after accounting for 'ref') must be blittable.</value>
  </data>
  <data name="GetPinnableReferenceReturnTypeBlittableMessage" xml:space="preserve">
    <value>The dereferenced type of the return type of the 'GetPinnableReference' method must be blittable</value>
  </data>
  <data name="GetPinnableReferenceShouldSupportAllocatingMarshallingFallbackDescription" xml:space="preserve">
    <value>A type that supports marshalling from managed to native by pinning should also support marshalling from managed to native where pinning is impossible.</value>
  </data>
  <data name="GetPinnableReferenceShouldSupportAllocatingMarshallingFallbackMessage" xml:space="preserve">
    <value>Type '{0}' has a 'GetPinnableReference' method but its native type does not support marshalling in scenarios where pinning is impossible</value>
  </data>
<<<<<<< HEAD
  <data name="NativeGenericTypeMustBeClosedDescription" xml:space="preserve">
    <value>The native type '{0}' must be a closed generic so the emitted code can use a specific instantiation.</value>
=======
  <data name="GraphHasCycles" xml:space="preserve">
    <value>The provided graph has cycles and cannot be topologically sorted.</value>
  </data>
  <data name="InAttributeNotSupportedWithoutOut" xml:space="preserve">
    <value>The '[In]' attribute is not supported unless the '[Out]' attribute is also used. The behavior of the '[In]' attribute without the '[Out]' attribute is the same as the default behavior.</value>
  </data>
  <data name="InOutAttributeByRefNotSupported" xml:space="preserve">
    <value>The '[In]' and '[Out]' attributes are unsupported on parameters passed by reference. Use the 'in', 'ref', or 'out' keywords instead.</value>
  </data>
  <data name="InOutAttributeMarshalerNotSupported" xml:space="preserve">
    <value>The provided '[In]' and '[Out]' attributes on this parameter are unsupported on this parameter.</value>
  </data>
  <data name="MarshallingCharAsSpecifiedCharSetNotSupported" xml:space="preserve">
    <value>Marshalling char with 'CharSet.{0}' is not supported. Instead, manually convert the char type to the desired byte representation and pass to the source-generated P/Invoke.</value>
  </data>
  <data name="MarshallingStringOrCharAsUndefinedNotSupported" xml:space="preserve">
    <value>Marshalling string or char without explicit marshalling information is not supported. Specify either 'GeneratedDllImportAttribute.CharSet' or 'MarshalAsAttribute'.</value>
  </data>
  <data name="NativeGenericTypeMustBeClosedOrMatchArityDescription" xml:space="preserve">
    <value>The native type '{0}' must be a closed generic or have the same number of generic parameters as the managed type so the emitted code can use a specific instantiation.</value>
>>>>>>> 90c617d3
  </data>
  <data name="NativeGenericTypeMustBeClosedOrMatchArityMessage" xml:space="preserve">
    <value>The native type '{0}' for managed type '{1}' must be a closed generic type or have the same arity as the managed type.</value>
  </data>
  <data name="NativeTypeMustBeBlittableDescription" xml:space="preserve">
    <value>A native type for a given type must be blittable.</value>
  </data>
  <data name="NativeTypeMustBeBlittableMessage" xml:space="preserve">
    <value>The native type '{0}' for the type '{1}' is not blittable</value>
  </data>
  <data name="NativeTypeMustBeNonNullDescription" xml:space="preserve">
    <value>A native type for a given type must be non-null.</value>
  </data>
  <data name="NativeTypeMustBeNonNullMessage" xml:space="preserve">
    <value>The native type for the type '{0}' is null</value>
  </data>
  <data name="NativeTypeMustBePointerSizedDescription" xml:space="preserve">
    <value>The native type must be pointer sized so the pinned result of 'GetPinnableReference' can be cast to the native type.</value>
  </data>
  <data name="NativeTypeMustBePointerSizedMessage" xml:space="preserve">
    <value>The native type '{0}' must be pointer sized because the managed type '{1}' has a 'GetPinnableReference' method</value>
  </data>
  <data name="NativeTypeMustHaveRequiredShapeDescription" xml:space="preserve">
    <value>The native type must have at least one of the two marshalling methods to enable marshalling the managed type.</value>
  </data>
  <data name="NativeTypeMustHaveRequiredShapeMessage" xml:space="preserve">
    <value>The native type '{0}' must be a value type and have a constructor that takes one parameter of type '{1}' or a parameterless instance method named 'ToManaged' that returns '{1}'</value>
  </data>
<<<<<<< HEAD
=======
  <data name="CollectionNativeTypeMustHaveRequiredShapeDescription" xml:space="preserve">
    <value>A native type with the 'GenericContiguousCollectionMarshallerAttribute' must have at least one of the two marshalling methods as well as a 'ManagedValues' property of type 'Span&lt;T&gt;' for some 'T' and a 'NativeValueStorage' property of type 'Span&lt;byte&gt;' to enable marshalling the managed type.</value>
  </data>
  <data name="CollectionNativeTypeMustHaveRequiredShapeMessage" xml:space="preserve">
    <value>The native type '{0}' must be a value type and have a constructor that takes two parameters, one of type '{1}' and an 'int', or have a parameterless instance method named 'ToManaged' that returns '{1}' as well as a 'ManagedValues' property of type 'Span&lt;T&gt;' for some 'T' and a 'NativeValueStorage' property of type 'Span&lt;byte&gt;'</value>
  </data>
  <data name="OutByValueNotSupportedDescription" xml:space="preserve">
    <value>The '[Out]' attribute is only supported on array parameters.</value>
  </data>
  <data name="OutByValueNotSupportedMessage" xml:space="preserve">
    <value>The '[Out]' attribute is not supported on the '{0}' parameter.</value>
  </data>
>>>>>>> 90c617d3
  <data name="RefValuePropertyUnsupportedDescription" xml:space="preserve">
    <value>The 'Value' property must not be a 'ref' or 'readonly ref' property.</value>
  </data>
  <data name="RefValuePropertyUnsupportedMessage" xml:space="preserve">
    <value>The 'Value' property on the native type '{0}' must not be a 'ref' or 'readonly ref' property.</value>
  </data>
  <data name="SafeHandleByRefMustBeConcrete" xml:space="preserve">
    <value>An abstract type derived from 'SafeHandle' cannot be marshalled by reference. The provided type must be concrete.</value>
  </data>
  <data name="StackallocConstructorMustHaveStackBufferSizeConstantDescription" xml:space="preserve">
    <value>When constructor taking a Span&lt;byte&gt; is specified on the native type, the type must also have a public integer constant named StackBufferSize to provide the size of the stack-allocated buffer.</value>
  </data>
  <data name="StackallocConstructorMustHaveStackBufferSizeConstantMessage" xml:space="preserve">
    <value>The native type '{0}' must have a 'public const int StackBufferSize' field that specifies the size of the stack buffer because it has a constructor that takes a stack-allocated Span&lt;byte&gt;</value>
  </data>
  <data name="StackallocMarshallingShouldSupportAllocatingMarshallingFallbackDescription" xml:space="preserve">
    <value>A type that supports marshalling from managed to native by stack allocation should also support marshalling from managed to native where stack allocation is impossible.</value>
  </data>
  <data name="StackallocMarshallingShouldSupportAllocatingMarshallingFallbackMessage" xml:space="preserve">
    <value>Native type '{0}' has a stack-allocating constructor does not support marshalling in scenarios where stack allocation is impossible</value>
  </data>
  <data name="TargetFrameworkNotSupportedDescription" xml:space="preserve">
    <value>P/Invoke source generation is only supported on .NET {0} or above. The generated source will not be compatible with other frameworks.</value>
    <comment>{0} is a version number</comment>
  </data>
  <data name="TargetFrameworkNotSupportedMessage" xml:space="preserve">
    <value>'GeneratedDllImportAttribute' cannot be used for source-generated P/Invokes on the current target framework. Source-generated P/Invokes require .NET {0} or above.</value>
    <comment>{0} is a version number</comment>
  </data>
  <data name="TargetFrameworkNotSupportedTitle" xml:space="preserve">
    <value>Current target framework is not supported by source-generated P/Invokes</value>
  </data>
  <data name="TypeNotSupportedDescription" xml:space="preserve">
    <value>For types that are not supported by source-generated P/Invokes, the resulting P/Invoke will rely on the underlying runtime to marshal the specified type.</value>
  </data>
  <data name="TypeNotSupportedMessageParameter" xml:space="preserve">
    <value>The type '{0}' is not supported by source-generated P/Invokes. The generated source will not handle marshalling of parameter '{1}'.</value>
  </data>
  <data name="TypeNotSupportedMessageParameterWithDetails" xml:space="preserve">
    <value>{0} The generated source will not handle marshalling of parameter '{1}'.</value>
    <comment>{0} is a message containing additional details about what is not supported
{1} is the name of the parameter</comment>
  </data>
  <data name="TypeNotSupportedMessageReturn" xml:space="preserve">
    <value>The type '{0}' is not supported by source-generated P/Invokes. The generated source will not handle marshalling of the return value of method '{1}'.</value>
  </data>
  <data name="TypeNotSupportedMessageReturnWithDetails" xml:space="preserve">
    <value>{0} The generated source will not handle marshalling of the return value of method '{1}'.</value>
    <comment>{0} is a message containing additional details about what is not supported
{1} is the name of the method</comment>
  </data>
  <data name="TypeNotSupportedTitle" xml:space="preserve">
    <value>Specified type is not supported by source-generated P/Invokes</value>
  </data>
  <data name="ValuePropertyMustHaveGetterDescription" xml:space="preserve">
    <value>The native type's 'Value' property must have a getter to support marshalling from managed to native.</value>
  </data>
  <data name="ValuePropertyMustHaveGetterMessage" xml:space="preserve">
    <value>The 'Value' property on the native type '{0}' must have a getter</value>
  </data>
  <data name="ValuePropertyMustHaveSetterDescription" xml:space="preserve">
    <value>The native type's 'Value' property must have a setter to support marshalling from native to managed.</value>
  </data>
  <data name="ValuePropertyMustHaveSetterMessage" xml:space="preserve">
    <value>The 'Value' property on the native type '{0}' must have a setter</value>
  </data>
</root><|MERGE_RESOLUTION|>--- conflicted
+++ resolved
@@ -117,12 +117,6 @@
   <resheader name="writer">
     <value>System.Resources.ResXResourceWriter, System.Windows.Forms, Version=4.0.0.0, Culture=neutral, PublicKeyToken=b77a5c561934e089</value>
   </resheader>
-<<<<<<< HEAD
-=======
-  <data name="ArraySizeMustBeSpecified" xml:space="preserve">
-    <value>Marshalling an array from unmanaged to managed requires either the 'SizeParamIndex' or 'SizeConst' fields to be set on a 'MarshalAsAttribute' or the 'ConstantElementCount' or 'CountElementName' properties to be set on a 'MarshalUsingAttribute'.</value>
-  </data>
->>>>>>> 90c617d3
   <data name="BlittableTypeMustBeBlittableDescription" xml:space="preserve">
     <value>A type marked with 'BlittableTypeAttribute' must be blittable.</value>
   </data>
@@ -134,6 +128,12 @@
   </data>
   <data name="CannotHaveMultipleMarshallingAttributesMessage" xml:space="preserve">
     <value>Type '{0}' is marked with 'BlittableTypeAttribute' and 'NativeMarshallingAttribute'. A type can only have one of these two attributes.</value>
+  </data>
+  <data name="CollectionNativeTypeMustHaveRequiredShapeDescription" xml:space="preserve">
+    <value>A native type with the 'GenericContiguousCollectionMarshallerAttribute' must have at least one of the two marshalling methods as well as a 'ManagedValues' property of type 'Span&lt;T&gt;' for some 'T' and a 'NativeValueStorage' property of type 'Span&lt;byte&gt;' to enable marshalling the managed type.</value>
+  </data>
+  <data name="CollectionNativeTypeMustHaveRequiredShapeMessage" xml:space="preserve">
+    <value>The native type '{0}' must be a value type and have a constructor that takes two parameters, one of type '{1}' and an 'int', or have a parameterless instance method named 'ToManaged' that returns '{1}' as well as a 'ManagedValues' property of type 'Span&lt;T&gt;' for some 'T' and a 'NativeValueStorage' property of type 'Span&lt;byte&gt;'</value>
   </data>
   <data name="ConfigurationNotSupportedDescription" xml:space="preserve">
     <value>Source-generated P/Invokes will ignore any configuration that is not supported.</value>
@@ -184,18 +184,6 @@
   <data name="CustomTypeMarshallingNativeToManagedUnsupported" xml:space="preserve">
     <value>The specified parameter needs to be marshalled from native to managed, but the native type '{0}' does not support it.</value>
   </data>
-  <data name="CyclicalCountInfo" xml:space="preserve">
-    <value>This element cannot depend on '{0}' for collection size information without creating a dependency cycle</value>
-  </data>
-  <data name="DuplicateCountInfo" xml:space="preserve">
-    <value>Count information for a given element at a given indirection level can only be specified once</value>
-  </data>
-  <data name="DuplicateMarshallingInfo" xml:space="preserve">
-    <value>Multiple marshalling attributes per element per indirection level is unsupported, but duplicate information was provided for indirection level {0}</value>
-  </data>
-  <data name="ExtraneousMarshallingInfo" xml:space="preserve">
-    <value>Marshalling info was specified for 'ElementIndirectionLevel' {0}, but marshalling info was only needed for {1} level(s) of indirection</value>
-  </data>
   <data name="GeneratedDllImportContainingTypeMissingModifiersDescription" xml:space="preserve">
     <value>Types that contain methods marked with 'GeneratedDllImportAttribute' must be 'partial'. P/Invoke source generation will ignore methods contained within non-partial types.</value>
   </data>
@@ -226,31 +214,11 @@
   <data name="GetPinnableReferenceShouldSupportAllocatingMarshallingFallbackMessage" xml:space="preserve">
     <value>Type '{0}' has a 'GetPinnableReference' method but its native type does not support marshalling in scenarios where pinning is impossible</value>
   </data>
-<<<<<<< HEAD
   <data name="NativeGenericTypeMustBeClosedDescription" xml:space="preserve">
     <value>The native type '{0}' must be a closed generic so the emitted code can use a specific instantiation.</value>
-=======
-  <data name="GraphHasCycles" xml:space="preserve">
-    <value>The provided graph has cycles and cannot be topologically sorted.</value>
-  </data>
-  <data name="InAttributeNotSupportedWithoutOut" xml:space="preserve">
-    <value>The '[In]' attribute is not supported unless the '[Out]' attribute is also used. The behavior of the '[In]' attribute without the '[Out]' attribute is the same as the default behavior.</value>
-  </data>
-  <data name="InOutAttributeByRefNotSupported" xml:space="preserve">
-    <value>The '[In]' and '[Out]' attributes are unsupported on parameters passed by reference. Use the 'in', 'ref', or 'out' keywords instead.</value>
-  </data>
-  <data name="InOutAttributeMarshalerNotSupported" xml:space="preserve">
-    <value>The provided '[In]' and '[Out]' attributes on this parameter are unsupported on this parameter.</value>
-  </data>
-  <data name="MarshallingCharAsSpecifiedCharSetNotSupported" xml:space="preserve">
-    <value>Marshalling char with 'CharSet.{0}' is not supported. Instead, manually convert the char type to the desired byte representation and pass to the source-generated P/Invoke.</value>
-  </data>
-  <data name="MarshallingStringOrCharAsUndefinedNotSupported" xml:space="preserve">
-    <value>Marshalling string or char without explicit marshalling information is not supported. Specify either 'GeneratedDllImportAttribute.CharSet' or 'MarshalAsAttribute'.</value>
   </data>
   <data name="NativeGenericTypeMustBeClosedOrMatchArityDescription" xml:space="preserve">
     <value>The native type '{0}' must be a closed generic or have the same number of generic parameters as the managed type so the emitted code can use a specific instantiation.</value>
->>>>>>> 90c617d3
   </data>
   <data name="NativeGenericTypeMustBeClosedOrMatchArityMessage" xml:space="preserve">
     <value>The native type '{0}' for managed type '{1}' must be a closed generic type or have the same arity as the managed type.</value>
@@ -279,21 +247,6 @@
   <data name="NativeTypeMustHaveRequiredShapeMessage" xml:space="preserve">
     <value>The native type '{0}' must be a value type and have a constructor that takes one parameter of type '{1}' or a parameterless instance method named 'ToManaged' that returns '{1}'</value>
   </data>
-<<<<<<< HEAD
-=======
-  <data name="CollectionNativeTypeMustHaveRequiredShapeDescription" xml:space="preserve">
-    <value>A native type with the 'GenericContiguousCollectionMarshallerAttribute' must have at least one of the two marshalling methods as well as a 'ManagedValues' property of type 'Span&lt;T&gt;' for some 'T' and a 'NativeValueStorage' property of type 'Span&lt;byte&gt;' to enable marshalling the managed type.</value>
-  </data>
-  <data name="CollectionNativeTypeMustHaveRequiredShapeMessage" xml:space="preserve">
-    <value>The native type '{0}' must be a value type and have a constructor that takes two parameters, one of type '{1}' and an 'int', or have a parameterless instance method named 'ToManaged' that returns '{1}' as well as a 'ManagedValues' property of type 'Span&lt;T&gt;' for some 'T' and a 'NativeValueStorage' property of type 'Span&lt;byte&gt;'</value>
-  </data>
-  <data name="OutByValueNotSupportedDescription" xml:space="preserve">
-    <value>The '[Out]' attribute is only supported on array parameters.</value>
-  </data>
-  <data name="OutByValueNotSupportedMessage" xml:space="preserve">
-    <value>The '[Out]' attribute is not supported on the '{0}' parameter.</value>
-  </data>
->>>>>>> 90c617d3
   <data name="RefValuePropertyUnsupportedDescription" xml:space="preserve">
     <value>The 'Value' property must not be a 'ref' or 'readonly ref' property.</value>
   </data>
