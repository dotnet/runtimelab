--- conflicted
+++ resolved
@@ -51,11 +51,7 @@
         public int NativeIndex { get; init; }
         public int UnmanagedLCIDConversionArgIndex { get; init; }
 
-<<<<<<< HEAD
-        public MarshallingInfo? MarshallingAttributeInfo { get; init; }
-=======
-        public MarshallingInfo MarshallingAttributeInfo { get; private set; }
->>>>>>> 1e3819b1
+        public MarshallingInfo MarshallingAttributeInfo { get; init; }
 
         public static TypePositionInfo CreateForParameter(IParameterSymbol paramSymbol, DefaultMarshallingInfo defaultInfo, Compilation compilation, GeneratorDiagnostics diagnostics)
         {
@@ -87,8 +83,7 @@
             return typeInfo;
         }
 
-<<<<<<< HEAD
-        public static TypePositionInfo CreateForType(ITypeSymbol type, MarshallingInfo? marshallingInfo)
+        public static TypePositionInfo CreateForType(ITypeSymbol type, MarshallingInfo marshallingInfo)
         {
             var typeInfo = new TypePositionInfo()
             {
@@ -102,10 +97,7 @@
             return typeInfo;
         }
 
-        private static MarshallingInfo? GetMarshallingInfo(ITypeSymbol type, IEnumerable<AttributeData> attributes, DefaultMarshallingInfo defaultInfo, Compilation compilation, GeneratorDiagnostics diagnostics)
-=======
         private static MarshallingInfo GetMarshallingInfo(ITypeSymbol type, IEnumerable<AttributeData> attributes, DefaultMarshallingInfo defaultInfo, Compilation compilation, GeneratorDiagnostics diagnostics)
->>>>>>> 1e3819b1
         {
             // Look at attributes passed in - usage specific.
             foreach (var attrData in attributes)
