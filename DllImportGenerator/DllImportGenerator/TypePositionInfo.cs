﻿using System;
using System.Collections.Generic;
using System.Diagnostics;
using System.Runtime.InteropServices;

using Microsoft.CodeAnalysis;
using Microsoft.CodeAnalysis.CSharp;
using Microsoft.CodeAnalysis.CSharp.Syntax;

namespace Microsoft.Interop
{
    /// <summary>
    /// Positional type information involved in unmanaged/managed scenarios.
    /// </summary>
    internal sealed class TypePositionInfo
    {
        public const int UnsetIndex = int.MinValue;
        public const int ReturnIndex = UnsetIndex + 1;

        private TypePositionInfo()
        {
            this.ManagedIndex = UnsetIndex;
            this.NativeIndex = UnsetIndex;
            this.UnmanagedLCIDConversionArgIndex = UnsetIndex;
        }

        public string InstanceIdentifier { get; private set; }
        public ITypeSymbol ManagedType { get; private set; }

        public RefKind RefKind { get; private set; }
        public SyntaxKind RefKindSyntax { get; private set; }
        
        public bool IsByRef => RefKind == RefKind.Ref || RefKind == RefKind.Out;

        public bool IsManagedReturnPosition { get => this.ManagedIndex == ReturnIndex; }
        public bool IsNativeReturnPosition { get => this.NativeIndex == ReturnIndex; }

        public int ManagedIndex { get; set; }
        public int NativeIndex { get; set; }
        public int UnmanagedLCIDConversionArgIndex { get; private set; }

        public MarshallingAttributeInfo MarshallingAttributeInfo { get; private set; }

<<<<<<< HEAD
        public static TypePositionInfo CreateForParameter(IParameterSymbol paramSymbol, SemanticModel model)
=======
        public static TypePositionInfo CreateForParameter(IParameterSymbol paramSymbol, Compilation compilation)
>>>>>>> e787027e
        {
            var marshallingInfo = GetMarshallingAttributeInfo(paramSymbol.GetAttributes());
            var typeInfo = new TypePositionInfo()
            {
                ManagedType = paramSymbol.Type,
                InstanceIdentifier = paramSymbol.Name,
<<<<<<< HEAD
                ManagedTypeDecl = ComputeTypeForManaged(paramSymbol.Type, paramSymbol.RefKind),
                UnmanagedTypeDecl = ComputeTypeForUnmanaged(paramSymbol.Type, paramSymbol.RefKind, marshallingInfo, model),
                RefKind = paramSymbol.RefKind,
                MarshallingAttributeInfo = marshallingInfo
=======
                RefKind = paramSymbol.RefKind,
                RefKindSyntax = RefKindToSyntax(paramSymbol.RefKind)
>>>>>>> e787027e
            };

            typeInfo.MarshallingAttributeInfo = GetMarshallingAttributeInfo(paramSymbol.GetAttributes());

            return typeInfo;
        }

<<<<<<< HEAD
        public static TypePositionInfo CreateForType(ITypeSymbol type, IEnumerable<AttributeData> attributes, SemanticModel model)
=======
        public static TypePositionInfo CreateForType(ITypeSymbol type, IEnumerable<AttributeData> attributes, Compilation compilation)
>>>>>>> e787027e
        {
            var marshallingInfo = GetMarshallingAttributeInfo(attributes);
            var typeInfo = new TypePositionInfo()
            {
                ManagedType = type,
                InstanceIdentifier = string.Empty,
<<<<<<< HEAD
                ManagedTypeDecl = ComputeTypeForManaged(type, RefKind.None),
                UnmanagedTypeDecl = ComputeTypeForUnmanaged(type, RefKind.None, marshallingInfo, model),
                RefKind = RefKind.None,
                MarshallingAttributeInfo = marshallingInfo
=======
                RefKind = RefKind.None,
                RefKindSyntax = SyntaxKind.None,
>>>>>>> e787027e
            };

            return typeInfo;
        }

#nullable enable
        private static MarshallingAttributeInfo? GetMarshallingAttributeInfo(IEnumerable<AttributeData> attributes)
        {
            MarshallingAttributeInfo? marshallingInfo = null;
            // Look at attributes on the type.
            foreach (var attrData in attributes)
            {
                string attributeName = attrData.AttributeClass!.Name;

                if (nameof(MarshalAsAttribute).Equals(attributeName))
                {
                    if (marshallingInfo is not null)
                    {
                        // TODO: diagnostic
                    }
                    // https://docs.microsoft.com/dotnet/api/system.runtime.interopservices.marshalasattribute
                    marshallingInfo = CreateMarshalAsInfo(attrData);
                }
            }

            return null;

            static MarshalAsInfo CreateMarshalAsInfo(AttributeData attrData)
            {
                string? customMarshallerTypeName = null;
                string? customMarshallerCookie = null;
                UnmanagedType unmanagedArraySubType = 0;
                int arraySizeConst = 0;
                short arraySizeParamIndex = 0;

                // All other data on attribute is defined as NamedArguments.
                foreach (var namedArg in attrData.NamedArguments)
                {
                    switch (namedArg.Key)
                    {
                        default:
                            Debug.Fail($"An unknown member was found on {nameof(MarshalAsAttribute)}");
                            continue;
                        case nameof(MarshalAsAttribute.SafeArraySubType):
                        case nameof(MarshalAsAttribute.SafeArrayUserDefinedSubType):
                        case nameof(MarshalAsAttribute.IidParameterIndex):
                            // [TODO] Report not supported
                            break;
                        case nameof(MarshalAsAttribute.MarshalTypeRef):
                        case nameof(MarshalAsAttribute.MarshalType):
                            // Call ToString() to handle INamedTypeSymbol as well.
                            customMarshallerTypeName = namedArg.Value.Value!.ToString();
                            break;
                        case nameof(MarshalAsAttribute.MarshalCookie):
                            customMarshallerCookie = (string)namedArg.Value.Value!;
                            break;
                        case nameof(MarshalAsAttribute.ArraySubType):
                            unmanagedArraySubType = (UnmanagedType)namedArg.Value.Value!;
                            break;
                        case nameof(MarshalAsAttribute.SizeConst):
                            arraySizeConst = (int)namedArg.Value.Value!;
                            break;
                        case nameof(MarshalAsAttribute.SizeParamIndex):
                            arraySizeParamIndex = (short)namedArg.Value.Value!;
                            break;
                    }

                }
                
                return new MarshalAsInfo(
                    UnmanagedType: (UnmanagedType)attrData.ConstructorArguments[0].Value!,
                    CustomMarshallerTypeName: customMarshallerTypeName,
                    CustomMarshallerCookie: customMarshallerCookie,
                    UnmanagedArraySubType: unmanagedArraySubType,
                    ArraySizeConst: arraySizeConst,
                    ArraySizeParamIndex: arraySizeParamIndex
                );
            }
        }
#nullable restore

<<<<<<< HEAD
        private static string ComputeTypeForManaged(ITypeSymbol type, RefKind refKind)
        {
            return $"{RefKindToString(refKind)}{type.ToDisplayString(SymbolDisplayFormat.FullyQualifiedFormat)}";
        }

        private static string ComputeTypeForUnmanaged(ITypeSymbol type, RefKind refKind, MarshallingAttributeInfo attrInfo, SemanticModel model)
        {
#if GENERATE_FORWARDER
            return ComputeTypeForManaged(type, refKind);
#else
#nullable enable
            // TODO: Handle CharSet

            string? unmanagedTypeName = (type, attrInfo) switch
            {
                // New marshalling attributes
                (_, BlittableTypeAttributeInfo _) => type.ToDisplayString(SymbolDisplayFormat.FullyQualifiedFormat),
                (_, NativeMarshallingAttributeInfo { ValuePropertyType : null, NativeMarshallingType : {} nativeType}) => nativeType.ToDisplayString(SymbolDisplayFormat.FullyQualifiedFormat),
                (_, NativeMarshallingAttributeInfo { ValuePropertyType : {} nativeType }) => nativeType.ToDisplayString(SymbolDisplayFormat.FullyQualifiedFormat),
                (_, GeneratedNativeMarshallingAttributeInfo { NativeMarshallingFullyQualifiedTypeName: string name }) => name,
                // Primitive types and string default marshalling
                ({ SpecialType: SpecialType.None } or ({ IsValueType : false } and not { SpecialType : SpecialType.System_String }), _) => null,
                ({ SpecialType: SpecialType.System_Boolean }, null or MarshalAsInfo { UnmanagedType: 0 }) => "byte", // [TODO] Determine marshalling default C++ bool or Windows' BOOL
                ({ SpecialType: SpecialType.System_Char }, null or MarshalAsInfo { UnmanagedType: 0 }) => "ushort", // [TODO] Determine based on charset.
                ({ SpecialType: SpecialType.System_String }, null or MarshalAsInfo { UnmanagedType: 0 }) => "ushort*", // [TODO] Determine based on charset.
                ({ SpecialType: SpecialType.System_Void }, null) => "void",
                ({ SpecialType: SpecialType.System_SByte }, null or MarshalAsInfo { UnmanagedType: 0 or UnmanagedType.I1 }) => "sbyte",
                ({ SpecialType: SpecialType.System_Byte }, null or MarshalAsInfo { UnmanagedType: 0 or UnmanagedType.U1 }) => "byte",
                ({ SpecialType: SpecialType.System_Int16 }, null or MarshalAsInfo { UnmanagedType: 0 or UnmanagedType.I2 }) => "short",
                ({ SpecialType: SpecialType.System_UInt16 }, null or MarshalAsInfo { UnmanagedType: 0 or UnmanagedType.U2 }) => "ushort",
                ({ SpecialType: SpecialType.System_Int32 }, null or MarshalAsInfo { UnmanagedType: 0 or UnmanagedType.I4 }) => "int",
                ({ SpecialType: SpecialType.System_UInt32 }, null or MarshalAsInfo { UnmanagedType: 0 or UnmanagedType.U4 }) => "uint",
                ({ SpecialType: SpecialType.System_Int64 }, null or MarshalAsInfo { UnmanagedType: 0 or UnmanagedType.I8 }) => "long",
                ({ SpecialType: SpecialType.System_UInt64 }, null or MarshalAsInfo { UnmanagedType: 0 or UnmanagedType.U8 }) => "ulong",
                ({ SpecialType: SpecialType.System_IntPtr }, null or MarshalAsInfo { UnmanagedType: 0 }) => "nint",
                ({ SpecialType: SpecialType.System_UIntPtr }, null or MarshalAsInfo { UnmanagedType: 0 }) => "nuint",
                ({ SpecialType: SpecialType.System_Single }, null or MarshalAsInfo { UnmanagedType: 0 or UnmanagedType.R4 }) => "float",
                ({ SpecialType: SpecialType.System_Double }, null or MarshalAsInfo { UnmanagedType: 0 or UnmanagedType.R8 }) => "double",
                (IPointerTypeSymbol ptr, null or MarshalAsInfo { UnmanagedType: 0 }) => ptr.PointedAtType.IsConsideredBlittable() ? ptr.ToDisplayString(SymbolDisplayFormat.FullyQualifiedFormat) : null,
                (IFunctionPointerTypeSymbol ptr, null or MarshalAsInfo { UnmanagedType: 0 or UnmanagedType.FunctionPtr }) => ptr.ToDisplayString(SymbolDisplayFormat.FullyQualifiedFormat),
                // Delegate marshalling
                (INamedTypeSymbol _, null) => model.Compilation.ClassifyCommonConversion(type, model.Compilation.GetSpecialType(SpecialType.System_Delegate)).IsImplicit ? "global::System.IntPtr" : null,
                // Bool custom marshalling
                ({ SpecialType: SpecialType.System_Boolean }, MarshalAsInfo { UnmanagedType: UnmanagedType.I1 or UnmanagedType.U1 }) => "byte",
                ({ SpecialType: SpecialType.System_Boolean }, MarshalAsInfo { UnmanagedType: UnmanagedType.VariantBool }) => "short",
                ({ SpecialType: SpecialType.System_Boolean }, MarshalAsInfo { UnmanagedType: UnmanagedType.I4 or UnmanagedType.U4 }) => "int",
                ({ SpecialType: SpecialType.System_String }, MarshalAsInfo { UnmanagedType: UnmanagedType.LPStr }) => "byte*",
                ({ SpecialType: SpecialType.System_String }, MarshalAsInfo { UnmanagedType: UnmanagedType.LPWStr }) => "ushort*",
                ({ SpecialType: SpecialType.System_String }, MarshalAsInfo { UnmanagedType: UnmanagedType.LPTStr }) => "byte*", // [TODO] Determine based on charset.
                ({ SpecialType: SpecialType.System_String }, MarshalAsInfo { UnmanagedType: UnmanagedType.ByValTStr, ArraySizeConst: > 0 } info ) => $"fixed byte[{info.ArraySizeConst}]", // [TODO] Determine based on charset. Fix generation to support fixed size buffers.
                ({ SpecialType: SpecialType.System_String }, MarshalAsInfo { UnmanagedType: (UnmanagedType)48 /* UnmanagedType.LPUTF8Str */ }) => "byte*",
                // Array marshalling
                (IArrayTypeSymbol { IsSZArray: true, ElementType: {} elementType }, null or MarshalAsInfo { UnmanagedType: 0 or UnmanagedType.LPArray, UnmanagedArraySubType: 0 }) => elementType.IsConsideredBlittable() ? "global::System.IntPtr" : null,
                (IArrayTypeSymbol { IsSZArray: true, ElementType: {} elementType }, MarshalAsInfo { UnmanagedType: 0 or UnmanagedType.LPArray, UnmanagedArraySubType: {} unmanagedType }) => ComputeTypeForUnmanaged(elementType, RefKind.None, new MarshalAsInfo(unmanagedType, null, null, 0, 0, 0), model) is not null ? "global::System.IntPtr" : null,
                // TODO: Support custom MarshalAs for ByVal arrays, other custom MarshalAs types.
                _ => null
            };

            return unmanagedTypeName;
#nullable restore
#endif
        }

        private static string RefKindToString(RefKind refKind)
=======
        private static SyntaxKind RefKindToSyntax(RefKind refKind)
>>>>>>> e787027e
        {
            return refKind switch
            {
                RefKind.In => SyntaxKind.InKeyword,
                RefKind.Ref => SyntaxKind.RefKeyword,
                RefKind.Out => SyntaxKind.OutKeyword,
                RefKind.None => SyntaxKind.None,
                _ => throw new NotImplementedException("Support for some RefKind"),
            };
        }
    }
}<|MERGE_RESOLUTION|>--- conflicted
+++ resolved
@@ -41,53 +41,31 @@
 
         public MarshallingAttributeInfo MarshallingAttributeInfo { get; private set; }
 
-<<<<<<< HEAD
-        public static TypePositionInfo CreateForParameter(IParameterSymbol paramSymbol, SemanticModel model)
-=======
         public static TypePositionInfo CreateForParameter(IParameterSymbol paramSymbol, Compilation compilation)
->>>>>>> e787027e
         {
             var marshallingInfo = GetMarshallingAttributeInfo(paramSymbol.GetAttributes());
             var typeInfo = new TypePositionInfo()
             {
                 ManagedType = paramSymbol.Type,
                 InstanceIdentifier = paramSymbol.Name,
-<<<<<<< HEAD
-                ManagedTypeDecl = ComputeTypeForManaged(paramSymbol.Type, paramSymbol.RefKind),
-                UnmanagedTypeDecl = ComputeTypeForUnmanaged(paramSymbol.Type, paramSymbol.RefKind, marshallingInfo, model),
                 RefKind = paramSymbol.RefKind,
+                RefKindSyntax = RefKindToSyntax(paramSymbol.RefKind),
                 MarshallingAttributeInfo = marshallingInfo
-=======
-                RefKind = paramSymbol.RefKind,
-                RefKindSyntax = RefKindToSyntax(paramSymbol.RefKind)
->>>>>>> e787027e
             };
-
-            typeInfo.MarshallingAttributeInfo = GetMarshallingAttributeInfo(paramSymbol.GetAttributes());
 
             return typeInfo;
         }
 
-<<<<<<< HEAD
-        public static TypePositionInfo CreateForType(ITypeSymbol type, IEnumerable<AttributeData> attributes, SemanticModel model)
-=======
         public static TypePositionInfo CreateForType(ITypeSymbol type, IEnumerable<AttributeData> attributes, Compilation compilation)
->>>>>>> e787027e
         {
             var marshallingInfo = GetMarshallingAttributeInfo(attributes);
             var typeInfo = new TypePositionInfo()
             {
                 ManagedType = type,
                 InstanceIdentifier = string.Empty,
-<<<<<<< HEAD
-                ManagedTypeDecl = ComputeTypeForManaged(type, RefKind.None),
-                UnmanagedTypeDecl = ComputeTypeForUnmanaged(type, RefKind.None, marshallingInfo, model),
-                RefKind = RefKind.None,
-                MarshallingAttributeInfo = marshallingInfo
-=======
                 RefKind = RefKind.None,
                 RefKindSyntax = SyntaxKind.None,
->>>>>>> e787027e
+                MarshallingAttributeInfo = marshallingInfo
             };
 
             return typeInfo;
@@ -169,74 +147,7 @@
         }
 #nullable restore
 
-<<<<<<< HEAD
-        private static string ComputeTypeForManaged(ITypeSymbol type, RefKind refKind)
-        {
-            return $"{RefKindToString(refKind)}{type.ToDisplayString(SymbolDisplayFormat.FullyQualifiedFormat)}";
-        }
-
-        private static string ComputeTypeForUnmanaged(ITypeSymbol type, RefKind refKind, MarshallingAttributeInfo attrInfo, SemanticModel model)
-        {
-#if GENERATE_FORWARDER
-            return ComputeTypeForManaged(type, refKind);
-#else
-#nullable enable
-            // TODO: Handle CharSet
-
-            string? unmanagedTypeName = (type, attrInfo) switch
-            {
-                // New marshalling attributes
-                (_, BlittableTypeAttributeInfo _) => type.ToDisplayString(SymbolDisplayFormat.FullyQualifiedFormat),
-                (_, NativeMarshallingAttributeInfo { ValuePropertyType : null, NativeMarshallingType : {} nativeType}) => nativeType.ToDisplayString(SymbolDisplayFormat.FullyQualifiedFormat),
-                (_, NativeMarshallingAttributeInfo { ValuePropertyType : {} nativeType }) => nativeType.ToDisplayString(SymbolDisplayFormat.FullyQualifiedFormat),
-                (_, GeneratedNativeMarshallingAttributeInfo { NativeMarshallingFullyQualifiedTypeName: string name }) => name,
-                // Primitive types and string default marshalling
-                ({ SpecialType: SpecialType.None } or ({ IsValueType : false } and not { SpecialType : SpecialType.System_String }), _) => null,
-                ({ SpecialType: SpecialType.System_Boolean }, null or MarshalAsInfo { UnmanagedType: 0 }) => "byte", // [TODO] Determine marshalling default C++ bool or Windows' BOOL
-                ({ SpecialType: SpecialType.System_Char }, null or MarshalAsInfo { UnmanagedType: 0 }) => "ushort", // [TODO] Determine based on charset.
-                ({ SpecialType: SpecialType.System_String }, null or MarshalAsInfo { UnmanagedType: 0 }) => "ushort*", // [TODO] Determine based on charset.
-                ({ SpecialType: SpecialType.System_Void }, null) => "void",
-                ({ SpecialType: SpecialType.System_SByte }, null or MarshalAsInfo { UnmanagedType: 0 or UnmanagedType.I1 }) => "sbyte",
-                ({ SpecialType: SpecialType.System_Byte }, null or MarshalAsInfo { UnmanagedType: 0 or UnmanagedType.U1 }) => "byte",
-                ({ SpecialType: SpecialType.System_Int16 }, null or MarshalAsInfo { UnmanagedType: 0 or UnmanagedType.I2 }) => "short",
-                ({ SpecialType: SpecialType.System_UInt16 }, null or MarshalAsInfo { UnmanagedType: 0 or UnmanagedType.U2 }) => "ushort",
-                ({ SpecialType: SpecialType.System_Int32 }, null or MarshalAsInfo { UnmanagedType: 0 or UnmanagedType.I4 }) => "int",
-                ({ SpecialType: SpecialType.System_UInt32 }, null or MarshalAsInfo { UnmanagedType: 0 or UnmanagedType.U4 }) => "uint",
-                ({ SpecialType: SpecialType.System_Int64 }, null or MarshalAsInfo { UnmanagedType: 0 or UnmanagedType.I8 }) => "long",
-                ({ SpecialType: SpecialType.System_UInt64 }, null or MarshalAsInfo { UnmanagedType: 0 or UnmanagedType.U8 }) => "ulong",
-                ({ SpecialType: SpecialType.System_IntPtr }, null or MarshalAsInfo { UnmanagedType: 0 }) => "nint",
-                ({ SpecialType: SpecialType.System_UIntPtr }, null or MarshalAsInfo { UnmanagedType: 0 }) => "nuint",
-                ({ SpecialType: SpecialType.System_Single }, null or MarshalAsInfo { UnmanagedType: 0 or UnmanagedType.R4 }) => "float",
-                ({ SpecialType: SpecialType.System_Double }, null or MarshalAsInfo { UnmanagedType: 0 or UnmanagedType.R8 }) => "double",
-                (IPointerTypeSymbol ptr, null or MarshalAsInfo { UnmanagedType: 0 }) => ptr.PointedAtType.IsConsideredBlittable() ? ptr.ToDisplayString(SymbolDisplayFormat.FullyQualifiedFormat) : null,
-                (IFunctionPointerTypeSymbol ptr, null or MarshalAsInfo { UnmanagedType: 0 or UnmanagedType.FunctionPtr }) => ptr.ToDisplayString(SymbolDisplayFormat.FullyQualifiedFormat),
-                // Delegate marshalling
-                (INamedTypeSymbol _, null) => model.Compilation.ClassifyCommonConversion(type, model.Compilation.GetSpecialType(SpecialType.System_Delegate)).IsImplicit ? "global::System.IntPtr" : null,
-                // Bool custom marshalling
-                ({ SpecialType: SpecialType.System_Boolean }, MarshalAsInfo { UnmanagedType: UnmanagedType.I1 or UnmanagedType.U1 }) => "byte",
-                ({ SpecialType: SpecialType.System_Boolean }, MarshalAsInfo { UnmanagedType: UnmanagedType.VariantBool }) => "short",
-                ({ SpecialType: SpecialType.System_Boolean }, MarshalAsInfo { UnmanagedType: UnmanagedType.I4 or UnmanagedType.U4 }) => "int",
-                ({ SpecialType: SpecialType.System_String }, MarshalAsInfo { UnmanagedType: UnmanagedType.LPStr }) => "byte*",
-                ({ SpecialType: SpecialType.System_String }, MarshalAsInfo { UnmanagedType: UnmanagedType.LPWStr }) => "ushort*",
-                ({ SpecialType: SpecialType.System_String }, MarshalAsInfo { UnmanagedType: UnmanagedType.LPTStr }) => "byte*", // [TODO] Determine based on charset.
-                ({ SpecialType: SpecialType.System_String }, MarshalAsInfo { UnmanagedType: UnmanagedType.ByValTStr, ArraySizeConst: > 0 } info ) => $"fixed byte[{info.ArraySizeConst}]", // [TODO] Determine based on charset. Fix generation to support fixed size buffers.
-                ({ SpecialType: SpecialType.System_String }, MarshalAsInfo { UnmanagedType: (UnmanagedType)48 /* UnmanagedType.LPUTF8Str */ }) => "byte*",
-                // Array marshalling
-                (IArrayTypeSymbol { IsSZArray: true, ElementType: {} elementType }, null or MarshalAsInfo { UnmanagedType: 0 or UnmanagedType.LPArray, UnmanagedArraySubType: 0 }) => elementType.IsConsideredBlittable() ? "global::System.IntPtr" : null,
-                (IArrayTypeSymbol { IsSZArray: true, ElementType: {} elementType }, MarshalAsInfo { UnmanagedType: 0 or UnmanagedType.LPArray, UnmanagedArraySubType: {} unmanagedType }) => ComputeTypeForUnmanaged(elementType, RefKind.None, new MarshalAsInfo(unmanagedType, null, null, 0, 0, 0), model) is not null ? "global::System.IntPtr" : null,
-                // TODO: Support custom MarshalAs for ByVal arrays, other custom MarshalAs types.
-                _ => null
-            };
-
-            return unmanagedTypeName;
-#nullable restore
-#endif
-        }
-
-        private static string RefKindToString(RefKind refKind)
-=======
         private static SyntaxKind RefKindToSyntax(RefKind refKind)
->>>>>>> e787027e
         {
             return refKind switch
             {
