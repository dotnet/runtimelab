--- conflicted
+++ resolved
@@ -23,10 +23,28 @@
 
         private static readonly Version MinimumSupportedFrameworkVersion = new Version(5, 0);
 
+        internal sealed record IncrementalStubGenerationContext(DllImportStubContext StubContext, ImmutableArray<AttributeSyntax> ForwardedAttributes, GeneratedDllImportData DllImportData, ImmutableArray<Diagnostic> Diagnostics)
+        {
+            public bool Equals(IncrementalStubGenerationContext? other)
+            {
+                return other is not null
+                    && StubContext.Equals(other.StubContext)
+                    && DllImportData.Equals(other.DllImportData)
+                    && ForwardedAttributes.SequenceEqual(other.ForwardedAttributes, (IEqualityComparer<AttributeSyntax>)new SyntaxEquivalentComparer())
+                    && Diagnostics.SequenceEqual(other.Diagnostics);
+            }
+
+            public override int GetHashCode()
+            {
+                return (StubContext, DllImportData, ForwardedAttributes.Length, Diagnostics.Length).GetHashCode();
+            }
+        }
+
         public class IncrementalityTracker
         {
             public enum StepName
             {
+                CalculateStubInformation,
                 GenerateSingleStub,
                 NormalizeWhitespace,
                 ConcatenateStubs,
@@ -107,8 +125,17 @@
                 .Select(
                     (data, ct) =>
                     {
+                        IncrementalTracker?.RecordExecutedStep(new IncrementalityTracker.ExecutedStepInfo(IncrementalityTracker.StepName.CalculateStubInformation, data));
+                        return (data.Syntax, CalculateStubInformation(data.Syntax, data.Symbol, data.Environment, ct));
+                    }
+                )
+                .WithComparer(Comparers.CalculatedContextWithSyntax)
+                .Combine(context.AnalyzerConfigOptionsProvider)
+                .Select(
+                    (data, ct) =>
+                    {
                         IncrementalTracker?.RecordExecutedStep(new IncrementalityTracker.ExecutedStepInfo(IncrementalityTracker.StepName.GenerateSingleStub, data));
-                        return GenerateSource(data.Syntax, data.Symbol, data.Environment, ct);
+                        return (GenerateSource(data.Item1.Item2.StubContext, data.Item1.Item2.DllImportData, data.Item1.Item1, data.Item1.Item2.ForwardedAttributes, data.Item2.GlobalOptions), data.Item1.Item2.Diagnostics);
                     }
                 )
                 .WithComparer(Comparers.GeneratedSyntax)
@@ -262,11 +289,7 @@
             };
         }
 
-<<<<<<< HEAD
-        private GeneratedDllImportData ProcessGeneratedDllImportAttribute(AttributeData attrData)
-=======
-        private static DllImportStub.GeneratedDllImportData ProcessGeneratedDllImportAttribute(AttributeData attrData)
->>>>>>> 4931e3a0
+        private static GeneratedDllImportData ProcessGeneratedDllImportAttribute(AttributeData attrData)
         {
             var stubDllImportData = new GeneratedDllImportData();
 
@@ -351,176 +374,7 @@
             return stubDllImportData;
         }
 
-<<<<<<< HEAD
-        private sealed record SyntaxSymbolPair(MethodDeclarationSyntax Syntax, IMethodSymbol Symbol)
-        {
-            public bool Equals(SyntaxSymbolPair other)
-            {
-                return Syntax.IsEquivalentTo(other.Syntax)
-                && SymbolEqualityComparer.Default.Equals(Symbol, other.Symbol);
-            }
-
-            public override int GetHashCode()
-            {
-                return (Syntax.ToFullString().GetHashCode(), SymbolEqualityComparer.Default.GetHashCode(Symbol)).GetHashCode();
-            }
-        }
-
-        public class IncrementalityTracker
-        {
-            public enum StepName
-            {
-                CalculateStubInformation,
-                GenerateSingleStub,
-                NormalizeWhitespace,
-                ConcatenateStubs,
-                OutputSourceFile
-            }
-
-            public record ExecutedStepInfo(StepName Step, object Input);
-
-            private List<ExecutedStepInfo> executedSteps = new();
-            public IEnumerable<ExecutedStepInfo> ExecutedSteps => executedSteps;
-
-            internal void RecordExecutedStep(ExecutedStepInfo step) => executedSteps.Add(step);
-        }
-
-        public IncrementalityTracker? IncrementalTracker { get; set; }
-
-        public void Initialize(IncrementalGeneratorInitializationContext context)
-        {
-            var methodsToGenerate = context.SyntaxProvider
-                .CreateSyntaxProvider(
-                    static (node, ct) => ShouldVisitNode(node),
-                    static (context, ct) =>
-                        new SyntaxSymbolPair(
-                            (MethodDeclarationSyntax)context.Node,
-                            (IMethodSymbol)context.SemanticModel.GetDeclaredSymbol(context.Node, ct)!))
-                .Where(
-                    static modelData => modelData.Symbol.IsStatic && modelData.Symbol.GetAttributes().Any(
-                        static attribute => attribute.AttributeClass?.ToDisplayString() == TypeNames.GeneratedDllImportAttribute)
-                );
-
-            var compilationAndTargetFramework = context.CompilationProvider
-                .Select((compilation, ct) =>
-                {
-                    bool isSupported = IsSupportedTargetFramework(compilation, out Version targetFrameworkVersion);
-                    return (compilation, isSupported, targetFrameworkVersion);
-                });
-
-            context.RegisterSourceOutput(
-                compilationAndTargetFramework
-                    .Combine(methodsToGenerate.Collect()),
-                static (context, data) =>
-                {
-                    if (!data.Left.isSupported && data.Right.Any())
-                    {
-                        // We don't block source generation when the TFM is unsupported.
-                        // This allows a user to copy generated source and use it as a starting point
-                        // for manual marshalling if desired.
-                        context.ReportDiagnostic(
-                            Diagnostic.Create(
-                                GeneratorDiagnostics.TargetFrameworkNotSupported,
-                                Location.None,
-                                MinimumSupportedFrameworkVersion.ToString(2)));
-                    }
-                });
-
-            var stubEnvironment = compilationAndTargetFramework
-                .Combine(context.AnalyzerConfigOptionsProvider)
-                .Select(
-                    (data, ct) =>
-                        new StubEnvironment(
-                            data.Left.compilation,
-                            data.Left.isSupported,
-                            data.Left.targetFrameworkVersion,
-                            data.Right.GlobalOptions,
-                            data.Left.compilation.SourceModule.GetAttributes().Any(attr => attr.AttributeClass?.ToDisplayString() == TypeNames.System_Runtime_CompilerServices_SkipLocalsInitAttribute))
-                );
-
-            var methodSourceAndDiagnostics = methodsToGenerate
-                .Combine(stubEnvironment)
-                .Select((data, ct) => new
-                {
-                    data.Left.Syntax,
-                    data.Left.Symbol,
-                    Environment = data.Right
-                })
-                .Select(
-                    (data, ct) =>
-                    {
-                        IncrementalTracker?.RecordExecutedStep(new IncrementalityTracker.ExecutedStepInfo(IncrementalityTracker.StepName.CalculateStubInformation, data));
-                        return (data.Syntax, ComputeStubContext(data.Syntax, data.Symbol, data.Environment, ct));
-                    }
-                )
-                .WithComparer(Comparers.CalculatedContextWithSyntax)
-                .Combine(context.AnalyzerConfigOptionsProvider)
-                .Select(
-                    (data, ct) =>
-                    {
-                        IncrementalTracker?.RecordExecutedStep(new IncrementalityTracker.ExecutedStepInfo(IncrementalityTracker.StepName.GenerateSingleStub, data));
-                        return (GenerateSource(data.Left.Item2.StubContext, data.Left.Item2.DllImportData, data.Left.Item1, data.Left.Item2.ForwardedAttributes, data.Right.GlobalOptions), data.Left.Item2.Diagnostics);
-                    })
-                .WithComparer(Comparers.GeneratedSyntax)
-                // Handle NormalizeWhitespace as a separate stage for incremental runs since it is an expensive operation.
-                .Select(
-                    (data, ct) =>
-                    {
-                        IncrementalTracker?.RecordExecutedStep(new IncrementalityTracker.ExecutedStepInfo(IncrementalityTracker.StepName.NormalizeWhitespace, data));
-                        return (data.Item1.NormalizeWhitespace().ToFullString(), data.Item2);
-                    })
-                .Collect()
-                .WithComparer(Comparers.GeneratedSourceSet)
-                .Select((generatedSources, ct) =>
-                {
-                    IncrementalTracker?.RecordExecutedStep(new IncrementalityTracker.ExecutedStepInfo(IncrementalityTracker.StepName.ConcatenateStubs, generatedSources));
-                    StringBuilder source = new StringBuilder();
-                    // Mark in source that the file is auto-generated.
-                    source.AppendLine("// <auto-generated/>");
-                    ImmutableArray<Diagnostic>.Builder diagnostics = ImmutableArray.CreateBuilder<Diagnostic>();
-                    foreach (var generated in generatedSources)
-                    {
-                        source.AppendLine(generated.Item1);
-                        diagnostics.AddRange(generated.Item2);
-                    }
-                    return (source: source.ToString(), diagnostics: diagnostics.ToImmutable());
-                })
-                .WithComparer(Comparers.GeneratedSource);
-
-            context.RegisterSourceOutput(methodSourceAndDiagnostics,
-                (context, data) =>
-                {
-                    IncrementalTracker?.RecordExecutedStep(new IncrementalityTracker.ExecutedStepInfo(IncrementalityTracker.StepName.OutputSourceFile, data));
-                    foreach (var diagnostic in data.Item2)
-                    {
-                        context.ReportDiagnostic(diagnostic);
-                    }
-
-                    context.AddSource("GeneratedDllImports.g.cs", data.Item1);
-                });
-        }
-
-        internal sealed record IncrementalStubGenerationContext(DllImportStubContext StubContext, ImmutableArray<AttributeSyntax> ForwardedAttributes, GeneratedDllImportData DllImportData, ImmutableArray<Diagnostic> Diagnostics)
-        {
-            public bool Equals(IncrementalStubGenerationContext? other)
-            {
-                return other is not null
-                    && StubContext.Equals(other.StubContext)
-                    && DllImportData.Equals(other.DllImportData)
-                    && ForwardedAttributes.SequenceEqual(other.ForwardedAttributes, (IEqualityComparer<AttributeSyntax>)new SyntaxEquivalentComparer())
-                    && Diagnostics.SequenceEqual(other.Diagnostics);
-            }
-
-            public override int GetHashCode()
-            {
-                return (StubContext, DllImportData, ForwardedAttributes.Length, Diagnostics.Length).GetHashCode();
-            }
-        }
-
-        private IncrementalStubGenerationContext ComputeStubContext(MethodDeclarationSyntax syntax, IMethodSymbol symbol, StubEnvironment environment, CancellationToken ct)
-=======
-        private static (MemberDeclarationSyntax, ImmutableArray<Diagnostic>) GenerateSource(MethodDeclarationSyntax syntax, IMethodSymbol symbol, StubEnvironment environment, CancellationToken ct)
->>>>>>> 4931e3a0
+        private static IncrementalStubGenerationContext CalculateStubInformation(MethodDeclarationSyntax syntax, IMethodSymbol symbol, StubEnvironment environment, CancellationToken ct)
         {
             INamedTypeSymbol? lcidConversionAttrType = environment.Compilation.GetTypeByMetadataName(TypeNames.LCIDConversionAttribute);
             INamedTypeSymbol? suppressGCTransitionAttrType = environment.Compilation.GetTypeByMetadataName(TypeNames.SuppressGCTransitionAttribute);
@@ -556,11 +410,7 @@
             var generatorDiagnostics = new GeneratorDiagnostics();
 
             // Process the GeneratedDllImport attribute
-<<<<<<< HEAD
-            GeneratedDllImportData stubDllImportData = this.ProcessGeneratedDllImportAttribute(generatedDllImportAttr!);
-=======
-            DllImportStub.GeneratedDllImportData stubDllImportData = ProcessGeneratedDllImportAttribute(generatedDllImportAttr!);
->>>>>>> 4931e3a0
+            GeneratedDllImportData stubDllImportData = ProcessGeneratedDllImportAttribute(generatedDllImportAttr!);
             Debug.Assert(stubDllImportData is not null);
 
             if (stubDllImportData!.IsUserDefined.HasFlag(DllImportMember.BestFitMapping))
