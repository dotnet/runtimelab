using System;
using System.Collections.Immutable;
using System.Linq;
using DllImportGenerator;
using Microsoft.CodeAnalysis;
using Microsoft.CodeAnalysis.Diagnostics;

#nullable enable

namespace Microsoft.Interop
{
    [DiagnosticAnalyzer(LanguageNames.CSharp)]
    public class ManualTypeMarshallingAnalyzer : DiagnosticAnalyzer
    {
        private const string Category = "Usage";
        public readonly static DiagnosticDescriptor BlittableTypeMustBeBlittableRule =
            new DiagnosticDescriptor(
                "INTEROPGEN001",
                "BlittableTypeMustBeBlittable",
                new LocalizableResourceString(nameof(Resources.BlittableTypeMustBeBlittableMessage), Resources.ResourceManager, typeof(Resources)),
                Category,
                DiagnosticSeverity.Error,
                isEnabledByDefault: true,
                description: new LocalizableResourceString(nameof(Resources.BlittableTypeMustBeBlittableDescription), Resources.ResourceManager, typeof(Resources)));

        public readonly static DiagnosticDescriptor CannotHaveMultipleMarshallingAttributesRule =
            new DiagnosticDescriptor(
                "INTEROPGEN002",
                "CannotHaveMultipleMarshallingAttributes",
                new LocalizableResourceString(nameof(Resources.CannotHaveMultipleMarshallingAttributesMessage), Resources.ResourceManager, typeof(Resources)),
                Category,
                DiagnosticSeverity.Error,
                isEnabledByDefault: true,
                description: new LocalizableResourceString(nameof(Resources.CannotHaveMultipleMarshallingAttributesDescription), Resources.ResourceManager, typeof(Resources)));

                
        public readonly static DiagnosticDescriptor NativeTypeMustBeNonNullRule =
            new DiagnosticDescriptor(
                "INTEROPGEN003",
                "NativeTypeMustBeNonNull",
                new LocalizableResourceString(nameof(Resources.NativeTypeMustBeNonNullMessage), Resources.ResourceManager, typeof(Resources)),
                Category,
                DiagnosticSeverity.Error,
                isEnabledByDefault: true,
                description: new LocalizableResourceString(nameof(Resources.NativeTypeMustBeNonNullDescription), Resources.ResourceManager, typeof(Resources)));

        public readonly static DiagnosticDescriptor NativeTypeMustBeBlittableRule =
            new DiagnosticDescriptor(
                "INTEROPGEN004",
                "NativeTypeMustBeBlittable",
                new LocalizableResourceString(nameof(Resources.NativeTypeMustBeBlittableMessage), Resources.ResourceManager, typeof(Resources)),
                Category,
                DiagnosticSeverity.Error,
                isEnabledByDefault: true,
                description: new LocalizableResourceString(nameof(Resources.BlittableTypeMustBeBlittableDescription), Resources.ResourceManager, typeof(Resources)));

        public readonly static DiagnosticDescriptor GetPinnableReferenceReturnTypeBlittableRule =
            new DiagnosticDescriptor(
                "INTEROPGEN005",
                "GetPinnableReferenceReturnTypeBlittable",
                new LocalizableResourceString(nameof(Resources.GetPinnableReferenceReturnTypeBlittableMessage), Resources.ResourceManager, typeof(Resources)),
                Category,
                DiagnosticSeverity.Error,
                isEnabledByDefault: true,
                description: new LocalizableResourceString(nameof(Resources.GetPinnableReferenceReturnTypeBlittableDescription), Resources.ResourceManager, typeof(Resources)));
    
        public readonly static DiagnosticDescriptor NativeTypeMustBePointerSizedRule =
            new DiagnosticDescriptor(
                "INTEROPGEN006",
                "NativeTypeMustBePointerSized",
                new LocalizableResourceString(nameof(Resources.NativeTypeMustBePointerSizedMessage), Resources.ResourceManager, typeof(Resources)),
                Category,
                DiagnosticSeverity.Error,
                isEnabledByDefault: true,
                description: new LocalizableResourceString(nameof(Resources.NativeTypeMustBePointerSizedDescription), Resources.ResourceManager, typeof(Resources)));

        public readonly static DiagnosticDescriptor NativeTypeMustHaveRequiredShapeRule =
            new DiagnosticDescriptor(
                "INTEROPGEN007",
                "NativeTypeMustHaveRequiredShape",
                new LocalizableResourceString(nameof(Resources.NativeTypeMustHaveRequiredShapeMessage), Resources.ResourceManager, typeof(Resources)),
                Category,
                DiagnosticSeverity.Error,
                isEnabledByDefault: true,
                description: new LocalizableResourceString(nameof(Resources.NativeTypeMustHaveRequiredShapeDescription), Resources.ResourceManager, typeof(Resources)));

        public readonly static DiagnosticDescriptor ValuePropertyMustHaveSetterRule =
            new DiagnosticDescriptor(
                "INTEROPGEN008",
                "ValuePropertyMustHaveSetter",
                new LocalizableResourceString(nameof(Resources.ValuePropertyMustHaveSetterMessage), Resources.ResourceManager, typeof(Resources)),
                Category,
                DiagnosticSeverity.Error,
                isEnabledByDefault: true,
                description: new LocalizableResourceString(nameof(Resources.ValuePropertyMustHaveSetterDescription), Resources.ResourceManager, typeof(Resources)));

        public readonly static DiagnosticDescriptor ValuePropertyMustHaveGetterRule =
            new DiagnosticDescriptor(
                "INTEROPGEN009",
                "ValuePropertyMustHaveGetter",
                new LocalizableResourceString(nameof(Resources.ValuePropertyMustHaveGetterMessage), Resources.ResourceManager, typeof(Resources)),
                Category,
                DiagnosticSeverity.Error,
                isEnabledByDefault: true,
                description: new LocalizableResourceString(nameof(Resources.ValuePropertyMustHaveGetterDescription), Resources.ResourceManager, typeof(Resources)));

        public readonly static DiagnosticDescriptor GetPinnableReferenceShouldSupportAllocatingMarshallingFallbackRule =
            new DiagnosticDescriptor(
                "INTEROPGEN010",
                "GetPinnableReferenceShouldSupportAllocatingMarshallingFallback",
                new LocalizableResourceString(nameof(Resources.GetPinnableReferenceShouldSupportAllocatingMarshallingFallbackMessage), Resources.ResourceManager, typeof(Resources)),
                Category,
                DiagnosticSeverity.Warning,
                isEnabledByDefault: true,
                description: new LocalizableResourceString(nameof(Resources.GetPinnableReferenceShouldSupportAllocatingMarshallingFallbackDescription), Resources.ResourceManager, typeof(Resources)));

        public readonly static DiagnosticDescriptor StackallocMarshallingShouldSupportAllocatingMarshallingFallbackRule =
            new DiagnosticDescriptor(
                "INTEROPGEN011",
                "StackallocMarshallingShouldSupportAllocatingMarshallingFallback",
                new LocalizableResourceString(nameof(Resources.StackallocMarshallingShouldSupportAllocatingMarshallingFallbackMessage), Resources.ResourceManager, typeof(Resources)),
                Category,
                DiagnosticSeverity.Warning,
                isEnabledByDefault: true,
                description: new LocalizableResourceString(nameof(Resources.StackallocMarshallingShouldSupportAllocatingMarshallingFallbackDescription), Resources.ResourceManager, typeof(Resources)));

        public readonly static DiagnosticDescriptor StackallocConstructorMustHaveStackBufferSizeConstantRule =
            new DiagnosticDescriptor(
                "INTEROPGEN012",
                "StackallocConstructorMustHaveStackBufferSizeConstant",
                new LocalizableResourceString(nameof(Resources.StackallocConstructorMustHaveStackBufferSizeConstantMessage), Resources.ResourceManager, typeof(Resources)),
                Category,
                DiagnosticSeverity.Error,
                isEnabledByDefault: true,
                description: new LocalizableResourceString(nameof(Resources.StackallocConstructorMustHaveStackBufferSizeConstantDescription), Resources.ResourceManager, typeof(Resources)));

        public override ImmutableArray<DiagnosticDescriptor> SupportedDiagnostics => 
            ImmutableArray.Create(
                BlittableTypeMustBeBlittableRule,
                CannotHaveMultipleMarshallingAttributesRule,
                NativeTypeMustBeNonNullRule,
                NativeTypeMustBeBlittableRule,
                GetPinnableReferenceReturnTypeBlittableRule,
                NativeTypeMustBePointerSizedRule,
                NativeTypeMustHaveRequiredShapeRule,
                ValuePropertyMustHaveSetterRule,
                ValuePropertyMustHaveGetterRule,
                GetPinnableReferenceShouldSupportAllocatingMarshallingFallbackRule,
                StackallocMarshallingShouldSupportAllocatingMarshallingFallbackRule,
                StackallocConstructorMustHaveStackBufferSizeConstantRule);

        public override void Initialize(AnalysisContext context)
        {
            context.ConfigureGeneratedCodeAnalysis(GeneratedCodeAnalysisFlags.None);
            context.EnableConcurrentExecution();
            context.RegisterCompilationStartAction(PrepareForAnalysis);
        }

        private void PrepareForAnalysis(CompilationStartAnalysisContext context)
        {
            var generatedMarshallingAttribute = context.Compilation.GetTypeByMetadataName(TypeNames.GeneratedMarshallingAttribute);
            var blittableTypeAttribute = context.Compilation.GetTypeByMetadataName(TypeNames.BlittableTypeAttribute);
            var nativeMarshallingAttribute = context.Compilation.GetTypeByMetadataName(TypeNames.NativeMarshallingAttribute);
            var marshalUsingAttribute = context.Compilation.GetTypeByMetadataName(TypeNames.MarshalUsingAttribute);
            var spanOfByte = context.Compilation.GetTypeByMetadataName(TypeNames.System_Span)!.Construct(context.Compilation.GetSpecialType(SpecialType.System_Byte));

            if (generatedMarshallingAttribute is not null
                && blittableTypeAttribute is not null
                && nativeMarshallingAttribute is not null
                && marshalUsingAttribute is not null
                && spanOfByte is not null)
            {
                var perCompilationAnalyzer = new PerCompilationAnalyzer(
                    generatedMarshallingAttribute,
                    blittableTypeAttribute,
                    nativeMarshallingAttribute,
                    marshalUsingAttribute,
                    spanOfByte,
                    context.Compilation.GetTypeByMetadataName(TypeNames.System_Runtime_InteropServices_StructLayoutAttribute)!);
                context.RegisterSymbolAction(context => perCompilationAnalyzer.AnalyzeTypeDefinition(context), SymbolKind.NamedType);
                context.RegisterSymbolAction(context => perCompilationAnalyzer.AnalyzeElement(context), SymbolKind.Parameter, SymbolKind.Field);
                context.RegisterSymbolAction(context => perCompilationAnalyzer.AnalyzeReturnType(context), SymbolKind.Method);
            }
        }

        class PerCompilationAnalyzer
        {
            private readonly INamedTypeSymbol GeneratedMarshallingAttribute;
            private readonly INamedTypeSymbol BlittableTypeAttribute;
            private readonly INamedTypeSymbol NativeMarshallingAttribute;
            private readonly INamedTypeSymbol MarshalUsingAttribute;
            private readonly INamedTypeSymbol SpanOfByte;
            private readonly INamedTypeSymbol StructLayoutAttribute;

            public PerCompilationAnalyzer(INamedTypeSymbol generatedMarshallingAttribute,
                                          INamedTypeSymbol blittableTypeAttribute,
                                          INamedTypeSymbol nativeMarshallingAttribute,
                                          INamedTypeSymbol marshalUsingAttribute,
                                          INamedTypeSymbol spanOfByte,
                                          INamedTypeSymbol structLayoutAttribute)
            {
                GeneratedMarshallingAttribute = generatedMarshallingAttribute;
                BlittableTypeAttribute = blittableTypeAttribute;
                NativeMarshallingAttribute = nativeMarshallingAttribute;
                MarshalUsingAttribute = marshalUsingAttribute;
                SpanOfByte = spanOfByte;
                StructLayoutAttribute = structLayoutAttribute;
            }

            public void AnalyzeTypeDefinition(SymbolAnalysisContext context)
            {
                INamedTypeSymbol type = (INamedTypeSymbol)context.Symbol;

                AttributeData? blittableTypeAttributeData = null;
                AttributeData? nativeMarshallingAttributeData = null;
                foreach (var attr in type.GetAttributes())
                {
                    if (SymbolEqualityComparer.Default.Equals(attr.AttributeClass, GeneratedMarshallingAttribute))
                    {
                        // If the type has the GeneratedMarshallingAttribute,
                        // we let the source generator handle error checking.
                        return;
                    }
                    else if (SymbolEqualityComparer.Default.Equals(attr.AttributeClass, BlittableTypeAttribute))
                    {
                        blittableTypeAttributeData = attr;
                    }
                    else if (SymbolEqualityComparer.Default.Equals(attr.AttributeClass, NativeMarshallingAttribute))
                    {
                        nativeMarshallingAttributeData = attr;
                    }
                }

                if (HasMultipleMarshallingAttributes(blittableTypeAttributeData, nativeMarshallingAttributeData))
                {
                    context.ReportDiagnostic(Diagnostic.Create(CannotHaveMultipleMarshallingAttributesRule, blittableTypeAttributeData!.ApplicationSyntaxReference!.GetSyntax().GetLocation(), type.ToDisplayString()));
                }
                else if (blittableTypeAttributeData is not null && (!type.HasOnlyBlittableFields() || type.IsAutoLayout(StructLayoutAttribute)))
                {
                    context.ReportDiagnostic(Diagnostic.Create(BlittableTypeMustBeBlittableRule, blittableTypeAttributeData.ApplicationSyntaxReference!.GetSyntax().GetLocation(), type.ToDisplayString()));
                }
                else if (nativeMarshallingAttributeData is not null)
                {
                    AnalyzeNativeMarshalerType(context, type, nativeMarshallingAttributeData, validateGetPinnableReference: true, validateAllScenarioSupport: true);
                }
            }

            private bool HasMultipleMarshallingAttributes(AttributeData? blittableTypeAttributeData, AttributeData? nativeMarshallingAttributeData)
            {
                return (blittableTypeAttributeData, nativeMarshallingAttributeData) switch
                {
                    (null, null) => false,
                    (not null, null) => false,
                    (null, not null) => false,
                    _ => true
                };
            }

            public void AnalyzeElement(SymbolAnalysisContext context)
            {
                AttributeData? attrData = context.Symbol.GetAttributes().FirstOrDefault(attr => SymbolEqualityComparer.Default.Equals(MarshalUsingAttribute, attr.AttributeClass));
                if (attrData is not null)
                {
                    if (context.Symbol is IParameterSymbol param)
                    {
                        AnalyzeNativeMarshalerType(context, param.Type, attrData, false, false);
                    }
                    else if (context.Symbol is IFieldSymbol field)
                    {
                        AnalyzeNativeMarshalerType(context, field.Type, attrData, false, false);
                    }
                }
            }

            public void AnalyzeReturnType(SymbolAnalysisContext context)
            {
                var method = (IMethodSymbol)context.Symbol;
                AttributeData? attrData = method.GetReturnTypeAttributes().FirstOrDefault(attr => SymbolEqualityComparer.Default.Equals(MarshalUsingAttribute, attr.AttributeClass));
                if (attrData is not null)
                {
                    AnalyzeNativeMarshalerType(context, method.ReturnType, attrData, false, false);
                }
            }

            private void AnalyzeNativeMarshalerType(SymbolAnalysisContext context, ITypeSymbol type, AttributeData nativeMarshalerAttributeData, bool validateGetPinnableReference, bool validateAllScenarioSupport)
            {
                if (nativeMarshalerAttributeData.ConstructorArguments[0].IsNull)
                {
                    context.ReportDiagnostic(Diagnostic.Create(NativeTypeMustBeNonNullRule, nativeMarshalerAttributeData.ApplicationSyntaxReference!.GetSyntax().GetLocation(), type.ToDisplayString()));
                    return;
                }

                ITypeSymbol nativeType = (ITypeSymbol)nativeMarshalerAttributeData.ConstructorArguments[0].Value!;

                if (!nativeType.IsValueType)
                {
                    context.ReportDiagnostic(Diagnostic.Create(NativeTypeMustHaveRequiredShapeRule, GetSyntaxReferenceForDiagnostic(nativeType).GetSyntax().GetLocation(), nativeType.ToDisplayString(), type.ToDisplayString()));
                    return;
                }

                if (nativeType is not INamedTypeSymbol marshalerType)
                {
                    context.ReportDiagnostic(Diagnostic.Create(NativeTypeMustHaveRequiredShapeRule, nativeMarshalerAttributeData.ApplicationSyntaxReference!.GetSyntax().GetLocation(), nativeType.ToDisplayString(), type.ToDisplayString()));
                    return;
                }

                bool hasConstructor = false;
                bool hasStackallocConstructor = false;
                foreach (var ctor in marshalerType.Constructors)
                {
                    if (ctor.IsStatic)
                    {
                        continue;
                    }
<<<<<<< HEAD

                    hasConstructor |= ManualTypeMarshallingHelper.IsManagedToNativeConstructor(ctor, type);
                    hasStackallocConstructor |= ManualTypeMarshallingHelper.IsStackallocConstructor(ctor, type, SpanOfByte);
=======
                    if (ctor.Parameters.Length == 1 && SymbolEqualityComparer.Default.Equals(type, ctor.Parameters[0].Type))
                    {
                        hasConstructor = true;
                    }
                    if (ctor.Parameters.Length == 2 && SymbolEqualityComparer.Default.Equals(type, ctor.Parameters[0].Type)
                                                    && SymbolEqualityComparer.Default.Equals(SpanOfByte, ctor.Parameters[1].Type))
                    {
                        hasStackallocConstructor = true;
                        IFieldSymbol stackAllocSizeField = nativeType.GetMembers("StackBufferSize").OfType<IFieldSymbol>().FirstOrDefault();
                        if (stackAllocSizeField is null or { DeclaredAccessibility: not Accessibility.Public } or { IsConst: false } or { Type: not { SpecialType: SpecialType.System_Int32 } })
                        {
                            context.ReportDiagnostic(Diagnostic.Create(StackallocConstructorMustHaveStackBufferSizeConstantRule, ctor.DeclaringSyntaxReferences[0].GetSyntax()!.GetLocation(), nativeType.ToDisplayString()));
                        }
                    }
>>>>>>> 415c6ca7
                }

                bool hasToManaged = ManualTypeMarshallingHelper.HasToManagedMethod(marshalerType, type);

                // Validate that the native type has at least one marshalling method (either managed to native or native to managed)
                if (!hasConstructor && !hasStackallocConstructor && !hasToManaged)
                {
                    context.ReportDiagnostic(Diagnostic.Create(NativeTypeMustHaveRequiredShapeRule, GetSyntaxReferenceForDiagnostic(marshalerType).GetSyntax().GetLocation(), marshalerType.ToDisplayString(), type.ToDisplayString()));
                }

                // Validate that this type can support marshalling when stackalloc is not usable.
                if (validateAllScenarioSupport && hasStackallocConstructor && !hasConstructor)
                {
                    context.ReportDiagnostic(Diagnostic.Create(StackallocMarshallingShouldSupportAllocatingMarshallingFallbackRule, GetSyntaxReferenceForDiagnostic(marshalerType).GetSyntax().GetLocation(), marshalerType.ToDisplayString()));
                }

                IPropertySymbol? valueProperty = ManualTypeMarshallingHelper.FindValueProperty(nativeType);
                if (valueProperty is not null)
                {
                    nativeType = valueProperty.Type;

                    // Validate that we don't have partial implementations.
                    // We error if either of the conditions below are partially met but not fully met:
                    //  - a constructor and a Value property getter
                    //  - a ToManaged method and a Value property setter
                    if ((hasConstructor || hasStackallocConstructor) && valueProperty.GetMethod is null)
                    {
                        context.ReportDiagnostic(Diagnostic.Create(ValuePropertyMustHaveGetterRule, GetSyntaxReferenceForDiagnostic(valueProperty).GetSyntax().GetLocation(), marshalerType.ToDisplayString()));
                    }
                    if (hasToManaged && valueProperty.SetMethod is null)
                    {
                        context.ReportDiagnostic(Diagnostic.Create(ValuePropertyMustHaveSetterRule, GetSyntaxReferenceForDiagnostic(valueProperty).GetSyntax().GetLocation(), marshalerType.ToDisplayString()));
                    }
                }
                
                if (!nativeType.IsConsideredBlittable())
                {
                    context.ReportDiagnostic(Diagnostic.Create(NativeTypeMustBeBlittableRule,
                        valueProperty is not null
                        ? GetSyntaxReferenceForDiagnostic(valueProperty).GetSyntax().GetLocation()
                        : GetSyntaxReferenceForDiagnostic(nativeType).GetSyntax().GetLocation(),
                        nativeType.ToDisplayString(),
                        type.ToDisplayString()));
                }

                IMethodSymbol? getPinnableReferenceMethod = type.GetMembers("GetPinnableReference")
                                                                .OfType<IMethodSymbol>()
                                                                .FirstOrDefault(m => m is { Parameters: { Length: 0 } } and ({ ReturnsByRef: true } or { ReturnsByRefReadonly: true }));
                if (validateGetPinnableReference && getPinnableReferenceMethod is not null)
                {
                    if (!getPinnableReferenceMethod.ReturnType.IsConsideredBlittable())
                    {
                        context.ReportDiagnostic(Diagnostic.Create(GetPinnableReferenceReturnTypeBlittableRule, getPinnableReferenceMethod.DeclaringSyntaxReferences[0].GetSyntax().GetLocation()));
                    }
                    // Validate that the Value property is a pointer-sized primitive type.
                    if (valueProperty is null ||
                        valueProperty.Type is not (
                            IPointerTypeSymbol _ or
                            { SpecialType: SpecialType.System_IntPtr } or
                            { SpecialType: SpecialType.System_UIntPtr }))
                    {
                        context.ReportDiagnostic(Diagnostic.Create(NativeTypeMustBePointerSizedRule,
                            valueProperty is not null
                            ? GetSyntaxReferenceForDiagnostic(valueProperty).GetSyntax().GetLocation()
                            : GetSyntaxReferenceForDiagnostic(nativeType).GetSyntax().GetLocation(),
                            nativeType.ToDisplayString(),
                            type.ToDisplayString()));
                    }

                    // Validate that our marshaler supports scenarios where GetPinnableReference cannot be used.
                    if (validateAllScenarioSupport && (!hasConstructor || valueProperty is { GetMethod: null }))
                    {
                        context.ReportDiagnostic(Diagnostic.Create(GetPinnableReferenceShouldSupportAllocatingMarshallingFallbackRule, nativeMarshalerAttributeData.ApplicationSyntaxReference!.GetSyntax().GetLocation(), type.ToDisplayString()));
                    }
                }

                SyntaxReference GetSyntaxReferenceForDiagnostic(ISymbol targetSymbol)
                {
                    if (targetSymbol.DeclaringSyntaxReferences.IsEmpty)
                    {
                        return nativeMarshalerAttributeData.ApplicationSyntaxReference!;
                    }
                    else
                    {
                        return targetSymbol.DeclaringSyntaxReferences[0];
                    }
                }
            }
        }
    }
}<|MERGE_RESOLUTION|>--- conflicted
+++ resolved
@@ -312,17 +312,10 @@
                     {
                         continue;
                     }
-<<<<<<< HEAD
-
-                    hasConstructor |= ManualTypeMarshallingHelper.IsManagedToNativeConstructor(ctor, type);
-                    hasStackallocConstructor |= ManualTypeMarshallingHelper.IsStackallocConstructor(ctor, type, SpanOfByte);
-=======
-                    if (ctor.Parameters.Length == 1 && SymbolEqualityComparer.Default.Equals(type, ctor.Parameters[0].Type))
-                    {
-                        hasConstructor = true;
-                    }
-                    if (ctor.Parameters.Length == 2 && SymbolEqualityComparer.Default.Equals(type, ctor.Parameters[0].Type)
-                                                    && SymbolEqualityComparer.Default.Equals(SpanOfByte, ctor.Parameters[1].Type))
+
+                    hasConstructor = hasConstructor || ManualTypeMarshallingHelper.IsManagedToNativeConstructor(ctor, type);
+
+                    if (!hasStackallocConstructor && ManualTypeMarshallingHelper.IsStackallocConstructor(ctor, type, SpanOfByte))
                     {
                         hasStackallocConstructor = true;
                         IFieldSymbol stackAllocSizeField = nativeType.GetMembers("StackBufferSize").OfType<IFieldSymbol>().FirstOrDefault();
@@ -331,7 +324,6 @@
                             context.ReportDiagnostic(Diagnostic.Create(StackallocConstructorMustHaveStackBufferSizeConstantRule, ctor.DeclaringSyntaxReferences[0].GetSyntax()!.GetLocation(), nativeType.ToDisplayString()));
                         }
                     }
->>>>>>> 415c6ca7
                 }
 
                 bool hasToManaged = ManualTypeMarshallingHelper.HasToManagedMethod(marshalerType, type);
