﻿using System;
using System.Collections.Generic;
using System.Runtime.InteropServices;
using Microsoft.CodeAnalysis;
using Microsoft.CodeAnalysis.CSharp;
using Microsoft.CodeAnalysis.CSharp.Syntax;
using Microsoft.CodeAnalysis.Diagnostics;
using static Microsoft.CodeAnalysis.CSharp.SyntaxFactory;

namespace Microsoft.Interop
{
    /// <summary>
    /// Interface for generation of marshalling code for P/Invoke stubs
    /// </summary>
    internal interface IMarshallingGenerator
    {
        /// <summary>
        /// Get the native type syntax for <paramref name="info"/>
        /// </summary>
        /// <param name="info">Object to marshal</param>
        /// <returns>Type syntax for the native type representing <paramref name="info"/></returns>
        TypeSyntax AsNativeType(TypePositionInfo info);

        /// <summary>
        /// Get the <paramref name="info"/> as a parameter of the P/Invoke declaration
        /// </summary>
        /// <param name="info">Object to marshal</param>
        /// <returns>Parameter syntax for <paramref name="info"/></returns>
        ParameterSyntax AsParameter(TypePositionInfo info);

        /// <summary>
        /// Get the <paramref name="info"/> as an argument to be passed to the P/Invoke
        /// </summary>
        /// <param name="info">Object to marshal</param>
        /// <param name="context">Code generation context</param>
        /// <returns>Argument syntax for <paramref name="info"/></returns>
        ArgumentSyntax AsArgument(TypePositionInfo info, StubCodeContext context);

        /// <summary>
        /// Generate code for marshalling
        /// </summary>
        /// <param name="info">Object to marshal</param>
        /// <param name="context">Code generation context</param>
        /// <returns>List of statements to be added to the P/Invoke stub</returns>
        /// <remarks>
        /// The generator should return the appropriate statements based on the
        /// <see cref="StubCodeContext.CurrentStage" /> of <paramref name="context"/>.
        /// For <see cref="StubCodeContext.Stage.Pin"/>, any statements not of type
        /// <see cref="FixedStatementSyntax"/> will be ignored.
        /// </remarks>
        IEnumerable<StatementSyntax> Generate(TypePositionInfo info, StubCodeContext context);

        /// <summary>
        /// Returns whether or not this marshaller uses an identifier for the native value in addition
        /// to an identifer for the managed value.
        /// </summary>
        /// <param name="info">Object to marshal</param>
        /// <param name="context">Code generation context</param>
        /// <returns>If the marshaller uses an identifier for the native value, true; otherwise, false.</returns>
        /// <remarks>
        /// <see cref="StubCodeContext.CurrentStage" /> of <paramref name="context"/> may not be valid.
        /// </remarks>
        bool UsesNativeIdentifier(TypePositionInfo info, StubCodeContext context);

        /// <summary>
        /// Returns if the given ByValueContentsMarshalKind is supported in the current marshalling context.
        /// A supported marshal kind has a different behavior than the default behavior.
        /// </summary>
        /// <param name="marshalKind">The marshal kind.</param>
        /// <param name="context">The marshalling context.</param>
        /// <returns></returns>
        bool SupportsByValueMarshalKind(ByValueContentsMarshalKind marshalKind, StubCodeContext context);
    }

    /// <summary>
    /// Exception used to indicate marshalling isn't supported.
    /// </summary>
    internal class MarshallingNotSupportedException : Exception
    {
        /// <summary>
        /// Construct a new <see cref="MarshallingNotSupportedException"/> instance.
        /// </summary>
        /// <param name="info"><see cref="Microsoft.Interop.TypePositionInfo"/> instance</param>
        /// <param name="context"><see cref="Microsoft.Interop.StubCodeContext"/> instance</param>
        public MarshallingNotSupportedException(TypePositionInfo info, StubCodeContext context)
        {
            this.TypePositionInfo = info;
            this.StubCodeContext = context;
        }

        /// <summary>
        /// Type that is being marshalled.
        /// </summary>
        public TypePositionInfo TypePositionInfo { get; private init; }

        /// <summary>
        /// Context in which the marshalling is taking place.
        /// </summary>
        public StubCodeContext StubCodeContext { get; private init; }

        /// <summary>
        /// [Optional] Specific reason marshalling of the supplied type isn't supported.
        /// </summary>
        public string? NotSupportedDetails { get; init; }
    }

    internal class MarshallingGenerators
    {
        public static readonly ByteBoolMarshaller ByteBool = new ByteBoolMarshaller();
        public static readonly WinBoolMarshaller WinBool = new WinBoolMarshaller();
        public static readonly VariantBoolMarshaller VariantBool = new VariantBoolMarshaller();

        public static readonly Utf16CharMarshaller Utf16Char = new Utf16CharMarshaller();
        public static readonly Utf16StringMarshaller Utf16String = new Utf16StringMarshaller();
        public static readonly Utf8StringMarshaller Utf8String = new Utf8StringMarshaller();
        public static readonly AnsiStringMarshaller AnsiString = new AnsiStringMarshaller(Utf8String);
        public static readonly PlatformDefinedStringMarshaller PlatformDefinedString = new PlatformDefinedStringMarshaller(Utf16String, Utf8String);

        public static readonly Forwarder Forwarder = new Forwarder();
        public static readonly BlittableMarshaller Blittable = new BlittableMarshaller();
        public static readonly DelegateMarshaller Delegate = new DelegateMarshaller();
        public static readonly HResultExceptionMarshaller HResultException = new HResultExceptionMarshaller();

        /// <summary>
        /// Create an <see cref="IMarshallingGenerator"/> instance for marshalling the supplied type in the given position.
        /// </summary>
        /// <param name="info">Type details</param>
        /// <param name="context">Metadata about the stub the type is associated with</param>
        /// <returns>A <see cref="IMarshallingGenerator"/> instance.</returns>
        public static IMarshallingGenerator Create(
            TypePositionInfo info,
            StubCodeContext context,
            AnalyzerConfigOptions options)
        {
<<<<<<< HEAD
            IMarshallingGenerator generator = CreateCore(info, context);
            return ValidateByValueMarshalKind(context, info, CreateCore(info, context));
        }

        private static IMarshallingGenerator ValidateByValueMarshalKind(StubCodeContext context, TypePositionInfo info, IMarshallingGenerator generator)
        {
            if (info.IsByRef && info.ByValueContentsMarshalKind != ByValueContentsMarshalKind.Default)
            {
                throw new MarshallingNotSupportedException(info, context)
                {
                    NotSupportedDetails = Resources.InOutAttributeByRefNotSupported
                };
            }
            else if (info.ByValueContentsMarshalKind == ByValueContentsMarshalKind.In)
            {
                throw new MarshallingNotSupportedException(info, context)
                {
                    NotSupportedDetails = Resources.InAttributeNotSupportedWithoutOut
                };
            }
            else if (info.ByValueContentsMarshalKind != ByValueContentsMarshalKind.Default
                && !generator.SupportsByValueMarshalKind(info.ByValueContentsMarshalKind, context))
            {
                throw new MarshallingNotSupportedException(info, context)
                {
                    NotSupportedDetails = Resources.InOutAttributeMarshalerNotSupported
                };
            }
            return generator;
        }

        /// <summary>
        /// Create an <see cref="IMarshallingGenerator"/> instance to marshalling the supplied type.
        /// </summary>
        /// <param name="info">Type details</param>
        /// <param name="context">Metadata about the stub the type is associated with</param>
        /// <returns>A <see cref="IMarshallingGenerator"/> instance.</returns>
        private static IMarshallingGenerator CreateCore(
            TypePositionInfo info,
            StubCodeContext context)
        {
#if GENERATE_FORWARDER
            return MarshallingGenerators.Forwarder;
#else
=======
            if (options.GenerateForwarders())
            {
                return MarshallingGenerators.Forwarder;
            }

>>>>>>> 9649d431
            if (info.IsNativeReturnPosition && !info.IsManagedReturnPosition)
            {
                // Use marshaller for native HRESULT return / exception throwing
                System.Diagnostics.Debug.Assert(info.ManagedType.SpecialType == SpecialType.System_Int32);
                return HResultException;
            }

            switch (info)
            {
                // Blittable primitives with no marshalling info or with a compatible [MarshalAs] attribute.
                case { ManagedType: { SpecialType: SpecialType.System_SByte }, MarshallingAttributeInfo: NoMarshallingInfo or MarshalAsInfo(UnmanagedType.I1, _) }
                    or { ManagedType: { SpecialType: SpecialType.System_Byte }, MarshallingAttributeInfo: NoMarshallingInfo or MarshalAsInfo(UnmanagedType.U1, _) }
                    or { ManagedType: { SpecialType: SpecialType.System_Int16 }, MarshallingAttributeInfo: NoMarshallingInfo or MarshalAsInfo(UnmanagedType.I2, _) }
                    or { ManagedType: { SpecialType: SpecialType.System_UInt16 }, MarshallingAttributeInfo: NoMarshallingInfo or MarshalAsInfo(UnmanagedType.U2, _) }
                    or { ManagedType: { SpecialType: SpecialType.System_Int32 }, MarshallingAttributeInfo: NoMarshallingInfo or MarshalAsInfo(UnmanagedType.I4, _) }
                    or { ManagedType: { SpecialType: SpecialType.System_UInt32 }, MarshallingAttributeInfo: NoMarshallingInfo or MarshalAsInfo(UnmanagedType.U4, _) }
                    or { ManagedType: { SpecialType: SpecialType.System_Int64 }, MarshallingAttributeInfo: NoMarshallingInfo or MarshalAsInfo(UnmanagedType.I8, _) }
                    or { ManagedType: { SpecialType: SpecialType.System_UInt64 }, MarshallingAttributeInfo: NoMarshallingInfo or MarshalAsInfo(UnmanagedType.U8, _) }
                    or { ManagedType: { SpecialType: SpecialType.System_IntPtr }, MarshallingAttributeInfo: NoMarshallingInfo }
                    or { ManagedType: { SpecialType: SpecialType.System_UIntPtr }, MarshallingAttributeInfo: NoMarshallingInfo }
                    or { ManagedType: { SpecialType: SpecialType.System_Single }, MarshallingAttributeInfo: NoMarshallingInfo or MarshalAsInfo(UnmanagedType.R4, _) }
                    or { ManagedType: { SpecialType: SpecialType.System_Double }, MarshallingAttributeInfo: NoMarshallingInfo or MarshalAsInfo(UnmanagedType.R8, _) }:
                    return Blittable;

                // Enum with no marshalling info
                case { ManagedType: { TypeKind: TypeKind.Enum }, MarshallingAttributeInfo: NoMarshallingInfo }:
                    // Check that the underlying type is not bool or char. C# does not allow this, but ECMA-335 does.
                    var underlyingSpecialType = ((INamedTypeSymbol)info.ManagedType).EnumUnderlyingType!.SpecialType;
                    if (underlyingSpecialType == SpecialType.System_Boolean || underlyingSpecialType == SpecialType.System_Char)
                    {
                        throw new MarshallingNotSupportedException(info, context);
                    }
                    return Blittable;

                // Pointer with no marshalling info
                case { ManagedType: { TypeKind: TypeKind.Pointer }, MarshallingAttributeInfo: NoMarshallingInfo }:
                    return Blittable;

                case { ManagedType: { SpecialType: SpecialType.System_Boolean }, MarshallingAttributeInfo: NoMarshallingInfo }:
                    return WinBool; // [Compat] Matching the default for the built-in runtime marshallers.
                case { ManagedType: { SpecialType: SpecialType.System_Boolean }, MarshallingAttributeInfo: MarshalAsInfo(UnmanagedType.I1 or UnmanagedType.U1, _) }:
                    return ByteBool;
                case { ManagedType: { SpecialType: SpecialType.System_Boolean }, MarshallingAttributeInfo: MarshalAsInfo(UnmanagedType.I4 or UnmanagedType.U4 or UnmanagedType.Bool, _) }:
                    return WinBool;
                case { ManagedType: { SpecialType: SpecialType.System_Boolean }, MarshallingAttributeInfo: MarshalAsInfo(UnmanagedType.VariantBool, _) }:
                    return VariantBool;

                case { ManagedType: { TypeKind: TypeKind.Delegate }, MarshallingAttributeInfo: NoMarshallingInfo or MarshalAsInfo(UnmanagedType.FunctionPtr, _) }:
                    return Delegate;

                case { MarshallingAttributeInfo: SafeHandleMarshallingInfo }:
                    if (!context.CanUseAdditionalTemporaryState)
                    {
                        throw new MarshallingNotSupportedException(info, context);
                    }
                    return new SafeHandleMarshaller(options);

                // Marshalling in new model.
                // Must go before the cases that do not explicitly check for marshalling info to support
                // the user overridding the default marshalling rules with a MarshalUsing attribute.
                case { MarshallingAttributeInfo: NativeMarshallingAttributeInfo marshalInfo }:
                    return CreateCustomNativeTypeMarshaller(info, context, marshalInfo);

                case { MarshallingAttributeInfo: BlittableTypeAttributeInfo }:
                    return Blittable;

                // Simple generated marshalling with new attribute model, only have type name.
                case { MarshallingAttributeInfo: GeneratedNativeMarshallingAttributeInfo(string nativeTypeName) }:
                    return Forwarder;

                // Cases that just match on type must come after the checks that match only on marshalling attribute info.
                // The checks below do not account for generic marshalling overrides like [MarshalUsing], so those checks must come first.
                case { ManagedType: { SpecialType: SpecialType.System_Char } }:
                    return CreateCharMarshaller(info, context);

                case { ManagedType: { SpecialType: SpecialType.System_String } }:
                    return CreateStringMarshaller(info, context);
                    
                case { ManagedType: IArrayTypeSymbol { IsSZArray: true, ElementType: ITypeSymbol elementType } }:
                    return CreateArrayMarshaller(info, context, options, elementType);

                case { ManagedType: { SpecialType: SpecialType.System_Void } }:
                    return Forwarder;

                default:
                    throw new MarshallingNotSupportedException(info, context);
            }
        }

        private static IMarshallingGenerator CreateCharMarshaller(TypePositionInfo info, StubCodeContext context)
        {
            MarshallingInfo marshalInfo = info.MarshallingAttributeInfo;
            if (marshalInfo is NoMarshallingInfo)
            {
                // [Compat] Require explicit marshalling information.
                throw new MarshallingNotSupportedException(info, context)
                {
                    NotSupportedDetails = Resources.MarshallingStringOrCharAsUndefinedNotSupported
                };
            }

            // Explicit MarshalAs takes precedence over string encoding info
            if (marshalInfo is MarshalAsInfo marshalAsInfo)
            {
                switch (marshalAsInfo.UnmanagedType)
                {
                    case UnmanagedType.I2:
                    case UnmanagedType.U2:
                        return Utf16Char;
                }
            }
            else if (marshalInfo is MarshallingInfoStringSupport marshalStringInfo)
            {
                switch (marshalStringInfo.CharEncoding)
                {
                    case CharEncoding.Utf16:
                        return Utf16Char;
                    case CharEncoding.Ansi:
                        throw new MarshallingNotSupportedException(info, context) // [Compat] ANSI is not supported for char
                        {
                            NotSupportedDetails = string.Format(Resources.MarshallingCharAsSpecifiedCharSetNotSupported, CharSet.Ansi)
                        };
                    case CharEncoding.PlatformDefined:
                        throw new MarshallingNotSupportedException(info, context) // [Compat] See conversion of CharSet.Auto.
                        {
                            NotSupportedDetails = string.Format(Resources.MarshallingCharAsSpecifiedCharSetNotSupported, CharSet.Auto)
                        };
                }
            }

            throw new MarshallingNotSupportedException(info, context);
        }

        private static IMarshallingGenerator CreateStringMarshaller(TypePositionInfo info, StubCodeContext context)
        {
            MarshallingInfo marshalInfo = info.MarshallingAttributeInfo;
            if (marshalInfo is NoMarshallingInfo)
            {
                // [Compat] Require explicit marshalling information.
                throw new MarshallingNotSupportedException(info, context)
                {
                    NotSupportedDetails = Resources.MarshallingStringOrCharAsUndefinedNotSupported
                };
            }

            // Explicit MarshalAs takes precedence over string encoding info
            if (marshalInfo is MarshalAsInfo marshalAsInfo)
            {
                switch (marshalAsInfo.UnmanagedType)
                {
                    case UnmanagedType.LPStr:
                        return AnsiString;
                    case UnmanagedType.LPTStr:
                    case UnmanagedType.LPWStr:
                        return Utf16String;
                    case (UnmanagedType)0x30:// UnmanagedType.LPUTF8Str
                        return Utf8String;
                }
            }
            else if (marshalInfo is MarshallingInfoStringSupport marshalStringInfo)
            {
                switch (marshalStringInfo.CharEncoding)
                {
                    case CharEncoding.Ansi:
                        return AnsiString;
                    case CharEncoding.Utf16:
                        return Utf16String;
                    case CharEncoding.Utf8:
                        return Utf8String;
                    case CharEncoding.PlatformDefined:
                        return PlatformDefinedString;
                }
            }

            throw new MarshallingNotSupportedException(info, context);
        }
        
        private static ExpressionSyntax GetNumElementsExpressionFromMarshallingInfo(TypePositionInfo info, StubCodeContext context, AnalyzerConfigOptions options)
        {
            ExpressionSyntax numElementsExpression;
            if (info.MarshallingAttributeInfo is not ArrayMarshalAsInfo marshalAsInfo)
            {
                throw new MarshallingNotSupportedException(info, context)
                {
                    NotSupportedDetails = Resources.ArraySizeMustBeSpecified
                };
            }

            LiteralExpressionSyntax? constSizeExpression = marshalAsInfo.ArraySizeConst != ArrayMarshalAsInfo.UnspecifiedData
                ? LiteralExpression(SyntaxKind.NumericLiteralExpression, Literal(marshalAsInfo.ArraySizeConst))
                : null;
            ExpressionSyntax? sizeParamIndexExpression = null;
            if (marshalAsInfo.ArraySizeParamIndex != ArrayMarshalAsInfo.UnspecifiedData)
            {
                TypePositionInfo? paramIndexInfo = context.GetTypePositionInfoForManagedIndex(marshalAsInfo.ArraySizeParamIndex);
                if (paramIndexInfo is null)
                {
                    throw new MarshallingNotSupportedException(info, context)
                    {
                        NotSupportedDetails = Resources.ArraySizeParamIndexOutOfRange
                    };
                }
                else if (!paramIndexInfo.ManagedType.IsIntegralType())
                {
                    throw new MarshallingNotSupportedException(info, context)
                    {
                        NotSupportedDetails = Resources.ArraySizeParamTypeMustBeIntegral
                    };
                }
                else
                {
                    var (managed, native) = context.GetIdentifiers(paramIndexInfo);
                    string identifier = Create(paramIndexInfo, context, options).UsesNativeIdentifier(paramIndexInfo, context) ? native : managed;
                    sizeParamIndexExpression = CastExpression(
                            PredefinedType(Token(SyntaxKind.IntKeyword)),
                            IdentifierName(identifier));
                }
            }
            numElementsExpression = (constSizeExpression, sizeParamIndexExpression) switch
            {
                (null, null) => throw new MarshallingNotSupportedException(info, context)
                {
                    NotSupportedDetails = Resources.ArraySizeMustBeSpecified
                },
                (not null, null) => constSizeExpression!,
                (null, not null) => CheckedExpression(SyntaxKind.CheckedExpression, sizeParamIndexExpression!),
                (not null, not null) => CheckedExpression(SyntaxKind.CheckedExpression, BinaryExpression(SyntaxKind.AddExpression, constSizeExpression!, sizeParamIndexExpression!))
            };
            return numElementsExpression;
        }

        private static IMarshallingGenerator CreateArrayMarshaller(TypePositionInfo info, StubCodeContext context, AnalyzerConfigOptions options, ITypeSymbol elementType)
        {
            var elementMarshallingInfo = info.MarshallingAttributeInfo switch
            {
                ArrayMarshalAsInfo(UnmanagedType.LPArray, _) marshalAs => marshalAs.ElementMarshallingInfo,
                ArrayMarshallingInfo marshalInfo => marshalInfo.ElementMarshallingInfo,
                NoMarshallingInfo _ => NoMarshallingInfo.Instance,
                _ => throw new MarshallingNotSupportedException(info, context)
            };

            var elementMarshaller = Create(
                TypePositionInfo.CreateForType(elementType, elementMarshallingInfo),
                new ArrayMarshallingCodeContext(StubCodeContext.Stage.Setup, string.Empty, context, false),
                options);
            ExpressionSyntax numElementsExpression = LiteralExpression(SyntaxKind.NumericLiteralExpression, Literal(0));
            if (info.IsManagedReturnPosition || (info.IsByRef && info.RefKind != RefKind.In))
            {
                // In this case, we need a numElementsExpression supplied from metadata, so we'll calculate it here.
                numElementsExpression = GetNumElementsExpressionFromMarshallingInfo(info, context, options);
            }
            
            return elementMarshaller == Blittable
                ? new BlittableArrayMarshaller(numElementsExpression)
                : new NonBlittableArrayMarshaller(elementMarshaller, numElementsExpression);
        }

        private static IMarshallingGenerator CreateCustomNativeTypeMarshaller(TypePositionInfo info, StubCodeContext context, NativeMarshallingAttributeInfo marshalInfo)
        {
            if (marshalInfo.ValuePropertyType is not null && !context.CanUseAdditionalTemporaryState)
            {
                throw new MarshallingNotSupportedException(info, context)
                {
                    NotSupportedDetails = Resources.ValuePropertyMarshallingRequiresAdditionalState
                };
            }

            // The marshalling method for this type doesn't support marshalling from native to managed,
            // but our scenario requires marshalling from native to managed.
            if ((info.RefKind == RefKind.Ref || info.RefKind == RefKind.Out || info.IsManagedReturnPosition) 
                && (marshalInfo.MarshallingMethods & SupportedMarshallingMethods.NativeToManaged) == 0)
            {
                throw new MarshallingNotSupportedException(info, context)
                {
                    NotSupportedDetails = string.Format(Resources.CustomTypeMarshallingNativeToManagedUnsupported, marshalInfo.NativeMarshallingType.ToDisplayString())
                };
            }
            // The marshalling method for this type doesn't support marshalling from managed to native by value,
            // but our scenario requires marshalling from managed to native by value.
            // Pinning is required for the stackalloc marshalling to enable users to safely pass the stackalloc Span's byref
            // to native if we ever start using a conditional stackalloc method and cannot guarantee that the Span we provide
            // the user with is backed by stack allocated memory.
            else if (!info.IsByRef 
                && (marshalInfo.MarshallingMethods & SupportedMarshallingMethods.ManagedToNative) == 0 
                && !(context.PinningSupported && (marshalInfo.MarshallingMethods & SupportedMarshallingMethods.Pinning) == 0) 
                && !(context.StackSpaceUsable && context.PinningSupported && (marshalInfo.MarshallingMethods & SupportedMarshallingMethods.ManagedToNativeStackalloc) == 0))
            {
                throw new MarshallingNotSupportedException(info, context)
                {
                    NotSupportedDetails = string.Format(Resources.CustomTypeMarshallingManagedToNativeUnsupported, marshalInfo.NativeMarshallingType.ToDisplayString())
                };
            }
            // The marshalling method for this type doesn't support marshalling from managed to native by reference,
            // but our scenario requires marshalling from managed to native by reference.
            // "in" byref supports stack marshalling.
            else if (info.RefKind == RefKind.In 
                && (marshalInfo.MarshallingMethods & SupportedMarshallingMethods.ManagedToNative) == 0 
                && !(context.StackSpaceUsable && context.PinningSupported && (marshalInfo.MarshallingMethods & SupportedMarshallingMethods.ManagedToNativeStackalloc) != 0))
            {
                throw new MarshallingNotSupportedException(info, context)
                {
                    NotSupportedDetails = string.Format(Resources.CustomTypeMarshallingManagedToNativeUnsupported, marshalInfo.NativeMarshallingType.ToDisplayString())
                };
            }
            // The marshalling method for this type doesn't support marshalling from managed to native by reference,
            // but our scenario requires marshalling from managed to native by reference.
            // "ref" byref marshalling doesn't support stack marshalling
            else if (info.RefKind == RefKind.Ref 
                && (marshalInfo.MarshallingMethods & SupportedMarshallingMethods.ManagedToNative) == 0)
            {
                throw new MarshallingNotSupportedException(info, context)
                {
                    NotSupportedDetails = string.Format(Resources.CustomTypeMarshallingManagedToNativeUnsupported, marshalInfo.NativeMarshallingType.ToDisplayString())
                };
            }
            
            return new CustomNativeTypeMarshaller(marshalInfo);
        }
    }
}<|MERGE_RESOLUTION|>--- conflicted
+++ resolved
@@ -132,9 +132,7 @@
             StubCodeContext context,
             AnalyzerConfigOptions options)
         {
-<<<<<<< HEAD
-            IMarshallingGenerator generator = CreateCore(info, context);
-            return ValidateByValueMarshalKind(context, info, CreateCore(info, context));
+            return ValidateByValueMarshalKind(context, info, CreateCore(info, context, options));
         }
 
         private static IMarshallingGenerator ValidateByValueMarshalKind(StubCodeContext context, TypePositionInfo info, IMarshallingGenerator generator)
@@ -172,18 +170,14 @@
         /// <returns>A <see cref="IMarshallingGenerator"/> instance.</returns>
         private static IMarshallingGenerator CreateCore(
             TypePositionInfo info,
-            StubCodeContext context)
-        {
-#if GENERATE_FORWARDER
-            return MarshallingGenerators.Forwarder;
-#else
-=======
+            StubCodeContext context,
+            AnalyzerConfigOptions options)
+        {
             if (options.GenerateForwarders())
             {
                 return MarshallingGenerators.Forwarder;
             }
 
->>>>>>> 9649d431
             if (info.IsNativeReturnPosition && !info.IsManagedReturnPosition)
             {
                 // Use marshaller for native HRESULT return / exception throwing
