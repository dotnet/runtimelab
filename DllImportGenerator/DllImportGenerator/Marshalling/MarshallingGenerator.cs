--- conflicted
+++ resolved
@@ -129,33 +129,18 @@
             switch (info)
             {
                 // Blittable primitives with no marshalling info or with a compatible [MarshalAs] attribute.
-<<<<<<< HEAD
-                case { ManagedType: { SpecialType: SpecialType.System_SByte }, MarshallingAttributeInfo: null or MarshalAsInfo(UnmanagedType.I1) }
-                    or { ManagedType: { SpecialType: SpecialType.System_Byte }, MarshallingAttributeInfo: null or MarshalAsInfo(UnmanagedType.U1) }
-                    or { ManagedType: { SpecialType: SpecialType.System_Int16 }, MarshallingAttributeInfo: null or MarshalAsInfo(UnmanagedType.I2) }
-                    or { ManagedType: { SpecialType: SpecialType.System_UInt16 }, MarshallingAttributeInfo: null or MarshalAsInfo(UnmanagedType.U2) }
-                    or { ManagedType: { SpecialType: SpecialType.System_Int32 }, MarshallingAttributeInfo: null or MarshalAsInfo(UnmanagedType.I4) }
-                    or { ManagedType: { SpecialType: SpecialType.System_UInt32 }, MarshallingAttributeInfo: null or MarshalAsInfo(UnmanagedType.U4) }
-                    or { ManagedType: { SpecialType: SpecialType.System_Int64 }, MarshallingAttributeInfo: null or MarshalAsInfo(UnmanagedType.I8) }
-                    or { ManagedType: { SpecialType: SpecialType.System_UInt64 }, MarshallingAttributeInfo: null or MarshalAsInfo(UnmanagedType.U8) }
-                    or { ManagedType: { SpecialType: SpecialType.System_IntPtr }, MarshallingAttributeInfo: null }
-                    or { ManagedType: { SpecialType: SpecialType.System_UIntPtr }, MarshallingAttributeInfo: null}
-                    or { ManagedType: { SpecialType: SpecialType.System_Single }, MarshallingAttributeInfo: null or MarshalAsInfo(UnmanagedType.R4) }
-                    or { ManagedType: { SpecialType: SpecialType.System_Double }, MarshallingAttributeInfo: null or MarshalAsInfo(UnmanagedType.R8) }:
-=======
-                case { ManagedType: { SpecialType: SpecialType.System_SByte }, MarshallingAttributeInfo: NoMarshallingInfo or MarshalAsInfo { UnmanagedType: UnmanagedType.I1 } }
-                    or { ManagedType: { SpecialType: SpecialType.System_Byte }, MarshallingAttributeInfo: NoMarshallingInfo or MarshalAsInfo { UnmanagedType: UnmanagedType.U1 } }
-                    or { ManagedType: { SpecialType: SpecialType.System_Int16 }, MarshallingAttributeInfo: NoMarshallingInfo or MarshalAsInfo { UnmanagedType: UnmanagedType.I2 } }
-                    or { ManagedType: { SpecialType: SpecialType.System_UInt16 }, MarshallingAttributeInfo: NoMarshallingInfo or MarshalAsInfo { UnmanagedType: UnmanagedType.U2 } }
-                    or { ManagedType: { SpecialType: SpecialType.System_Int32 }, MarshallingAttributeInfo: NoMarshallingInfo or MarshalAsInfo { UnmanagedType: UnmanagedType.I4 } }
-                    or { ManagedType: { SpecialType: SpecialType.System_UInt32 }, MarshallingAttributeInfo: NoMarshallingInfo or MarshalAsInfo { UnmanagedType: UnmanagedType.U4 } }
-                    or { ManagedType: { SpecialType: SpecialType.System_Int64 }, MarshallingAttributeInfo: NoMarshallingInfo or MarshalAsInfo { UnmanagedType: UnmanagedType.I8 } }
-                    or { ManagedType: { SpecialType: SpecialType.System_UInt64 }, MarshallingAttributeInfo: NoMarshallingInfo or MarshalAsInfo { UnmanagedType: UnmanagedType.U8 } }
+                case { ManagedType: { SpecialType: SpecialType.System_SByte }, MarshallingAttributeInfo: NoMarshallingInfo or MarshalAsInfo(UnmanagedType.I1) }
+                    or { ManagedType: { SpecialType: SpecialType.System_Byte }, MarshallingAttributeInfo: NoMarshallingInfo or MarshalAsInfo(UnmanagedType.U1) }
+                    or { ManagedType: { SpecialType: SpecialType.System_Int16 }, MarshallingAttributeInfo: NoMarshallingInfo or MarshalAsInfo(UnmanagedType.I2) }
+                    or { ManagedType: { SpecialType: SpecialType.System_UInt16 }, MarshallingAttributeInfo: NoMarshallingInfo or MarshalAsInfo(UnmanagedType.U2) }
+                    or { ManagedType: { SpecialType: SpecialType.System_Int32 }, MarshallingAttributeInfo: NoMarshallingInfo or MarshalAsInfo(UnmanagedType.I4) }
+                    or { ManagedType: { SpecialType: SpecialType.System_UInt32 }, MarshallingAttributeInfo: NoMarshallingInfo or MarshalAsInfo(UnmanagedType.U4) }
+                    or { ManagedType: { SpecialType: SpecialType.System_Int64 }, MarshallingAttributeInfo: NoMarshallingInfo or MarshalAsInfo(UnmanagedType.I8) }
+                    or { ManagedType: { SpecialType: SpecialType.System_UInt64 }, MarshallingAttributeInfo: NoMarshallingInfo or MarshalAsInfo(UnmanagedType.U8) }
                     or { ManagedType: { SpecialType: SpecialType.System_IntPtr }, MarshallingAttributeInfo: NoMarshallingInfo }
-                    or { ManagedType: { SpecialType: SpecialType.System_UIntPtr }, MarshallingAttributeInfo: NoMarshallingInfo}
-                    or { ManagedType: { SpecialType: SpecialType.System_Single }, MarshallingAttributeInfo: NoMarshallingInfo or MarshalAsInfo { UnmanagedType: UnmanagedType.R4 } }
-                    or { ManagedType: { SpecialType: SpecialType.System_Double }, MarshallingAttributeInfo: NoMarshallingInfo or MarshalAsInfo { UnmanagedType: UnmanagedType.R8 } }:
->>>>>>> 1e3819b1
+                    or { ManagedType: { SpecialType: SpecialType.System_UIntPtr }, MarshallingAttributeInfo: NoMarshallingInfo }
+                    or { ManagedType: { SpecialType: SpecialType.System_Single }, MarshallingAttributeInfo: NoMarshallingInfo or MarshalAsInfo(UnmanagedType.R4) }
+                    or { ManagedType: { SpecialType: SpecialType.System_Double }, MarshallingAttributeInfo: NoMarshallingInfo or MarshalAsInfo(UnmanagedType.R8) }:
                     return Blittable;
 
                 case { ManagedType: { SpecialType: SpecialType.System_Boolean }, MarshallingAttributeInfo: NoMarshallingInfo }:
@@ -173,11 +158,7 @@
                 case { ManagedType: { SpecialType: SpecialType.System_String } }:
                     return CreateStringMarshaller(info, context);
 
-<<<<<<< HEAD
-                case { ManagedType: { TypeKind: TypeKind.Delegate }, MarshallingAttributeInfo: null or MarshalAsInfo(UnmanagedType.FunctionPtr) }:
-=======
-                case { ManagedType: { TypeKind: TypeKind.Delegate }, MarshallingAttributeInfo: NoMarshallingInfo or MarshalAsInfo { UnmanagedType: UnmanagedType.FunctionPtr } }:
->>>>>>> 1e3819b1
+                case { ManagedType: { TypeKind: TypeKind.Delegate }, MarshallingAttributeInfo: NoMarshallingInfo or MarshalAsInfo(UnmanagedType.FunctionPtr) }:
                     return Delegate;
 
                 case { MarshallingAttributeInfo: BlittableTypeAttributeInfo }:
@@ -198,8 +179,8 @@
                     }
                     return SafeHandle;
 
-                case { ManagedType: IArrayTypeSymbol { IsSZArray: true, ElementType : ITypeSymbol elementType } , MarshallingAttributeInfo: null}:
-                    return CreateArrayMarshaller(info, context, elementType, null);
+                case { ManagedType: IArrayTypeSymbol { IsSZArray: true, ElementType : ITypeSymbol elementType } , MarshallingAttributeInfo: NoMarshallingInfo}:
+                    return CreateArrayMarshaller(info, context, elementType, NoMarshallingInfo.Instance);
 
                 case { ManagedType: IArrayTypeSymbol { IsSZArray: true, ElementType : ITypeSymbol elementType } , MarshallingAttributeInfo: MarshalAsInfo(UnmanagedType.LPArray) marshalAsInfo }:
                     return CreateArrayMarshaller(info, context, elementType, marshalAsInfo.CreateArraySubTypeMarshalAsInfo());
@@ -341,7 +322,7 @@
             return numElementsExpression;
         }
 
-        private static IMarshallingGenerator CreateArrayMarshaller(TypePositionInfo info, StubCodeContext context, ITypeSymbol elementType, MarshallingInfo? elementMarshallingInfo)
+        private static IMarshallingGenerator CreateArrayMarshaller(TypePositionInfo info, StubCodeContext context, ITypeSymbol elementType, MarshallingInfo elementMarshallingInfo)
         {
             var elementMarshaller = Create(TypePositionInfo.CreateForType(elementType, elementMarshallingInfo), context);
             ExpressionSyntax numElementsExpression = LiteralExpression(SyntaxKind.NumericLiteralExpression, Literal(0));
