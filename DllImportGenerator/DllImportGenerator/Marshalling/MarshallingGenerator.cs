--- conflicted
+++ resolved
@@ -186,19 +186,6 @@
                     }
                     return SafeHandle;
 
-<<<<<<< HEAD
-                case { ManagedType: IArrayTypeSymbol { IsSZArray: true, ElementType: ITypeSymbol elementType }, MarshallingAttributeInfo: NoMarshallingInfo }:
-                    return CreateArrayMarshaller(info, context, elementType, NoMarshallingInfo.Instance, options);
-
-                case { ManagedType: IArrayTypeSymbol { IsSZArray: true, ElementType: ITypeSymbol elementType }, MarshallingAttributeInfo: ArrayMarshalAsInfo marshalAsInfo }:
-                    if (marshalAsInfo.UnmanagedArrayType != UnmanagedArrayType.LPArray)
-                    {
-                        throw new MarshallingNotSupportedException(info, context);
-                    }
-                    return CreateArrayMarshaller(info, context, elementType, marshalAsInfo.CreateArraySubTypeMarshalAsInfo(), options);
-
-=======
->>>>>>> ada198fa
                 // Marshalling in new model.
                 // Must go before the cases that do not explicitly check for marshalling info to support
                 // the user overridding the default marshalling rules with a MarshalUsing attribute.
@@ -221,7 +208,7 @@
                     return CreateStringMarshaller(info, context);
                     
                 case { ManagedType: IArrayTypeSymbol { IsSZArray: true, ElementType: ITypeSymbol elementType } }:
-                    return CreateArrayMarshaller(info, context, elementType);
+                    return CreateArrayMarshaller(info, context, options, elementType);
 
                 case { ManagedType: { SpecialType: SpecialType.System_Void } }:
                     return Forwarder;
@@ -373,12 +360,7 @@
             return numElementsExpression;
         }
 
-<<<<<<< HEAD
-        private static IMarshallingGenerator CreateArrayMarshaller(TypePositionInfo info, StubCodeContext context, ITypeSymbol elementType, MarshallingInfo elementMarshallingInfo, AnalyzerConfigOptions options)
-        {
-            var elementMarshaller = Create(TypePositionInfo.CreateForType(elementType, elementMarshallingInfo), context, options);
-=======
-        private static IMarshallingGenerator CreateArrayMarshaller(TypePositionInfo info, StubCodeContext context, ITypeSymbol elementType)
+        private static IMarshallingGenerator CreateArrayMarshaller(TypePositionInfo info, StubCodeContext context, AnalyzerConfigOptions options, ITypeSymbol elementType)
         {
             var elementMarshallingInfo = info.MarshallingAttributeInfo switch
             {
@@ -388,8 +370,10 @@
                 _ => throw new MarshallingNotSupportedException(info, context)
             };
 
-            var elementMarshaller = Create(TypePositionInfo.CreateForType(elementType, elementMarshallingInfo), new ArrayMarshallingCodeContext(StubCodeContext.Stage.Setup, string.Empty, context, false));
->>>>>>> ada198fa
+            var elementMarshaller = Create(
+                TypePositionInfo.CreateForType(elementType, elementMarshallingInfo),
+                new ArrayMarshallingCodeContext(StubCodeContext.Stage.Setup, string.Empty, context, false),
+                options);
             ExpressionSyntax numElementsExpression = LiteralExpression(SyntaxKind.NumericLiteralExpression, Literal(0));
             if (info.IsManagedReturnPosition || (info.IsByRef && info.RefKind != RefKind.In))
             {
