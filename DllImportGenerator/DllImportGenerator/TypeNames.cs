﻿using System;
using System.Collections.Generic;
using System.Text;

namespace Microsoft.Interop
{
    static class TypeNames
    {
        public const string GeneratedDllImportAttribute = "System.Runtime.InteropServices.GeneratedDllImportAttribute";

        public const string GeneratedMarshallingAttribute = "System.Runtime.InteropServices.GeneratedMarshallingAttribute";

        public const string BlittableTypeAttribute = "System.Runtime.InteropServices.BlittableTypeAttribute";

        public const string NativeMarshallingAttribute = "System.Runtime.InteropServices.NativeMarshallingAttribute";

        public const string MarshalUsingAttribute = "System.Runtime.InteropServices.MarshalUsingAttribute";

        public const string LCIDConversionAttribute = "System.Runtime.InteropServices.LCIDConversionAttribute";

        public const string System_Span_Metadata = "System.Span`1";
        public const string System_Span = "System.Span";

        public const string System_Runtime_InteropServices_StructLayoutAttribute = "System.Runtime.InteropServices.StructLayoutAttribute";

        public const string System_Runtime_InteropServices_MarshalAsAttribute = "System.Runtime.InteropServices.MarshalAsAttribute";

        public const string System_Runtime_InteropServices_Marshal = "System.Runtime.InteropServices.Marshal";

        public const string System_Runtime_InteropServices_MarshalEx = "System.Runtime.InteropServices.MarshalEx";
        
        public const string System_Runtime_InteropServices_MemoryMarshal = "System.Runtime.InteropServices.MemoryMarshal";

        public const string System_Runtime_InteropServices_SafeHandle = "System.Runtime.InteropServices.SafeHandle";

<<<<<<< HEAD
        public const string System_Runtime_InteropServices_OutAttribute = "System.Runtime.InteropServices.OutAttribute";

        public const string System_Runtime_InteropServices_InAttribute = "System.Runtime.InteropServices.InAttribute";
=======
        public const string System_Runtime_CompilerServices_SkipLocalsInitAttribute = "System.Runtime.CompilerServices.SkipLocalsInitAttribute";
>>>>>>> ada198fa
    }
}<|MERGE_RESOLUTION|>--- conflicted
+++ resolved
@@ -33,12 +33,10 @@
 
         public const string System_Runtime_InteropServices_SafeHandle = "System.Runtime.InteropServices.SafeHandle";
 
-<<<<<<< HEAD
         public const string System_Runtime_InteropServices_OutAttribute = "System.Runtime.InteropServices.OutAttribute";
 
         public const string System_Runtime_InteropServices_InAttribute = "System.Runtime.InteropServices.InAttribute";
-=======
+        
         public const string System_Runtime_CompilerServices_SkipLocalsInitAttribute = "System.Runtime.CompilerServices.SkipLocalsInitAttribute";
->>>>>>> ada198fa
     }
 }