--- conflicted
+++ resolved
@@ -20,8 +20,6 @@
 
         public const string MarshalUsingAttribute = "System.Runtime.InteropServices.MarshalUsingAttribute";
 
-        public const string GenericContiguousCollectionMarshallerAttribute = "System.Runtime.InteropServices.GenericContiguousCollectionMarshallerAttribute";
-
         public const string LCIDConversionAttribute = "System.Runtime.InteropServices.LCIDConversionAttribute";
 
         public const string System_Span_Metadata = "System.Span`1";
@@ -31,37 +29,10 @@
 
         public const string System_Runtime_InteropServices_Marshal = "System.Runtime.InteropServices.Marshal";
 
-<<<<<<< HEAD
-=======
-        private const string System_Runtime_InteropServices_MarshalEx = "System.Runtime.InteropServices.MarshalEx";
-
-        public static string MarshalEx(AnalyzerConfigOptions options)
-        {
-            return options.UseMarshalType() ? System_Runtime_InteropServices_Marshal : System_Runtime_InteropServices_MarshalEx;
-        }
-
         public const string System_Runtime_InteropServices_GeneratedMarshalling_ArrayMarshaller_Metadata = "System.Runtime.InteropServices.GeneratedMarshalling.ArrayMarshaller`1";
 
         public const string System_Runtime_InteropServices_GeneratedMarshalling_PtrArrayMarshaller_Metadata = "System.Runtime.InteropServices.GeneratedMarshalling.PtrArrayMarshaller`1";
 
-        public const string System_Runtime_InteropServices_MemoryMarshal = "System.Runtime.InteropServices.MemoryMarshal";
-
-        public const string System_Runtime_InteropServices_SafeHandle = "System.Runtime.InteropServices.SafeHandle";
-
-        public const string System_Runtime_InteropServices_OutAttribute = "System.Runtime.InteropServices.OutAttribute";
-
-        public const string System_Runtime_InteropServices_InAttribute = "System.Runtime.InteropServices.InAttribute";
-
->>>>>>> 4835f732
         public const string System_Runtime_CompilerServices_SkipLocalsInitAttribute = "System.Runtime.CompilerServices.SkipLocalsInitAttribute";
-
-        private const string System_Runtime_CompilerServices_Unsafe = "System.Runtime.CompilerServices.Unsafe";
-
-        private const string Internal_Runtime_CompilerServices_Unsafe = "Internal.Runtime.CompilerServices.Unsafe";
-
-        public static string Unsafe(AnalyzerConfigOptions options)
-        {
-            return options.UseInternalUnsafeType() ? Internal_Runtime_CompilerServices_Unsafe : System_Runtime_CompilerServices_Unsafe;
-        }
     }
 }