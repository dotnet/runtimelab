﻿using System;
using System.Collections.Generic;
using System.Text;

namespace Microsoft.Interop
{
    static class TypeNames
    {
        public const string GeneratedMarshallingAttribute = "System.Runtime.InteropServices.GeneratedMarshallingAttribute";

        public const string BlittableTypeAttribute = "System.Runtime.InteropServices.BlittableTypeAttribute";

        public const string NativeMarshallingAttribute = "System.Runtime.InteropServices.NativeMarshallingAttribute";

        public const string MarshalUsingAttribute = "System.Runtime.InteropServices.MarshalUsingAttribute";

        public const string System_Span = "System.Span`1";

        public const string System_Runtime_InteropServices_StructLayoutAttribute = "System.Runtime.InteropServices.StructLayoutAttribute";

        public const string System_Runtime_InteropServices_MarshalAsAttribute = "System.Runtime.InteropServices.MarshalAsAttribute";

        public const string System_Runtime_InteropServices_Marshal = "System.Runtime.InteropServices.Marshal";

        public const string System_Runtime_InteropServices_MarshalEx = "System.Runtime.InteropServices.MarshalEx";
<<<<<<< HEAD
        
        public const string System_Runtime_InteropServices_MemoryMarshal = "System.Runtime.InteropServices.MemoryMarshal";
        
=======

>>>>>>> 5a0e1d94
        public const string System_Runtime_InteropServices_SafeHandle = "System.Runtime.InteropServices.SafeHandle";
    }
}<|MERGE_RESOLUTION|>--- conflicted
+++ resolved
@@ -23,13 +23,9 @@
         public const string System_Runtime_InteropServices_Marshal = "System.Runtime.InteropServices.Marshal";
 
         public const string System_Runtime_InteropServices_MarshalEx = "System.Runtime.InteropServices.MarshalEx";
-<<<<<<< HEAD
         
         public const string System_Runtime_InteropServices_MemoryMarshal = "System.Runtime.InteropServices.MemoryMarshal";
-        
-=======
 
->>>>>>> 5a0e1d94
         public const string System_Runtime_InteropServices_SafeHandle = "System.Runtime.InteropServices.SafeHandle";
     }
 }