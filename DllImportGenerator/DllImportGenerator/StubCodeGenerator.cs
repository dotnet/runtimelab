﻿using System;
using System.Collections.Generic;
using System.Collections.Immutable;
using System.Diagnostics;
using System.Linq;
using System.Runtime.InteropServices;
using Microsoft.CodeAnalysis;
using Microsoft.CodeAnalysis.CSharp;
using Microsoft.CodeAnalysis.CSharp.Syntax;
using Microsoft.CodeAnalysis.Diagnostics;
using static Microsoft.CodeAnalysis.CSharp.SyntaxFactory;
using static Microsoft.Interop.StubCodeContext;

namespace Microsoft.Interop
{
    internal sealed class StubCodeGenerator
    {
        /// <summary>
        /// Identifier for managed return value
        /// </summary>
        public const string ReturnIdentifier = "__retVal";

        /// <summary>
        /// Identifier for native return value
        /// </summary>
        /// <remarks>Same as the managed identifier by default</remarks>
        public string ReturnNativeIdentifier { get; private set; } = ReturnIdentifier;

        private const string InvokeReturnIdentifier = "__invokeRetVal";
        private const string LastErrorIdentifier = "__lastError";
        private const string InvokeSucceededIdentifier = "__invokeSucceeded";

        // Error code representing success. This maps to S_OK for Windows HRESULT semantics and 0 for POSIX errno semantics.
        private const int SuccessErrorCode = 0;

<<<<<<< HEAD
        private static readonly Stage[] Stages = new Stage[]
        {
            Stage.Setup,
            Stage.Marshal,
            Stage.Pin,
            Stage.Invoke,
            Stage.KeepAlive,
            Stage.Unmarshal,
            Stage.GuaranteedUnmarshal,
            Stage.Cleanup
        };

=======
        private readonly GeneratorDiagnostics diagnostics;
>>>>>>> b5ebd833
        private readonly AnalyzerConfigOptions options;
        private readonly GeneratedDllImportData dllImportData;
        private readonly StubCodeContext context;
        private readonly List<BoundGenerator> paramMarshallers;
        private readonly BoundGenerator retMarshaller;
        private readonly List<BoundGenerator> sortedMarshallers;
        private readonly bool stubReturnsVoid;

        public StubCodeGenerator(
            GeneratedDllImportData dllImportData,
            IEnumerable<BoundGenerator> elements,
            ManagedToNativeCodeContext context,
            AnalyzerConfigOptions options)
        {
            this.dllImportData = dllImportData;
            this.context = context;
            this.options = options;

            List<BoundGenerator> allMarshallers = new();
            List<BoundGenerator> paramMarshallers = new();
            bool foundNativeRetMarshaller = false, foundManagedRetMarshaller = false;
            BoundGenerator nativeRetMarshaller = new(new TypePositionInfo(SpecialTypeInfo.Void, NoMarshallingInfo.Instance), new Forwarder());
            BoundGenerator managedRetMarshaller = new(new TypePositionInfo(SpecialTypeInfo.Void, NoMarshallingInfo.Instance), new Forwarder());

            foreach (var element in elements)
            {
                allMarshallers.Add(element);
                if (element.TypeInfo.IsManagedReturnPosition)
                {
                    Debug.Assert(!foundManagedRetMarshaller);
                    managedRetMarshaller = element;
                    foundManagedRetMarshaller = true;
                }
                if (element.TypeInfo.IsNativeReturnPosition)
                {
                    Debug.Assert(!foundNativeRetMarshaller);
                    nativeRetMarshaller = element;
                    foundNativeRetMarshaller = true;
                }
                if (!element.TypeInfo.IsManagedReturnPosition && !element.TypeInfo.IsNativeReturnPosition)
                {
                    paramMarshallers.Add(element);
                }
            }

            this.retMarshaller = nativeRetMarshaller;
            this.paramMarshallers = paramMarshallers;
            this.stubReturnsVoid = managedRetMarshaller.TypeInfo.ManagedType == SpecialTypeInfo.Void;

            // We are doing a topological sort of our marshallers to ensure that each parameter/return value's
            // dependencies are unmarshalled before their dependents. This comes up in the case of contiguous
            // collections, where the number of elements in a collection are provided via another parameter/return value.
            // When using nested collections, the parameter that represents the number of elements of each element of the
            // outer collection is another collection. As a result, there are two options on how to retrieve the size.
            // Either we partially unmarshal the collection of counts while unmarshalling the collection of elements,
            // or we unmarshal our parameters and return value in an order such that we can use the managed identifiers
            // for our lengths.
            // Here's an example signature where the dependency shows up:
            //
            // [GeneratedDllImport(NativeExportsNE_Binary, EntryPoint = "transpose_matrix")]
            // [return: MarshalUsing(CountElementName = "numColumns")]
            // [return: MarshalUsing(CountElementName = "numRows", ElementIndirectionLevel = 1)]
            // public static partial int[][] TransposeMatrix(
            //  int[][] matrix,
            //  [MarshalUsing(CountElementName="numColumns")] ref int[] numRows,
            //  int numColumns);
            //
            // In this scenario, we'd traditionally unmarshal the return value and then each parameter. However, since
            // the return value has dependencies on numRows and numColumns and numRows has a dependency on numColumns,
            // we want to unmarshal numColumns, then numRows, then the return value.
            // A topological sort ensures we get this order correct.
            this.sortedMarshallers = MarshallerHelpers.GetTopologicallySortedElements(
                allMarshallers,
                static m => GetInfoIndex(m.TypeInfo),
                static m => GetInfoDependencies(m.TypeInfo))
                .ToList();

            if (managedRetMarshaller.Generator.UsesNativeIdentifier(managedRetMarshaller.TypeInfo, context))
            {
                // Update the native identifier for the return value
                context.ReturnNativeIdentifier = $"{ReturnIdentifier}{GeneratedNativeIdentifierSuffix}";
            }

            static IEnumerable<int> GetInfoDependencies(TypePositionInfo info)
            {
                // A parameter without a managed index cannot have any dependencies.
                if (info.ManagedIndex == TypePositionInfo.UnsetIndex)
                {
                    return Array.Empty<int>();
                }
                return MarshallerHelpers.GetDependentElementsOfMarshallingInfo(info.MarshallingAttributeInfo)
                    .Select(static info => GetInfoIndex(info)).ToList();
            }

            static int GetInfoIndex(TypePositionInfo info)
            {
                if (info.ManagedIndex == TypePositionInfo.UnsetIndex)
                {
                    // A TypePositionInfo needs to have either a managed or native index.
                    // We use negative values of the native index to distinguish them from the managed index.
                    return -info.NativeIndex;
                }
                return info.ManagedIndex;
            }
        }

        public BlockSyntax GenerateSyntax(string methodName, AttributeListSyntax? forwardedAttributes)
        {
            string dllImportName = methodName + "__PInvoke__";
            var setupStatements = new List<StatementSyntax>();

            foreach (var marshaller in paramMarshallers)
            {
                TypePositionInfo info = marshaller.TypeInfo;
                if (info.IsManagedReturnPosition)
                    continue;

                if (info.RefKind == RefKind.Out)
                {
                    // Assign out params to default
                    setupStatements.Add(ExpressionStatement(
                        AssignmentExpression(
                            SyntaxKind.SimpleAssignmentExpression,
                            IdentifierName(info.InstanceIdentifier),
                            LiteralExpression(
                                SyntaxKind.DefaultLiteralExpression,
                                Token(SyntaxKind.DefaultKeyword)))));
                }

                // Declare variables for parameters
                AppendVariableDeclations(setupStatements, info, marshaller.Generator);
            }

            bool invokeReturnsVoid = retMarshaller.TypeInfo.ManagedType == SpecialTypeInfo.Void;

            // Stub return is not the same as invoke return
            if (!stubReturnsVoid && !retMarshaller.TypeInfo.IsManagedReturnPosition)
            {
                // Should only happen when PreserveSig=false
                Debug.Assert(!dllImportData.PreserveSig, "Expected PreserveSig=false when invoke return is not the stub return");

                // Stub return should be the last parameter for the invoke
                Debug.Assert(paramMarshallers.Any() && paramMarshallers.Last().TypeInfo.IsManagedReturnPosition, "Expected stub return to be the last parameter for the invoke");

                (TypePositionInfo stubRetTypeInfo, IMarshallingGenerator stubRetGenerator) = paramMarshallers.Last();

                // Declare variables for stub return value
                AppendVariableDeclations(setupStatements, stubRetTypeInfo, stubRetGenerator);
            }

            if (!invokeReturnsVoid)
            {
                // Declare variables for invoke return value
                AppendVariableDeclations(setupStatements, retMarshaller.TypeInfo, retMarshaller.Generator);
            }

            // Do not manually handle SetLastError when generating forwarders.
            // We want the runtime to handle everything.
            if (this.dllImportData.SetLastError && !options.GenerateForwarders())
            {
                // Declare variable for last error
                setupStatements.Add(MarshallerHelpers.DeclareWithDefault(
                    PredefinedType(Token(SyntaxKind.IntKeyword)),
                    LastErrorIdentifier));
            }

            var tryStatements = new List<StatementSyntax>();
            var guaranteedUnmarshalStatements = new List<StatementSyntax>();
            var cleanupStatements = new List<StatementSyntax>();
            var invoke = InvocationExpression(IdentifierName(dllImportName));
<<<<<<< HEAD
            var fixedStatements = new List<FixedStatementSyntax>();
            foreach (var stage in Stages)
            {
                var statements = GetStatements(stage);
                int initialCount = statements.Count;
                context.CurrentStage = stage;

                if (!invokeReturnsVoid && (stage is Stage.Setup or Stage.Cleanup))
                {
                    // Handle setup and unmarshalling for return
                    var retStatements = retMarshaller.Generator.Generate(retMarshaller.TypeInfo, context);
                    statements.AddRange(retStatements);
                }

                if (stage is Stage.Unmarshal or Stage.GuaranteedUnmarshal)
                {
                    // For Unmarshal and GuaranteedUnmarshal stages, use the topologically sorted
                    // marshaller list to generate the marshalling statements

                    foreach (var marshaller in sortedMarshallers)
                    {
                        statements.AddRange(marshaller.Generator.Generate(marshaller.TypeInfo, context));
                    }
                }
                else
                {
                    // Generate code for each parameter for the current stage
                    foreach (var marshaller in paramMarshallers)
                    {
                        if (stage == Stage.Invoke)
                        {
                            // Get arguments for invocation
                            ArgumentSyntax argSyntax = marshaller.Generator.AsArgument(marshaller.TypeInfo, context);
                            invoke = invoke.AddArgumentListArguments(argSyntax);
                        }
                        else
                        {
                            var generatedStatements = marshaller.Generator.Generate(marshaller.TypeInfo, context);
                            if (stage == Stage.Pin)
                            {
                                // Collect all the fixed statements. These will be used in the Invoke stage.
                                foreach (var statement in generatedStatements)
                                {
                                    if (statement is not FixedStatementSyntax fixedStatement)
                                        continue;

                                    fixedStatements.Add(fixedStatement);
                                }
                            }
                            else
                            {
                                statements.AddRange(generatedStatements);
                            }
                        }
                    }
                }

                if (stage == Stage.Invoke)
                {
                    StatementSyntax invokeStatement;

                    // Assign to return value if necessary
                    if (invokeReturnsVoid)
                    {
                        invokeStatement = ExpressionStatement(invoke);
                    }
                    else
                    {
                        invokeStatement = ExpressionStatement(
                            AssignmentExpression(
                                SyntaxKind.SimpleAssignmentExpression,
                                IdentifierName(context.GetIdentifiers(retMarshaller.TypeInfo).native),
                                invoke));
                    }

                    // Do not manually handle SetLastError when generating forwarders.
                    // We want the runtime to handle everything.
                    if (this.dllImportData.SetLastError && !options.GenerateForwarders())
                    {
                        // Marshal.SetLastSystemError(0);
                        var clearLastError = ExpressionStatement(
                            InvocationExpression(
                                MemberAccessExpression(
                                    SyntaxKind.SimpleMemberAccessExpression,
                                    ParseName(TypeNames.System_Runtime_InteropServices_Marshal),
                                    IdentifierName("SetLastSystemError")),
                                ArgumentList(SingletonSeparatedList(
                                    Argument(LiteralExpression(SyntaxKind.NumericLiteralExpression, Literal(SuccessErrorCode)))))));

                        // <lastError> = Marshal.GetLastSystemError();
                        var getLastError = ExpressionStatement(
                            AssignmentExpression(
                                SyntaxKind.SimpleAssignmentExpression,
                                IdentifierName(LastErrorIdentifier),
                                InvocationExpression(
                                    MemberAccessExpression(
                                    SyntaxKind.SimpleMemberAccessExpression,
                                    ParseName(TypeNames.System_Runtime_InteropServices_Marshal),
                                    IdentifierName("GetLastSystemError")))));

                        invokeStatement = Block(clearLastError, invokeStatement, getLastError);
                    }

                    // Nest invocation in fixed statements
                    if (fixedStatements.Any())
                    {
                        fixedStatements.Reverse();
                        invokeStatement = fixedStatements.First().WithStatement(invokeStatement);
                        foreach (var fixedStatement in fixedStatements.Skip(1))
                        {
                            invokeStatement = fixedStatement.WithStatement(Block(invokeStatement));
                        }
                    }
=======

            // Handle GuaranteedUnmarshal first since that stage producing statements affects multiple other stages.
            GenerateStatementsForStage(Stage.GuaranteedUnmarshal, guaranteedUnmarshalStatements);
            if (guaranteedUnmarshalStatements.Count > 0)
            {
                setupStatements.Add(MarshallerHelpers.DeclareWithDefault(PredefinedType(Token(SyntaxKind.BoolKeyword)), InvokeSucceededIdentifier));
            }
>>>>>>> b5ebd833

            GenerateStatementsForStage(Stage.Setup, setupStatements);
            GenerateStatementsForStage(Stage.Marshal, tryStatements);
            GenerateStatementsForInvoke(tryStatements, invoke);
            GenerateStatementsForStage(Stage.KeepAlive, tryStatements);
            GenerateStatementsForStage(Stage.Unmarshal, tryStatements);
            GenerateStatementsForStage(Stage.Cleanup, cleanupStatements);

            List<StatementSyntax> allStatements = setupStatements;
            List<StatementSyntax> finallyStatements = new List<StatementSyntax>();
            if (guaranteedUnmarshalStatements.Count > 0)
            {
                finallyStatements.Add(IfStatement(IdentifierName(InvokeSucceededIdentifier), Block(guaranteedUnmarshalStatements)));
            }

            finallyStatements.AddRange(cleanupStatements);
            if (finallyStatements.Count > 0)
            {
                // Add try-finally block if there are any statements in the finally block
                allStatements.Add(
                    TryStatement(Block(tryStatements), default, FinallyClause(Block(finallyStatements))));
            }
            else
            {
                allStatements.AddRange(tryStatements);
            }

            if (this.dllImportData.SetLastError && !options.GenerateForwarders())
            {
                // Marshal.SetLastPInvokeError(<lastError>);
                allStatements.Add(ExpressionStatement(
                    InvocationExpression(
                        MemberAccessExpression(
                            SyntaxKind.SimpleMemberAccessExpression,
                            ParseName(TypeNames.System_Runtime_InteropServices_Marshal),
                            IdentifierName("SetLastPInvokeError")),
                        ArgumentList(SingletonSeparatedList(
                            Argument(IdentifierName(LastErrorIdentifier)))))));
            }

            // Return
            if (!stubReturnsVoid)
                allStatements.Add(ReturnStatement(IdentifierName(ReturnIdentifier)));

            // Wrap all statements in an unsafe block
            var codeBlock = Block(UnsafeStatement(Block(allStatements)));

            // Define P/Invoke declaration
            var dllImport = LocalFunctionStatement(retMarshaller.Generator.AsNativeType(retMarshaller.TypeInfo), dllImportName)
                .AddModifiers(
                    Token(SyntaxKind.ExternKeyword),
                    Token(SyntaxKind.StaticKeyword),
                    Token(SyntaxKind.UnsafeKeyword))
                .WithSemicolonToken(Token(SyntaxKind.SemicolonToken))
                .WithAttributeLists(
                    SingletonList(AttributeList(
                        SingletonSeparatedList(CreateDllImportAttributeForTarget(GetTargetDllImportDataFromStubData(methodName))))));

            if (retMarshaller.Generator is IAttributedReturnTypeMarshallingGenerator retGenerator)
            {
                AttributeListSyntax? returnAttribute = retGenerator.GenerateAttributesForReturnType(retMarshaller.TypeInfo);
                if (returnAttribute is not null)
                {
                    dllImport = dllImport.AddAttributeLists(returnAttribute.WithTarget(AttributeTargetSpecifier(Identifier("return"))));
                }
            }
            
            if (forwardedAttributes is not null)
            {
                dllImport = dllImport.AddAttributeLists(forwardedAttributes);
            }

            foreach (var marshaller in paramMarshallers)
            {
                ParameterSyntax paramSyntax = marshaller.Generator.AsParameter(marshaller.TypeInfo);
                dllImport = dllImport.AddParameterListParameters(paramSyntax);
            }

            return codeBlock.AddStatements(dllImport);

            void GenerateStatementsForStage(Stage stage, List<StatementSyntax> statementsToUpdate)
            {
                int initialCount = statementsToUpdate.Count;
                this.CurrentStage = stage;

                if (!invokeReturnsVoid && (stage is Stage.Setup or Stage.Cleanup))
                {
                    // Handle setup and unmarshalling for return
                    var retStatements = retMarshaller.Generator.Generate(retMarshaller.TypeInfo, this);
                    statementsToUpdate.AddRange(retStatements);
                }

                if (stage is Stage.Unmarshal or Stage.GuaranteedUnmarshal)
                {
                    // For Unmarshal and GuaranteedUnmarshal stages, use the topologically sorted
                    // marshaller list to generate the marshalling statements

                    foreach (var marshaller in sortedMarshallers)
                    {
                        statementsToUpdate.AddRange(marshaller.Generator.Generate(marshaller.TypeInfo, this));
                    }
                }
                else
                {
                    // Generate code for each parameter for the current stage in declaration order.
                    foreach (var marshaller in paramMarshallers)
                    {
                        var generatedStatements = marshaller.Generator.Generate(marshaller.TypeInfo, this);
                        statementsToUpdate.AddRange(generatedStatements);
                    }
                }

                if (statementsToUpdate.Count > initialCount)
                {
                    // Comment separating each stage
                    var newLeadingTrivia = TriviaList(
                        Comment($"//"),
                        Comment($"// {stage}"),
                        Comment($"//"));
                    var firstStatementInStage = statementsToUpdate[initialCount];
                    newLeadingTrivia = newLeadingTrivia.AddRange(firstStatementInStage.GetLeadingTrivia());
                    statementsToUpdate[initialCount] = firstStatementInStage.WithLeadingTrivia(newLeadingTrivia);
                }
            }

            void GenerateStatementsForInvoke(List<StatementSyntax> statementsToUpdate, InvocationExpressionSyntax invoke)
            {
                var fixedStatements = new List<FixedStatementSyntax>();
                this.CurrentStage = Stage.Pin;
                // Generate code for each parameter for the current stage
                foreach (var marshaller in paramMarshallers)
                {
                    var generatedStatements = marshaller.Generator.Generate(marshaller.TypeInfo, this);
                    // Collect all the fixed statements. These will be used in the Invoke stage.
                    foreach (var statement in generatedStatements)
                    {
                        if (statement is not FixedStatementSyntax fixedStatement)
                            continue;

                        fixedStatements.Add(fixedStatement);
                    }
                }

                this.CurrentStage = Stage.Invoke;
                // Generate code for each parameter for the current stage
                foreach (var marshaller in paramMarshallers)
                {
                    // Get arguments for invocation
                    ArgumentSyntax argSyntax = marshaller.Generator.AsArgument(marshaller.TypeInfo, this);
                    invoke = invoke.AddArgumentListArguments(argSyntax);
                }

                StatementSyntax invokeStatement;

                // Assign to return value if necessary
                if (invokeReturnsVoid)
                {
                    invokeStatement = ExpressionStatement(invoke);
                }
                else
                {
                    invokeStatement = ExpressionStatement(
                        AssignmentExpression(
                            SyntaxKind.SimpleAssignmentExpression,
                            IdentifierName(this.GetIdentifiers(retMarshaller.TypeInfo).native),
                            invoke));
                }

                // Do not manually handle SetLastError when generating forwarders.
                // We want the runtime to handle everything.
                if (this.dllImportData.SetLastError && !options.GenerateForwarders())
                {
                    // Marshal.SetLastSystemError(0);
                    var clearLastError = ExpressionStatement(
                        InvocationExpression(
                            MemberAccessExpression(
                                SyntaxKind.SimpleMemberAccessExpression,
                                ParseName(TypeNames.System_Runtime_InteropServices_Marshal),
                                IdentifierName("SetLastSystemError")),
                            ArgumentList(SingletonSeparatedList(
                                Argument(LiteralExpression(SyntaxKind.NumericLiteralExpression, Literal(SuccessErrorCode)))))));

                    // <lastError> = Marshal.GetLastSystemError();
                    var getLastError = ExpressionStatement(
                        AssignmentExpression(
                            SyntaxKind.SimpleAssignmentExpression,
                            IdentifierName(LastErrorIdentifier),
                            InvocationExpression(
                                MemberAccessExpression(
                                SyntaxKind.SimpleMemberAccessExpression,
                                ParseName(TypeNames.System_Runtime_InteropServices_Marshal),
                                IdentifierName("GetLastSystemError")))));

                    invokeStatement = Block(clearLastError, invokeStatement, getLastError);
                }

                // Nest invocation in fixed statements
                if (fixedStatements.Any())
                {
                    fixedStatements.Reverse();
                    invokeStatement = fixedStatements.First().WithStatement(invokeStatement);
                    foreach (var fixedStatement in fixedStatements.Skip(1))
                    {
                        invokeStatement = fixedStatement.WithStatement(Block(invokeStatement));
                    }
                }

                statementsToUpdate.Add(invokeStatement);
                // <invokeSucceeded> = true;
                if (guaranteedUnmarshalStatements.Count > 0)
                {
                    statementsToUpdate.Add(ExpressionStatement(AssignmentExpression(SyntaxKind.SimpleAssignmentExpression,
                        IdentifierName(InvokeSucceededIdentifier),
                        LiteralExpression(SyntaxKind.TrueLiteralExpression))));
                }
            }
        }

        private void AppendVariableDeclations(List<StatementSyntax> statementsToUpdate, TypePositionInfo info, IMarshallingGenerator generator)
        {
            var (managed, native) = context.GetIdentifiers(info);

            // Declare variable for return value
            if (info.IsManagedReturnPosition || info.IsNativeReturnPosition)
            {
                statementsToUpdate.Add(MarshallerHelpers.DeclareWithDefault(
                    info.ManagedType.Syntax,
                    managed));
            }

            // Declare variable with native type for parameter or return value
            if (generator.UsesNativeIdentifier(info, context))
            {
                statementsToUpdate.Add(MarshallerHelpers.DeclareWithDefault(
                    generator.AsNativeType(info),
                    native));
            }
        }

        private static AttributeSyntax CreateDllImportAttributeForTarget(GeneratedDllImportData targetDllImportData)
        {
            var newAttributeArgs = new List<AttributeArgumentSyntax>
            {
                AttributeArgument(LiteralExpression(
                    SyntaxKind.StringLiteralExpression,
                    Literal(targetDllImportData.ModuleName))),
                AttributeArgument(
                    NameEquals(nameof(DllImportAttribute.EntryPoint)),
                    null,
                    CreateStringExpressionSyntax(targetDllImportData.EntryPoint))
            };

            if (targetDllImportData.IsUserDefined.HasFlag(DllImportMember.BestFitMapping))
            {
                var name = NameEquals(nameof(DllImportAttribute.BestFitMapping));
                var value = CreateBoolExpressionSyntax(targetDllImportData.BestFitMapping);
                newAttributeArgs.Add(AttributeArgument(name, null, value));
            }
            if (targetDllImportData.IsUserDefined.HasFlag(DllImportMember.CallingConvention))
            {
                var name = NameEquals(nameof(DllImportAttribute.CallingConvention));
                var value = CreateEnumExpressionSyntax(targetDllImportData.CallingConvention);
                newAttributeArgs.Add(AttributeArgument(name, null, value));
            }
            if (targetDllImportData.IsUserDefined.HasFlag(DllImportMember.CharSet))
            {
                var name = NameEquals(nameof(DllImportAttribute.CharSet));
                var value = CreateEnumExpressionSyntax(targetDllImportData.CharSet);
                newAttributeArgs.Add(AttributeArgument(name, null, value));
            }
            if (targetDllImportData.IsUserDefined.HasFlag(DllImportMember.ExactSpelling))
            {
                var name = NameEquals(nameof(DllImportAttribute.ExactSpelling));
                var value = CreateBoolExpressionSyntax(targetDllImportData.ExactSpelling);
                newAttributeArgs.Add(AttributeArgument(name, null, value));
            }
            if (targetDllImportData.IsUserDefined.HasFlag(DllImportMember.PreserveSig))
            {
                var name = NameEquals(nameof(DllImportAttribute.PreserveSig));
                var value = CreateBoolExpressionSyntax(targetDllImportData.PreserveSig);
                newAttributeArgs.Add(AttributeArgument(name, null, value));
            }
            if (targetDllImportData.IsUserDefined.HasFlag(DllImportMember.SetLastError))
            {
                var name = NameEquals(nameof(DllImportAttribute.SetLastError));
                var value = CreateBoolExpressionSyntax(targetDllImportData.SetLastError);
                newAttributeArgs.Add(AttributeArgument(name, null, value));
            }
            if (targetDllImportData.IsUserDefined.HasFlag(DllImportMember.ThrowOnUnmappableChar))
            {
                var name = NameEquals(nameof(DllImportAttribute.ThrowOnUnmappableChar));
                var value = CreateBoolExpressionSyntax(targetDllImportData.ThrowOnUnmappableChar);
                newAttributeArgs.Add(AttributeArgument(name, null, value));
            }

            // Create new attribute
            return Attribute(
                ParseName(typeof(DllImportAttribute).FullName),
                AttributeArgumentList(SeparatedList(newAttributeArgs)));

            static ExpressionSyntax CreateBoolExpressionSyntax(bool trueOrFalse)
            {
                return LiteralExpression(
                    trueOrFalse
                        ? SyntaxKind.TrueLiteralExpression
                        : SyntaxKind.FalseLiteralExpression);
            }

            static ExpressionSyntax CreateStringExpressionSyntax(string str)
            {
                return LiteralExpression(
                    SyntaxKind.StringLiteralExpression,
                    Literal(str));
            }

            static ExpressionSyntax CreateEnumExpressionSyntax<T>(T value) where T : Enum
            {
                return MemberAccessExpression(
                    SyntaxKind.SimpleMemberAccessExpression,
                    IdentifierName(typeof(T).FullName),
                    IdentifierName(value.ToString()));
            }
        }

        GeneratedDllImportData GetTargetDllImportDataFromStubData(string methodName)
        {
            DllImportMember membersToForward = DllImportMember.All
                               // https://docs.microsoft.com/dotnet/api/system.runtime.interopservices.dllimportattribute.preservesig
                               // If PreserveSig=false (default is true), the P/Invoke stub checks/converts a returned HRESULT to an exception.
                               & ~DllImportMember.PreserveSig
                               // https://docs.microsoft.com/dotnet/api/system.runtime.interopservices.dllimportattribute.setlasterror
                               // If SetLastError=true (default is false), the P/Invoke stub gets/caches the last error after invoking the native function.
                               & ~DllImportMember.SetLastError;
            if (options.GenerateForwarders())
            {
                membersToForward = DllImportMember.All;
            }

            var targetDllImportData = new GeneratedDllImportData
            {
                CharSet = dllImportData.CharSet,
                BestFitMapping = dllImportData.BestFitMapping,
                CallingConvention = dllImportData.CallingConvention,
                EntryPoint = dllImportData.EntryPoint,
                ModuleName = dllImportData.ModuleName,
                ExactSpelling = dllImportData.ExactSpelling,
                SetLastError = dllImportData.SetLastError,
                PreserveSig = dllImportData.PreserveSig,
                ThrowOnUnmappableChar = dllImportData.ThrowOnUnmappableChar,
                IsUserDefined = dllImportData.IsUserDefined & membersToForward
            };

            // If the EntryPoint property is not set, we will compute and
            // add it based on existing semantics (i.e. method name).
            //
            // N.B. The export discovery logic is identical regardless of where
            // the name is defined (i.e. method name vs EntryPoint property).
            if (!targetDllImportData.IsUserDefined.HasFlag(DllImportMember.EntryPoint))
            {
                targetDllImportData = targetDllImportData with { EntryPoint = methodName };
            }

            return targetDllImportData;
        }
    }
}<|MERGE_RESOLUTION|>--- conflicted
+++ resolved
@@ -33,22 +33,6 @@
         // Error code representing success. This maps to S_OK for Windows HRESULT semantics and 0 for POSIX errno semantics.
         private const int SuccessErrorCode = 0;
 
-<<<<<<< HEAD
-        private static readonly Stage[] Stages = new Stage[]
-        {
-            Stage.Setup,
-            Stage.Marshal,
-            Stage.Pin,
-            Stage.Invoke,
-            Stage.KeepAlive,
-            Stage.Unmarshal,
-            Stage.GuaranteedUnmarshal,
-            Stage.Cleanup
-        };
-
-=======
-        private readonly GeneratorDiagnostics diagnostics;
->>>>>>> b5ebd833
         private readonly AnalyzerConfigOptions options;
         private readonly GeneratedDllImportData dllImportData;
         private readonly StubCodeContext context;
@@ -219,121 +203,6 @@
             var guaranteedUnmarshalStatements = new List<StatementSyntax>();
             var cleanupStatements = new List<StatementSyntax>();
             var invoke = InvocationExpression(IdentifierName(dllImportName));
-<<<<<<< HEAD
-            var fixedStatements = new List<FixedStatementSyntax>();
-            foreach (var stage in Stages)
-            {
-                var statements = GetStatements(stage);
-                int initialCount = statements.Count;
-                context.CurrentStage = stage;
-
-                if (!invokeReturnsVoid && (stage is Stage.Setup or Stage.Cleanup))
-                {
-                    // Handle setup and unmarshalling for return
-                    var retStatements = retMarshaller.Generator.Generate(retMarshaller.TypeInfo, context);
-                    statements.AddRange(retStatements);
-                }
-
-                if (stage is Stage.Unmarshal or Stage.GuaranteedUnmarshal)
-                {
-                    // For Unmarshal and GuaranteedUnmarshal stages, use the topologically sorted
-                    // marshaller list to generate the marshalling statements
-
-                    foreach (var marshaller in sortedMarshallers)
-                    {
-                        statements.AddRange(marshaller.Generator.Generate(marshaller.TypeInfo, context));
-                    }
-                }
-                else
-                {
-                    // Generate code for each parameter for the current stage
-                    foreach (var marshaller in paramMarshallers)
-                    {
-                        if (stage == Stage.Invoke)
-                        {
-                            // Get arguments for invocation
-                            ArgumentSyntax argSyntax = marshaller.Generator.AsArgument(marshaller.TypeInfo, context);
-                            invoke = invoke.AddArgumentListArguments(argSyntax);
-                        }
-                        else
-                        {
-                            var generatedStatements = marshaller.Generator.Generate(marshaller.TypeInfo, context);
-                            if (stage == Stage.Pin)
-                            {
-                                // Collect all the fixed statements. These will be used in the Invoke stage.
-                                foreach (var statement in generatedStatements)
-                                {
-                                    if (statement is not FixedStatementSyntax fixedStatement)
-                                        continue;
-
-                                    fixedStatements.Add(fixedStatement);
-                                }
-                            }
-                            else
-                            {
-                                statements.AddRange(generatedStatements);
-                            }
-                        }
-                    }
-                }
-
-                if (stage == Stage.Invoke)
-                {
-                    StatementSyntax invokeStatement;
-
-                    // Assign to return value if necessary
-                    if (invokeReturnsVoid)
-                    {
-                        invokeStatement = ExpressionStatement(invoke);
-                    }
-                    else
-                    {
-                        invokeStatement = ExpressionStatement(
-                            AssignmentExpression(
-                                SyntaxKind.SimpleAssignmentExpression,
-                                IdentifierName(context.GetIdentifiers(retMarshaller.TypeInfo).native),
-                                invoke));
-                    }
-
-                    // Do not manually handle SetLastError when generating forwarders.
-                    // We want the runtime to handle everything.
-                    if (this.dllImportData.SetLastError && !options.GenerateForwarders())
-                    {
-                        // Marshal.SetLastSystemError(0);
-                        var clearLastError = ExpressionStatement(
-                            InvocationExpression(
-                                MemberAccessExpression(
-                                    SyntaxKind.SimpleMemberAccessExpression,
-                                    ParseName(TypeNames.System_Runtime_InteropServices_Marshal),
-                                    IdentifierName("SetLastSystemError")),
-                                ArgumentList(SingletonSeparatedList(
-                                    Argument(LiteralExpression(SyntaxKind.NumericLiteralExpression, Literal(SuccessErrorCode)))))));
-
-                        // <lastError> = Marshal.GetLastSystemError();
-                        var getLastError = ExpressionStatement(
-                            AssignmentExpression(
-                                SyntaxKind.SimpleAssignmentExpression,
-                                IdentifierName(LastErrorIdentifier),
-                                InvocationExpression(
-                                    MemberAccessExpression(
-                                    SyntaxKind.SimpleMemberAccessExpression,
-                                    ParseName(TypeNames.System_Runtime_InteropServices_Marshal),
-                                    IdentifierName("GetLastSystemError")))));
-
-                        invokeStatement = Block(clearLastError, invokeStatement, getLastError);
-                    }
-
-                    // Nest invocation in fixed statements
-                    if (fixedStatements.Any())
-                    {
-                        fixedStatements.Reverse();
-                        invokeStatement = fixedStatements.First().WithStatement(invokeStatement);
-                        foreach (var fixedStatement in fixedStatements.Skip(1))
-                        {
-                            invokeStatement = fixedStatement.WithStatement(Block(invokeStatement));
-                        }
-                    }
-=======
 
             // Handle GuaranteedUnmarshal first since that stage producing statements affects multiple other stages.
             GenerateStatementsForStage(Stage.GuaranteedUnmarshal, guaranteedUnmarshalStatements);
@@ -341,7 +210,6 @@
             {
                 setupStatements.Add(MarshallerHelpers.DeclareWithDefault(PredefinedType(Token(SyntaxKind.BoolKeyword)), InvokeSucceededIdentifier));
             }
->>>>>>> b5ebd833
 
             GenerateStatementsForStage(Stage.Setup, setupStatements);
             GenerateStatementsForStage(Stage.Marshal, tryStatements);
@@ -408,7 +276,7 @@
                     dllImport = dllImport.AddAttributeLists(returnAttribute.WithTarget(AttributeTargetSpecifier(Identifier("return"))));
                 }
             }
-            
+
             if (forwardedAttributes is not null)
             {
                 dllImport = dllImport.AddAttributeLists(forwardedAttributes);
@@ -425,12 +293,11 @@
             void GenerateStatementsForStage(Stage stage, List<StatementSyntax> statementsToUpdate)
             {
                 int initialCount = statementsToUpdate.Count;
-                this.CurrentStage = stage;
+                context.CurrentStage = stage;
 
                 if (!invokeReturnsVoid && (stage is Stage.Setup or Stage.Cleanup))
                 {
-                    // Handle setup and unmarshalling for return
-                    var retStatements = retMarshaller.Generator.Generate(retMarshaller.TypeInfo, this);
+                    var retStatements = retMarshaller.Generator.Generate(retMarshaller.TypeInfo, context);
                     statementsToUpdate.AddRange(retStatements);
                 }
 
@@ -441,7 +308,7 @@
 
                     foreach (var marshaller in sortedMarshallers)
                     {
-                        statementsToUpdate.AddRange(marshaller.Generator.Generate(marshaller.TypeInfo, this));
+                        statementsToUpdate.AddRange(marshaller.Generator.Generate(marshaller.TypeInfo, context));
                     }
                 }
                 else
@@ -449,7 +316,7 @@
                     // Generate code for each parameter for the current stage in declaration order.
                     foreach (var marshaller in paramMarshallers)
                     {
-                        var generatedStatements = marshaller.Generator.Generate(marshaller.TypeInfo, this);
+                        var generatedStatements = marshaller.Generator.Generate(marshaller.TypeInfo, context);
                         statementsToUpdate.AddRange(generatedStatements);
                     }
                 }
@@ -470,11 +337,11 @@
             void GenerateStatementsForInvoke(List<StatementSyntax> statementsToUpdate, InvocationExpressionSyntax invoke)
             {
                 var fixedStatements = new List<FixedStatementSyntax>();
-                this.CurrentStage = Stage.Pin;
+                context.CurrentStage = Stage.Pin;
                 // Generate code for each parameter for the current stage
                 foreach (var marshaller in paramMarshallers)
                 {
-                    var generatedStatements = marshaller.Generator.Generate(marshaller.TypeInfo, this);
+                    var generatedStatements = marshaller.Generator.Generate(marshaller.TypeInfo, context);
                     // Collect all the fixed statements. These will be used in the Invoke stage.
                     foreach (var statement in generatedStatements)
                     {
@@ -485,17 +352,16 @@
                     }
                 }
 
-                this.CurrentStage = Stage.Invoke;
+                context.CurrentStage = Stage.Invoke;
                 // Generate code for each parameter for the current stage
                 foreach (var marshaller in paramMarshallers)
                 {
                     // Get arguments for invocation
-                    ArgumentSyntax argSyntax = marshaller.Generator.AsArgument(marshaller.TypeInfo, this);
+                    ArgumentSyntax argSyntax = marshaller.Generator.AsArgument(marshaller.TypeInfo, context);
                     invoke = invoke.AddArgumentListArguments(argSyntax);
                 }
 
                 StatementSyntax invokeStatement;
-
                 // Assign to return value if necessary
                 if (invokeReturnsVoid)
                 {
@@ -506,7 +372,7 @@
                     invokeStatement = ExpressionStatement(
                         AssignmentExpression(
                             SyntaxKind.SimpleAssignmentExpression,
-                            IdentifierName(this.GetIdentifiers(retMarshaller.TypeInfo).native),
+                            IdentifierName(context.GetIdentifiers(retMarshaller.TypeInfo).native),
                             invoke));
                 }
 
@@ -537,7 +403,6 @@
 
                     invokeStatement = Block(clearLastError, invokeStatement, getLastError);
                 }
-
                 // Nest invocation in fixed statements
                 if (fixedStatements.Any())
                 {
