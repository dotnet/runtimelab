--- conflicted
+++ resolved
@@ -39,18 +39,16 @@
             [GeneratedDllImport(NativeExportsNE_Binary, EntryPoint = "append_int_to_array")]
             public static partial void Append([MarshalAs(UnmanagedType.LPArray, SizeConst = 1, SizeParamIndex = 1)] ref int[] values, int numOriginalValues, int newValue);
 
-<<<<<<< HEAD
-            [GeneratedDllImport(nameof(NativeExportsNE), EntryPoint = "fill_range_array")]
+            [GeneratedDllImport(NativeExportsNE_Binary, EntryPoint = "fill_range_array")]
             [return: MarshalAs(UnmanagedType.U1)]
             public static partial bool FillRangeArray([Out] IntStructWrapper[] array, int length, int start);
 
-            [GeneratedDllImport(nameof(NativeExportsNE), EntryPoint = "double_values")]
+            [GeneratedDllImport(NativeExportsNE_Binary, EntryPoint = "double_values")]
             public static partial bool DoubleValues([In, Out] IntStructWrapper[] array, int length);
-=======
+
             [GeneratedDllImport(NativeExportsNE_Binary, EntryPoint = "and_all_members")]
             [return:MarshalAs(UnmanagedType.U1)]
             public static partial bool AndAllMembers(BoolStruct[] pArray, int length);
->>>>>>> ada198fa
         }
     }
 
@@ -165,7 +163,6 @@
             Assert.Equal(array.Concat(new [] { newValue }), newArray);
         }
 
-<<<<<<< HEAD
         [Fact]
         public void ArrayByValueOutParameter()
         {
@@ -180,12 +177,15 @@
         [Fact]
         public void ArrayByValueInOutParameter()
         {
-            var testArray = Enumerable.Range(42, 15).Select(i => new IntStructWrapper { Value = i }).ToArray();
+            var testValues = Enumerable.Range(42, 15).Select(i => new IntStructWrapper { Value = i });
+
+            var testArray = testValues.ToArray();
 
             NativeExportsNE.Arrays.DoubleValues(testArray, testArray.Length);
 
-            Assert.Equal(testArray.Select(wrapper => wrapper.Value * 2), testArray.Select(wrapper => wrapper.Value));
-=======
+            Assert.Equal(testValues.Select(wrapper => wrapper.Value * 2), testArray.Select(wrapper => wrapper.Value));
+        }
+
         [Theory]
         [InlineData(true)]
         [InlineData(false)]
@@ -214,7 +214,6 @@
             };
 
             Assert.Equal(result, NativeExportsNE.Arrays.AndAllMembers(boolValues, boolValues.Length));
->>>>>>> ada198fa
         }
 
         private static string ReverseChars(string value)
