--- conflicted
+++ resolved
@@ -56,13 +56,9 @@
 ```
 ### WebAssembly
 
-<<<<<<< HEAD
+Compilation targeting WebAssembly is currently only supported on Windows x64. Contributions enabling the compiler on other platforms are welcome.
+
 Install and activate Emscripten. See [Install Emscripten](https://emscripten.org/docs/getting_started/downloads.html#installation-instructions-using-the-emsdk-recommended).
-=======
-Compilation targeting WebAssembly is currently only supported on Windows x64. Contributions enabling the compiler on other platforms are welcome.
->>>>>>> ed15503c
-
-Install and activate Emscripten. See [Install Emscripten](https://emscripten.org/docs/getting_started/downloads.html#installation-instructions-using-the-emsdk-recommended). Version 3.1.23 is known to work, later versions of Emscripten are known to fail.
 
 If you are targeting WASI, download [the WASI SDK](https://github.com/WebAssembly/wasi-sdk/releases), extract it and set the `WASI_SDK_PATH` environment variable to the directory containing `share/wasi-sysroot`.
 
