{
  "version": 1,
  "isRoot": true,
  "tools": {
    "coverlet.console": {
      "version": "1.7.2",
      "commands": [
        "coverlet"
      ]
    },
    "dotnet-reportgenerator-globaltool": {
      "version": "4.5.8",
      "commands": [
        "reportgenerator"
      ]
    },
    "microsoft.dotnet.xharness.cli": {
<<<<<<< HEAD
      "version": "1.0.0-prerelease.20530.4",
=======
      "version": "1.0.0-prerelease.20555.2",
>>>>>>> 1c1757c0
      "commands": [
        "xharness"
      ]
    }
  }
}<|MERGE_RESOLUTION|>--- conflicted
+++ resolved
@@ -15,11 +15,7 @@
       ]
     },
     "microsoft.dotnet.xharness.cli": {
-<<<<<<< HEAD
-      "version": "1.0.0-prerelease.20530.4",
-=======
       "version": "1.0.0-prerelease.20555.2",
->>>>>>> 1c1757c0
       "commands": [
         "xharness"
       ]
