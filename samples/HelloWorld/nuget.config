<?xml version="1.0" encoding="utf-8"?>
<configuration>
 <packageSources>
    <!--To inherit the global NuGet package sources remove the <clear/> line below -->
    <clear />
<<<<<<< HEAD
    <add key="local" value="e:\github\runtimelab\artifacts\packages\Debug\Shipping" />
    <add key="nuget.org" value="https://api.nuget.org/v3/index.json" protocolVersion="3" />
=======
    <add key="dotnet-public" value="https://pkgs.dev.azure.com/dnceng/public/_packaging/dotnet-public/nuget/v3/index.json" />
    <add key="dotnet-experimental" value="https://pkgs.dev.azure.com/dnceng/public/_packaging/dotnet-experimental/nuget/v3/index.json" />
>>>>>>> a4ff473d
 </packageSources>
</configuration><|MERGE_RESOLUTION|>--- conflicted
+++ resolved
@@ -3,12 +3,7 @@
  <packageSources>
     <!--To inherit the global NuGet package sources remove the <clear/> line below -->
     <clear />
-<<<<<<< HEAD
-    <add key="local" value="e:\github\runtimelab\artifacts\packages\Debug\Shipping" />
-    <add key="nuget.org" value="https://api.nuget.org/v3/index.json" protocolVersion="3" />
-=======
     <add key="dotnet-public" value="https://pkgs.dev.azure.com/dnceng/public/_packaging/dotnet-public/nuget/v3/index.json" />
     <add key="dotnet-experimental" value="https://pkgs.dev.azure.com/dnceng/public/_packaging/dotnet-experimental/nuget/v3/index.json" />
->>>>>>> a4ff473d
  </packageSources>
 </configuration>