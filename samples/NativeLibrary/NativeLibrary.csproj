<Project Sdk="Microsoft.NET.Sdk">

  <PropertyGroup>
    <TargetFramework>net5.0</TargetFramework>
  </PropertyGroup>

  <ItemGroup>
<<<<<<< HEAD
    <PackageReference Include="Microsoft.DotNet.ILCompiler.LLVM" Version="6.0.0-*" />
=======
    <PackageReference Include="Microsoft.DotNet.ILCompiler" Version="7.0.0-*" />
>>>>>>> e0fdccc8
  </ItemGroup>

</Project><|MERGE_RESOLUTION|>--- conflicted
+++ resolved
@@ -5,11 +5,7 @@
   </PropertyGroup>
 
   <ItemGroup>
-<<<<<<< HEAD
-    <PackageReference Include="Microsoft.DotNet.ILCompiler.LLVM" Version="6.0.0-*" />
-=======
-    <PackageReference Include="Microsoft.DotNet.ILCompiler" Version="7.0.0-*" />
->>>>>>> e0fdccc8
+    <PackageReference Include="Microsoft.DotNet.ILCompiler.LLVM" Version="7.0.0-*" />
   </ItemGroup>
 
 </Project>