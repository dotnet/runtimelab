--- conflicted
+++ resolved
@@ -1,19 +1,11 @@
 {
   "sdk": {
-<<<<<<< HEAD
-    "version": "6.0.100-preview.2.21155.3",
-=======
     "version": "6.0.100-preview.3.21202.5",
->>>>>>> b61a7adb
     "allowPrerelease": true,
     "rollForward": "major"
   },
   "tools": {
-<<<<<<< HEAD
-    "dotnet": "6.0.100-preview.2.21155.3",
-=======
     "dotnet": "6.0.100-preview.3.21202.5",
->>>>>>> b61a7adb
     "runtimes": {
       "dotnet": [
         "$(MicrosoftNETCoreAppVersion)"
@@ -21,10 +13,6 @@
     }
   },
   "msbuild-sdks": {
-<<<<<<< HEAD
-    "Microsoft.DotNet.Arcade.Sdk": "6.0.0-beta.21222.1"
-=======
     "Microsoft.DotNet.Arcade.Sdk": "6.0.0-beta.21226.16"
->>>>>>> b61a7adb
   }
 }